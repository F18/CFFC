--- conflicted
+++ resolved
@@ -2123,11 +2123,7 @@
 			       const int &ic,
 			       const int &jc,
 			       const double &epsilon,
-<<<<<<< HEAD
-			       LinkedList<int> start);
-=======
 			       LinkedList<int> &start);
->>>>>>> bfb0c04a
 
 extern void Clean_Infected_Cell(LevelSet2D_Quad_Block &SolnBlk,
 				const int &ic,
