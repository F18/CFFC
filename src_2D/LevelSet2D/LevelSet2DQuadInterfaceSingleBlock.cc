--- conflicted
+++ resolved
@@ -664,19 +664,15 @@
 			      ofstream &dout) {
 #endif
 
-  int found;
-
-  //  int numInfectedFaces;   // number of infected faces/centers
-  //  int ncells;     // number of infected cells.
-
-  LinkedList<int> start;  // starting points
+  // List of starting points needed for tracing routine.
+  // An int stored in this list corresponds to an index in the SolnBlk.Trace list.
+  LinkedList<int> start;
 
   double epsilon = TOLER*min(SolnBlk.Grid.lfaceN(SolnBlk.Grid.ICl,SolnBlk.Grid.JCl),
 			     SolnBlk.Grid.lfaceE(SolnBlk.Grid.ICl,SolnBlk.Grid.JCl));
 #ifdef _RETRIEVE_DEBUG_
   dout << endl << " epsilon = " << epsilon << endl;
-
-  cout << endl << "Retrieving Interface on block = " << gblknum << endl;
+  cout << endl << " Retrieving on block " << gblknum;
 #endif
 
   // Deallocate current level set spline(s).
@@ -696,11 +692,8 @@
     }
   }
 
-  cout << "SAM == DONE FLAGGING" << endl;
-
   // Exit immediately if no interface points have been located.
   if (!SolnBlk.Trace.np) return 0;
-<<<<<<< HEAD
 
 #ifdef _RETRIEVE_DEBUG_
   dout << endl << "Cells infected in CENTER:" << endl;
@@ -766,77 +759,7 @@
     }
     dout << endl;
   }
-  dout << endl << "Cells that are infected somewhere:" << endl;
-=======
-
-  cout << "SAM == INTERFACE POINTS HAVE BEEN FOUND" << endl;
-
-#ifdef _RETRIEVE_DEBUG_
-//   dout << endl << "Cells infected in CENTER:" << endl;
-//   for (int j = SolnBlk.JCu+1; j >= SolnBlk.JCl-1; j--) {
-//     for (int i = SolnBlk.ICl-1; i <= SolnBlk.ICu+1; i++) {
-//       if (SolnBlk.cut[i][j].center == INFECTED) dout << "c ";
-//       else dout << "o ";
-//       dout.flush();
-//     }
-//     dout << endl;
-//   }
-//   dout << endl << "Cells infected in NORTH:" << endl;
-//   for (int j = SolnBlk.JCu+1; j >= SolnBlk.JCl-1; j--) {
-//     for (int i = SolnBlk.ICl-1; i <= SolnBlk.ICu+1; i++) {
-//       if (SolnBlk.cut[i][j].north == INFECTED) dout << "n ";
-//       else dout << "o ";
-//       dout.flush();
-//     }
-//     dout << endl;
-//   }
-//   dout << endl << "Cells infected in SOUTH:" << endl;
-//   for (int j = SolnBlk.JCu+1; j >= SolnBlk.JCl-1; j--) {
-//     for (int i = SolnBlk.ICl-1; i <= SolnBlk.ICu+1; i++) {
-//       if (SolnBlk.cut[i][j].south == INFECTED) dout << "s ";
-//       else dout << "o ";
-//       dout.flush();
-//     }
-//     dout << endl;
-//   }
-//   dout << endl << "Cells infected in EAST:" << endl;
-//   for (int j = SolnBlk.JCu+1; j >= SolnBlk.JCl-1; j--) {
-//     for (int i = SolnBlk.ICl-1; i <= SolnBlk.ICu+1; i++) {
-//       if (SolnBlk.cut[i][j].east == INFECTED) dout << "e ";
-//       else dout << "o ";
-//       dout.flush();
-//     }
-//     dout << endl;
-//   }
-//   dout << endl << "Cells infected in WEST:" << endl;
-//   for (int j = SolnBlk.JCu+1; j >= SolnBlk.JCl-1; j--) {
-//     for (int i = SolnBlk.ICl-1; i <= SolnBlk.ICu+1; i++) {
-//       if (SolnBlk.cut[i][j].west == INFECTED) dout << "w ";
-//       else dout << "o ";
-//       dout.flush();
-//     }
-//     dout << endl;
-//   }
-//   dout << endl << "Cells infected in NORTHEAST:" << endl;
-//   for (int j = SolnBlk.JCu+1; j >= SolnBlk.JCl-1; j--) {
-//     for (int i = SolnBlk.ICl-1; i <= SolnBlk.ICu+1; i++) {
-//       if (SolnBlk.cut[i][j].north_east == INFECTED) dout << "a ";
-//       else dout << "o ";
-//       dout.flush();
-//     }
-//     dout << endl;
-//   }
-//   dout << endl << "Cells infected in SOUTHWEST:" << endl;
-//   for (int j = SolnBlk.JCu+1; j >= SolnBlk.JCl-1; j--) {
-//     for (int i = SolnBlk.ICl-1; i <= SolnBlk.ICu+1; i++) {
-//       if (SolnBlk.cut[i][j].south_west == INFECTED) dout << "d ";
-//       else dout << "o ";
-//       dout.flush();
-//     }
-//     dout << endl;
-//   }
   dout << "Cells that are infected somewhere:" << endl;
->>>>>>> bfb0c04a
   for (int j = SolnBlk.JCu+1; j >= SolnBlk.JCl-1; j--) {
     for (int i = SolnBlk.ICl-1; i <= SolnBlk.ICu+1; i++) {
       if (SolnBlk.cut[i][j].center == INFECTED ||
@@ -851,7 +774,7 @@
 	     (SolnBlk.cut[i][j].south == INFECTED && i == SolnBlk.ICl-1) ||
 	     (SolnBlk.cut[i][j].east == INFECTED && j == SolnBlk.JCl-1) ||
 	     (SolnBlk.cut[i][j].west == INFECTED && j == SolnBlk.JCu+1) ) {
-	  // This point is a starting point.
+	  // This point is a starting point. Mark it with a hash symbol.
 	  dout << "# ";
 	} else {
 	  dout << "+ ";
@@ -869,274 +792,71 @@
   dout << endl << " Number of infected faces/centers = " << SolnBlk.Trace.np;
   dout << endl << " Number of starting points        = " << start.np;
   dout << endl;
-<<<<<<< HEAD
-  dout << endl << " Number of infected faces/centers = " << SolnBlk.Trace.np;
-  dout << endl << " Number of starting points        = " << start.np;
+  
+  dout << endl << " Starting data: ";
+  for (int n = 0; n < start.np; n++) {
+    dout << endl << n
+	 << " " << start[n];
+  }
+
+  dout << endl << " Trace data: ";
+  for (int n = 0; n < SolnBlk.Trace.np; n++) {
+    dout << endl
+	 << " " << n
+	 << " " << SolnBlk.Trace[n].i
+	 << " " << SolnBlk.Trace[n].j
+	 << " " << SolnBlk.Trace[n].face
+ 	 << SolnBlk.Grid.Cell[SolnBlk.Trace[n].i][SolnBlk.Trace[n].j].Xc;
+  }
+
   dout << endl;
-=======
-  
-  cout << "SAM == NOW PRINTING STARTING DATA" << endl;
-  
->>>>>>> bfb0c04a
-  dout << endl << " Starting data: ";
-  for (int nspts = 0; nspts < start.np; nspts++) {
-    dout << endl << nspts
-	 << " " << start[nspts];
-  }
-<<<<<<< HEAD
-=======
-
-  cout << "SAM == NOW PRINTING TRACE DATA" << endl;
-
->>>>>>> bfb0c04a
-  dout << endl << " Trace data: ";
-  for (int nifs = 0; nifs < SolnBlk.Trace.np; nifs++) {
-    dout << endl
-	 << " " << nifs
-	 << " " << SolnBlk.Trace[nifs].i
-	 << " " << SolnBlk.Trace[nifs].j
-	 << " " << SolnBlk.Trace[nifs].face
- 	 << SolnBlk.Grid.Cell[SolnBlk.Trace[nifs].i][SolnBlk.Trace[nifs].j].Xc;
-  }
-
-  dout << endl;
-#endif
-
-  cout << endl << "===WE ARE HERE===" << endl;
-  
-  return 0;
+#endif
 
   // Declare required integer variables.
   int error_flag;
 
-  LinkedList<Vector2D> p,  // spline points for all splines
-                       F;  // spline velocities for all splines
-
-  LinkedList<int> npts;    // number of points in each spline
-
+  LinkedList<Vector2D> p,  // list of spline points for all splines
+                       F;  // list of spline velocities for all splines
+  LinkedList<int> npts;    // list of the number of points in each spline
   int numpts;              // number of points in this spline
-  int icell, jcell, iface;
 
   // Trace all interfaces until there are no more starting points.
-<<<<<<< HEAD
-  while (!start.np) {
-
-    cout << "current startpoint =" << start[0] << endl;
-=======
   while (start.np != ZERO) {
 
-    cout << "SAM == START LIST BEFORE TRACING: ";
-    for (int sp = 0; sp < start.np; sp++) {
-      cout << start[sp] << " ";
+#ifdef _RETRIEVE_DEBUG_
+    cout << " Contents of start list before tracing: ";
+    for (int n = 0; n < start.np; n++) {
+      cout << start[n] << " ";
     }
     cout << endl;
->>>>>>> bfb0c04a
-
-    // Reset counters.
+#endif
+
+    // Reset counter.
     numpts = 0;
 
-<<<<<<< HEAD
-=======
-    cout << "SAM == BEGINNING Trace_Interface_Spline using startpoint " << start[0] << endl;
-
->>>>>>> bfb0c04a
     // Trace the interface at specified start point.
 #ifndef _RETRIEVE_DEBUG_
     error_flag = Trace_Interface_Spline(SolnBlk,p,F,epsilon,numpts,start[0]);
 #endif
 #ifdef _RETRIEVE_DEBUG_
+    cout << " Beginning Trace_Interface_Spline using startpoint " << start[0] << endl;
     error_flag = Trace_Interface_Spline(SolnBlk,p,F,epsilon,numpts,start[0],dout);
 #endif
     if (error_flag) return error_flag;
 
-<<<<<<< HEAD
     // Add to linked list.
     npts.add(numpts);
 
+#ifdef _RETRIEVE_DEBUG_ 
+    cout << " " << numpts << " points traced. Interface list length = " << npts.np << endl;
+#endif
+
     // Update start list.
     Update_Start_List(SolnBlk,start);
-
   }
 
   // Look for any more infected cells that have not been traced.
-  for (int it = 0; it <= SolnBlk.Trace.np; it++) {
-    icell = SolnBlk.Trace[it].i;
-    jcell = SolnBlk.Trace[it].j;
-    iface = SolnBlk.Trace[it].face;
-
-#ifndef _RETRIEVE_DEBUG_
-    if (iface == CENTER && SolnBlk.cut[icell][jcell].center == INFECTED) {
-      error_flag = Trace_Interface_Spline(SolnBlk,p,F,epsilon,numpts,it);
-    } else if (iface == NORTH && SolnBlk.cut[icell][jcell].north == INFECTED) {
-      error_flag = Trace_Interface_Spline(SolnBlk,p,F,epsilon,numpts,it);
-    } else if (iface == SOUTH && SolnBlk.cut[icell][jcell].south == INFECTED) {
-      error_flag = Trace_Interface_Spline(SolnBlk,p,F,epsilon,numpts,it);
-    } else if (iface == EAST && SolnBlk.cut[icell][jcell].east == INFECTED) {
-      error_flag = Trace_Interface_Spline(SolnBlk,p,F,epsilon,numpts,it);
-    } else if (iface == WEST && SolnBlk.cut[icell][jcell].west == INFECTED) {
-      error_flag = Trace_Interface_Spline(SolnBlk,p,F,epsilon,numpts,it);
-    }
-#endif
-#ifdef _RETRIEVE_DEBUG_
-    if (iface == CENTER && SolnBlk.cut[icell][jcell].center == INFECTED) {
-      error_flag = Trace_Interface_Spline(SolnBlk,p,F,epsilon,numpts,it,dout);
-    } else if (iface == NORTH && SolnBlk.cut[icell][jcell].north == INFECTED) {
-      error_flag = Trace_Interface_Spline(SolnBlk,p,F,epsilon,numpts,it,dout);
-    } else if (iface == SOUTH && SolnBlk.cut[icell][jcell].south == INFECTED) {
-      error_flag = Trace_Interface_Spline(SolnBlk,p,F,epsilon,numpts,it,dout);
-    } else if (iface == EAST && SolnBlk.cut[icell][jcell].east == INFECTED) {
-      error_flag = Trace_Interface_Spline(SolnBlk,p,F,epsilon,numpts,it,dout);
-    } else if (iface == WEST && SolnBlk.cut[icell][jcell].west == INFECTED) {
-      error_flag = Trace_Interface_Spline(SolnBlk,p,F,epsilon,numpts,it,dout);
-    }
-#endif
-
-    if (error_flag) return error_flag;
-    
-    // Add to linked list.
-    npts.add(numpts);
-  }
-
-#ifdef _RETRIEVE_DEBUG_
-  dout << endl << "==========================================";
-  dout << endl << "Number of interfaces traced = " << npts.np-1;
-  for (int ni = 0; ni < npts.np; ni++) {
-    dout << endl << "Interface " << ni;
-    dout << endl << "Spline points:";
-    for (int pts = 0; pts <= npts[ni]; pts++) {
-      dout << endl << p[pts] << " " << F[pts];
-    }
-    dout << endl << "---------";
-=======
-    cout << "SAM == TRACING COMPLETE FOR STARTPOINT " << start[0] << endl;
-
-    // Add to linked list.
-    npts.add(numpts);
-    
-    cout << "SAM == " << numpts << " POINTS TRACED. INTERFACE LIST LENGTH = " << npts.np << endl;
-
-    cout << "SAM == UPDATING START LIST" << endl;
-
-    // Update start list.
-    Update_Start_List(SolnBlk,start);
-
-    cout << "SAM == START LIST UPDATED SUCCESSFULLY" << endl;
->>>>>>> bfb0c04a
-  }
-#endif
-
-<<<<<<< HEAD
-  // Clip interfaces as necessary.
-
-
-
-// //   for (int m = 0; m < ncells; m++) {
-// //     if (((SolnBlk.Trace[m].i == SolnBlk.ICl-1 || SolnBlk.Trace[m].i == SolnBlk.ICu+1) && SolnBlk.Trace[m].face == NORTH && SolnBlk.cut[SolnBlk.Trace[m].i][SolnBlk.Trace[m].j].north == INFECTED) ||
-// //   	((SolnBlk.Trace[m].j == SolnBlk.JCl-1 || SolnBlk.Trace[m].j == SolnBlk.JCu+1) && SolnBlk.Trace[m].face == EAST  && SolnBlk.cut[SolnBlk.Trace[m].i][SolnBlk.Trace[m].j].east  == INFECTED) ||
-// //   	((SolnBlk.Trace[m].i == SolnBlk.ICl-1 || SolnBlk.Trace[m].i == SolnBlk.ICu+1) && SolnBlk.Trace[m].face == SOUTH && SolnBlk.cut[SolnBlk.Trace[m].i][SolnBlk.Trace[m].j].south == INFECTED) ||
-// //   	((SolnBlk.Trace[m].j == SolnBlk.JCl-1 || SolnBlk.Trace[m].j == SolnBlk.JCu+1) && SolnBlk.Trace[m].face == WEST  && SolnBlk.cut[SolnBlk.Trace[m].i][SolnBlk.Trace[m].j].west  == INFECTED)) {
-//   nsp++;
-//   numpts = 0;
-
-// #ifndef _RETRIEVE_DEBUG_
-//   //error_flag = Trace_Interface_Spline(SolnBlk,p,F,numpts,m);
-//   error_flag = Trace_Interface_Spline(SolnBlk,p,F,epsilon,numpts,start);
-// #endif
-// #ifdef _RETRIEVE_DEBUG_
-//   dout << endl << " Begin Trace"; dout.flush();
-//   //error_flag = Trace_Interface_Spline(SolnBlk,p,F,numpts,m,dout);
-//   error_flag = Trace_Interface_Spline(SolnBlk,p,F,epsilon,numpts,start,dout);
-//   dout << endl << "Number of points traced: " << numpts;
-//   dout << endl << " End Trace"; dout.flush();
-// #endif
-//   if (error_flag) return error_flag;
-//   npts.add(numpts);
-// //     }
-// //   }
-
-//   // Exit immediately if no interfaces have been found.
-//   if (!nsp) { 
-//     p.deallocate();
-//     F.deallocate();
-//     npts.deallocate();
-//     return 0;
-//   }
-
-//   // Parse the list of interfaces and clip interfaces as required.
-//   LinkedList<Vector2D> pn, Fn;
-//   LinkedList<int> nptsn;
-//   int added_flag, in_counter;
-//   Vector2D Xmin = SolnBlk.Grid.Node[SolnBlk.Grid.INl][SolnBlk.Grid.JNl].X;
-//   Vector2D Xmax = SolnBlk.Grid.Node[SolnBlk.Grid.INu][SolnBlk.Grid.JNu].X;
-//   Vector2D Xp, Xp1, Xp2, Xp3, Xp4, fm;
-
-//   start = 0;
-
-//   for (int ni = 0; ni < nsp; ni++) {
-//     nptsn.add(0);
-//     if (npts[ni] > 1) {
-//       // If none of the traced nodes are within the block then disregard
-//       // the trace.
-//       in_counter = 0;
-//       for (int np = start; np < npts[ni]; np++) {
-//  	if (p[np].x >= Xmin.x && p[np].x <= Xmax.x && p[np].y >= Xmin.y && p[np].y <= Xmax.y) {
-//  	  in_counter++;
-//  	}
-//       }
-//       // None of the traced nodes are within the block but if the trace
-//       // interesects the block (can occur at corners) then interpolate
-//       // an internal point.
-//       if (!in_counter) {
-// 	for (int np = start; np < npts[ni]-1; np++) {
-// 	  found = 0;
-//  	  if ((p[np].x < Xmin.x || p[np].x > Xmax.x || p[np].y < Xmin.y || p[np].y > Xmax.y) &&
-//  	      (p[np+1].x < Xmin.x || p[np+1].x > Xmax.x || p[np+1].y < Xmin.y || p[np+1].y > Xmax.y)) {
-//   	    if (Line_Intersection(p[np],p[np+1],Vector2D(Xmin.x,Xmin.y),Vector2D(Xmax.x,Xmin.y),Xp1)) in_counter++;
-//  	    if (Line_Intersection(p[np],p[np+1],Vector2D(Xmax.x,Xmin.y),Vector2D(Xmax.x,Xmax.y),Xp2)) in_counter++;
-//  	    if (Line_Intersection(p[np],p[np+1],Vector2D(Xmax.x,Xmax.y),Vector2D(Xmin.x,Xmax.y),Xp3)) in_counter++;
-//  	    if (Line_Intersection(p[np],p[np+1],Vector2D(Xmin.x,Xmax.y),Vector2D(Xmin.x,Xmin.y),Xp4)) in_counter++;
-// 	    if (in_counter == 2) {
-// 	      Xp = HALF*(Xp1 + Xp2 + Xp3 + Xp4);
-//  	      fm = Linear_Interpolation(p[np],F[np],p[np+1],F[np+1],Xp);
-// 	      p.insert(Xp,np);
-// 	      F.insert(fm,np);
-// 	      found = 1;
-// 	    }
-//  	  }
-// 	  if (found) break;
-// 	}
-//       }
-//       // Include the traced nodes.
-//       if (in_counter) {
-//         added_flag = 0;
-// 	for (int np = start; np < npts[ni]; np++) {
-// 	  if (!added_flag && np < npts[ni]-1) {
-// 	    if ((p[np].x < Xmin.x || p[np].x > Xmax.x || p[np].y < Xmin.y || p[np].y > Xmax.y) &&
-// 		(p[np+1].x >= Xmin.x && p[np+1].x <= Xmax.x && p[np+1].y >= Xmin.y && p[np+1].y <= Xmax.y)) {
-// 	      added_flag = 1;
-// 	    }
-// 	  }
-// 	  if (added_flag) {
-// 	    pn.add(p[np]);
-// 	    Fn.add(F[np]);
-// 	    nptsn.put(nptsn[ni]+1,ni);
-// 	    if (np+1 < npts[ni]) {
-// 	      if ((p[np].x < Xmin.x || p[np].x > Xmax.x || p[np].y < Xmin.y || p[np].y > Xmax.y) &&
-// 		  (p[np+1].x < Xmin.x || p[np+1].x > Xmax.x || p[np+1].y < Xmin.y || p[np+1].y > Xmax.y)) {
-// 		break;
-// 	      }
-// 	    }
-// 	  }
-// 	}
-//       }
-//     }
-//     start = npts[ni];
-//   }
-
-=======
-  cout << "SAM == START LIST EXHAUSTED. LOOKING FOR UNTRACED CELLS" << endl;
-
-  // Look for any more infected cells that have not been traced.
+  int icell, jcell, iface;
   for (int it = 0; it < SolnBlk.Trace.np; it++) {
     numpts = 0;
     icell = SolnBlk.Trace[it].i;
@@ -1168,62 +888,69 @@
 #endif
 #ifdef _RETRIEVE_DEBUG_
     if (iface == CENTER && SolnBlk.cut[icell][jcell].center == INFECTED) {
-      cout << "SAM == FOUND UNTRACED CELL AT TRACE INDEX " << it << endl;
+      cout << " Found untraced cell at trace index " << it << endl;
       error_flag = Trace_Interface_Spline(SolnBlk,p,F,epsilon,numpts,it,dout);
       if (error_flag) return error_flag;
       npts.add(numpts);
-      cout << "SAM == " << numpts << " POINTS TRACED. INTERFACE LIST LENGTH = " << npts.np << endl;
+      cout << " " << numpts << " points traced. Interface list length = " << npts.np << endl;
     } else if (iface == NORTH && SolnBlk.cut[icell][jcell].north == INFECTED) {
-      cout << "SAM == FOUND UNTRACED CELL AT TRACE INDEX " << it << endl;
+      cout << " Found untraced cell at trace index " << it << endl;
       error_flag = Trace_Interface_Spline(SolnBlk,p,F,epsilon,numpts,it,dout);
       if (error_flag) return error_flag;
       npts.add(numpts);
-      cout << "SAM == " << numpts << " POINTS TRACED. INTERFACE LIST LENGTH = " << npts.np << endl;
+      cout << " " << numpts << " points traced. Interface list length = " << npts.np << endl;
     } else if (iface == SOUTH && SolnBlk.cut[icell][jcell].south == INFECTED) {
-      cout << "SAM == FOUND UNTRACED CELL AT TRACE INDEX " << it << endl;
+      cout << " Found untraced cell at trace index " << it << endl;
       error_flag = Trace_Interface_Spline(SolnBlk,p,F,epsilon,numpts,it,dout);
       if (error_flag) return error_flag;
       npts.add(numpts);
-      cout << "SAM == " << numpts << " POINTS TRACED. INTERFACE LIST LENGTH = " << npts.np << endl;
+      cout << " " << numpts << " points traced. Interface list length = " << npts.np << endl;
     } else if (iface == EAST && SolnBlk.cut[icell][jcell].east == INFECTED) {
-      cout << "SAM == FOUND UNTRACED CELL AT TRACE INDEX " << it << endl;
+      cout << " Found untraced cell at trace index " << it << endl;
       error_flag = Trace_Interface_Spline(SolnBlk,p,F,epsilon,numpts,it,dout);
       if (error_flag) return error_flag;
       npts.add(numpts);
-      cout << "SAM == " << numpts << " POINTS TRACED. INTERFACE LIST LENGTH = " << npts.np << endl;
+      cout << " " << numpts << " points traced. Interface list length = " << npts.np << endl;
     } else if (iface == WEST && SolnBlk.cut[icell][jcell].west == INFECTED) {
-      cout << "SAM == FOUND UNTRACED CELL AT TRACE INDEX " << it << endl;
+      cout << " Found untraced cell at trace index " << it << endl;
       error_flag = Trace_Interface_Spline(SolnBlk,p,F,epsilon,numpts,it,dout);
       if (error_flag) return error_flag;
       npts.add(numpts);
-      cout << "SAM == " << numpts << " POINTS TRACED. INTERFACE LIST LENGTH = " << npts.np << endl;
-    }
-#endif
-
+      cout << " " << numpts << " points traced. Interface list length = " << npts.np << endl;
+    }
+#endif
   }
 
 #ifdef _RETRIEVE_DEBUG_
+  int ni = 0;
+  int nnpts = 0;
+
   cout << endl << "==========================================";
   cout << endl << "Number of interfaces traced = " << npts.np;
-  for (int ni = 0; ni < npts.np; ni++) {
-    cout << endl << "Interface " << ni;
-    cout << endl << "Spline points: " << npts[ni];
-    for (int pts = 0; pts < npts[ni]; pts++) {
-      cout << endl << pts << " " << p[pts] << " " << F[pts];
-    }
-    cout << endl << "---------";
-  }
-#endif
-
-  // Clip interfaces as necessary.
-
-
-
-// //   for (int m = 0; m < ncells; m++) {
-// //     if (((SolnBlk.Trace[m].i == SolnBlk.ICl-1 || SolnBlk.Trace[m].i == SolnBlk.ICu+1) && SolnBlk.Trace[m].face == NORTH && SolnBlk.cut[SolnBlk.Trace[m].i][SolnBlk.Trace[m].j].north == INFECTED) ||
-// //   	((SolnBlk.Trace[m].j == SolnBlk.JCl-1 || SolnBlk.Trace[m].j == SolnBlk.JCu+1) && SolnBlk.Trace[m].face == EAST  && SolnBlk.cut[SolnBlk.Trace[m].i][SolnBlk.Trace[m].j].east  == INFECTED) ||
-// //   	((SolnBlk.Trace[m].i == SolnBlk.ICl-1 || SolnBlk.Trace[m].i == SolnBlk.ICu+1) && SolnBlk.Trace[m].face == SOUTH && SolnBlk.cut[SolnBlk.Trace[m].i][SolnBlk.Trace[m].j].south == INFECTED) ||
-// //   	((SolnBlk.Trace[m].j == SolnBlk.JCl-1 || SolnBlk.Trace[m].j == SolnBlk.JCu+1) && SolnBlk.Trace[m].face == WEST  && SolnBlk.cut[SolnBlk.Trace[m].i][SolnBlk.Trace[m].j].west  == INFECTED)) {
+  cout << endl << "Number of total spline points = " << p.np;
+  cout << endl;
+  cout << endl << "Interface #" << ni;
+  cout << endl << "Number of spline points in this interface " << npts[ni];
+  for (int spts = 0; spts < p.np; spts++) {
+    if (nnpts == npts[ni]) {
+      nnpts = 0;
+      ni++;
+      cout << endl << endl << "Interface #" << ni;
+      cout << endl << "Number of spline points in this interface = " << npts[ni];
+    }
+    cout << endl << spts << " " << p[spts] << " " << F[spts];
+    nnpts++;
+  }
+      
+  cout << endl << "=========================================" << endl;
+#endif
+
+//   // Clip interfaces as necessary.
+//   for (int m = 0; m < ncells; m++) {
+//     if (((SolnBlk.Trace[m].i == SolnBlk.ICl-1 || SolnBlk.Trace[m].i == SolnBlk.ICu+1) && SolnBlk.Trace[m].face == NORTH && SolnBlk.cut[SolnBlk.Trace[m].i][SolnBlk.Trace[m].j].north == INFECTED) ||
+//   	((SolnBlk.Trace[m].j == SolnBlk.JCl-1 || SolnBlk.Trace[m].j == SolnBlk.JCu+1) && SolnBlk.Trace[m].face == EAST  && SolnBlk.cut[SolnBlk.Trace[m].i][SolnBlk.Trace[m].j].east  == INFECTED) ||
+//   	((SolnBlk.Trace[m].i == SolnBlk.ICl-1 || SolnBlk.Trace[m].i == SolnBlk.ICu+1) && SolnBlk.Trace[m].face == SOUTH && SolnBlk.cut[SolnBlk.Trace[m].i][SolnBlk.Trace[m].j].south == INFECTED) ||
+//   	((SolnBlk.Trace[m].j == SolnBlk.JCl-1 || SolnBlk.Trace[m].j == SolnBlk.JCu+1) && SolnBlk.Trace[m].face == WEST  && SolnBlk.cut[SolnBlk.Trace[m].i][SolnBlk.Trace[m].j].west  == INFECTED)) {
 //   nsp++;
 //   numpts = 0;
 
@@ -1240,383 +967,323 @@
 // #endif
 //   if (error_flag) return error_flag;
 //   npts.add(numpts);
-// //     }
-// //   }
-
-//   // Exit immediately if no interfaces have been found.
-//   if (!nsp) { 
-//     p.deallocate();
-//     F.deallocate();
-//     npts.deallocate();
-//     return 0;
+//     }
 //   }
 
-//   // Parse the list of interfaces and clip interfaces as required.
-//   LinkedList<Vector2D> pn, Fn;
-//   LinkedList<int> nptsn;
-//   int added_flag, in_counter;
-//   Vector2D Xmin = SolnBlk.Grid.Node[SolnBlk.Grid.INl][SolnBlk.Grid.JNl].X;
-//   Vector2D Xmax = SolnBlk.Grid.Node[SolnBlk.Grid.INu][SolnBlk.Grid.JNu].X;
-//   Vector2D Xp, Xp1, Xp2, Xp3, Xp4, fm;
-
-//   start = 0;
-
-//   for (int ni = 0; ni < nsp; ni++) {
-//     nptsn.add(0);
-//     if (npts[ni] > 1) {
-//       // If none of the traced nodes are within the block then disregard
-//       // the trace.
-//       in_counter = 0;
-//       for (int np = start; np < npts[ni]; np++) {
-//  	if (p[np].x >= Xmin.x && p[np].x <= Xmax.x && p[np].y >= Xmin.y && p[np].y <= Xmax.y) {
-//  	  in_counter++;
-//  	}
-//       }
-//       // None of the traced nodes are within the block but if the trace
-//       // interesects the block (can occur at corners) then interpolate
-//       // an internal point.
-//       if (!in_counter) {
-// 	for (int np = start; np < npts[ni]-1; np++) {
-// 	  found = 0;
-//  	  if ((p[np].x < Xmin.x || p[np].x > Xmax.x || p[np].y < Xmin.y || p[np].y > Xmax.y) &&
-//  	      (p[np+1].x < Xmin.x || p[np+1].x > Xmax.x || p[np+1].y < Xmin.y || p[np+1].y > Xmax.y)) {
-//   	    if (Line_Intersection(p[np],p[np+1],Vector2D(Xmin.x,Xmin.y),Vector2D(Xmax.x,Xmin.y),Xp1)) in_counter++;
-//  	    if (Line_Intersection(p[np],p[np+1],Vector2D(Xmax.x,Xmin.y),Vector2D(Xmax.x,Xmax.y),Xp2)) in_counter++;
-//  	    if (Line_Intersection(p[np],p[np+1],Vector2D(Xmax.x,Xmax.y),Vector2D(Xmin.x,Xmax.y),Xp3)) in_counter++;
-//  	    if (Line_Intersection(p[np],p[np+1],Vector2D(Xmin.x,Xmax.y),Vector2D(Xmin.x,Xmin.y),Xp4)) in_counter++;
-// 	    if (in_counter == 2) {
-// 	      Xp = HALF*(Xp1 + Xp2 + Xp3 + Xp4);
-//  	      fm = Linear_Interpolation(p[np],F[np],p[np+1],F[np+1],Xp);
-// 	      p.insert(Xp,np);
-// 	      F.insert(fm,np);
-// 	      found = 1;
-// 	    }
-//  	  }
-// 	  if (found) break;
-// 	}
-//       }
-//       // Include the traced nodes.
-//       if (in_counter) {
-//         added_flag = 0;
-// 	for (int np = start; np < npts[ni]; np++) {
-// 	  if (!added_flag && np < npts[ni]-1) {
-// 	    if ((p[np].x < Xmin.x || p[np].x > Xmax.x || p[np].y < Xmin.y || p[np].y > Xmax.y) &&
-// 		(p[np+1].x >= Xmin.x && p[np+1].x <= Xmax.x && p[np+1].y >= Xmin.y && p[np+1].y <= Xmax.y)) {
-// 	      added_flag = 1;
-// 	    }
-// 	  }
-// 	  if (added_flag) {
-// 	    pn.add(p[np]);
-// 	    Fn.add(F[np]);
-// 	    nptsn.put(nptsn[ni]+1,ni);
-// 	    if (np+1 < npts[ni]) {
-// 	      if ((p[np].x < Xmin.x || p[np].x > Xmax.x || p[np].y < Xmin.y || p[np].y > Xmax.y) &&
-// 		  (p[np+1].x < Xmin.x || p[np+1].x > Xmax.x || p[np+1].y < Xmin.y || p[np+1].y > Xmax.y)) {
-// 		break;
-// 	      }
-// 	    }
-// 	  }
-// 	}
-//       }
-//     }
-//     start = npts[ni];
-//   }
-
->>>>>>> bfb0c04a
-//   // Count the new number of interfaces (ignore all 1-point interfaces).
-//   int nnsp = 0;
-//   for (int ni = 0; ni < nsp; ni++) if (nptsn[ni] > 1) nnsp++;
-
-//   cout << endl << "###########";
-//   cout << endl << "New number of interfaces: " << nnsp;
-//   cout << endl << "###########";
-<<<<<<< HEAD
-
-//   // Exit immediately if no interfaces exist.
-//   if (!nnsp) {
-//     p.deallocate(); F.deallocate(); npts.deallocate();
-//     pn.deallocate(); Fn.deallocate(); nptsn.deallocate();
-//     return 0;
-//   }
-
-//   // Assemble the interface list.
-//   int nnii = 0; start = 0;
-//   double fx;
-
-//   // Allocate the number of interfaces.
-//   SolnBlk.Interface_List.allocate(nnsp);
-//   for (int ni = 0; ni < nsp; ni++) {
-//     if (nptsn[ni] > 1) {
-//       // Increment the interface number.
-//       nnii++;
-//       // Allocate interface.
-//       SolnBlk.Interface_List[nnii].allocate(nptsn[ni]);
-//       // Set the interface type to the global block number.
-//       SolnBlk.Interface_List[nnii].Type = gblknum;
-//       // Set interface spline type.
-//       SolnBlk.Interface_List[nnii].Spline.settype(SPLINE2D_LINEAR);
-//       // Set the interface data.
-//       for (int np = 0; np < nptsn[ni]; np++) {
-//  	SolnBlk.Interface_List[nnii].Spline.Xp[np] = pn[start + np];
-//  	if ((np == 0) || (np == npts[ni-1]-1)) {
+  // Exit immediately if no interfaces have been found.
+  if (!npts.np) { 
+    p.deallocate();
+    F.deallocate();
+    npts.deallocate();
+    return 0;
+  }
+
+  ///////////////////////////////////////////////////////////////////////
+  ///////////////////////////////////////////////////////////////////////
+  ///////////////////////////////////////////////////////////////////////
+
+  // Parse the list of interfaces and clip interfaces as required.
+  LinkedList<Vector2D> pn, Fn;       // spline points and velocities (finalized)
+  LinkedList<int> nptsn;             // list of the number of points in each spline (finalized)
+  int nsp = npts.np;                 // number of splines
+  int si = 0;                        // start index
+  int added_flag, in_counter;
+  int found;
+
+  // Block boundaries:
+  Vector2D Xmin = SolnBlk.Grid.Node[SolnBlk.Grid.INl][SolnBlk.Grid.JNl].X;
+  Vector2D Xmax = SolnBlk.Grid.Node[SolnBlk.Grid.INu][SolnBlk.Grid.JNu].X;
+  Vector2D Xp, Xp1, Xp2, Xp3, Xp4, fm;
+
+  for (int ni = 0; ni < nsp; ni++) {
+    nptsn.add(0);
+
+    // Determine start index in p and F lists for this spline.
+    if (ni != 0) si += npts[ni-1];
+
+    if (npts[ni] > 1) {
+      // If none of the traced nodes are within the block then disregard
+      // the trace.
+      in_counter = 0;
+      for (int np = 0; np < npts[ni]; np++) {
+	if (p[si+np].x >= Xmin.x && p[si+np].x <= Xmax.x && p[si+np].y >= Xmin.y && p[si+np].y <= Xmax.y) {
+ 	  in_counter++;
+ 	}
+      }
+      // None of the traced nodes are within the block but if the trace
+      // interesects the block (can occur at corners) then interpolate
+      // an internal point.
+      if (!in_counter) {
+	for (int np = 0; np < npts[ni]-1; np++) {
+	  found = 0;
+ 	  if ((p[si+np].x < Xmin.x || p[si+np].x > Xmax.x || p[si+np].y < Xmin.y || p[si+np].y > Xmax.y) &&
+ 	      (p[si+np+1].x < Xmin.x || p[si+np+1].x > Xmax.x || p[si+np+1].y < Xmin.y || p[si+np+1].y > Xmax.y)) {
+  	    if (Line_Intersection(p[si+np],p[si+np+1],Vector2D(Xmin.x,Xmin.y),Vector2D(Xmax.x,Xmin.y),Xp1)) in_counter++;
+ 	    if (Line_Intersection(p[si+np],p[si+np+1],Vector2D(Xmax.x,Xmin.y),Vector2D(Xmax.x,Xmax.y),Xp2)) in_counter++;
+ 	    if (Line_Intersection(p[si+np],p[si+np+1],Vector2D(Xmax.x,Xmax.y),Vector2D(Xmin.x,Xmax.y),Xp3)) in_counter++;
+ 	    if (Line_Intersection(p[si+np],p[si+np+1],Vector2D(Xmin.x,Xmax.y),Vector2D(Xmin.x,Xmin.y),Xp4)) in_counter++;
+	    if (in_counter == 2) {
+	      Xp = HALF*(Xp1 + Xp2 + Xp3 + Xp4);
+ 	      fm = Linear_Interpolation(p[si+np],F[si+np],p[si+np+1],F[si+np+1],Xp);
+	      p.insert(Xp,si+np);
+	      F.insert(fm,si+np);
+	      found = 1;
+	    }
+ 	  }
+	  if (found) break;
+	}
+      }
+      // Include the traced nodes.
+      if (in_counter) {
+        added_flag = 0;
+	for (int np = 0; np < npts[ni]; np++) {
+	  if (!added_flag && np < npts[ni]-1) {
+	    if ((p[si+np].x < Xmin.x || p[si+np].x > Xmax.x || p[si+np].y < Xmin.y || p[si+np].y > Xmax.y) &&
+		(p[si+np+1].x >= Xmin.x && p[si+np+1].x <= Xmax.x && p[si+np+1].y >= Xmin.y && p[si+np+1].y <= Xmax.y)) {
+	      added_flag = 1;
+	    }
+	  }
+	  if (added_flag) {
+	    pn.add(p[si+np]);
+	    Fn.add(F[si+np]);
+	    nptsn.put(nptsn[ni]+1,ni);
+	    if (si+np+1 < npts[ni]) {
+	      if ((p[si+np].x < Xmin.x || p[si+np].x > Xmax.x || p[si+np].y < Xmin.y || p[si+np].y > Xmax.y) &&
+		  (p[si+np+1].x < Xmin.x || p[si+np+1].x > Xmax.x || p[si+np+1].y < Xmin.y || p[si+np+1].y > Xmax.y)) {
+		break;
+	      }
+	    }
+	  }
+	}
+      }
+    }
+  }
+
+
+  /* Jai's code
+  //  start = 0;
+
+  for (int ni = 0; ni < nsp; ni++) {
+    nptsn.add(0);
+    if (npts[ni] > 1) {
+      // If none of the traced nodes are within the block then disregard
+      // the trace.
+      in_counter = 0;
+      for (int np = start; np < npts[ni]; np++) {
+ 	if (p[np].x >= Xmin.x && p[np].x <= Xmax.x && p[np].y >= Xmin.y && p[np].y <= Xmax.y) {
+ 	  in_counter++;
+ 	}
+      }
+      // None of the traced nodes are within the block but if the trace
+      // interesects the block (can occur at corners) then interpolate
+      // an internal point.
+      if (!in_counter) {
+	for (int np = start; np < npts[ni]-1; np++) {
+	  found = 0;
+ 	  if ((p[np].x < Xmin.x || p[np].x > Xmax.x || p[np].y < Xmin.y || p[np].y > Xmax.y) &&
+ 	      (p[np+1].x < Xmin.x || p[np+1].x > Xmax.x || p[np+1].y < Xmin.y || p[np+1].y > Xmax.y)) {
+  	    if (Line_Intersection(p[np],p[np+1],Vector2D(Xmin.x,Xmin.y),Vector2D(Xmax.x,Xmin.y),Xp1)) in_counter++;
+ 	    if (Line_Intersection(p[np],p[np+1],Vector2D(Xmax.x,Xmin.y),Vector2D(Xmax.x,Xmax.y),Xp2)) in_counter++;
+ 	    if (Line_Intersection(p[np],p[np+1],Vector2D(Xmax.x,Xmax.y),Vector2D(Xmin.x,Xmax.y),Xp3)) in_counter++;
+ 	    if (Line_Intersection(p[np],p[np+1],Vector2D(Xmin.x,Xmax.y),Vector2D(Xmin.x,Xmin.y),Xp4)) in_counter++;
+	    if (in_counter == 2) {
+	      Xp = HALF*(Xp1 + Xp2 + Xp3 + Xp4);
+ 	      fm = Linear_Interpolation(p[np],F[np],p[np+1],F[np+1],Xp);
+	      p.insert(Xp,np);
+	      F.insert(fm,np);
+	      found = 1;
+	    }
+ 	  }
+	  if (found) break;
+	}
+      }
+      // Include the traced nodes.
+      if (in_counter) {
+        added_flag = 0;
+	for (int np = start; np < npts[ni]; np++) {
+	  if (!added_flag && np < npts[ni]-1) {
+	    if ((p[np].x < Xmin.x || p[np].x > Xmax.x || p[np].y < Xmin.y || p[np].y > Xmax.y) &&
+		(p[np+1].x >= Xmin.x && p[np+1].x <= Xmax.x && p[np+1].y >= Xmin.y && p[np+1].y <= Xmax.y)) {
+	      added_flag = 1;
+	    }
+	  }
+	  if (added_flag) {
+	    pn.add(p[np]);
+	    Fn.add(F[np]);
+	    nptsn.put(nptsn[ni]+1,ni);
+	    if (np+1 < npts[ni]) {
+	      if ((p[np].x < Xmin.x || p[np].x > Xmax.x || p[np].y < Xmin.y || p[np].y > Xmax.y) &&
+		  (p[np+1].x < Xmin.x || p[np+1].x > Xmax.x || p[np+1].y < Xmin.y || p[np+1].y > Xmax.y)) {
+		break;
+	      }
+	    }
+	  }
+	}
+      }
+    }
+    start = npts[ni];
+  }
+  */
+
+  // Count the new number of interfaces (ignore all 1-point interfaces).
+  int nnsp = 0;
+  for (int ni = 0; ni < nsp; ni++) if (nptsn[ni] > 1) nnsp++;
+
+#ifdef _RETRIEVE_DEBUG_
+  cout << endl << "###########";
+  cout << endl << "New number of interfaces: " << nnsp;
+  cout << endl << "New total number of spline points: " << pn.np;
+  cout << endl << "New nptsn: ";
+  nptsn.forward_display();
+  cout << endl << "New pn: ";
+  pn.forward_display();
+  cout << endl << "###########";
+#endif
+
+  // Exit immediately if no interfaces exist.
+  if (!nnsp) {
+    p.deallocate(); F.deallocate(); npts.deallocate();
+    pn.deallocate(); Fn.deallocate(); nptsn.deallocate();
+    return 0;
+  }
+
+  // Assemble the interface list.
+  int nnii = 0; si = 0;
+  double fx;
+
+  // Allocate the number of interfaces.
+  SolnBlk.Interface_List.allocate(nnsp);
+  for (int ni = 0; ni < nnsp; ni++) {
+    // Determine start index in p and F lists for this spline.
+    if (ni != 0) si += nptsn[ni-1];
+
+    if (nptsn[ni] > 1) {
+      // Increment the interface number.
+      nnii++;
+      // Allocate interface.
+      SolnBlk.Interface_List[nnii].allocate(nptsn[ni]);
+      // Set the interface type to the global block number.
+      SolnBlk.Interface_List[nnii].Type = gblknum;
+      // Set interface spline type.
+      SolnBlk.Interface_List[nnii].Spline.settype(SPLINE2D_LINEAR);
+      // Set the interface data.
+      for (int np = 0; np < nptsn[ni]; np++) {
+ 	SolnBlk.Interface_List[nnii].Spline.Xp[np] = pn[si + np];
+ // 	if ((np == 0) || (np == npts[ni-1]-1)) {
 //  	  SolnBlk.Interface_List[nnii].Spline.tp[np] = SPLINE2D_POINT_SHARP_CORNER;
 //  	} else {
 //  	  SolnBlk.Interface_List[nnii].Spline.tp[np] = SPLINE2D_POINT_NORMAL;
 //  	}
-// 	SolnBlk.Interface_List[nnii].Spline.tp[np] = SPLINE2D_POINT_NORMAL;
-//  	SolnBlk.Interface_List[nnii].Spline.bc[np] = BC_NONE;
-//  	SolnBlk.Interface_List[nnii].F[np] = Fn[start + np];
-//       }
-//       SolnBlk.Interface_List[nnii].Spline.pathlength();
-//     }
-//     start = nptsn[ni];
-//   }
-
-//   // Clip interfaces to block boundaries.
-
-//   int clipped_flag;
-
-//   for (int ni = 1; ni <= SolnBlk.Interface_List.Ni; ni++) {
-
-//     // Determine if the first spline point needs to be clipped.
-//     if (SolnBlk.Interface_List[ni].Spline.Xp[0].x < Xmin.x ||
-// 	SolnBlk.Interface_List[ni].Spline.Xp[0].x > Xmax.x ||
-// 	SolnBlk.Interface_List[ni].Spline.Xp[0].y < Xmin.y ||
-// 	SolnBlk.Interface_List[ni].Spline.Xp[0].y > Xmax.y) {
-//       clipped_flag = 0;
-//       // Try clipping against the north boundary:
-//       if (SolnBlk.Interface_List[ni].Spline.Xp[0].y > Xmax.y)
-// 	clipped_flag = Line_Intersection(Vector2D(Xmin.x,Xmax.y),Vector2D(Xmax.x,Xmax.y),
-// 					 SolnBlk.Interface_List[ni].Spline.Xp[0],SolnBlk.Interface_List[ni].Spline.Xp[1],Xp);
-//       // Try clipping against the south boundary if not already clipped:
-//       if (SolnBlk.Interface_List[ni].Spline.Xp[0].y < Xmin.y && !clipped_flag)
-// 	clipped_flag = Line_Intersection(Vector2D(Xmin.x,Xmin.y),Vector2D(Xmax.x,Xmin.y),
-// 					 SolnBlk.Interface_List[ni].Spline.Xp[0],SolnBlk.Interface_List[ni].Spline.Xp[1],Xp);
-//       // Try clipping against the east boundary if not already clipped:
-//       if (SolnBlk.Interface_List[ni].Spline.Xp[0].x > Xmax.x && !clipped_flag)
-// 	clipped_flag = Line_Intersection(Vector2D(Xmax.x,Xmin.y),Vector2D(Xmax.x,Xmax.y),
-// 					 SolnBlk.Interface_List[ni].Spline.Xp[0],SolnBlk.Interface_List[ni].Spline.Xp[1],Xp);
-//       // Try clipping against the west boundary if not already clipped:
-//       if (SolnBlk.Interface_List[ni].Spline.Xp[0].x < Xmin.x && !clipped_flag)
-// 	clipped_flag = Line_Intersection(Vector2D(Xmin.x,Xmin.y),Vector2D(Xmin.x,Xmax.y),
-// 					 SolnBlk.Interface_List[ni].Spline.Xp[0],SolnBlk.Interface_List[ni].Spline.Xp[1],Xp);
-//       if (!clipped_flag) {
-// #ifdef _RETRIEVE_DEBUG_
-// 	dout << endl << " " << 7771 << SolnBlk.Interface_List[ni].Spline.Xp[0]
-// 	     << SolnBlk.Interface_List[ni].Spline.Xp[1] << Xmin << Xmax;
-// #endif
-// 	return 7771;
-//       }
-//       // Determine the front speed at the clipped point if found
-//       // and add the information to the interface list:
-//       fm = Linear_Interpolation(SolnBlk.Interface_List[ni].Spline.Xp[0],SolnBlk.Interface_List[ni].F[0],
-// 				SolnBlk.Interface_List[ni].Spline.Xp[1],SolnBlk.Interface_List[ni].F[1],Xp);
-//       SolnBlk.Interface_List[ni].Spline.Xp[0] = Xp;
-//       SolnBlk.Interface_List[ni].F[0] = fm;
-//     }
-//     // Determine if the last spline point needs to be clipped.
-//     for (int np = SolnBlk.Interface_List[ni].Spline.np-1; np >= SolnBlk.Interface_List[ni].Spline.np-2; np--) {
-//       if (SolnBlk.Interface_List[ni].Spline.Xp[np].x >= Xmin.x &&
-// 	  SolnBlk.Interface_List[ni].Spline.Xp[np].x <= Xmax.x &&
-// 	  SolnBlk.Interface_List[ni].Spline.Xp[np].y >= Xmin.y &&
-// 	  SolnBlk.Interface_List[ni].Spline.Xp[np].y <= Xmax.y) {
-// 	// Do nothing.
-// 	break;
-//       } else if ((SolnBlk.Interface_List[ni].Spline.Xp[np].x < Xmin.x ||
-// 		  SolnBlk.Interface_List[ni].Spline.Xp[np].x > Xmax.x ||
-// 		  SolnBlk.Interface_List[ni].Spline.Xp[np].y < Xmin.y ||
-// 		  SolnBlk.Interface_List[ni].Spline.Xp[np].y > Xmax.y) &&
-// 		 (SolnBlk.Interface_List[ni].Spline.Xp[np-1].x >= Xmin.x &&
-// 		  SolnBlk.Interface_List[ni].Spline.Xp[np-1].x <= Xmax.x &&
-// 		  SolnBlk.Interface_List[ni].Spline.Xp[np-1].y >= Xmin.y &&
-// 		  SolnBlk.Interface_List[ni].Spline.Xp[np-1].y <= Xmax.y)) {
-// 	clipped_flag = 0;
-// 	// Try clipping against the north boundary:
-// 	if (SolnBlk.Interface_List[ni].Spline.Xp[np].y > Xmax.y)
-// 	  clipped_flag = Line_Intersection(Vector2D(Xmin.x,Xmax.y),Vector2D(Xmax.x,Xmax.y),
-// 					   SolnBlk.Interface_List[ni].Spline.Xp[np],SolnBlk.Interface_List[ni].Spline.Xp[np-1],Xp);
-// 	// Try clipping against the south boundary if not already clipped:
-// 	if (SolnBlk.Interface_List[ni].Spline.Xp[np].y < Xmin.y && !clipped_flag)
-// 	  clipped_flag = Line_Intersection(Vector2D(Xmin.x,Xmin.y),Vector2D(Xmax.x,Xmin.y),
-// 					   SolnBlk.Interface_List[ni].Spline.Xp[np],SolnBlk.Interface_List[ni].Spline.Xp[np-1],Xp);
-// 	// Try clipping against the east boundary if not already clipped:
-// 	if (SolnBlk.Interface_List[ni].Spline.Xp[np].x > Xmax.x && !clipped_flag)
-// 	  clipped_flag = Line_Intersection(Vector2D(Xmax.x,Xmin.y),Vector2D(Xmax.x,Xmax.y),
-// 					   SolnBlk.Interface_List[ni].Spline.Xp[np],SolnBlk.Interface_List[ni].Spline.Xp[np-1],Xp);
-// 	// Try clipping against the west boundary if not already clipped:
-// 	if (SolnBlk.Interface_List[ni].Spline.Xp[np].x < Xmin.x && !clipped_flag)
-// 	  clipped_flag = Line_Intersection(Vector2D(Xmin.x,Xmin.y),Vector2D(Xmin.x,Xmax.y),
-// 					   SolnBlk.Interface_List[ni].Spline.Xp[np],SolnBlk.Interface_List[ni].Spline.Xp[np-1],Xp);
-// 	if (!clipped_flag) {
-// #ifdef _RETRIEVE_DEBUG_
-// 	  dout << endl << " " << 7772;
-// #endif
-// 	  return 7772;
-// 	}
-// 	// Determine the front speed at the clipped point if found
-// 	// and add the information to the interface list:
-// 	fm = Linear_Interpolation(SolnBlk.Interface_List[ni].Spline.Xp[np],SolnBlk.Interface_List[ni].F[np],
-// 				  SolnBlk.Interface_List[ni].Spline.Xp[np-1],SolnBlk.Interface_List[ni].F[np-1],Xp);
-// 	SolnBlk.Interface_List[ni].Spline.Xp[np] = Xp;
-// 	SolnBlk.Interface_List[ni].F[np] = fm;
-// 	break;
-//       } else {
-// 	SolnBlk.Interface_List[ni].Spline.np--;
-//       }
-//     }
-//   }
-
-=======
-
-//   // Exit immediately if no interfaces exist.
-//   if (!nnsp) {
-//     p.deallocate(); F.deallocate(); npts.deallocate();
-//     pn.deallocate(); Fn.deallocate(); nptsn.deallocate();
-//     return 0;
-//   }
-
-//   // Assemble the interface list.
-//   int nnii = 0; start = 0;
-//   double fx;
-
-//   // Allocate the number of interfaces.
-//   SolnBlk.Interface_List.allocate(nnsp);
-//   for (int ni = 0; ni < nsp; ni++) {
-//     if (nptsn[ni] > 1) {
-//       // Increment the interface number.
-//       nnii++;
-//       // Allocate interface.
-//       SolnBlk.Interface_List[nnii].allocate(nptsn[ni]);
-//       // Set the interface type to the global block number.
-//       SolnBlk.Interface_List[nnii].Type = gblknum;
-//       // Set interface spline type.
-//       SolnBlk.Interface_List[nnii].Spline.settype(SPLINE2D_LINEAR);
-//       // Set the interface data.
-//       for (int np = 0; np < nptsn[ni]; np++) {
-//  	SolnBlk.Interface_List[nnii].Spline.Xp[np] = pn[start + np];
-//  	if ((np == 0) || (np == npts[ni-1]-1)) {
-//  	  SolnBlk.Interface_List[nnii].Spline.tp[np] = SPLINE2D_POINT_SHARP_CORNER;
-//  	} else {
-//  	  SolnBlk.Interface_List[nnii].Spline.tp[np] = SPLINE2D_POINT_NORMAL;
-//  	}
-// 	SolnBlk.Interface_List[nnii].Spline.tp[np] = SPLINE2D_POINT_NORMAL;
-//  	SolnBlk.Interface_List[nnii].Spline.bc[np] = BC_NONE;
-//  	SolnBlk.Interface_List[nnii].F[np] = Fn[start + np];
-//       }
-//       SolnBlk.Interface_List[nnii].Spline.pathlength();
-//     }
-//     start = nptsn[ni];
-//   }
-
-//   // Clip interfaces to block boundaries.
-
-//   int clipped_flag;
-
-//   for (int ni = 1; ni <= SolnBlk.Interface_List.Ni; ni++) {
-
-//     // Determine if the first spline point needs to be clipped.
-//     if (SolnBlk.Interface_List[ni].Spline.Xp[0].x < Xmin.x ||
-// 	SolnBlk.Interface_List[ni].Spline.Xp[0].x > Xmax.x ||
-// 	SolnBlk.Interface_List[ni].Spline.Xp[0].y < Xmin.y ||
-// 	SolnBlk.Interface_List[ni].Spline.Xp[0].y > Xmax.y) {
-//       clipped_flag = 0;
-//       // Try clipping against the north boundary:
-//       if (SolnBlk.Interface_List[ni].Spline.Xp[0].y > Xmax.y)
-// 	clipped_flag = Line_Intersection(Vector2D(Xmin.x,Xmax.y),Vector2D(Xmax.x,Xmax.y),
-// 					 SolnBlk.Interface_List[ni].Spline.Xp[0],SolnBlk.Interface_List[ni].Spline.Xp[1],Xp);
-//       // Try clipping against the south boundary if not already clipped:
-//       if (SolnBlk.Interface_List[ni].Spline.Xp[0].y < Xmin.y && !clipped_flag)
-// 	clipped_flag = Line_Intersection(Vector2D(Xmin.x,Xmin.y),Vector2D(Xmax.x,Xmin.y),
-// 					 SolnBlk.Interface_List[ni].Spline.Xp[0],SolnBlk.Interface_List[ni].Spline.Xp[1],Xp);
-//       // Try clipping against the east boundary if not already clipped:
-//       if (SolnBlk.Interface_List[ni].Spline.Xp[0].x > Xmax.x && !clipped_flag)
-// 	clipped_flag = Line_Intersection(Vector2D(Xmax.x,Xmin.y),Vector2D(Xmax.x,Xmax.y),
-// 					 SolnBlk.Interface_List[ni].Spline.Xp[0],SolnBlk.Interface_List[ni].Spline.Xp[1],Xp);
-//       // Try clipping against the west boundary if not already clipped:
-//       if (SolnBlk.Interface_List[ni].Spline.Xp[0].x < Xmin.x && !clipped_flag)
-// 	clipped_flag = Line_Intersection(Vector2D(Xmin.x,Xmin.y),Vector2D(Xmin.x,Xmax.y),
-// 					 SolnBlk.Interface_List[ni].Spline.Xp[0],SolnBlk.Interface_List[ni].Spline.Xp[1],Xp);
-//       if (!clipped_flag) {
-// #ifdef _RETRIEVE_DEBUG_
-// 	dout << endl << " " << 7771 << SolnBlk.Interface_List[ni].Spline.Xp[0]
-// 	     << SolnBlk.Interface_List[ni].Spline.Xp[1] << Xmin << Xmax;
-// #endif
-// 	return 7771;
-//       }
-//       // Determine the front speed at the clipped point if found
-//       // and add the information to the interface list:
-//       fm = Linear_Interpolation(SolnBlk.Interface_List[ni].Spline.Xp[0],SolnBlk.Interface_List[ni].F[0],
-// 				SolnBlk.Interface_List[ni].Spline.Xp[1],SolnBlk.Interface_List[ni].F[1],Xp);
-//       SolnBlk.Interface_List[ni].Spline.Xp[0] = Xp;
-//       SolnBlk.Interface_List[ni].F[0] = fm;
-//     }
-//     // Determine if the last spline point needs to be clipped.
-//     for (int np = SolnBlk.Interface_List[ni].Spline.np-1; np >= SolnBlk.Interface_List[ni].Spline.np-2; np--) {
-//       if (SolnBlk.Interface_List[ni].Spline.Xp[np].x >= Xmin.x &&
-// 	  SolnBlk.Interface_List[ni].Spline.Xp[np].x <= Xmax.x &&
-// 	  SolnBlk.Interface_List[ni].Spline.Xp[np].y >= Xmin.y &&
-// 	  SolnBlk.Interface_List[ni].Spline.Xp[np].y <= Xmax.y) {
-// 	// Do nothing.
-// 	break;
-//       } else if ((SolnBlk.Interface_List[ni].Spline.Xp[np].x < Xmin.x ||
-// 		  SolnBlk.Interface_List[ni].Spline.Xp[np].x > Xmax.x ||
-// 		  SolnBlk.Interface_List[ni].Spline.Xp[np].y < Xmin.y ||
-// 		  SolnBlk.Interface_List[ni].Spline.Xp[np].y > Xmax.y) &&
-// 		 (SolnBlk.Interface_List[ni].Spline.Xp[np-1].x >= Xmin.x &&
-// 		  SolnBlk.Interface_List[ni].Spline.Xp[np-1].x <= Xmax.x &&
-// 		  SolnBlk.Interface_List[ni].Spline.Xp[np-1].y >= Xmin.y &&
-// 		  SolnBlk.Interface_List[ni].Spline.Xp[np-1].y <= Xmax.y)) {
-// 	clipped_flag = 0;
-// 	// Try clipping against the north boundary:
-// 	if (SolnBlk.Interface_List[ni].Spline.Xp[np].y > Xmax.y)
-// 	  clipped_flag = Line_Intersection(Vector2D(Xmin.x,Xmax.y),Vector2D(Xmax.x,Xmax.y),
-// 					   SolnBlk.Interface_List[ni].Spline.Xp[np],SolnBlk.Interface_List[ni].Spline.Xp[np-1],Xp);
-// 	// Try clipping against the south boundary if not already clipped:
-// 	if (SolnBlk.Interface_List[ni].Spline.Xp[np].y < Xmin.y && !clipped_flag)
-// 	  clipped_flag = Line_Intersection(Vector2D(Xmin.x,Xmin.y),Vector2D(Xmax.x,Xmin.y),
-// 					   SolnBlk.Interface_List[ni].Spline.Xp[np],SolnBlk.Interface_List[ni].Spline.Xp[np-1],Xp);
-// 	// Try clipping against the east boundary if not already clipped:
-// 	if (SolnBlk.Interface_List[ni].Spline.Xp[np].x > Xmax.x && !clipped_flag)
-// 	  clipped_flag = Line_Intersection(Vector2D(Xmax.x,Xmin.y),Vector2D(Xmax.x,Xmax.y),
-// 					   SolnBlk.Interface_List[ni].Spline.Xp[np],SolnBlk.Interface_List[ni].Spline.Xp[np-1],Xp);
-// 	// Try clipping against the west boundary if not already clipped:
-// 	if (SolnBlk.Interface_List[ni].Spline.Xp[np].x < Xmin.x && !clipped_flag)
-// 	  clipped_flag = Line_Intersection(Vector2D(Xmin.x,Xmin.y),Vector2D(Xmin.x,Xmax.y),
-// 					   SolnBlk.Interface_List[ni].Spline.Xp[np],SolnBlk.Interface_List[ni].Spline.Xp[np-1],Xp);
-// 	if (!clipped_flag) {
-// #ifdef _RETRIEVE_DEBUG_
-// 	  dout << endl << " " << 7772;
-// #endif
-// 	  return 7772;
-// 	}
-// 	// Determine the front speed at the clipped point if found
-// 	// and add the information to the interface list:
-// 	fm = Linear_Interpolation(SolnBlk.Interface_List[ni].Spline.Xp[np],SolnBlk.Interface_List[ni].F[np],
-// 				  SolnBlk.Interface_List[ni].Spline.Xp[np-1],SolnBlk.Interface_List[ni].F[np-1],Xp);
-// 	SolnBlk.Interface_List[ni].Spline.Xp[np] = Xp;
-// 	SolnBlk.Interface_List[ni].F[np] = fm;
-// 	break;
-//       } else {
-// 	SolnBlk.Interface_List[ni].Spline.np--;
-//       }
-//     }
-//   }
-
->>>>>>> bfb0c04a
-//   p.deallocate(); F.deallocate(); npts.deallocate();
-//   pn.deallocate(); Fn.deallocate(); nptsn.deallocate();
+	SolnBlk.Interface_List[nnii].Spline.tp[np] = SPLINE2D_POINT_NORMAL;
+ 	SolnBlk.Interface_List[nnii].Spline.bc[np] = BC_NONE;
+ 	SolnBlk.Interface_List[nnii].F[np] = Fn[si + np];
+      }
+      SolnBlk.Interface_List[nnii].Spline.pathlength();
+    }
+  }
+
+  // Clip interfaces to block boundaries.
+
+  int clipped_flag;
+
+  for (int ni = 1; ni <= SolnBlk.Interface_List.Ni; ni++) {
+
+    // Determine if the first spline point needs to be clipped.
+    if (SolnBlk.Interface_List[ni].Spline.Xp[0].x < Xmin.x ||
+	SolnBlk.Interface_List[ni].Spline.Xp[0].x > Xmax.x ||
+	SolnBlk.Interface_List[ni].Spline.Xp[0].y < Xmin.y ||
+	SolnBlk.Interface_List[ni].Spline.Xp[0].y > Xmax.y) {
+      clipped_flag = 0;
+      // Try clipping against the north boundary:
+      if (SolnBlk.Interface_List[ni].Spline.Xp[0].y > Xmax.y)
+	clipped_flag = Line_Intersection(Vector2D(Xmin.x,Xmax.y),Vector2D(Xmax.x,Xmax.y),
+					 SolnBlk.Interface_List[ni].Spline.Xp[0],SolnBlk.Interface_List[ni].Spline.Xp[1],Xp);
+      // Try clipping against the south boundary if not already clipped:
+      if (SolnBlk.Interface_List[ni].Spline.Xp[0].y < Xmin.y && !clipped_flag)
+	clipped_flag = Line_Intersection(Vector2D(Xmin.x,Xmin.y),Vector2D(Xmax.x,Xmin.y),
+					 SolnBlk.Interface_List[ni].Spline.Xp[0],SolnBlk.Interface_List[ni].Spline.Xp[1],Xp);
+      // Try clipping against the east boundary if not already clipped:
+      if (SolnBlk.Interface_List[ni].Spline.Xp[0].x > Xmax.x && !clipped_flag)
+	clipped_flag = Line_Intersection(Vector2D(Xmax.x,Xmin.y),Vector2D(Xmax.x,Xmax.y),
+					 SolnBlk.Interface_List[ni].Spline.Xp[0],SolnBlk.Interface_List[ni].Spline.Xp[1],Xp);
+      // Try clipping against the west boundary if not already clipped:
+      if (SolnBlk.Interface_List[ni].Spline.Xp[0].x < Xmin.x && !clipped_flag)
+	clipped_flag = Line_Intersection(Vector2D(Xmin.x,Xmin.y),Vector2D(Xmin.x,Xmax.y),
+					 SolnBlk.Interface_List[ni].Spline.Xp[0],SolnBlk.Interface_List[ni].Spline.Xp[1],Xp);
+      if (!clipped_flag) {
+#ifdef _RETRIEVE_DEBUG_
+	dout << endl << " " << 7771 << SolnBlk.Interface_List[ni].Spline.Xp[0]
+	     << SolnBlk.Interface_List[ni].Spline.Xp[1] << Xmin << Xmax;
+#endif
+	return 7771;
+      }
+      // Determine the front speed at the clipped point if found
+      // and add the information to the interface list:
+      fm = Linear_Interpolation(SolnBlk.Interface_List[ni].Spline.Xp[0],SolnBlk.Interface_List[ni].F[0],
+				SolnBlk.Interface_List[ni].Spline.Xp[1],SolnBlk.Interface_List[ni].F[1],Xp);
+      SolnBlk.Interface_List[ni].Spline.Xp[0] = Xp;
+      SolnBlk.Interface_List[ni].F[0] = fm;
+    }
+    // Determine if the last spline point needs to be clipped.
+    for (int np = SolnBlk.Interface_List[ni].Spline.np-1; np >= SolnBlk.Interface_List[ni].Spline.np-2; np--) {
+      if (SolnBlk.Interface_List[ni].Spline.Xp[np].x >= Xmin.x &&
+	  SolnBlk.Interface_List[ni].Spline.Xp[np].x <= Xmax.x &&
+	  SolnBlk.Interface_List[ni].Spline.Xp[np].y >= Xmin.y &&
+	  SolnBlk.Interface_List[ni].Spline.Xp[np].y <= Xmax.y) {
+	// Do nothing.
+	break;
+      } else if ((SolnBlk.Interface_List[ni].Spline.Xp[np].x < Xmin.x ||
+		  SolnBlk.Interface_List[ni].Spline.Xp[np].x > Xmax.x ||
+		  SolnBlk.Interface_List[ni].Spline.Xp[np].y < Xmin.y ||
+		  SolnBlk.Interface_List[ni].Spline.Xp[np].y > Xmax.y) &&
+		 (SolnBlk.Interface_List[ni].Spline.Xp[np-1].x >= Xmin.x &&
+		  SolnBlk.Interface_List[ni].Spline.Xp[np-1].x <= Xmax.x &&
+		  SolnBlk.Interface_List[ni].Spline.Xp[np-1].y >= Xmin.y &&
+		  SolnBlk.Interface_List[ni].Spline.Xp[np-1].y <= Xmax.y)) {
+	clipped_flag = 0;
+	// Try clipping against the north boundary:
+	if (SolnBlk.Interface_List[ni].Spline.Xp[np].y > Xmax.y)
+	  clipped_flag = Line_Intersection(Vector2D(Xmin.x,Xmax.y),Vector2D(Xmax.x,Xmax.y),
+					   SolnBlk.Interface_List[ni].Spline.Xp[np],SolnBlk.Interface_List[ni].Spline.Xp[np-1],Xp);
+	// Try clipping against the south boundary if not already clipped:
+	if (SolnBlk.Interface_List[ni].Spline.Xp[np].y < Xmin.y && !clipped_flag)
+	  clipped_flag = Line_Intersection(Vector2D(Xmin.x,Xmin.y),Vector2D(Xmax.x,Xmin.y),
+					   SolnBlk.Interface_List[ni].Spline.Xp[np],SolnBlk.Interface_List[ni].Spline.Xp[np-1],Xp);
+	// Try clipping against the east boundary if not already clipped:
+	if (SolnBlk.Interface_List[ni].Spline.Xp[np].x > Xmax.x && !clipped_flag)
+	  clipped_flag = Line_Intersection(Vector2D(Xmax.x,Xmin.y),Vector2D(Xmax.x,Xmax.y),
+					   SolnBlk.Interface_List[ni].Spline.Xp[np],SolnBlk.Interface_List[ni].Spline.Xp[np-1],Xp);
+	// Try clipping against the west boundary if not already clipped:
+	if (SolnBlk.Interface_List[ni].Spline.Xp[np].x < Xmin.x && !clipped_flag)
+	  clipped_flag = Line_Intersection(Vector2D(Xmin.x,Xmin.y),Vector2D(Xmin.x,Xmax.y),
+					   SolnBlk.Interface_List[ni].Spline.Xp[np],SolnBlk.Interface_List[ni].Spline.Xp[np-1],Xp);
+	if (!clipped_flag) {
+#ifdef _RETRIEVE_DEBUG_
+	  dout << endl << " " << 7772;
+#endif
+	  return 7772;
+	}
+	// Determine the front speed at the clipped point if found
+	// and add the information to the interface list:
+	fm = Linear_Interpolation(SolnBlk.Interface_List[ni].Spline.Xp[np],SolnBlk.Interface_List[ni].F[np],
+				  SolnBlk.Interface_List[ni].Spline.Xp[np-1],SolnBlk.Interface_List[ni].F[np-1],Xp);
+	SolnBlk.Interface_List[ni].Spline.Xp[np] = Xp;
+	SolnBlk.Interface_List[ni].F[np] = fm;
+	break;
+      } else {
+	SolnBlk.Interface_List[ni].Spline.np--;
+      }
+    }
+  }
+
+  p.deallocate(); F.deallocate(); npts.deallocate();
+  pn.deallocate(); Fn.deallocate(); nptsn.deallocate();
 
   // Interface spline retrieval completed.
   return 0;
   
 }
 
-<<<<<<< HEAD
-void Update_Start_List(LevelSet2D_Quad_Block &SolnBlk,
-		       LinkedList<int> &start) {
-  int ic, jc, iface, startpt;
-
-=======
 /******************************************************************//**
  * Routine: Update_Start_List
  *
@@ -1629,10 +1296,14 @@
 
   int ic, jc, iface, startpt;
 
-  cout << "SAM == THIS START LIST HAS " << start.np << " ELEMENTS" << endl;
-
->>>>>>> bfb0c04a
+#ifdef _RETRIEVE_DEBUG_
+  cout << " This start list has " << start.np << " elements" << endl;
+#endif
+
   for (int i=0; i<start.np; i++) {
+#ifdef _RETRIEVE_DEBUG_
+    cout << " Checking element #" << i << " with val=" << start[i] << endl;
+#endif
     startpt = start[i];
     ic = SolnBlk.Trace[startpt].i;
     jc = SolnBlk.Trace[startpt].j;
@@ -1642,16 +1313,21 @@
 	(iface == SOUTH  && SolnBlk.cut[ic][jc].south  == CLEAN) ||
 	(iface == EAST   && SolnBlk.cut[ic][jc].east   == CLEAN) || 
 	(iface == WEST   && SolnBlk.cut[ic][jc].west   == CLEAN)){
-<<<<<<< HEAD
+#ifdef _RETRIEVE_DEBUG_
+      cout << " Found visited start point at " << i << " with val=" << start[i];
+#endif
       start.remove(start.find(startpt));
-=======
-      cout << "SAM == FOUND A VISITED START POINT AT INDEX " << i << " WITH VAL=" << start[i] << endl;
-      start.remove(start.find(startpt));
-      cout << "SAM == SUCCESSFULLY REMOVED START POINT. NEW LIST LENGTH = " << start.np << endl;
->>>>>>> bfb0c04a
-    }
-    i--;
-  }
+      i--;
+#ifdef _RETRIEVE_DEBUG_
+      cout << ". New list length = " << start.np << endl;
+#endif
+    }
+  }
+
+#ifdef _RETRIEVE_DEBUG_
+  cout << " Start list updated." << endl;
+#endif
+
 }
 
 
@@ -1757,7 +1433,7 @@
 //     } else if (face == SOUTH_WEST) {
 //       dout << endl << " SW:" << SolnBlk.Grid.Cell[ico-1][jco].Xc << SolnBlk.Grid.Cell[ico][jco-1].Xc << " " << SolnBlk.U[ico-1][jco].psi << " " << SolnBlk.U[ico][jco-1].psi;
 //     }
-    dout << endl << pn;// << " " << fn;
+//    dout << endl << pn;// << " " << fn;
 #endif
 
     // Add the computed point to the list.
@@ -1767,7 +1443,7 @@
 
     // Search for next face.
     if (face == CENTER) {
-      // CENTRE.
+      // CENTER.
       if (SolnBlk.cut[ico][jco].north == INFECTED) {
 	ic = ico; jc = jco; face = NORTH;
       } else if (SolnBlk.cut[ico][jco+1].center == INFECTED) {
@@ -1926,11 +1602,7 @@
 			const int &ic,
 			const int &jc,
 			const double &epsilon,
-<<<<<<< HEAD
-			LinkedList<int> start) {
-=======
 			LinkedList<int> &start) {
->>>>>>> bfb0c04a
 
   if (fabs(SolnBlk.U[ic][jc].psi) < epsilon) {
 
