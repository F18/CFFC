/* AMR.h:  Header file for templated subroutines for carrying 
           out the adaptive mesh refinement (AMR). */

#ifndef _AMR_INCLUDED
#define _AMR_INCLUDED

/* Include 2D quadrilateral multiblock grid, adaptive block,
   and quadtree header files. */

#ifndef _GRID2D_QUAD_BLOCK_INCLUDED
#include "../Grid/Grid2DQuad.h"
#endif // _GRID2D_QUAD_BLOCK_INCLUDED

#ifndef _ADAPTIVBLOCK_INCLUDED
#include "AdaptiveBlock.h"
#endif // _ADAPTIVEBLOCK_INCLUDED

#ifndef _QUADTREE_INCLUDED
#include "QuadTree.h"
#endif // _QUADTREE_INCLUDED

/******************************************************************
 * AMR -- Templated subroutines.                                  *
 ******************************************************************/

/******************************************************************
 * Routine: Create_Initial_Solution_Blocks                        *
 *                                                                *
 * Assigns and creates (allocates) initial 2D quadrilateral       *
 * solution blocks corresponding to the initial grid.  This       *
 * routine also creates the quadtree, local block, and global     *
 * block resource list data structures for performing the         *
 * block-base adaptive mesh refinement (AMR) and determines the   *
 * roots of the quadtree data structure.                          *
 *                                                                *
 ******************************************************************/
template <class Quad_Soln_Block, class Quad_Soln_Input_Parameters, class Quad_Grid_Block>
Quad_Soln_Block* Create_Initial_Solution_Blocks(Quad_Grid_Block            **InitMeshBlk,
                                                Quad_Soln_Block              *Soln_ptr,
                                                Quad_Soln_Input_Parameters   &InputParameters,
                                                QuadTreeBlock_DataStructure  &QuadTree,
                                                AdaptiveBlockResourceList    &GlobalSolnBlockList,
                                                AdaptiveBlock2D_List         &LocalSolnBlockList) {

    int i_blk, j_blk, n_cpu, n_blk;

    /* Create (allocate) multi-block quadtree data structure. */

    Create_QuadTree_Data_Structure(QuadTree,
                                   InputParameters.Number_of_Blocks_Idir,
  	                           InputParameters.Number_of_Blocks_Jdir,
                                   InputParameters.Number_of_Processors,
                                   InputParameters.Number_of_Blocks_Per_Processor);

    /* Set the maximum and minimum refinement levels. */

    QuadTree.MaximumRefinementLevel = InputParameters.Maximum_Refinement_Level-1;
    QuadTree.MinimumRefinementLevel = InputParameters.Minimum_Refinement_Level-1;

    /* Set the thresholds for refinement and coarsening of the mesh. */

    QuadTree.RefineThreshold = InputParameters.Threshold_for_Refinement;
    QuadTree.CoarsenThreshold = InputParameters.Threshold_for_Coarsening;

    /* Create (allocate) array of local 2D quadrilateral solution blocks. */

    Create_Block_Resource_List(GlobalSolnBlockList,
                               InputParameters.Number_of_Processors, 
	  		       InputParameters.Number_of_Blocks_Per_Processor);
    LocalSolnBlockList.allocate(InputParameters.Number_of_Blocks_Per_Processor);
    LocalSolnBlockList.ThisCPU = GlobalSolnBlockList.ThisCPU;
    Soln_ptr = Allocate(Soln_ptr, InputParameters);

    /* Loop over all initial mesh blocks and assign quadtree root
       blocks and local solution block information as required. */

    for ( j_blk = 0 ; j_blk <= InputParameters.Number_of_Blocks_Jdir-1 ; ++j_blk ) {
        for ( i_blk = 0 ; i_blk <= InputParameters.Number_of_Blocks_Idir-1 ; ++i_blk ) {
	   if (InitMeshBlk[i_blk][j_blk].Node != NULL) { // Mesh block is used!!!!
	       // Get next free solution block from list of available (not used)
	       // solution blocks.
               if (GlobalSolnBlockList.Nfree > 0) {
                  n_cpu = GlobalSolnBlockList.nextCPU();
                  n_blk = GlobalSolnBlockList.nextBlock();
                  GlobalSolnBlockList.update_next();
               } else {
                  cout << "\n" << CFFC_Version() 
                       << " AMR Error: Create_Initial_Solution_Blocks, Insufficient number of quadrilateral solution blocks.\n";
                  Soln_ptr = Deallocate(Soln_ptr, InputParameters);
                  return (NULL);
               } /* endif */

               // Assign block information to appropriate quadtree root solution block. 
               QuadTree.Roots[i_blk][j_blk].block.used = ADAPTIVEBLOCK2D_USED;
               QuadTree.Roots[i_blk][j_blk].block.gblknum = 
	          GlobalSolnBlockList.Nused-1;
               QuadTree.Roots[i_blk][j_blk].block.info.cpu = n_cpu;
               QuadTree.Roots[i_blk][j_blk].block.info.blknum = n_blk;
               QuadTree.Roots[i_blk][j_blk].block.info.dimen.i = 
                   InitMeshBlk[i_blk][j_blk].NCi-2*InputParameters.Number_of_Ghost_Cells;
               QuadTree.Roots[i_blk][j_blk].block.info.dimen.j = 
                   InitMeshBlk[i_blk][j_blk].NCj-2*InputParameters.Number_of_Ghost_Cells;
               QuadTree.Roots[i_blk][j_blk].block.info.dimen.ghost = InputParameters.Number_of_Ghost_Cells;
               QuadTree.Roots[i_blk][j_blk].block.info.sector = ADAPTIVEBLOCK2D_SECTOR_NONE;
               QuadTree.Roots[i_blk][j_blk].block.info.level = 0;
               QuadTree.Roots[i_blk][j_blk].parent_ptr = NULL;
               QuadTree.Roots[i_blk][j_blk].childNW_ptr = NULL;
               QuadTree.Roots[i_blk][j_blk].childNE_ptr = NULL;
               QuadTree.Roots[i_blk][j_blk].childSE_ptr = NULL;
               QuadTree.Roots[i_blk][j_blk].childSW_ptr = NULL;
               QuadTree.Blocks[n_cpu][n_blk] = &(QuadTree.Roots[i_blk][j_blk]);

               // For solution blocks on this processor (or processor
               // element), add block to local list, create the solution 
               // block, and copy the appropriate block of the 
               // initial quadrilateral mesh to the solution block mesh.
               if (GlobalSolnBlockList.ThisCPU == n_cpu) {
                  LocalSolnBlockList.Block[n_blk] = 
                     QuadTree.Roots[i_blk][j_blk].block;
                  Soln_ptr[n_blk].allocate(
                     LocalSolnBlockList.Block[n_blk].info.dimen.i, 
                     LocalSolnBlockList.Block[n_blk].info.dimen.j,
                     LocalSolnBlockList.Block[n_blk].info.dimen.ghost);
                  Copy_Quad_Block(Soln_ptr[n_blk].Grid, InitMeshBlk[i_blk][j_blk]);
               } /* endif */
           } /* endif */
        } /* endfor */
    } /* endfor */

    /* Renumber all solution blocks, assigning a unique global block number. */

    Renumber_Solution_Blocks(QuadTree, 
                             LocalSolnBlockList);

    /* Find the neighbours of all of the newly assigned root blocks. */

    Find_Neighbours_of_Root_Solution_Blocks(QuadTree, 
                                            LocalSolnBlockList);

    /* Modify block neighbours for grid geometries with 
       periodic boundaries, etc. */

    Modify_Neighbours_of_Root_Solution_Blocks(QuadTree, 
                                              LocalSolnBlockList,
                                              InputParameters.i_Grid);

    /* Allocates memory for all message passing buffers used  
       to send solution information between neighbouring solution blocks. */

    Allocate_Message_Buffers(LocalSolnBlockList,
                             Soln_ptr[0].NumVar()+NUM_COMP_VECTOR2D);

    /* Solution block allocation and assignment complete.  
       Return pointer to local solution blocks. */

    return(Soln_ptr);

}

/********************************************************
 * Routine: Read_QuadTree                               *
 *                                                      *
 * Reads the quadtree data structure from a file.       *
 *                                                      *
 ********************************************************/
template <class Quad_Soln_Input_Parameters>
int Read_QuadTree(QuadTreeBlock_DataStructure &QuadTree,
                  AdaptiveBlockResourceList   &List_of_Available_Blocks,
                  AdaptiveBlock2D_List        &Local_Soln_Block_List,
                  Quad_Soln_Input_Parameters  &Input_Parameters) {

    int i, nri, nrj, ncpu, nblk;
    int iBLK, jBLK;
    char quadtree_file_name[256];
    char *quadtree_file_name_ptr;
    ifstream quadtree_file;    

    /* On primary processor, determine name of quadtree input data file name. */

    if (CFFC_Primary_MPI_Processor()) {
       i = 0;
       while (1) {
          if (Input_Parameters.Restart_File_Name[i] == ' ' ||
              Input_Parameters.Restart_File_Name[i] == '.') break;
          quadtree_file_name[i]=Input_Parameters.Restart_File_Name[i];
          i = i + 1;
          if (i > strlen(Input_Parameters.Restart_File_Name) ) break;
       } /* endwhile */
       quadtree_file_name[i] = '\0';
       strcat(quadtree_file_name, "_quadtree.tree");
       quadtree_file_name_ptr = quadtree_file_name;
    } /* endif */

    /* On primary processor, open the quadtree data file. */

    if (CFFC_Primary_MPI_Processor()) {
       quadtree_file.open(quadtree_file_name_ptr, ios::in);
       if (quadtree_file.fail()) return (1);
    } /* endif */

    /* On primary processor, read in the data structure size parameters and 
       re-allocate memory as required. */

    if (CFFC_Primary_MPI_Processor()) {
       quadtree_file.setf(ios::skipws);
       quadtree_file >> nri >> nrj >> ncpu >> nblk;
       quadtree_file.unsetf(ios::skipws);

       Create_QuadTree_Data_Structure(QuadTree,
                                      nri,
  	                              nrj,
                                      Input_Parameters.Number_of_Processors,
                                      Input_Parameters.Number_of_Blocks_Per_Processor);
    } /* endif */

    /* Re-create and re-initialize the block resource list. */

    Create_Block_Resource_List(List_of_Available_Blocks,
                               Input_Parameters.Number_of_Processors, 
	  		       Input_Parameters.Number_of_Blocks_Per_Processor);

    /* On primary processor, read the quadtree data from the file. */

    if (CFFC_Primary_MPI_Processor()) {
       for ( jBLK = 0 ; jBLK <= QuadTree.NRj-1 ; ++jBLK ) {
           for ( iBLK = 0 ; iBLK <= QuadTree.NRi-1 ; ++iBLK ) {
	      QuadTree.Roots[iBLK][jBLK].read(quadtree_file,
                                              List_of_Available_Blocks);
           } /* endfor */
       } /* endfor */
    } /* endif */

    /* Broadcast quadtree data structure to all processors. */
       
    Broadcast_QuadTree_Data_Structure(QuadTree,
                                      List_of_Available_Blocks);

    /* Set the maximum and minimum refinement levels. */

    QuadTree.MaximumRefinementLevel = Input_Parameters.Maximum_Refinement_Level-1;
    QuadTree.MinimumRefinementLevel = Input_Parameters.Minimum_Refinement_Level-1;

    /* Set the thresholds for refinement and coarsening of the mesh. */

    QuadTree.RefineThreshold = Input_Parameters.Threshold_for_Refinement;
    QuadTree.CoarsenThreshold = Input_Parameters.Threshold_for_Coarsening;

    /* Re-evaluate quadtree block pointers. */

    QuadTree.assign_block_pointers();

    /* (Re-)Allocate memory for local processor solution block list. */

    if (Local_Soln_Block_List.Nblk > 0) Local_Soln_Block_List.deallocate();
    Local_Soln_Block_List.allocate(Input_Parameters.Number_of_Blocks_Per_Processor);
    Local_Soln_Block_List.ThisCPU = List_of_Available_Blocks.ThisCPU;

    /* Find the neighbours of the root blocks. */

    Find_Neighbours_of_Root_Solution_Blocks(QuadTree);

    /* Modify block neighbours for grid geometries with 
       periodic boundaries, etc. */

    Modify_Neighbours_of_Root_Solution_Blocks(QuadTree,
                                              Input_Parameters.i_Grid);

    /* Determine the neighbouring blocks of all used (active)
       solution blocks in the quadtree data structure. This will
       also copy block information to local processor solution block
       list. */

    Find_Neighbours(QuadTree,
                    Local_Soln_Block_List);

    /* On primary processor, close quadtree data file. */

    if (CFFC_Primary_MPI_Processor()) quadtree_file.close();

    /* Reading of quadtree data file complete.  Return zero value. */

    return(0);

}

/********************************************************
 * Routine: Write_QuadTree                              *
 *                                                      *
 * Writes the quadtree data structure to a file for     *
 * later retrieval.                                     *
 *                                                      *
 ********************************************************/
template <class Quad_Soln_Input_Parameters>
int Write_QuadTree(QuadTreeBlock_DataStructure &QuadTree,
                   Quad_Soln_Input_Parameters  &Input_Parameters) {

    int i;
    char quadtree_file_name[256];
    char *quadtree_file_name_ptr;
    ofstream quadtree_file;    

    /* On primary processor, determine name of quadtree output data file name. */

    if (CFFC_Primary_MPI_Processor()) {
       i = 0;
       while (1) {
          if (Input_Parameters.Restart_File_Name[i] == ' ' ||
              Input_Parameters.Restart_File_Name[i] == '.') break;
          quadtree_file_name[i]=Input_Parameters.Restart_File_Name[i];
          i = i + 1;
          if (i > strlen(Input_Parameters.Restart_File_Name) ) break;
       } /* endwhile */
       quadtree_file_name[i] = '\0';
       strcat(quadtree_file_name, "_quadtree.tree");
       quadtree_file_name_ptr = quadtree_file_name;
    } /* endif */

    /* On primary processor, open the quadtree data file. */

    if (CFFC_Primary_MPI_Processor()) {
       quadtree_file.open(quadtree_file_name_ptr, ios::out);
       if (quadtree_file.fail()) return (1);
    } /* endif */

    /* On primary processor, write the quadtree data to the file. */

    if (CFFC_Primary_MPI_Processor()) quadtree_file << QuadTree;

    /* On primary processor, close quadtree data file. */

    if (CFFC_Primary_MPI_Processor()) quadtree_file.close();

    /* Writing of quadtree data file complete.  Return zero value. */

    return(0);

}

/**********************************************************
 * Routine: Flag_Blocks_For_Refinement                    *
 *                                                        *
 * This routine flags the all local solution blocks for   *
 * refinement (coarsening or division quadrilateral       *
 * mesh solution blocks.                                  *
 *                                                        *
 **********************************************************/
template <class Quad_Soln_Block, class Quad_Soln_Input_Parameters>
void Flag_Blocks_For_Refinement(Quad_Soln_Block             *Soln_ptr,
				Quad_Soln_Input_Parameters  &InputParameters,
                                QuadTreeBlock_DataStructure &QuadTree,
                                AdaptiveBlockResourceList   &Global_Soln_Block_List,
                                AdaptiveBlock2D_List        &Local_Soln_Block_List) {

#define	MAX_NUMBER_REFINEMENT_CRITERIA	10

    int i_criteria, i_blk;

    int number_refinement_criteria;
    double **local_block_refinement_criteria,
           *local_max_refinement_criteria, 
           *local_min_refinement_criteria,
           *global_max_refinement_criteria,
           *global_min_refinement_criteria,
           *threshold_refinement,
           *threshold_coarsening,
           *scale_refinement,
           *scale_coarsening;

    /* Allocate memory for refinement criteria. */

    local_block_refinement_criteria = new double*[Local_Soln_Block_List.Nblk];
    for ( i_blk = 0; i_blk <= Local_Soln_Block_List.Nblk-1 ; ++i_blk ) {
       local_block_refinement_criteria[i_blk] = new double[MAX_NUMBER_REFINEMENT_CRITERIA];
    } /* endfor */
    local_max_refinement_criteria = new double[MAX_NUMBER_REFINEMENT_CRITERIA];
    local_min_refinement_criteria = new double[MAX_NUMBER_REFINEMENT_CRITERIA];
    global_max_refinement_criteria = new double[MAX_NUMBER_REFINEMENT_CRITERIA];
    global_min_refinement_criteria = new double[MAX_NUMBER_REFINEMENT_CRITERIA];
    threshold_refinement = new double[MAX_NUMBER_REFINEMENT_CRITERIA];
    threshold_coarsening = new double[MAX_NUMBER_REFINEMENT_CRITERIA];
    scale_refinement = new double[MAX_NUMBER_REFINEMENT_CRITERIA];
    scale_coarsening = new double[MAX_NUMBER_REFINEMENT_CRITERIA];

    /* Set the solution block refinement flags to default values
       (no change, no division and coarsening). */

    Local_Soln_Block_List.nochangeAll();

    /* Determine and assign the refinment flag for each of the
       local solution blocks. */

    // Initial min, max, and threshold values for each refinement criteria.
    for ( i_criteria = 0; i_criteria < MAX_NUMBER_REFINEMENT_CRITERIA; ++i_criteria ) {
       local_max_refinement_criteria[i_criteria] = -1.0e-100;
       local_min_refinement_criteria[i_criteria] = 1.0e100;

       global_max_refinement_criteria[i_criteria] = -1.0e-100;
       global_min_refinement_criteria[i_criteria] = 1.0e100;
    } /* endfor */

    // Determine the min and max values of the refinement criteria
    // for all local solution blocks. */
    number_refinement_criteria = 0;
    for ( i_blk = 0 ; i_blk <= Local_Soln_Block_List.Nblk-1 ; ++i_blk ) {
       if (Local_Soln_Block_List.Block[i_blk].used) {
	 Calculate_Refinement_Criteria(local_block_refinement_criteria[i_blk],
				       InputParameters,
				       number_refinement_criteria,
				       Soln_ptr[i_blk]);
	 for ( i_criteria = 0; i_criteria < number_refinement_criteria; ++i_criteria ) {
	   local_max_refinement_criteria[i_criteria] = max(local_max_refinement_criteria[i_criteria], 
							   local_block_refinement_criteria[i_blk][i_criteria]);
	   local_min_refinement_criteria[i_criteria] = min(local_min_refinement_criteria[i_criteria], 
							   local_block_refinement_criteria[i_blk][i_criteria]);
	 } /* endfor */
       } /* endif */
    }  /* endfor */

    // Determine global values of the min and max refinement criteria.
#ifdef _MPI_VERSION
    number_refinement_criteria = CFFC_Maximum_MPI(number_refinement_criteria);
    MPI::COMM_WORLD.Allreduce(local_min_refinement_criteria, 
                              global_min_refinement_criteria, 
			      MAX_NUMBER_REFINEMENT_CRITERIA,
                              MPI::DOUBLE, 
                              MPI::MIN);
    MPI::COMM_WORLD.Allreduce(local_max_refinement_criteria, 
                              global_max_refinement_criteria, 
			      MAX_NUMBER_REFINEMENT_CRITERIA,
                              MPI::DOUBLE, 
                              MPI::MAX);
#else
    for ( i_criteria = 0; i_criteria < number_refinement_criteria; ++i_criteria ) {
       global_max_refinement_criteria[i_criteria] = local_max_refinement_criteria[i_criteria];
       global_min_refinement_criteria[i_criteria] = local_min_refinement_criteria[i_criteria];
    } /* endfor */
#endif

    /* Assign the scales and thresholds for the refinement process. */

    for ( i_criteria = 0; i_criteria < number_refinement_criteria; ++i_criteria ) {
       scale_refinement[i_criteria] = QuadTree.RefineThreshold;
       scale_coarsening[i_criteria] = QuadTree.CoarsenThreshold;
    } /* endfor */

    for ( i_criteria = 0; i_criteria < number_refinement_criteria; ++i_criteria ) {
       if (fabs(global_max_refinement_criteria[i_criteria]-
                global_min_refinement_criteria[i_criteria]) > TOLER) {
          threshold_refinement[i_criteria] = global_min_refinement_criteria[i_criteria] +
                                             scale_refinement[i_criteria]*
                                             (global_max_refinement_criteria[i_criteria]-
                                              global_min_refinement_criteria[i_criteria]);
          threshold_coarsening[i_criteria] = global_min_refinement_criteria[i_criteria] +
                                             scale_coarsening[i_criteria]*
                                             (global_max_refinement_criteria[i_criteria]-
                                              global_min_refinement_criteria[i_criteria]);
       } else {
	  threshold_refinement[i_criteria] = 0.90*global_min_refinement_criteria[i_criteria];
          threshold_coarsening[i_criteria] = 1.10*global_min_refinement_criteria[i_criteria];
       } /* endif */
    } /* endfor */

    /* Finally, flag the blocks for coarsening and division. */

    for ( i_blk = 0 ; i_blk <= Local_Soln_Block_List.Nblk-1 ; ++i_blk ) {
       if (Local_Soln_Block_List.Block[i_blk].used) {
          for ( i_criteria = 0; i_criteria < number_refinement_criteria; ++i_criteria ) {
             if (local_block_refinement_criteria[i_blk][i_criteria] > threshold_refinement[i_criteria] &&
                 Local_Soln_Block_List.Block[i_blk].info.level < QuadTree.MaximumRefinementLevel &&
                 (Local_Soln_Block_List.RefineFlag[i_blk] == ADAPTIVEBLOCK2D_REFINE || 
                  Local_Soln_Block_List.RefineFlag[i_blk] == ADAPTIVEBLOCK2D_NOCHANGE)) {
                Local_Soln_Block_List.RefineFlag[i_blk] = ADAPTIVEBLOCK2D_REFINE;
             } else if (local_block_refinement_criteria[i_blk][i_criteria] > threshold_refinement[i_criteria] &&
                        Local_Soln_Block_List.Block[i_blk].info.level < QuadTree.MaximumRefinementLevel &&
                        Local_Soln_Block_List.RefineFlag[i_blk] == ADAPTIVEBLOCK2D_COARSEN) {
                Local_Soln_Block_List.RefineFlag[i_blk] = ADAPTIVEBLOCK2D_REFINE;
             } else if (local_block_refinement_criteria[i_blk][i_criteria] < threshold_coarsening[i_criteria] &&
                        Local_Soln_Block_List.Block[i_blk].info.level > QuadTree.MinimumRefinementLevel &&
                        Local_Soln_Block_List.RefineFlag[i_blk] == ADAPTIVEBLOCK2D_REFINE) {
                Local_Soln_Block_List.RefineFlag[i_blk] = ADAPTIVEBLOCK2D_REFINE;
             } else if (local_block_refinement_criteria[i_blk][i_criteria] < threshold_coarsening[i_criteria] &&
                        Local_Soln_Block_List.Block[i_blk].info.level > QuadTree.MinimumRefinementLevel &&
                        (Local_Soln_Block_List.RefineFlag[i_blk] == ADAPTIVEBLOCK2D_COARSEN || 
                         Local_Soln_Block_List.RefineFlag[i_blk] == ADAPTIVEBLOCK2D_NOCHANGE)) {
                Local_Soln_Block_List.RefineFlag[i_blk] = ADAPTIVEBLOCK2D_COARSEN;
             } /* endif */
          } /* endfor */
       } /* endif */
    }  /* endfor */

    /* Deallocate memory for refinement criteria. */

    for ( i_blk = 0; i_blk <= Local_Soln_Block_List.Nblk-1 ; ++i_blk ) {
       delete []local_block_refinement_criteria[i_blk]; local_block_refinement_criteria[i_blk] = NULL;
    } /* endfor */
    delete []local_block_refinement_criteria; local_block_refinement_criteria = NULL;
    delete []local_max_refinement_criteria; local_max_refinement_criteria = NULL;
    delete []local_min_refinement_criteria; local_min_refinement_criteria = NULL;
    delete []global_max_refinement_criteria; global_max_refinement_criteria = NULL;
    delete []global_min_refinement_criteria; global_min_refinement_criteria = NULL;
    delete []threshold_refinement; threshold_refinement = NULL;
    delete []threshold_coarsening; threshold_coarsening = NULL;
    delete []scale_refinement; scale_refinement = NULL;
    delete []scale_coarsening; scale_coarsening = NULL;

}

/**********************************************************
 * Routine: Refine_Grid                                   *
 *                                                        *
 * Performs the mesh refinement of the adaptive           *
 * blocks.  Returns a zero value if no error in the mesh  *
 * refinement precedure occurred.                         *
 *                                                        *
 **********************************************************/
template <class Quad_Soln_Block, class Quad_Soln_Input_Parameters>
int Refine_Grid(Quad_Soln_Block             *Soln_ptr,
		Quad_Soln_Input_Parameters  &InputParameters,
		QuadTreeBlock_DataStructure &QuadTree,
		AdaptiveBlockResourceList   &GlobalSolnBlockList,
		AdaptiveBlock2D_List        &LocalSolnBlockList) {

    int error_flag;
    int iCPU, iBLK, iNEW, new_CPU, ii;
    int new_blocks_CPU[4], new_blocks_BLK[4], new_blocks_SECTOR[4];
    int my_rank, undefined_rank, number_CPUs_in_new_blocks, CPUs_in_new_blocks[4];

    Quad_Soln_Block solution_block_to_be_refined;
    QuadTreeBlock *quadtree_block_to_be_refined_ptr;

    AdaptiveBlock2D_Dimensions root_indices, dimensions;

#ifdef _MPI_VERSION
    MPI::Intracomm refine_comm;
    MPI::Group     big_group = MPI::COMM_WORLD.Get_group();
    MPI::Group     refine_group;
    undefined_rank = MPI::UNDEFINED;
#else
    undefined_rank = -1;
#endif

    for ( iCPU = 0 ; iCPU <= QuadTree.Ncpu-1 ; ++iCPU ) { // Loop over available processors.
        for ( iBLK = 0 ; iBLK <= QuadTree.Nblk-1 ; ++iBLK ) { // Loop over available blocks.
            if (QuadTree.Blocks[iCPU][iBLK] != NULL) {
               if (QuadTree.Blocks[iCPU][iBLK]->block.used && // Refine only solution blocks in use.
                   QuadTree.RefineFlags[iCPU][iBLK] == ADAPTIVEBLOCK2D_REFINE) { // Check each solution block for refinement.

	          // Get pointer to next quadtree block scheduled for mesh refinement.
 	          quadtree_block_to_be_refined_ptr = QuadTree.Blocks[iCPU][iBLK]; 

		  // Determine the indices of the root block.
		  root_indices = QuadTree.getRootIndices(quadtree_block_to_be_refined_ptr);

	          // Obtain list of new solution blocks to be introduced.
                  new_blocks_CPU[0] = quadtree_block_to_be_refined_ptr->block.info.cpu;
                  new_blocks_BLK[0] = quadtree_block_to_be_refined_ptr->block.info.blknum;
                  new_blocks_SECTOR[0] = ADAPTIVEBLOCK2D_SECTOR_SW;

                  number_CPUs_in_new_blocks = 1;
                  CPUs_in_new_blocks[0] = new_blocks_CPU[0];
                  for ( iNEW = 1 ; iNEW <= 3 ; ++iNEW ) {
                     CPUs_in_new_blocks[iNEW] = -1;
                  } /* endfor */
	   
                  for ( iNEW = 1 ; iNEW <= 3 ; ++iNEW ) {
                     if (GlobalSolnBlockList.Nfree > 0) {
		        // Get new blocks from global solution block list.
                        new_blocks_CPU[iNEW] = GlobalSolnBlockList.nextCPU();
                        new_blocks_BLK[iNEW] = GlobalSolnBlockList.nextBlock();
                        new_blocks_SECTOR[iNEW] = ADAPTIVEBLOCK2D_SECTOR_SW + iNEW;
                        GlobalSolnBlockList.update_next();
                     } else {
	   	        cout << "\n " << CFFC_Version() 
                             << " AMR Error: Refine_Grid, Insufficient number of solution blocks.\n";
	   	        return(6320);
                     } /* endif */
	   
                     new_CPU = 1;
	   	     for ( ii = 0 ; ii <= iNEW-1 ; ++ii) {
	   	          if (new_blocks_CPU[iNEW] == new_blocks_CPU[ii]) new_CPU = 0;
                     } /* endfor */
	   	     number_CPUs_in_new_blocks += new_CPU;
                     if (new_CPU == 1) CPUs_in_new_blocks[number_CPUs_in_new_blocks-1] = 
                        new_blocks_CPU[iNEW];
                  } /* endfor */
	   
                  // Create a MPI group and communicator for all processors 
                  // involved in the refinement of this solution block.
                  my_rank = LocalSolnBlockList.ThisCPU;
#ifdef _MPI_VERSION
                  refine_group = big_group.Incl(number_CPUs_in_new_blocks,
                                                CPUs_in_new_blocks);
                  refine_comm = MPI::COMM_WORLD.Create(refine_group);
                  my_rank = refine_group.Get_rank();
#endif
	   
	          // Obtain a copy of the solution block to be refined on each
                  // processor involved in the mesh refinement.
                  if (LocalSolnBlockList.ThisCPU == new_blocks_CPU[0]) {
	   	     Copy_Solution_Block(solution_block_to_be_refined,
                                         Soln_ptr[new_blocks_BLK[0]]);
                  } /* endif */

#ifdef _MPI_VERSION
                  if (my_rank != undefined_rank &&
                      number_CPUs_in_new_blocks > 1) {
                     Broadcast_Solution_Block(solution_block_to_be_refined,
                                              refine_comm,
                                              new_blocks_CPU[0]);
                  } /* endif */
#endif

	          // Set local solution block information, create refined mesh,
                  // and prolong solution for newly created solution blocks.
                  if (my_rank != undefined_rank) {
                     for ( iNEW = 0 ; iNEW <= 3 ; ++iNEW ) {
                        if (LocalSolnBlockList.ThisCPU == new_blocks_CPU[iNEW]) {
                           LocalSolnBlockList.Block[new_blocks_BLK[iNEW]].used = 
                              ADAPTIVEBLOCK2D_USED;
                           LocalSolnBlockList.Block[new_blocks_BLK[iNEW]].info.cpu = 
                              new_blocks_CPU[iNEW];
                           LocalSolnBlockList.Block[new_blocks_BLK[iNEW]].info.blknum = 
                              new_blocks_BLK[iNEW];
                           LocalSolnBlockList.Block[new_blocks_BLK[iNEW]].info.dimen.i = 
                              quadtree_block_to_be_refined_ptr->block.info.dimen.i;
                           LocalSolnBlockList.Block[new_blocks_BLK[iNEW]].info.dimen.j = 
                              quadtree_block_to_be_refined_ptr->block.info.dimen.j;
                           LocalSolnBlockList.Block[new_blocks_BLK[iNEW]].info.dimen.ghost =
                              quadtree_block_to_be_refined_ptr->block.info.dimen.ghost;
                           LocalSolnBlockList.Block[new_blocks_BLK[iNEW]].info.sector = 
                              new_blocks_SECTOR[iNEW];
                           LocalSolnBlockList.Block[new_blocks_BLK[iNEW]].info.level = 
                              quadtree_block_to_be_refined_ptr->block.info.level + 1;
	   
                           if ( (solution_block_to_be_refined.NCi-2*solution_block_to_be_refined.Nghost-
                                 2*((solution_block_to_be_refined.NCi-2*solution_block_to_be_refined.Nghost)/2) != 0) ||
                                (solution_block_to_be_refined.NCj-2*solution_block_to_be_refined.Nghost-
                                 2*((solution_block_to_be_refined.NCj-2*solution_block_to_be_refined.Nghost)/2) != 0) ||
                                (solution_block_to_be_refined.NCi-2*solution_block_to_be_refined.Nghost <
                                 2*solution_block_to_be_refined.Nghost) ||
                                (solution_block_to_be_refined.NCj-2*solution_block_to_be_refined.Nghost <
                                 2*solution_block_to_be_refined.Nghost) ||
                                (solution_block_to_be_refined.Grid.Node == NULL) ) {
                              cout << "\n " << CFFC_Version() 
                                   << " AMR Error: Refine_Grid, Cannot refine mesh.\n";
                              return(6321);
                           } /* endif */
	   
                           if (Soln_ptr[new_blocks_BLK[iNEW]].U != NULL) 
                             Soln_ptr[new_blocks_BLK[iNEW]].deallocate();
                           Soln_ptr[new_blocks_BLK[iNEW]].allocate(
                                       solution_block_to_be_refined.NCi-2*solution_block_to_be_refined.Nghost,
                                       solution_block_to_be_refined.NCj-2*solution_block_to_be_refined.Nghost,
                                       solution_block_to_be_refined.Nghost);
                           Refine_Mesh(Soln_ptr[new_blocks_BLK[iNEW]].Grid,
                                       solution_block_to_be_refined.Grid,
                                       new_blocks_SECTOR[iNEW]);
			   if (InputParameters.i_Smooth_Quad_Block) {
<<<<<<< HEAD
                               Smooth_Quad_Block(Soln_ptr[new_blocks_BLK[iNEW]].Grid,
                                                 min(250,
						 4*max(solution_block_to_be_refined.NCi-2*solution_block_to_be_refined.Nghost,
						       solution_block_to_be_refined.NCj-2*solution_block_to_be_refined.Nghost)));
			   } /* endif */
                           if (Check_Quad_Block(Soln_ptr[new_blocks_BLK[iNEW]].Grid)) { 
=======
			     //if (InputParameters.i_Grid == GRID_ROCKET_MOTOR) {
			     //dimensions = 2*QuadTree.getBlockIndices(quadtree_block_to_be_refined_ptr);
			     //dimensions.i += LocalSolnBlockList.Block[new_blocks_BLK[iNEW]].info.sector%2;
			     //dimensions.j += LocalSolnBlockList.Block[new_blocks_BLK[iNEW]].info.sector/2;
			     //Smooth_Rocket_Motor(Soln_ptr[new_blocks_BLK[iNEW]].Grid,
			     //		   InputParameters.Chamber_Length,
			     //		   InputParameters.Chamber_Radius,
			     //		   InputParameters.Chamber_To_Throat_Length,
			     //		   InputParameters.Nozzle_Length,
			     //		   InputParameters.Nozzle_Radius_Exit,
			     //		   InputParameters.Nozzle_Radius_Throat,
			     //		   InputParameters.Grain_Radius,
			     //		   InputParameters.Nozzle_Type,
			     //		   InputParameters.Mesh_Stretching_Factor_Idir,
			     //		   InputParameters.Mesh_Stretching_Factor_Jdir,
			     //		   LocalSolnBlockList.Block[new_blocks_BLK[iNEW]].info.sector,
			     //		   LocalSolnBlockList.Block[new_blocks_BLK[iNEW]].info.level,
			     //		   dimensions.i,dimensions.j,
			     //		   root_indices.i,root_indices.j,
			     //		   QuadTree.NRi,QuadTree.NRj);
			     //} else {
			       Smooth_Quad_Block(Soln_ptr[new_blocks_BLK[iNEW]].Grid,
						 min(250, 4*max(solution_block_to_be_refined.NCi-4,
								solution_block_to_be_refined.NCi-4)));
			       //}
			   }
                           if (Soln_ptr[new_blocks_BLK[iNEW]].Grid.Check_Quad_Block()) { 
>>>>>>> 31995fd5
                              cout << "\n " << CFFC_Version() 
                                   << " AMR Error: Refine_Grid, Invalid refined mesh.\n";
                              return(6322);
                           } /* endif */
                           error_flag = Prolong_Solution_Block(Soln_ptr[new_blocks_BLK[iNEW]],
							       solution_block_to_be_refined,
							       new_blocks_SECTOR[iNEW]);
			   if (error_flag) return error_flag;
                        } /* endif */
                     } /* endfor */
                  } /* endif */

                  // Release the MPI group and communicator.
#ifdef _MPI_VERSION
                  if (refine_comm != MPI::COMM_NULL) refine_comm.Free();
                  refine_group.Free();
#endif
                  my_rank = undefined_rank;
	   
	          // Update and assign quadtree solution block information for
                  // newly created solution blocks.
                  QuadTree.refineBlock(new_blocks_CPU, 
                                       new_blocks_BLK,
                                       new_blocks_SECTOR);

                  // Finally, reset refinement flag.
	          QuadTree.RefineFlags[iCPU][iBLK] = ADAPTIVEBLOCK2D_NOCHANGE;

	       // Block not used, reset refinement flag.
               } else if (!QuadTree.Blocks[iCPU][iBLK]->block.used) {
	          QuadTree.RefineFlags[iCPU][iBLK] = ADAPTIVEBLOCK2D_NOCHANGE;
               } /* endif */

	    // Block does not exist, resent refinement flag.
            } else {
	       QuadTree.RefineFlags[iCPU][iBLK] = ADAPTIVEBLOCK2D_NOCHANGE;
            } /* endif */
        } /* endfor */
    } /* endfor */    

    /* Mesh refinement complete.  Return zero value. */

    return(0);

}

/**********************************************************
 * Routine: Coarsen_Grid                                  *
 *                                                        *
 * Performs the mesh coarsening of the adaptive           *
 * blocks.  Returns a zero value if no error in the mesh  *
 * coarsening precedure occurred.                         *
 *                                                        *
 **********************************************************/
template <class Quad_Soln_Block, class Quad_Soln_Input_Parameters>
int Coarsen_Grid(Quad_Soln_Block             *Soln_ptr,
		 Quad_Soln_Input_Parameters  &InputParameters,
                 QuadTreeBlock_DataStructure &QuadTree,
                 AdaptiveBlockResourceList   &GlobalSolnBlockList,
                 AdaptiveBlock2D_List        &LocalSolnBlockList) {

    int error_flag;
    int iCPU, iBLK, iOLD;
    int old_blocks_CPU[4], old_blocks_BLK[4], old_blocks_SECTOR[4], CPU_list[2];
    int my_rank, undefined_rank, all_coarsen_flag;

    Quad_Soln_Block solution_block_to_be_coarsened_SW_sibling,
                    solution_block_to_be_coarsened_SE_sibling,
                    solution_block_to_be_coarsened_NW_sibling,
                    solution_block_to_be_coarsened_NE_sibling;
    QuadTreeBlock *quadtree_block_to_be_coarsened_ptr; 

    AdaptiveBlock2D_Dimensions root_indices, dimensions;

#ifdef _MPI_VERSION
    MPI::Intracomm coarsening_comm_SE, coarsening_comm_NW, coarsening_comm_NE;
    MPI::Group     big_group = MPI::COMM_WORLD.Get_group();
    MPI::Group     coarsening_group_SE, coarsening_group_NW, coarsening_group_NE;
    undefined_rank = MPI::UNDEFINED;
#else
    undefined_rank = -1;
#endif

    for ( iCPU = 0 ; iCPU <= QuadTree.Ncpu-1 ; ++iCPU ) { // Loop over available processors.
        for ( iBLK = 0 ; iBLK <= QuadTree.Nblk-1 ; ++iBLK ) { // Loop over available blocks.
            if (QuadTree.Blocks[iCPU][iBLK] != NULL) {
               if (QuadTree.Blocks[iCPU][iBLK]->block.used && // Coarsen only solution blocks in use.
                   QuadTree.RefineFlags[iCPU][iBLK] == ADAPTIVEBLOCK2D_COARSEN) { // Check each solution block for coarsening.
	   
	          // Get pointer to next quadtree block scheduled for mesh coarsening.
 	          quadtree_block_to_be_coarsened_ptr = QuadTree.Blocks[iCPU][iBLK];

		  // Determine the indices of the root block.
		  root_indices = QuadTree.getRootIndices(quadtree_block_to_be_coarsened_ptr->parent_ptr);

                  // If parent exits, then try to coarsen the block.
                  if (quadtree_block_to_be_coarsened_ptr->parent_ptr != NULL) {
		     // Ensure all sibling blocks to be coarsened are in use.
		     if (quadtree_block_to_be_coarsened_ptr->parent_ptr->childNW_ptr != NULL &&
                         quadtree_block_to_be_coarsened_ptr->parent_ptr->childNE_ptr != NULL &&
                         quadtree_block_to_be_coarsened_ptr->parent_ptr->childSE_ptr != NULL &&
                         quadtree_block_to_be_coarsened_ptr->parent_ptr->childSW_ptr != NULL) {
                        if (quadtree_block_to_be_coarsened_ptr->parent_ptr->childNW_ptr->block.used &&
                            quadtree_block_to_be_coarsened_ptr->parent_ptr->childNE_ptr->block.used &&
                            quadtree_block_to_be_coarsened_ptr->parent_ptr->childSE_ptr->block.used &&
                            quadtree_block_to_be_coarsened_ptr->parent_ptr->childSW_ptr->block.used) {
			    // Obtain list of siblings for coarsening.
                            old_blocks_CPU[0] = quadtree_block_to_be_coarsened_ptr->parent_ptr->childSW_ptr->block.info.cpu;
                            old_blocks_BLK[0] = quadtree_block_to_be_coarsened_ptr->parent_ptr->childSW_ptr->block.info.blknum;
                            old_blocks_SECTOR[0] = quadtree_block_to_be_coarsened_ptr->parent_ptr->childSW_ptr->block.info.sector;

                            old_blocks_CPU[1] = quadtree_block_to_be_coarsened_ptr->parent_ptr->childSE_ptr->block.info.cpu;
                            old_blocks_BLK[1] = quadtree_block_to_be_coarsened_ptr->parent_ptr->childSE_ptr->block.info.blknum;
                            old_blocks_SECTOR[1] = quadtree_block_to_be_coarsened_ptr->parent_ptr->childSE_ptr->block.info.sector;

                            old_blocks_CPU[2] = quadtree_block_to_be_coarsened_ptr->parent_ptr->childNW_ptr->block.info.cpu;
                            old_blocks_BLK[2] = quadtree_block_to_be_coarsened_ptr->parent_ptr->childNW_ptr->block.info.blknum;
                            old_blocks_SECTOR[2] = quadtree_block_to_be_coarsened_ptr->parent_ptr->childNW_ptr->block.info.sector;
   
                            old_blocks_CPU[3] = quadtree_block_to_be_coarsened_ptr->parent_ptr->childNE_ptr->block.info.cpu;
                            old_blocks_BLK[3] = quadtree_block_to_be_coarsened_ptr->parent_ptr->childNE_ptr->block.info.blknum;
                            old_blocks_SECTOR[3] = quadtree_block_to_be_coarsened_ptr->parent_ptr->childNE_ptr->block.info.sector;

                            // Check to see that all siblings are flagged for coarsening.
                            all_coarsen_flag = 1;
                            for ( iOLD = 0 ; iOLD <= 3 ; ++iOLD ) {
			       if (QuadTree.RefineFlags[old_blocks_CPU[iOLD]][old_blocks_BLK[iOLD]] != 
                                   ADAPTIVEBLOCK2D_COARSEN) {
                                  all_coarsen_flag = 0;
                                  break;
                               } /* endif */
                            } /* endfor */
                            if (all_coarsen_flag) {
                               // Make copies of each of the four sibling solution blocks involved 
                               // in the coarsening process.
                               if (LocalSolnBlockList.ThisCPU == old_blocks_CPU[0]) {
                                  Copy_Solution_Block(solution_block_to_be_coarsened_SW_sibling,
                                                      Soln_ptr[old_blocks_BLK[0]]);
                               } /* endif */

                               if (LocalSolnBlockList.ThisCPU == old_blocks_CPU[1]) {
                                  Copy_Solution_Block(solution_block_to_be_coarsened_SE_sibling,
                                                      Soln_ptr[old_blocks_BLK[1]]);
                               } /* endif */

                               if (LocalSolnBlockList.ThisCPU == old_blocks_CPU[2]) {
                                  Copy_Solution_Block(solution_block_to_be_coarsened_NW_sibling,
                                                      Soln_ptr[old_blocks_BLK[2]]);
                               } /* endif */

                               if (LocalSolnBlockList.ThisCPU == old_blocks_CPU[3]) {
                                  Copy_Solution_Block(solution_block_to_be_coarsened_NE_sibling,
                                                      Soln_ptr[old_blocks_BLK[3]]);
                               } /* endif */
      
                               // Create MPI groups and communicators for all processors 
                               // involved in the coarsening of the four sibling solution blocks.
#ifdef _MPI_VERSION
                               if (old_blocks_CPU[0] != old_blocks_CPU[1]) {
                                  CPU_list[0] = old_blocks_CPU[1];
                                  CPU_list[1] = old_blocks_CPU[0];
                                  coarsening_group_SE = big_group.Incl(2,
                                                                       CPU_list);
                                  coarsening_comm_SE = MPI::COMM_WORLD.Create(coarsening_group_SE);
                               } /* endif */
                               if (old_blocks_CPU[0] != old_blocks_CPU[2]) {
                                  CPU_list[0] = old_blocks_CPU[2];
                                  CPU_list[1] = old_blocks_CPU[0];
                                  coarsening_group_NW = big_group.Incl(2,
                                                                       CPU_list);
                                  coarsening_comm_NW = MPI::COMM_WORLD.Create(coarsening_group_NW);
                               } /* endif */
                               if (old_blocks_CPU[0] != old_blocks_CPU[3]) {
                                  CPU_list[0] = old_blocks_CPU[3];
                                  CPU_list[1] = old_blocks_CPU[0];
                                  coarsening_group_NE = big_group.Incl(2,
                                                                       CPU_list);
                                  coarsening_comm_NE = MPI::COMM_WORLD.Create(coarsening_group_NE);
                               } /* endif */
#endif

                               // Obtain a copy of the sibling solution blocks on the
                               // processor involved in the mesh coarsening.
#ifdef _MPI_VERSION
                               if (old_blocks_CPU[0] != old_blocks_CPU[1]) {
                                  my_rank = coarsening_group_SE.Get_rank();
                                  if (my_rank != undefined_rank) {
                                     Broadcast_Solution_Block(solution_block_to_be_coarsened_SE_sibling,
                                                              coarsening_comm_SE,
                                                              old_blocks_CPU[1]);
                                  } /* endif */
                               } /* endif */
                               if (old_blocks_CPU[0] != old_blocks_CPU[2]) {
                                  my_rank = coarsening_group_NW.Get_rank();
                                  if (my_rank != undefined_rank) {
                                     Broadcast_Solution_Block(solution_block_to_be_coarsened_NW_sibling,
                                                              coarsening_comm_NW,
                                                              old_blocks_CPU[2]);
                                  } /* endif */
                               } /* endif */
                               if (old_blocks_CPU[0] != old_blocks_CPU[3]) {
                                  my_rank = coarsening_group_NE.Get_rank();
                                  if (my_rank != undefined_rank) {
                                     Broadcast_Solution_Block(solution_block_to_be_coarsened_NE_sibling,
                                                              coarsening_comm_NE,
                                                              old_blocks_CPU[3]);
                                  } /* endif */
                               } /* endif */
#endif

                               // Set local solution block information, create coarse mesh,
                               // and restrict solution to newly created coarse solution block.
                               if (LocalSolnBlockList.ThisCPU == old_blocks_CPU[0]) {
                                  LocalSolnBlockList.Block[old_blocks_BLK[0]].used = 
                                     ADAPTIVEBLOCK2D_USED;
                                  LocalSolnBlockList.Block[old_blocks_BLK[0]].info.cpu = 
                                     old_blocks_CPU[0];
                                  LocalSolnBlockList.Block[old_blocks_BLK[0]].info.blknum = 
                                     old_blocks_BLK[0];
                                  LocalSolnBlockList.Block[old_blocks_BLK[0]].info.dimen.i = 
                                     QuadTree.Blocks[old_blocks_CPU[0]][old_blocks_BLK[0]]->block.info.dimen.i;
                                  LocalSolnBlockList.Block[old_blocks_BLK[0]].info.dimen.j = 
                                     QuadTree.Blocks[old_blocks_CPU[0]][old_blocks_BLK[0]]->block.info.dimen.j;
                                  LocalSolnBlockList.Block[old_blocks_BLK[0]].info.dimen.ghost =
                                     QuadTree.Blocks[old_blocks_CPU[0]][old_blocks_BLK[0]]->block.info.dimen.ghost;
                                  LocalSolnBlockList.Block[old_blocks_BLK[0]].info.sector = 
				     old_blocks_SECTOR[0]; // Note that this sector info is incorrect, 
                                                           // but subsequent call to Find_Neighbours will fix this!
                                  LocalSolnBlockList.Block[old_blocks_BLK[0]].info.level = 
                                     QuadTree.Blocks[old_blocks_CPU[0]][old_blocks_BLK[0]]->block.info.level - 1;
	   
                                  if ( (solution_block_to_be_coarsened_SW_sibling.NCi-
					2*solution_block_to_be_coarsened_SW_sibling.Nghost-
                                        2*((solution_block_to_be_coarsened_SW_sibling.NCi-
					    2*solution_block_to_be_coarsened_SW_sibling.Nghost)/2) != 0) ||
                                       (solution_block_to_be_coarsened_SW_sibling.NCj-
					2*solution_block_to_be_coarsened_SW_sibling.Nghost-
                                        2*((solution_block_to_be_coarsened_SW_sibling.NCj-
					    2*solution_block_to_be_coarsened_SW_sibling.Nghost)/2) != 0) ||
                                       (solution_block_to_be_coarsened_SW_sibling.NCi-
					2*solution_block_to_be_coarsened_SW_sibling.Nghost < 
                                        2*solution_block_to_be_coarsened_SW_sibling.Nghost) ||
                                       (solution_block_to_be_coarsened_SW_sibling.NCj-
					2*solution_block_to_be_coarsened_SW_sibling.Nghost < 
                                        2*solution_block_to_be_coarsened_SW_sibling.Nghost) ||
                                       (solution_block_to_be_coarsened_SW_sibling.Grid.Node == NULL) ) {
                                     cout << "\n " << CFFC_Version()
                                          << " AMR Error: Coarsen_Grid, Cannot coarsen south-west mesh.\n";
                                     return(7480);
                                  } /* endif */

                                  if ( (solution_block_to_be_coarsened_SE_sibling.NCi-
					2*solution_block_to_be_coarsened_SE_sibling.Nghost-
                                        2*((solution_block_to_be_coarsened_SE_sibling.NCi-
					    2*solution_block_to_be_coarsened_SE_sibling.Nghost)/2) != 0) ||
                                       (solution_block_to_be_coarsened_SE_sibling.NCj-
					2*solution_block_to_be_coarsened_SE_sibling.Nghost-
                                        2*((solution_block_to_be_coarsened_SE_sibling.NCj-
					    2*solution_block_to_be_coarsened_SE_sibling.Nghost)/2) != 0) ||
                                       (solution_block_to_be_coarsened_SE_sibling.NCi-
					2*solution_block_to_be_coarsened_SE_sibling.Nghost < 
                                        2*solution_block_to_be_coarsened_SE_sibling.Nghost) ||
                                       (solution_block_to_be_coarsened_SE_sibling.NCj-
					2*solution_block_to_be_coarsened_SE_sibling.Nghost < 
                                        2*solution_block_to_be_coarsened_SE_sibling.Nghost) ||
                                       (solution_block_to_be_coarsened_SE_sibling.Grid.Node == NULL) ) {
                                     cout << "\n " << CFFC_Version()
                                          << " AMR Error: Coarsen_Grid, Cannot coarsen south-east mesh.\n";
                                     return(7481);
                                  } /* endif */

                                  if ( (solution_block_to_be_coarsened_NW_sibling.NCi-
					2*solution_block_to_be_coarsened_NW_sibling.Nghost-
                                        2*((solution_block_to_be_coarsened_NW_sibling.NCi-
					    2*solution_block_to_be_coarsened_NW_sibling.Nghost)/2) != 0) ||
                                       (solution_block_to_be_coarsened_NW_sibling.NCj-
					2*solution_block_to_be_coarsened_NW_sibling.Nghost-
                                        2*((solution_block_to_be_coarsened_NW_sibling.NCj-
					    2*solution_block_to_be_coarsened_NW_sibling.Nghost)/2) != 0) ||
                                       (solution_block_to_be_coarsened_NW_sibling.NCi-
					2*solution_block_to_be_coarsened_NW_sibling.Nghost < 
                                        2*solution_block_to_be_coarsened_NW_sibling.Nghost) ||
                                       (solution_block_to_be_coarsened_NW_sibling.NCj-
					2*solution_block_to_be_coarsened_NW_sibling.Nghost < 
                                        2*solution_block_to_be_coarsened_NW_sibling.Nghost) ||
                                       (solution_block_to_be_coarsened_NW_sibling.Grid.Node == NULL) ) {
                                     cout << "\n " << CFFC_Version()
                                          << " AMR Error: Coarsen_Grid, Cannot coarsen north-west mesh.\n";
                                     return(7482);
                                  } /* endif */

                                 if ( (solution_block_to_be_coarsened_NE_sibling.NCi-
					2*solution_block_to_be_coarsened_NE_sibling.Nghost-
                                        2*((solution_block_to_be_coarsened_NE_sibling.NCi-
					    2*solution_block_to_be_coarsened_NE_sibling.Nghost)/2) != 0) ||
                                       (solution_block_to_be_coarsened_NE_sibling.NCj-
					2*solution_block_to_be_coarsened_NE_sibling.Nghost-
                                        2*((solution_block_to_be_coarsened_NE_sibling.NCj-
					    2*solution_block_to_be_coarsened_NE_sibling.Nghost)/2) != 0) ||
                                       (solution_block_to_be_coarsened_NE_sibling.NCi-
					2*solution_block_to_be_coarsened_NE_sibling.Nghost < 
                                        2*solution_block_to_be_coarsened_NE_sibling.Nghost) ||
                                       (solution_block_to_be_coarsened_NE_sibling.NCj-
					2*solution_block_to_be_coarsened_NE_sibling.Nghost < 
                                        2*solution_block_to_be_coarsened_NE_sibling.Nghost) ||
                                       (solution_block_to_be_coarsened_NE_sibling.Grid.Node == NULL) ) {
                                     cout << "\n " << CFFC_Version()
                                          << " AMR Error: Coarsen_Grid, Cannot coarsen north-east mesh.\n";
                                     return(7483);
                                  } /* endif */

                                  if (Soln_ptr[old_blocks_BLK[0]].U != NULL) 
                                     Soln_ptr[old_blocks_BLK[0]].deallocate();
                                  Soln_ptr[old_blocks_BLK[0]].allocate(
                                           solution_block_to_be_coarsened_SW_sibling.NCi-
					   2*solution_block_to_be_coarsened_SW_sibling.Nghost,
                                           solution_block_to_be_coarsened_SW_sibling.NCj-
					   2*solution_block_to_be_coarsened_SW_sibling.Nghost,
                                           solution_block_to_be_coarsened_SW_sibling.Nghost);
                                  Coarsen_Mesh(Soln_ptr[old_blocks_BLK[0]].Grid,
                                               solution_block_to_be_coarsened_SW_sibling.Grid,
                                               solution_block_to_be_coarsened_SE_sibling.Grid,
                                               solution_block_to_be_coarsened_NW_sibling.Grid,
                                               solution_block_to_be_coarsened_NE_sibling.Grid);
				  if (InputParameters.i_Smooth_Quad_Block) {
<<<<<<< HEAD
                                      Smooth_Quad_Block(Soln_ptr[old_blocks_BLK[0]].Grid,
                                                        min(250, 4*max(
                                                        solution_block_to_be_coarsened_SW_sibling.NCi-
						        2*solution_block_to_be_coarsened_SW_sibling.Nghost,
                                                        solution_block_to_be_coarsened_SW_sibling.NCj-
						        2*solution_block_to_be_coarsened_SW_sibling.Nghost)));
				  } /* endif */
                                  if (Check_Quad_Block(Soln_ptr[old_blocks_BLK[0]].Grid)) { 
=======
				    //if (InputParameters.i_Grid == GRID_ROCKET_MOTOR) {
				    //dimensions = QuadTree.getBlockIndices(quadtree_block_to_be_coarsened_ptr->parent_ptr);
				    //Smooth_Rocket_Motor(Soln_ptr[old_blocks_BLK[0]].Grid,
				    //		  InputParameters.Chamber_Length,
				    //		  InputParameters.Chamber_Radius,
				    //		  InputParameters.Chamber_To_Throat_Length,
				    //		  InputParameters.Nozzle_Length,
				    //		  InputParameters.Nozzle_Radius_Exit,
				    //		  InputParameters.Nozzle_Radius_Throat,
				    //		  InputParameters.Grain_Radius,
				    //		  InputParameters.Nozzle_Type,
				    //		  InputParameters.Mesh_Stretching_Factor_Idir,
				    //		  InputParameters.Mesh_Stretching_Factor_Jdir,
				    //		  LocalSolnBlockList.Block[old_blocks_BLK[0]].info.sector,
				    //		  LocalSolnBlockList.Block[old_blocks_BLK[0]].info.level,
				    //		  dimensions.i,dimensions.j,
				    //		  root_indices.i,root_indices.j,
				    //		  QuadTree.NRi,QuadTree.NRj);
				    //} else {
				      Smooth_Quad_Block(Soln_ptr[old_blocks_BLK[0]].Grid,
							min(250, 4*max(solution_block_to_be_coarsened_SW_sibling.NCi-4,
								       solution_block_to_be_coarsened_SW_sibling.NCi-4)));
				      //}
				  }
                                  if (Soln_ptr[old_blocks_BLK[0]].Grid.Check_Quad_Block()) { 
>>>>>>> 31995fd5
                                     cout << "\n " << CFFC_Version() 
                                          << " AMR Error: Coarsen_Grid, Invalid coarsened mesh.\n";
                                     return(7484);
                                  } /* endif */
                                  error_flag = Restrict_Solution_Block(Soln_ptr[old_blocks_BLK[0]],
								       solution_block_to_be_coarsened_SW_sibling,
								       solution_block_to_be_coarsened_SE_sibling,
								       solution_block_to_be_coarsened_NW_sibling,
								       solution_block_to_be_coarsened_NE_sibling);
				  if (error_flag) return error_flag;
                               } /* endif */

                               // Release the MPI groups and communicators.
#ifdef _MPI_VERSION
                               if (old_blocks_CPU[0] != old_blocks_CPU[1]) {
                                  if (coarsening_comm_SE != MPI::COMM_NULL) coarsening_comm_SE.Free();
                                  coarsening_group_SE.Free();
                               } /* endif */
                               if (old_blocks_CPU[0] != old_blocks_CPU[2]) {
                                  if (coarsening_comm_NW != MPI::COMM_NULL) coarsening_comm_NW.Free();
                                  coarsening_group_NW.Free();
                               } /* endif */
                               if (old_blocks_CPU[0] != old_blocks_CPU[3]) {
                                  if (coarsening_comm_NE != MPI::COMM_NULL) coarsening_comm_NE.Free();
                                  coarsening_group_NE.Free();
                               } /* endif */
#endif

                               // Free old unused solution blocks and return to global
                               // solution block list for re-use.                          
                               for ( iOLD = 3 ; iOLD >= 1 ; --iOLD ) {
                                  if (LocalSolnBlockList.ThisCPU == old_blocks_CPU[iOLD]) {
                                     LocalSolnBlockList.Block[old_blocks_BLK[iOLD]].used = ADAPTIVEBLOCK2D_NOT_USED;
                                     if (Soln_ptr[old_blocks_BLK[iOLD]].U != NULL) Soln_ptr[old_blocks_BLK[iOLD]].deallocate();
                                  } /* endif */
                                  // Return blocks and update global solution block list.
                                  GlobalSolnBlockList.returnCPU(old_blocks_CPU[iOLD]);
                                  GlobalSolnBlockList.returnBlock(old_blocks_BLK[iOLD]);
                                  GlobalSolnBlockList.update_return();
                               } /* endfor */

                               // Update and assign quadtree solution block information for
                               // coarsened solution block, deleting old refined blocks.
                               QuadTree.coarsenBlocks(old_blocks_CPU, 
                                                      old_blocks_BLK,
                                                      old_blocks_SECTOR);

                               // Finally, reset refinement flags for four blocks involved in coarsening.
                               for ( iOLD = 0 ; iOLD <= 3 ; ++iOLD ) {
			          QuadTree.RefineFlags[old_blocks_CPU[iOLD]][old_blocks_BLK[iOLD]] = ADAPTIVEBLOCK2D_NOCHANGE;
                               } /* endfor */

                            // If siblings aren't all flagged for coarsening, reset refinement flags.
                            } else {
                               QuadTree.RefineFlags[iCPU][iBLK] = ADAPTIVEBLOCK2D_NOCHANGE;
                               if (LocalSolnBlockList.ThisCPU == iCPU)
				 LocalSolnBlockList.RefineFlag[iBLK] = ADAPTIVEBLOCK2D_NOCHANGE;
                            } /* endif */

                        // If siblings aren't all used, reset refinement flag.
                        } else {
                           QuadTree.RefineFlags[iCPU][iBLK] = ADAPTIVEBLOCK2D_NOCHANGE;
			   if (LocalSolnBlockList.ThisCPU == iCPU)
			     LocalSolnBlockList.RefineFlag[iBLK] = ADAPTIVEBLOCK2D_NOCHANGE;
                        } /* endif */
                     
                     // If siblings don't all exist, reset refinement flag.
                     } else {
                        QuadTree.RefineFlags[iCPU][iBLK] = ADAPTIVEBLOCK2D_NOCHANGE;
			if (LocalSolnBlockList.ThisCPU == iCPU)
			  LocalSolnBlockList.RefineFlag[iBLK] = ADAPTIVEBLOCK2D_NOCHANGE;
                     } /* endif */

                  // If parent doesn't exist, reset refinement flag.
                  } else {
                     QuadTree.RefineFlags[iCPU][iBLK] = ADAPTIVEBLOCK2D_NOCHANGE;
		     if (LocalSolnBlockList.ThisCPU == iCPU)
		       LocalSolnBlockList.RefineFlag[iBLK] = ADAPTIVEBLOCK2D_NOCHANGE;
                  } /* endif */

	       // Block not used, reset refinement flag.
               } else if (!QuadTree.Blocks[iCPU][iBLK]->block.used) {
	          QuadTree.RefineFlags[iCPU][iBLK] = ADAPTIVEBLOCK2D_NOCHANGE;
		  if (LocalSolnBlockList.ThisCPU == iCPU)
		    LocalSolnBlockList.RefineFlag[iBLK] = ADAPTIVEBLOCK2D_NOCHANGE;
               } /* endif */

	    // Block does not exist, reset refinement flag.
            } else {
	       QuadTree.RefineFlags[iCPU][iBLK] = ADAPTIVEBLOCK2D_NOCHANGE;
	       if (LocalSolnBlockList.ThisCPU == iCPU)
		 LocalSolnBlockList.RefineFlag[iBLK] = ADAPTIVEBLOCK2D_NOCHANGE;
            } /* endif */

        } /* endfor */
    } /* endfor */    

    /* Mesh coarsening complete.  Return zero value. */

    return(0);

}

/********************************************************
 * Routine: Fix_Refined_Block_Boundaries                *
 *                                                      *
 * Adjusts the locations of the boundary nodes of a     *
 * solution block so that the new node locations match  *
 * with cell volumes of adjacent solution blocks that   *
 * have lower levels of mesh refinement (i.e., are      *
 * coarser solution blocks).                            *
 *                                                      *
 ********************************************************/
template <class Quad_Soln_Block>
void Fix_Refined_Block_Boundaries(Quad_Soln_Block      *Soln_ptr,
                                  AdaptiveBlock2D_List &Soln_Block_List) {

    int i_blk, 
        fix_north_boundary, fix_south_boundary,
        fix_east_boundary, fix_west_boundary;

    /* Fix mesh boundaries of each refined solution block. */
    for ( i_blk = 0 ; i_blk <= Soln_Block_List.Nblk-1 ; ++i_blk ) {
       if (Soln_Block_List.Block[i_blk].used) {
          if (Soln_Block_List.Block[i_blk].nN == 1 && 
              (Soln_Block_List.Block[i_blk].info.level > 
               Soln_Block_List.Block[i_blk].infoN[0].level)) {
             fix_north_boundary = 1;
          } else {
             fix_north_boundary = 0;
          } /* endif */
          if (Soln_Block_List.Block[i_blk].nS == 1 && 
              (Soln_Block_List.Block[i_blk].info.level > 
               Soln_Block_List.Block[i_blk].infoS[0].level)) {
             fix_south_boundary = 1;
          } else {
             fix_south_boundary = 0;
          } /* endif */
          if (Soln_Block_List.Block[i_blk].nE == 1 && 
              (Soln_Block_List.Block[i_blk].info.level > 
               Soln_Block_List.Block[i_blk].infoE[0].level)) {
             fix_east_boundary = 1;
          } else {
             fix_east_boundary = 0;
          } /* endif */
          if (Soln_Block_List.Block[i_blk].nW == 1 && 
              (Soln_Block_List.Block[i_blk].info.level > 
               Soln_Block_List.Block[i_blk].infoW[0].level)) {
             fix_west_boundary = 1;
          } else {
             fix_west_boundary = 0;
          } /* endif */
          Fix_Refined_Block_Boundaries(Soln_ptr[i_blk],
                                       fix_north_boundary,
                                       fix_south_boundary,
                                       fix_east_boundary,
                                       fix_west_boundary);
       } /* endif */
    }  /* endfor */

}

/********************************************************
 * Routine: Unfix_Refined_Block_Boundaries              *
 *                                                      *
 * Returns the locations of the boundary nodes of a     *
 * solution block to their original unmodified          *
 * positions.                                           *
 *                                                      *
 ********************************************************/
template <class Quad_Soln_Block>
void Unfix_Refined_Block_Boundaries(Quad_Soln_Block      *Soln_ptr,
                                    AdaptiveBlock2D_List &Soln_Block_List) {

    int i_blk; 

    for ( i_blk = 0 ; i_blk <= Soln_Block_List.Nblk-1 ; ++i_blk ) {
       if (Soln_Block_List.Block[i_blk].used) {
          Unfix_Refined_Block_Boundaries(Soln_ptr[i_blk]);
       } /* endif */
    }  /* endfor */

}

/**********************************************************
 * Routine: AMR                                           *
 *                                                        *
 * Performs the adaptive mesh refinement (AMR) of the     *
 * adaptive solution blocks.  Returns a zero value if no  *
 * error in the AMR precedure occurred.                   *
 *                                                        *
 **********************************************************/
template <class Quad_Soln_Block, class Quad_Soln_Input_Parameters>
int AMR(Quad_Soln_Block             *Soln_ptr,
	Quad_Soln_Input_Parameters  &InputParameters,
        QuadTreeBlock_DataStructure &QuadTree,
        AdaptiveBlockResourceList   &GlobalSolnBlockList,
        AdaptiveBlock2D_List        &LocalSolnBlockList,
        const int                    Set_New_Refinement_Flags,
	const int                    Apply_BCs_Flag) {

    int error_flag;

    /* Calculate the refinement measures for each solution
       block and flag local solution blocks for refinement
       or coarsening. */

    if (Set_New_Refinement_Flags) {
       Flag_Blocks_For_Refinement(Soln_ptr,
				  InputParameters,
                                  QuadTree,
                                  GlobalSolnBlockList,
                                  LocalSolnBlockList);
    } /* endif */

    /* Get global refinement list and adjust refinement and
       derefinement flags so as to ensure a permissible grid
       block topology. */

    Get_Refinement_List(QuadTree,
                        LocalSolnBlockList);

    /* Return the locations of the boundary nodes of the
       solution blocks to their unmodified locations. */

    Unfix_Refined_Block_Boundaries(Soln_ptr,
                                   LocalSolnBlockList);

    /* First, coarsen solutions blocks and return unused solution
       blocks to pool of available resources for subsequent
       refinement. */

    error_flag = Coarsen_Grid(Soln_ptr,
			      InputParameters,
                              QuadTree,
                              GlobalSolnBlockList,
                              LocalSolnBlockList);
    if (error_flag) return (error_flag);

    /* Refine solution blocks. */

    error_flag = Refine_Grid(Soln_ptr,
			     InputParameters,
                             QuadTree,
                             GlobalSolnBlockList,
                             LocalSolnBlockList);
    if (error_flag) return (error_flag);

    /* Renumber all solution blocks, assigning new global block
       numbers. */

    Renumber_Solution_Blocks(QuadTree, 
                             LocalSolnBlockList);

    /* Determine the neighbouring blocks of all used (active)
       solution blocks in the quadtree data structure. */

    Find_Neighbours(QuadTree,
                    LocalSolnBlockList);

    /* Adjust the locations of the boundary nodes of the
       solution blocks so that the new node locations match 
       with cell volumes of adjacent solution blocks that 
       have lower levels of mesh refinement (i.e., are 
       coarser solution blocks). */

    Fix_Refined_Block_Boundaries(Soln_ptr,
				 LocalSolnBlockList);

    /* Re-allocate memory for all message passing buffers used  
       to send solution information between neighbouring solution 
       blocks. */

    Allocate_Message_Buffers(LocalSolnBlockList,
                             Soln_ptr[0].NumVar()+NUM_COMP_VECTOR2D);

    /* Update solution information shared between neighbouring blocks. */

    error_flag = Send_All_Messages(Soln_ptr,
                                   LocalSolnBlockList,
                                   NUM_COMP_VECTOR2D,
                                   ON);
    if (!error_flag) error_flag = Send_All_Messages(Soln_ptr,
                                                    LocalSolnBlockList,
                                                    Soln_ptr[0].NumVar(),
                                                    OFF);
    if (error_flag) return (error_flag);

    /* Re-prescribe boundary data consistent with newly refined
       and coarsened solution blocks. */

    if (Apply_BCs_Flag) {
      BCs(Soln_ptr,
	  LocalSolnBlockList,
	  InputParameters);
    }

    /* AMR procedure successfully completed.  Return zero value. */

    return(0);

}

/**********************************************************
 * Routine: Initial_AMR                                   *
 *                                                        *
 * Performs initial refinement of the adaptive solution   *
 * block mesh based on initial data.  Returns a zero      *
 * value if no error in the AMR precedure has occurred.   *
 *                                                        *
 **********************************************************/
template <class Quad_Soln_Block, class Quad_Soln_Input_Parameters>
int Initial_AMR(Quad_Soln_Block              *Soln_ptr,
                Quad_Soln_Input_Parameters   &InputParameters,
                QuadTreeBlock_DataStructure  &QuadTree,
                AdaptiveBlockResourceList    &GlobalSolnBlockList,
                AdaptiveBlock2D_List         &LocalSolnBlockList) {

    int error_flag, number_of_initial_mesh_refinements;
    double original_coarsenthreshold;

    // Do not allow coarsening during initial refinement of mesh.
    original_coarsenthreshold = QuadTree.CoarsenThreshold;
    QuadTree.CoarsenThreshold = ZERO;

    error_flag = 0;

    if (InputParameters.Number_of_Initial_Mesh_Refinements == 0) return(error_flag);

    for (number_of_initial_mesh_refinements = 1; 
         number_of_initial_mesh_refinements <= InputParameters.Number_of_Initial_Mesh_Refinements; 
         ++number_of_initial_mesh_refinements) {

       error_flag = AMR(Soln_ptr,
			InputParameters,
   	                QuadTree,
 	                GlobalSolnBlockList,
	                LocalSolnBlockList,
	                ON,ON);
       if (error_flag) return (error_flag);

       ICs(Soln_ptr,
           LocalSolnBlockList,
           InputParameters);

       BCs(Soln_ptr,
           LocalSolnBlockList,
	   InputParameters);

       error_flag = Send_All_Messages(Soln_ptr,
                                      LocalSolnBlockList,
                                      Soln_ptr[0].NumVar(),
                                      OFF);
       if (error_flag) return (error_flag);

       if (CFFC_Primary_MPI_Processor()) {
          cout << "\n Refinement Level #" << number_of_initial_mesh_refinements
               << " : Number of Blocks = " << QuadTree.countUsedBlocks()
               << ", Number of Cells = " << QuadTree.countUsedCells()
               << ", Refinement Efficiency = " << QuadTree.efficiencyRefinement();
       } /* endif */

    } /* endfor */

    QuadTree.CoarsenThreshold = original_coarsenthreshold;

    return(error_flag);

}

/**********************************************************
 * Routine: Uniform_AMR                                   *
 *                                                        *
 * Performs uniform refinement of the adaptive solution   *
 * block mesh.  Returns a zero value if no error in the   *
 * AMR precedure has occurred.                            *
 *                                                        *
 **********************************************************/
template <class Quad_Soln_Block, class Quad_Soln_Input_Parameters>
int Uniform_AMR(Quad_Soln_Block              *Soln_ptr,
                Quad_Soln_Input_Parameters   &InputParameters,
                QuadTreeBlock_DataStructure  &QuadTree,
                AdaptiveBlockResourceList    &GlobalSolnBlockList,
                AdaptiveBlock2D_List         &LocalSolnBlockList) {

    int error_flag, number_of_uniform_mesh_refinements;

    error_flag = 0;

    if (InputParameters.Number_of_Uniform_Mesh_Refinements == 0) return(error_flag);

    for (number_of_uniform_mesh_refinements = 1; 
         number_of_uniform_mesh_refinements <= InputParameters.Number_of_Uniform_Mesh_Refinements; 
         ++number_of_uniform_mesh_refinements) {

       // Set refinement flags to all.
       QuadTree.nochangeAll();
       LocalSolnBlockList.refineAll();

       error_flag = AMR(Soln_ptr,
			InputParameters,
   	                QuadTree,
 	                GlobalSolnBlockList,
	                LocalSolnBlockList,
	                OFF,ON);
       if (error_flag) return (error_flag);

       ICs(Soln_ptr,
           LocalSolnBlockList,
           InputParameters);

       BCs(Soln_ptr,
           LocalSolnBlockList,
	   InputParameters);

       error_flag = Send_All_Messages(Soln_ptr,
                                      LocalSolnBlockList,
                                      Soln_ptr[0].NumVar(),
                                      OFF);
       if (error_flag) return (error_flag);

       if (CFFC_Primary_MPI_Processor()) {
          cout << "\n Refinement Level #" << number_of_uniform_mesh_refinements
               << " : Number of Blocks = " << QuadTree.countUsedBlocks()
               << ", Number of Cells = " << QuadTree.countUsedCells()
               << ", Refinement Efficiency = " << QuadTree.efficiencyRefinement();
       } /* endif */

    } /* endfor */

    return(error_flag);

}

/**********************************************************
 * Routine: Boundary_AMR                                  *
 *                                                        *
 * Performs refinement of the adaptive solution block     *
 * mesh based on boundary conditions data.  Returns a     *
 * zero value if no error in the AMR precedure has        *
 * occurred.                                              *
 *                                                        *
 **********************************************************/
template <class Quad_Soln_Block, class Quad_Soln_Input_Parameters>
int Boundary_AMR(Quad_Soln_Block              *Soln_ptr,
		 Quad_Soln_Input_Parameters   &InputParameters,
		 QuadTreeBlock_DataStructure  &QuadTree,
		 AdaptiveBlockResourceList    &GlobalSolnBlockList,
		 AdaptiveBlock2D_List         &LocalSolnBlockList) {

    int i, j, nb, error_flag, number_of_boundary_mesh_refinements;

    error_flag = 0;

    if (InputParameters.Number_of_Boundary_Mesh_Refinements == 0) return(error_flag);

    for (number_of_boundary_mesh_refinements = 1; 
         number_of_boundary_mesh_refinements <= InputParameters.Number_of_Boundary_Mesh_Refinements; 
         ++number_of_boundary_mesh_refinements) {

      // Set refinement flags.
      QuadTree.nochangeAll();
      for (int nb = 0; nb < LocalSolnBlockList.Nblk; nb++) {
	LocalSolnBlockList.RefineFlag[nb] = ADAPTIVEBLOCK2D_NOCHANGE;
	if (LocalSolnBlockList.Block[nb].used == ADAPTIVEBLOCK2D_USED) {
	  for (int i = Soln_ptr[nb].ICl-Soln_ptr[nb].Nghost; i <= Soln_ptr[nb].ICu+Soln_ptr[nb].Nghost; i++) {
	    if ((Soln_ptr[nb].Flow_Type == FLOWTYPE_INVISCID &&
		 (Soln_ptr[nb].Grid.BCtypeN[i] == BC_REFLECTION ||
		  Soln_ptr[nb].Grid.BCtypeS[i] == BC_REFLECTION)) ||
		(Soln_ptr[nb].Flow_Type != FLOWTYPE_INVISCID &&
		 (Soln_ptr[nb].Grid.BCtypeN[i] == BC_WALL_VISCOUS_HEATFLUX ||
		  Soln_ptr[nb].Grid.BCtypeN[i] == BC_WALL_VISCOUS_ISOTHERMAL ||
		  Soln_ptr[nb].Grid.BCtypeS[i] == BC_WALL_VISCOUS_HEATFLUX ||
		  Soln_ptr[nb].Grid.BCtypeS[i] == BC_WALL_VISCOUS_ISOTHERMAL)) ||
		(Soln_ptr[nb].Grid.BCtypeN[i] == BC_BURNING_SURFACE ||
		 Soln_ptr[nb].Grid.BCtypeS[i] == BC_BURNING_SURFACE)) {
	      if (LocalSolnBlockList.Block[nb].info.level < InputParameters.Maximum_Refinement_Level) {
		LocalSolnBlockList.RefineFlag[nb] = ADAPTIVEBLOCK2D_REFINE;
	      }
	    }
	  }
	  for (int j = Soln_ptr[nb].JCl-Soln_ptr[nb].Nghost; j <= Soln_ptr[nb].JCu+Soln_ptr[nb].Nghost; j++) {
	    if ((Soln_ptr[nb].Flow_Type == FLOWTYPE_INVISCID &&
		 (Soln_ptr[nb].Grid.BCtypeE[j] == BC_REFLECTION ||
		  Soln_ptr[nb].Grid.BCtypeW[j] == BC_REFLECTION)) ||
		(Soln_ptr[nb].Flow_Type != FLOWTYPE_INVISCID &&
		 (Soln_ptr[nb].Grid.BCtypeE[j] == BC_WALL_VISCOUS_HEATFLUX ||
		  Soln_ptr[nb].Grid.BCtypeE[j] == BC_WALL_VISCOUS_ISOTHERMAL ||
		  Soln_ptr[nb].Grid.BCtypeW[j] == BC_WALL_VISCOUS_HEATFLUX ||
		  Soln_ptr[nb].Grid.BCtypeW[j] == BC_WALL_VISCOUS_ISOTHERMAL)) ||
		(Soln_ptr[nb].Grid.BCtypeE[j] == BC_BURNING_SURFACE ||
		 Soln_ptr[nb].Grid.BCtypeW[j] == BC_BURNING_SURFACE)) {
	      if (LocalSolnBlockList.Block[nb].info.level < InputParameters.Maximum_Refinement_Level) {
		LocalSolnBlockList.RefineFlag[nb] = ADAPTIVEBLOCK2D_REFINE;
	      }
	    }
	  }
	}
      }

       error_flag = AMR(Soln_ptr,
			InputParameters,
   	                QuadTree,
 	                GlobalSolnBlockList,
	                LocalSolnBlockList,
	                OFF,ON);
       if (error_flag) return (error_flag);

       ICs(Soln_ptr,
           LocalSolnBlockList,
           InputParameters);

       BCs(Soln_ptr,
           LocalSolnBlockList,
	   InputParameters);

       error_flag = Send_All_Messages(Soln_ptr,
                                      LocalSolnBlockList,
                                      Soln_ptr[0].NumVar(),
                                      OFF);
       if (error_flag) return (error_flag);

       if (CFFC_Primary_MPI_Processor()) {
          cout << "\n Refinement Level #" << number_of_boundary_mesh_refinements
               << " : Number of Blocks = " << QuadTree.countUsedBlocks()
               << ", Number of Cells = " << QuadTree.countUsedCells()
               << ", Refinement Efficiency = " << QuadTree.efficiencyRefinement();
       } /* endif */

    } /* endfor */

    return(error_flag);

}

#endif /* _AMR_INCLUDED  */<|MERGE_RESOLUTION|>--- conflicted
+++ resolved
@@ -656,42 +656,12 @@
                                        solution_block_to_be_refined.Grid,
                                        new_blocks_SECTOR[iNEW]);
 			   if (InputParameters.i_Smooth_Quad_Block) {
-<<<<<<< HEAD
                                Smooth_Quad_Block(Soln_ptr[new_blocks_BLK[iNEW]].Grid,
                                                  min(250,
 						 4*max(solution_block_to_be_refined.NCi-2*solution_block_to_be_refined.Nghost,
 						       solution_block_to_be_refined.NCj-2*solution_block_to_be_refined.Nghost)));
 			   } /* endif */
-                           if (Check_Quad_Block(Soln_ptr[new_blocks_BLK[iNEW]].Grid)) { 
-=======
-			     //if (InputParameters.i_Grid == GRID_ROCKET_MOTOR) {
-			     //dimensions = 2*QuadTree.getBlockIndices(quadtree_block_to_be_refined_ptr);
-			     //dimensions.i += LocalSolnBlockList.Block[new_blocks_BLK[iNEW]].info.sector%2;
-			     //dimensions.j += LocalSolnBlockList.Block[new_blocks_BLK[iNEW]].info.sector/2;
-			     //Smooth_Rocket_Motor(Soln_ptr[new_blocks_BLK[iNEW]].Grid,
-			     //		   InputParameters.Chamber_Length,
-			     //		   InputParameters.Chamber_Radius,
-			     //		   InputParameters.Chamber_To_Throat_Length,
-			     //		   InputParameters.Nozzle_Length,
-			     //		   InputParameters.Nozzle_Radius_Exit,
-			     //		   InputParameters.Nozzle_Radius_Throat,
-			     //		   InputParameters.Grain_Radius,
-			     //		   InputParameters.Nozzle_Type,
-			     //		   InputParameters.Mesh_Stretching_Factor_Idir,
-			     //		   InputParameters.Mesh_Stretching_Factor_Jdir,
-			     //		   LocalSolnBlockList.Block[new_blocks_BLK[iNEW]].info.sector,
-			     //		   LocalSolnBlockList.Block[new_blocks_BLK[iNEW]].info.level,
-			     //		   dimensions.i,dimensions.j,
-			     //		   root_indices.i,root_indices.j,
-			     //		   QuadTree.NRi,QuadTree.NRj);
-			     //} else {
-			       Smooth_Quad_Block(Soln_ptr[new_blocks_BLK[iNEW]].Grid,
-						 min(250, 4*max(solution_block_to_be_refined.NCi-4,
-								solution_block_to_be_refined.NCi-4)));
-			       //}
-			   }
                            if (Soln_ptr[new_blocks_BLK[iNEW]].Grid.Check_Quad_Block()) { 
->>>>>>> 31995fd5
                               cout << "\n " << CFFC_Version() 
                                    << " AMR Error: Refine_Grid, Invalid refined mesh.\n";
                               return(6322);
@@ -1017,7 +987,6 @@
                                                solution_block_to_be_coarsened_NW_sibling.Grid,
                                                solution_block_to_be_coarsened_NE_sibling.Grid);
 				  if (InputParameters.i_Smooth_Quad_Block) {
-<<<<<<< HEAD
                                       Smooth_Quad_Block(Soln_ptr[old_blocks_BLK[0]].Grid,
                                                         min(250, 4*max(
                                                         solution_block_to_be_coarsened_SW_sibling.NCi-
@@ -1025,34 +994,7 @@
                                                         solution_block_to_be_coarsened_SW_sibling.NCj-
 						        2*solution_block_to_be_coarsened_SW_sibling.Nghost)));
 				  } /* endif */
-                                  if (Check_Quad_Block(Soln_ptr[old_blocks_BLK[0]].Grid)) { 
-=======
-				    //if (InputParameters.i_Grid == GRID_ROCKET_MOTOR) {
-				    //dimensions = QuadTree.getBlockIndices(quadtree_block_to_be_coarsened_ptr->parent_ptr);
-				    //Smooth_Rocket_Motor(Soln_ptr[old_blocks_BLK[0]].Grid,
-				    //		  InputParameters.Chamber_Length,
-				    //		  InputParameters.Chamber_Radius,
-				    //		  InputParameters.Chamber_To_Throat_Length,
-				    //		  InputParameters.Nozzle_Length,
-				    //		  InputParameters.Nozzle_Radius_Exit,
-				    //		  InputParameters.Nozzle_Radius_Throat,
-				    //		  InputParameters.Grain_Radius,
-				    //		  InputParameters.Nozzle_Type,
-				    //		  InputParameters.Mesh_Stretching_Factor_Idir,
-				    //		  InputParameters.Mesh_Stretching_Factor_Jdir,
-				    //		  LocalSolnBlockList.Block[old_blocks_BLK[0]].info.sector,
-				    //		  LocalSolnBlockList.Block[old_blocks_BLK[0]].info.level,
-				    //		  dimensions.i,dimensions.j,
-				    //		  root_indices.i,root_indices.j,
-				    //		  QuadTree.NRi,QuadTree.NRj);
-				    //} else {
-				      Smooth_Quad_Block(Soln_ptr[old_blocks_BLK[0]].Grid,
-							min(250, 4*max(solution_block_to_be_coarsened_SW_sibling.NCi-4,
-								       solution_block_to_be_coarsened_SW_sibling.NCi-4)));
-				      //}
-				  }
                                   if (Soln_ptr[old_blocks_BLK[0]].Grid.Check_Quad_Block()) { 
->>>>>>> 31995fd5
                                      cout << "\n " << CFFC_Version() 
                                           << " AMR Error: Coarsen_Grid, Invalid coarsened mesh.\n";
                                      return(7484);
