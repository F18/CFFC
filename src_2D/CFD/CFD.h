/* CFD.h:  Header file defining CFD subroutines and macros. */

#ifndef _CFD_INCLUDED
#define _CFD_INCLUDED

/* Include required C++ libraries. */

#include <cstdio>
#include <iostream>
#include <iomanip>
#include <fstream>
#include <cassert>
#include <cstdlib>
#include <cstring>
#include <string>
#include <ctime>

using namespace std;

/* Include math macro file. */

#ifndef _MATH_MACROS_INCLUDED
#include "../Math/Math.h"
#endif // _MATH_MACROS_INCLUDED

/* Include Vector2D header. */

#ifndef _VECTOR2D_INCLUDED
#include "../Math/Vector2D.h"
#endif //_VECTOR2D_INCLUDED

/* Include Tensor2D header. */

#ifndef _TENSOR2D_INCLUDED
#include "../Math/Tensor2D.h"
#endif //_TENSOR2D_INCLUDED

/* Include Polygon header. */

#ifndef _POLYGON_INCLUDED
#include "../Math/Polygon.h"
#endif //_POLYGON_INCLUDED

/**********************************************************************
 * CFD -- CFFC library name and version.                              *
 **********************************************************************/

// Name.
inline string CFDkit_Name() {
  return ("CFFC");
}

// Version.
inline string CFDkit_Version() {
  return ("CFFC, Version 0.00, UTIAS CFD & Propulsion Group, 1999-2007.");
}

/**********************************************************************
 * CFD -- Date and time.                                              *
 **********************************************************************/

inline char *Date_And_Time() {
  char *string_ptr; time_t epoch_time;
  epoch_time = time(NULL);
  string_ptr = ctime(&epoch_time);
  string_ptr[strlen(string_ptr)-1] = '\0';
  return (string_ptr);
}

/**********************************************************************
 * CFD -- General Purpose Command Codes.                              *
 **********************************************************************/

#define	OFF                           0
#define	ON                            1

/**********************************************************************
 * CFD -- Input parameter command codes.                              *
 **********************************************************************/

#define EXECUTE_CODE                                     10000
#define TERMINATE_CODE                                   10001
#define CONTINUE_CODE                                    10002
#define WRITE_OUTPUT_CODE                                10003
#define WRITE_OUTPUT_CELLS_CODE                          10004
#define WRITE_OUTPUT_NODES_CODE                          10005
#define WRITE_OUTPUT_GRADIENTS_CODE                      10006
#define WRITE_OUTPUT_QUASI3D_CODE                        10007
#define WRITE_RESTART_CODE                               10008
#define WRITE_OUTPUT_GRID_CODE                           10009
#define WRITE_GRID_DEFINITION_CODE                       10010
#define WRITE_OUTPUT_GRID_NODES_CODE                     10011
#define WRITE_OUTPUT_GRID_CELLS_CODE                     10012
#define COMMENT_CODE                                     10013
#define REFINE_GRID_CODE                                 10014
#define BOUNDING_BOX_REFINE_GRID_CODE                    10015
#define MORTON_ORDERING_CODE                             10016
#define SWITCH_BCS_TO_FIXED                              10017

#define WRITE_OUTPUT_ELEMENTS_CODE                       10020
#define WRITE_OUTPUT_CELL_STATUS_CODE                    10022
#define WRITE_OUTPUT_INTERFACE_COMPONENT_LIST_CODE       10023
#define WRITE_OUTPUT_INTERFACE_UNION_LIST_CODE           10024

#define WRITE_OUTPUT_LEVEL_SET_CODE                      10030
#define WRITE_OUTPUT_LEVEL_SET_CELLS_CODE                10031
#define WRITE_OUTPUT_LEVEL_SET_INTERFACE_LIST_CODE       10032
#define WRITE_OUTPUT_LEVEL_SET_CIRCLE_CODE               10033
#define WRITE_OUTPUT_LEVEL_SET_ELLIPSE_CODE              10034
#define WRITE_OUTPUT_LEVEL_SET_ZALESAK_CODE              10035

#define WRITE_OUTPUT_DRAG_CODE                           10036
#define WRITE_OUTPUT_CYLINDER_DRAG_CODE                  10037
#define WRITE_OUTPUT_CYLINDER_FREE_MOLECULAR_CODE        10038
#define WRITE_OUTPUT_COUETTE                             10039

#define WRITE_OUTPUT_RHS_CODE                            10040
#define WRITE_OUTPUT_PERTURB_CODE                        10041

#define WRITE_OUTPUT_RINGLEB_CODE                        10050
#define WRITE_OUTPUT_VISCOUS_CHANNEL_CODE                10051
#define WRITE_OUTPUT_VISCOUS_PIPE_CODE                   10052
#define WRITE_OUTPUT_TURBULENT_PIPE_CODE                 10053
#define WRITE_OUTPUT_FLAT_PLATE_CODE                     10054
#define WRITE_OUTPUT_DRIVEN_CAVITY_FLOW_CODE             10055
#define WRITE_OUTPUT_BACKWARD_FACING_STEP_CODE           10056
#define WRITE_OUTPUT_MIXING_LAYER_CODE                   10057

#define DETERMINE_MAXIMUM_SURFACE_PRESSURE_CODE          10070
#define DETERMINE_MACH_STEM_HEIGHT_CODE                  10071
#define WRITE_OUTPUT_WEDGE_SOLUTION_DISTRIBUTION_CODE    10072

#define WRITE_OUTPUT_ELLIPTIC_OPERATOR_ANALYSIS          10080

#define WRITE_OUTPUT_AERODYNAMIC_COEFFICIENTS_CODE       10090

#define	INVALID_INPUT_CODE                              -10000
#define	INVALID_INPUT_VALUE                             -10001

/**********************************************************************
 * CFD -- I/O Types.                                                  *
 **********************************************************************/

#define	IO_GNUPLOT       1
#define	IO_TECPLOT       2
#define	IO_MATLAB        3
#define	IO_OCTAVE        4

/**********************************************************************
 * CFD -- Types of algebraic grid point distribution stretching       *
 *        functions.                                                  *
 **********************************************************************/

#define STRETCHING_FCN_LINEAR            0
#define STRETCHING_FCN_MIN_CLUSTERING    1
#define STRETCHING_FCN_MAX_CLUSTERING    2
#define STRETCHING_FCN_MINMAX_CLUSTERING 3
#define STRETCHING_FCN_MIDPT_CLUSTERING  4
#define STRETCHING_FCN_SINE              5
#define STRETCHING_FCN_COSINE            6

/**********************************************************************
 * CFD -- Grid Types.                                                 *
 **********************************************************************/

#define GRID_CARTESIAN_UNIFORM                0
#define GRID_SQUARE                           1
#define GRID_RECTANGULAR_BOX                  2
#define GRID_FLAT_PLATE                       3
#define GRID_PIPE                             4
#define GRID_BLUNT_BODY                       5
#define GRID_ROCKET_MOTOR                     6
#define GRID_CIRCULAR_CYLINDER                7
#define GRID_ELLIPSE                          8
#define GRID_NACA_AEROFOIL                    9
#define GRID_NASA_ROTOR_37                   10
#define GRID_NASA_ROTOR_67                   11
#define GRID_FREE_JET                        12
#define GRID_WEDGE                           13
#define GRID_UNSTEADY_BLUNT_BODY             14
#define GRID_RINGLEB_FLOW                    15
#define GRID_BUMP_CHANNEL_FLOW               16
#define GRID_DRIVEN_CAVITY_FLOW              17
#define GRID_BACKWARD_FACING_STEP            18
#define GRID_MIXING_LAYER                    19 
#define GRID_NOZZLE                          20
#define GRID_NOZZLELESS_ROCKET_MOTOR         21
#define GRID_DESOLVATION_CHAMBER             22
<<<<<<< HEAD
#define GRID_FREE_JET_FLAME                  23

=======
#define GRID_ADIABATIC_FLAT_PLATE            22
#define GRID_ADIABATIC_PIPE                  23
#define GRID_ADIABATIC_CIRCULAR_CYLINDER     24
#define GRID_ADIABATIC_COUETTE               25
>>>>>>> 23fead99
#define GRID_ICEMCFD                       1000
#define GRID_READ_FROM_DEFINITION_FILE    10000
#define GRID_READ_FROM_GRID_DATA_FILE     10001

#define GRID_COUETTE                         50
#define GRID_1DFLAME                         51
#define GRID_LAMINAR_FLAME                   52
#define GRID_BLUFF_BODY                      53
#define GRID_DUMP_COMBUSTOR                  54

#define GRID_TEST                         12345

/**********************************************************************
 * CFD -- Nozzle Types.                                               *
 **********************************************************************/

#define NOZZLE_CONICAL                     1770
#define NOZZLE_GOTTLIEB_FUNCTION           1771
#define NOZZLE_QUARTIC_FUNCTION            1772
#define NOZZLE_HYBRID_CONICAL_FUNCTION     1773

/**********************************************************************
 * CFD -- Boundary Condition Types.                                   *
 **********************************************************************/

//----DEFAULT NAMES----//                          Core | Scope

//--Undefined (or interior)
#define	BC_NULL                             0   // Core | CGNS
#define BC_NONE                       BC_NULL   //      | Duplicate

//--Speciality interior
#define BC_INTERIOR                      1000   // Core | CFFC

//--Collapsed blocks
#define BC_DEGENERATE                    2000   // Core | Header
#define BC_DEGENERATE_LINE               2001   //      | CGNS
#define BC_DEGENERATE_POINT              2002   //      | CGNS
#define BC_AXISYMMETRIC_WEDGE            2003   //      | CGNS

//--General?
#define BC_GENERAL                       3000   // Core | CGNS

//--Extrapolation
#define BC_EXTRAPOLATE                   4000   // Core | CGNS
#define	BC_CONSTANT_EXTRAPOLATION        4001   //      | CFFC
#define	BC_LINEAR_EXTRAPOLATION          4002   //      | CFFC

//--1st Derivative
#define BC_NEUMANN                       5000   // Core | CGNS

//--Periodic
#define BC_PERIODIC                      6000   // Core | CFFC

//--Symmetry plane
#define BC_SYMMETRY                      7000   // Core | Header
#define BC_SYMMETRY_PLANE                7001   //      | CGNS
#define BC_REFLECTION       BC_SYMMETRY_PLANE   //      | Duplicate
#define BC_SYMMETRY_POLAR                7002   //      | CGNS

//--Far field
#define BC_FARFIELD                      8000   // Core | CGNS
#define BC_CHARACTERISTIC                8001   //      | CFFC ?
#define BC_FIXED_PRESSURE                8002   //      | CFFC
#define BC_CHARACTERISTIC_VELOCITY       8003   //      | CFDKit

//--Inflow
#define BC_INFLOW                        9000   // Core | CGNS
#define BC_INFLOW_SUBSONIC               9001   //      | CGNS
#define BC_INFLOW_SUPERSONIC             9002   //      | CGNS
#define BC_TUNNEL_INFLOW                 9003   //      | CGNS
#define BC_1DFLAME_INFLOW                9004   //      | CFFC
#define BC_2DFLAME_INFLOW                9005   //      | CFFC
#define BC_INFLOW_EXTRAPOLATION          9006   //      | CFFC 
#define BC_PIPE_INFLOW                   9007   //      | CFFC 

//--Outflow
#define BC_OUTFLOW                      10000   // Core | CGNS
#define BC_OPEN_END                BC_OUTFLOW   //      | Duplicate ?
#define BC_OUTFLOW_SUBSONIC             10001   //      | CGNS
#define BC_OUTFLOW_SUPERSONIC           10002   //      | CGNS
#define BC_TUNNEL_OUTFLOW               10003   //      | CGNS
#define BC_1DFLAME_OUTFLOW              10004   //      | CFFC
#define BC_2DFLAME_OUTFLOW              10005   //      | CFFC
#define BC_OUTFLOW_EXTRAPOLATION        10006   //      | CFFC 

//--Frozen
#define BC_ROBIN                        10999   //      | CFFC
#define BC_DIRICHLET                    11000   // Core | CGNS
#define BC_FIXED                 BC_DIRICHLET   //      | Duplicate

//--Wall
//  Speciality wall
#define BC_ABSORPTION                   11800   //      | CFFC
//  Moving wall
#define BC_MOVING_WALL                  11900   //      | CFFC
#define BC_MOVING_WALL_ISOTHERMAL       11901   //      | CFFC
#define BC_MOVING_WALL_HEATFLUX         11902   //      | CFFC
#define BC_MOVING_ADIABATIC_WALL BC_MOVING_WALL_HEATFLUX 
#define BC_BURNING_SURFACE              11903   //      | CFFC
#define BC_MASS_INJECTION               11904   //      | CFFC
//  Core
#define BC_WALL                         12000   // Core | CGNS
//  Invisid walls
#define BC_WALL_INVISCID                12001   //      | CGNS
#define BC_FREE_SLIP_ISOTHERMAL         12002   //      | ????     

//  Viscous walls
#define BC_WALL_VISCOUS                 12100   //      | CGNS
#define BC_NO_SLIP            BC_WALL_VISCOUS   //      | Duplicate
#define BC_WALL_VISCOUS_ISOTHERMAL      12101   //      | CGNS
#define BC_FIXED_TEMP_WALL BC_WALL_VISCOUS_ISOTHERMAL
                                                //      | Duplicate
#define BC_WALL_VISCOUS_HEATFLUX        12102   //      | CGNS
#define BC_ADIABATIC_WALL BC_WALL_VISCOUS_HEATFLUX
#define BC_FREE_SLIP                    12103   //      | ????

//----UNKNOWN OR WEIRD----//

#define LEFT_END_BOUNDARY               99901   // ?
#define RIGHT_END_BOUNDARY              99902   // ?
#define BC_FIXED_TEMP                   99903   // ? Dirichlet ?
#define BC_FIXED_HEATFLUX               99904   // ? Neumann ?
#define BC_RINGLEB_FLOW                 99905   // ?

#define BC_DEVELOPED_CHANNEL            99906   // Developed channel inlet
#define BC_COUETTE                      99907   // Couette BC, used by ~james

/**********************************************************************
 * CFD - BC OPTIONS                                                   *
 **********************************************************************/

#define ADIABATIC_WALL                      1
#define FIXED_TEMPERATURE_WALL              2

/**********************************************************************
 * CFD -- Flow Types.                                                 *
 **********************************************************************/

#define FLOWTYPE_INVISCID                              0
#define FLOWTYPE_LAMINAR                               1
#define FLOWTYPE_TURBULENT_RANS_SPALART_ALLMARAS       2
#define FLOWTYPE_TURBULENT_RANS_K_EPSILON              3
#define FLOWTYPE_TURBULENT_RANS_WOLFSTEIN_K_EPSILON    4
#define FLOWTYPE_TURBULENT_RANS_TWO_LAYER_K_EPSILON    5
#define FLOWTYPE_TURBULENT_RANS_K_OMEGA                6
#define FLOWTYPE_TURBULENT_RANS_STRESS_OMEGA           7
#define FLOWTYPE_TURBULENT_LES                         8
#define FLOWTYPE_TURBULENT_DES                         9
#define FLOWTYPE_TURBULENT_DES_K_OMEGA                10
#define FLOWTYPE_TURBULENT_DNS                        11

#define NO_REACTIONS                           0

/**********************************************************************
 * CFD -- Particle-phase formulation.                                 *
 **********************************************************************/

#define PARTICLE_PHASE_NONE                              0
#define PARTICLE_PHASE_EULERIAN_FORMULATION              1
#define PARTICLE_PHASE_LAGRANGIAN_FORMULATION            2

/**********************************************************************
 * CFD -- Turbulent flow boundary condition types.                    *
 **********************************************************************/

#define TURBULENT_BC_DIRECT_INTEGRATION           950
#define TURBULENT_BC_STANDARD_WALL_FUNCTION       951
#define TURBULENT_BC_TWO_LAYER_WALL_FUNCTION      952
#define TURBULENT_BC_THREE_LAYER_WALL_FUNCTION    953
#define TURBULENT_BC_AUTOMATIC_WALL_TREATMENT     954

/**********************************************************************
 * CFD -- Turbulent flow friction velocity evaluation types.          *
 **********************************************************************/

#define FRICTION_VELOCITY_LOCAL_SHEAR_STRESS      970
#define FRICTION_VELOCITY_WALL_SHEAR_STRESS       971
#define FRICTION_VELOCITY_ITERATIVE               972
#define FRICTION_VELOCITY_PIPE                    973

/**********************************************************************
 * CFD -- Initial Condition Types.                                    *
 **********************************************************************/

#define IC_RESTART                     -1

#define	IC_CONSTANT                     0
#define	IC_UNIFORM                      1
#define	IC_SOD                          2
#define	IC_SOD_XDIR                     2
#define	IC_SOD_YDIR                     3
#define	IC_GROTH                        4
#define	IC_GROTH_XDIR                   4
#define	IC_GROTH_YDIR                   5
#define	IC_EINFELDT                     6
#define	IC_EINFELDT_XDIR                6
#define	IC_EINFELDT_YDIR                7
#define IC_SHOCK_WAVE                   8
#define IC_SHOCK_WAVE_XDIR              8
#define IC_SHOCK_WAVE_YDIR              9
#define IC_CONTACT_SURFACE             10
#define IC_CONTACT_SURFACE_XDIR        10
#define IC_CONTACT_SURFACE_YDIR        11
#define IC_RAREFACTION_WAVE            12
#define IC_RAREFACTION_WAVE_XDIR       12
#define IC_RAREFACTION_WAVE_YDIR       13
#define	IC_SHOCK_BOX                   14
#define	IC_BRIO_WU                     15
#define	IC_HIGH_PRESSURE_RESERVOIR     16
#define	IC_LOW_PRESSURE_RESERVOIR      17
#define	IC_RIEMANN_XDIR                18
#define	IC_RIEMANN_YDIR                19
#define	IC_WEDGE_FLOW                  20
#define	IC_UNSTEADY_BLUNT_BODY         21
#define	IC_RINGLEB_FLOW                22
#define	IC_CYLINDRICAL_EXPLOSION       23
#define	IC_CYLINDRICAL_IMPLOSION       24

#define IC_SQUARE_WAVE_XDIR            31
#define IC_SQUARE_WAVE_YDIR            32
#define IC_SINE_WAVE_XDIR              33
#define IC_SINE_WAVE_YDIR              34
#define IC_SINE2_WAVE_XDIR             35
#define IC_SINE2_WAVE_YDIR             36

#define IC_COMPRESSION_XDIR            50
#define IC_COMPRESSION_YDIR            51
#define IC_EXPANSION_XDIR              52
#define IC_EXPANSION_YDIR              53
#define IC_CROSSING_JETS               54
#define IC_ELECTROSTATIC_CHANNEL       55
#define IC_DESOLVATION_CHAMBER         56

#define IC_GAS_MIX		       70
#define IC_CHEM_CORE_FLAME             71
#define IC_CHEM_INVERSE_FLAME          72
#define IC_CHEM_1DFLAME                73
#define IC_PRESSURE_GRADIENT_X         74
#define IC_PRESSURE_GRADIENT_Y         75

#define IC_VISCOUS_CHANNEL_FLOW                80
#define IC_VISCOUS_COUETTE                     80 // Duplicate of IC_VISCOUS_CHANNEL_FLOW - TAKE THIS OUT!!!
#define IC_VISCOUS_COUETTE_ISOTHERMAL_WALL     80 // Duplicate of IC_VISCOUS_CHANNEL_FLOW - TAKE THIS OUT!!!
#define IC_VISCOUS_COUETTE_PRESSURE_GRADIENT   80 // Duplicate of IC_VISCOUS_CHANNEL_FLOW - TAKE THIS OUT!!!
#define IC_VISCOUS_POISEUILLE_FLOW             80 // Duplicate of IC_VISCOUS_CHANNEL_FLOW - TAKE THIS OUT!!!
#define IC_VISCOUS_PIPE_FLOW                   81
#define IC_VISCOUS_FLAT_PLATE                  82
#define IC_VISCOUS_STOKES_FLOW                 83
#define IC_VISCOUS_DRIVEN_CAVITY_FLOW          84
#define IC_VISCOUS_BACKWARD_FACING_STEP        85
#define IC_VISCOUS_BRANCHED_DUCT               86
#define IC_MIXING_LAYER                        87

#define IC_TURBULENT_PIPE_FLOW                 88
#define IC_TURBULENT_COFLOW                    89 
#define IC_TURBULENT_DIFFUSION_FLAME           90 
#define IC_TURBULENT_DUMP_COMBUSTOR            91 

#define IC_FREE_JET_FLAME                      92 

#define	IC_RIEMANN                    100
#define	IC_SQUARE_WAVE                101
#define	IC_SINX2_WAVE                 102
#define	IC_IMPULSIVE_ROD              103
#define	IC_SINUSOIDAL_ROD1            104
#define	IC_SINUSOIDAL_ROD4            105
#define	IC_RIEMANN_IVP_QX0            106
#define	IC_RIEMANN_IVP_T0             107
#define	IC_RIEMANN_IVP                108
#define IC_SQUARE_BOX_IVP             109
#define IC_CIRCULAR_BOX_IVP           110
#define IC_CIRCULAR_FLOW              111

#define IC_ELECTRIC_FIELD_UNIFORM            200
#define IC_ELECTRIC_FIELD_QUADRUPOLE         201
#define IC_ELECTRIC_FIELD_OCTAPOLE           202
#define IC_ELECTRIC_FIELD_DOUBLE_QUADRUPOLE  203
#define IC_ELECTRIC_FIELD_DOUBLE_OCTAPOLE    204

#define IC_SHOCK_STRUCTURE_M1_1       300
#define IC_SHOCK_STRUCTURE_M1_3       301
#define IC_SHOCK_STRUCTURE_M1_5       302
#define IC_SHOCK_STRUCTURE_M2_0       303
#define IC_SHOCK_STRUCTURE_M10_0      304
#define IC_PIPE                       305
#define IC_COUETTE                    306

/********************************************************
 * CFD -- Time Integration (Time-Stepping) Types.       *
 ********************************************************/

#define	TIME_STEPPING_EXPLICIT_EULER                     0
#define	TIME_STEPPING_IMPLICIT_EULER                     1
#define	TIME_STEPPING_IMPLICIT_TRAPEZOIDAL               2
#define	TIME_STEPPING_EXPLICIT_PREDICTOR_CORRECTOR       3
#define	TIME_STEPPING_SEMI_IMPLICIT_EULER                4
#define	TIME_STEPPING_SEMI_IMPLICIT_TRAPEZOIDAL          5
#define	TIME_STEPPING_SEMI_IMPLICIT_PREDICTOR_CORRECTOR  6
#define	TIME_STEPPING_MULTISTAGE_OPTIMAL_SMOOTHING       7
#define	TIME_STEPPING_EXPLICIT_RUNGE_KUTTA               8
#define TIME_STEPPING_IMPLICIT_SECOND_ORDER_BACKWARD     9
#define TIME_STEPPING_IMPLICIT_ADAMS_TYPE               10
#define TIME_STEPPING_IMPLICIT_LEES                     11
#define TIME_STEPPING_IMPLICIT_TWO_STEP_TRAPEZOIDAL     12
#define TIME_STEPPING_IMPLICIT_A_CONTRACTIVE            13

#define TIME_STEPPING_MULTIGRID                         20
#define TIME_STEPPING_NKS                               21
#define TIME_STEPPING_DUAL_TIME_STEPPING                22

#define	TIME_STEPPING_LAX_FRIEDRICHS                   100
#define	TIME_STEPPING_LAX_WENDROFF                     101
#define	TIME_STEPPING_MACCORMACK                       102
#define	TIME_STEPPING_HANCOCK                          103
#define	TIME_STEPPING_SIMPLE_EXPLICIT                  104
#define	TIME_STEPPING_SIMPLE_IMPLICIT                  105
#define	TIME_STEPPING_CRANK_NICOLSON                   106
#define	TIME_STEPPING_ADE                              107

/**********************************************************************
 * CFD -- Multigrid Cycle Types                                       *
 **********************************************************************/

#define MULTIGRID_V_CYCLE               1
#define MULTIGRID_W_CYCLE               2

/**********************************************************************
 * CFD -- Reconstruction Types.                                       *
 **********************************************************************/

#define	RECONSTRUCTION_MUSCL                                   1
#define	RECONSTRUCTION_GREEN_GAUSS                             2
#define	RECONSTRUCTION_LEAST_SQUARES                           3
#define	RECONSTRUCTION_LINEAR_LEAST_SQUARES                    3 // Duplicate of RECONSTRUCTION_LEAST_SQUARES
#define RECONSTRUCTION_QUADRATIC_LEAST_SQUARES                 4
#define RECONSTRUCTION_CHARACTERISTIC                          5
#define RECONSTRUCTION_DIAMOND_PATH                            6
#define RECONSTRUCTION_LINEAR_ESSENTIALLY_NON_OSCILLATORY      7
#define RECONSTRUCTION_QUADRATIC_ESSENTIALLY_NON_OSCILLATORY   8
#define RECONSTRUCTION_CUBIC_ESSENTIALLY_NON_OSCILLATORY       9
#define RECONSTRUCTION_WEIGHTED_ESSENTIALLY_NON_OSCILLATORY   10

#define VISCOUS_RECONSTRUCTION_CARTESIAN           21
#define VISCOUS_RECONSTRUCTION_DIAMOND_PATH        22
#define VISCOUS_RECONSTRUCTION_ARITHMETIC_AVERAGE  23
#define VISCOUS_RECONSTRUCTION_HYBRID              24

#define VISCOUS_RECONSTRUCTION_ARITHMETIC                     11
#define VISCOUS_RECONSTRUCTION_MEAN_GRADIENT                  14
#define VISCOUS_RECONSTRUCTION_DIAMONDPATH_LEAST_SQUARES      15
#define VISCOUS_RECONSTRUCTION_DIAMONDPATH_GREEN_GAUSS        16

//Jai's
#define DIAMONDPATH_NONE                           0
#define DIAMONDPATH_LEFT_TRIANGLE_HEATFLUX         1
#define DIAMONDPATH_LEFT_TRIANGLE_ISOTHERMAL       2
#define DIAMONDPATH_RIGHT_TRIANGLE_HEATFLUX        3
#define DIAMONDPATH_RIGHT_TRIANGLE_ISOTHERMAL      4
//Alistair's
#define DIAMONDPATH_LEFT_TRIANGLE                  7
#define DIAMONDPATH_RIGHT_TRIANGLE                 9

#define DIAMONDPATH_QUADRILATERAL_RECONSTRUCTION   5

/**********************************************************************
 * CFD -- Subcell reconstruction/interpolation types.                 *
 **********************************************************************/

#define SUBCELL_RECONSTRUCTION_LINEAR              4601
#define SUBCELL_RECONSTRUCTION_QUADRATIC           4602

/**********************************************************************
 * CFD -- Limiter Types.                                              *
 **********************************************************************/

#define	LIMITER_ONE                    -1
#define	LIMITER_UNLIMITED              -1
#define	LIMITER_ZERO                    0
#define	LIMITER_MINMOD                  1
#define	LIMITER_UMIST                   2
#define	LIMITER_DOUBLE_MINMOD           3
#define	LIMITER_SUPERBEE                4
#define LIMITER_PHI                     5
#define LIMITER_VANLEER                 6
#define LIMITER_VANALBADA               7
#define LIMITER_BARTH_JESPERSEN         8
#define LIMITER_VENKATAKRISHNAN         9

/**********************************************************************
 * CFD -- Flux Function Types.                                        *
 **********************************************************************/

#define FLUX_FUNCTION_GODUNOV                          1
#define	FLUX_FUNCTION_ROE                              2
#define	FLUX_FUNCTION_RUSANOV                          3
#define	FLUX_FUNCTION_HLLE                             4
#define FLUX_FUNCTION_HLLL                             5
#define FLUX_FUNCTION_LINDE                            5 // Duplicate of HLLL
#define FLUX_FUNCTION_HLLC                             6
#define FLUX_FUNCTION_OSHER                            7
#define FLUX_FUNCTION_VANLEER                          8
#define FLUX_FUNCTION_AUSM                             9
#define FLUX_FUNCTION_AUSMplus                        10
#define FLUX_FUNCTION_AUSM_PLUS_UP                    11

#define	FLUX_FUNCTION_ROE_PRECON_WS                   12
#define	FLUX_FUNCTION_HLLE_PRECON_WS                  13

#define FLUX_FUNCTION_GODUNOV_MB                      21
#define FLUX_FUNCTION_ROE_MB                          22
#define FLUX_FUNCTION_HLLE_MB                         23
#define FLUX_FUNCTION_VANLEER_MB                      24

#define FLUX_FUNCTION_GODUNOV_WRS                     99

#define PARTICLE_PHASE_FLUX_FUNCTION_SAUREL           31
#define PARTICLE_PHASE_FLUX_FUNCTION_MULTIVELOCITY    32
#define PARTICLE_PHASE_FLUX_FUNCTION_SAUREL_MB        33
#define PARTICLE_PHASE_FLUX_FUNCTION_MULTIVELOCITY_MB 34

/**********************************************************************
 * CFD -- Local time-stepping/preconditioning.                        *
 **********************************************************************/

#define GLOBAL_TIME_STEPPING                           0
#define SCALAR_LOCAL_TIME_STEPPING                     1
#define MATRIX_LOCAL_TIME_STEPPING                     2
#define LOW_MACH_NUMBER_WEISS_SMITH_PRECONDITIONER     3
#define SEMI_IMPLICIT_LOCAL_TIME_STEPPING              4
#define SEMI_IMPLICIT_LOW_MACH_NUMBER_PRECONDITIONER   5
#define MATRIX_WITH_LOW_MACH_NUMBER_PRECONDITIONER     6

#define DUAL_TIME_STEPPING                                  7
#define DUAL_LOW_MACH_NUMBER_PRECONDITIONER                 8
#define DUAL_SEMI_IMPLICIT_LOW_MACH_NUMBER_PRECONDITIONER   9

#define MELSON_SCALAR_LOCAL_TIME_STEPPING             11

/**********************************************************************
 * CFD -- Eikonal equation constants.                                 *
 **********************************************************************/

#define LEVELSET_INITIAL_EXTENSION_GEOMETRIC         660
#define LEVELSET_INITIAL_EXTENSION_EXACT             661

#define EIKONAL_SCHEME_SUSSMAN                       670
#define EIKONAL_SCHEME_RUSSO_SMEREKA                 671
#define EIKONAL_SELECTION_GODUNOV                    680
#define EIKONAL_SELECTION_ORIGINAL                   681
#define EIKONAL_SIGN_FUNCTION_DISCRETE               691
#define EIKONAL_SIGN_FUNCTION_SMEARED                692
#define EIKONAL_SIGN_FUNCTION_DERIVATIVE             693

/**********************************************************************
 * CFD -- Directions.                                                 *
 **********************************************************************/

#define CENTER                          0
#define NORTH                           1
#define WEST                            2
#define SOUTH                           3
#define EAST                            4

#define NW                              5
#define SW                              6
#define SE                              7
#define NE                              8

#define SNORTH                          101
#define SSOUTH                          102
#define SEAST                           103
#define SWEST                           104
#define NORTH_EAST                     105
#define NORTH_WEST                     106
#define SOUTH_EAST                     107
#define SOUTH_WEST                     108

#define X_DIRECTION                     0 
#define Y_DIRECTION                     1
#define Z_DIRECITON                     2

/********************************************************
 * CFD -- Flow Geometry                                 *
 ********************************************************/
#define PLANAR                          0
#define AXISYMMETRIC_Y                  1   // y=r, x=z
#define AXISYMMETRIC_X                  2   // x=r, y=z


/********************************************************
 * CFD -- Solver Types                                  *
 ********************************************************/
#define EXPLICIT                          0
#define IMPLICIT                          1

// and for the stricter among us ...
enum current_solver_types { CST_EXPLICIT , CST_IMPLICIT };

/********************************************************
 *
 * CFD -- Maximum length of codes and values of input parameter strings.
 * Ideally this will be used for all input parameter classes.
 *
 ********************************************************/
#define	INPUT_PARAMETER_MAX_LENGTH    128

/**********************************************************************
 * CFD -- Inline functions.                                           *
 **********************************************************************/

// minmod(x,y)
inline float  minmod(float x, float y)
   { return sgn(x)*max(float(ZERO),min(float(fabs(x)),sgn(x)*y)); }
inline double minmod(const double &x, const double &y)
   { return sgn(x)*max(ZERO,min(fabs(x),sgn(x)*y)); }

// minmod(x,y,z)
inline float  minmod(float x, float y, float z)
   { return sgn(x)*max(float(ZERO),min(float(fabs(x)),min(sgn(x)*y,sgn(x)*z))); }
inline double minmod(const double &x, const double &y, const double &z)
   { return sgn(x)*max(ZERO,min(fabs(x),min(sgn(x)*y,sgn(x)*z))); }

// minmod(x,y,z,w)
inline float  minmod(float x, float y, float z, float w)
   { return sgn(x)*max(float(ZERO),min(float(fabs(x)),min(sgn(x)*y,min(sgn(x)*z,sgn(x)*w)))); }
inline double minmod(const double &x, const double &y,
		     const double &z, const double &w)
   { return sgn(x)*max(ZERO,min(fabs(x),min(sgn(x)*y,min(sgn(x)*z,sgn(x)*w)))); }

// superbee(x,y)
inline float  superbee(float x, float y)
   { return sgn(x)*max(float(ZERO),max(min(float(TWO*fabs(x)),sgn(x)*y),
			           min(float(fabs(x)),float(TWO)*sgn(x)*y))); }
inline double superbee(const double &x, const double &y)
   { return sgn(x)*max(ZERO,max(min(TWO*fabs(x),sgn(x)*y),
			        min(fabs(x),TWO*sgn(x)*y))); }

// philimiter(x,y)
inline float  philimiter(float x, float y, float phi)
   { return sgn(x)*max(fabs(minmod(phi*x, y)), fabs(minmod(x, phi*y))); }
inline double philimiter(const double &x, const double &y,
			 const double &phi)
   { return sgn(x)*max(fabs(minmod(phi*x, y)), fabs(minmod(x, phi*y))); }

// vanleer(x,y)
inline float  vanleer(float x, float y)
   { return (fabs(x*y)+x*y)/(x+y+sgn(x+y)*sqr(TOLER)); }
inline double vanleer(const double &x, const double &y)
   { return (fabs(x*y)+x*y)/(x+y+sgn(x+y)*sqr(TOLER)); }

// vanalbada(x,y)
inline float  vanalbada(float x, float y, float epsi)
   { return (x*y+sqr(epsi))*(x+y)/(sqr(x)+sqr(y)+TWO*sqr(epsi)); }
inline double vanalbada(const double &x, const double &y,
		        const double &epsi)
   { return (x*y+sqr(epsi))*(x+y)/(sqr(x)+sqr(y)+TWO*sqr(epsi)); }

/********************************************************
 * CFD -- Define CFD structures and classes.            *
 ********************************************************/

/********************************************************
 * Class: CPUTime (CPU time for a process)              *
 *                                                      *
 * Member functions                                     *
 *      cpu_time0 -- Return CPU time used before last   *
 *                   update as a clock_t.               *
 *      cpu_time1 -- Return CPU time used at last       *
 *                   update as a clock_t.               *
 *      cput      -- Return total cput used by process. *
 *      reset     -- Resets CPU time counters.          *
 *      zero      -- Sets the CPU time to zero.         *
 *      update    -- Updates total CPU time for the     *
 *                   process.                           *
 *      sec       -- Returns total CPU time in seconds. *
 *      min       -- Returns total CPU time in minutes. *
 *      hrs       -- Returns total CPU time in hours.   *
 *                                                      *
 * Member operators                                     *
 *      T -- cpu time                                   *
 *                                                      *
 * T = T;                                               *
 * T = T + T;                                           *
 * T = T - T;                                           *
 * T = +T;                                              *
 * T = -T;                                              *
 * T += T;                                              *
 * T -= T;                                              *
 * T == T;                                              *
 * T != T;                                              *
 * cout << T; (output function)                         *
 * cin  >> T; (input function)                          *
 *                                                      *
 ********************************************************/
class CPUTime{
  private:
  public:
    clock_t cpu_time0,  // Track CPU time used so far as a clock_t.
            cpu_time1;  // To get the number of seconds used, 
                        // divide by CLOCKS_PER_SEC.
    double  cput;       // CPU time used by current process.
                        // Made public so can access them.

    /* Creation, copy, and assignment constructors. */
    CPUTime(void) {
       cpu_time0 = clock(); cpu_time1 = cpu_time0; 
       cput = ZERO;
    }

    CPUTime(const CPUTime &T) {
       cpu_time0 = T.cpu_time0; cpu_time1 = T.cpu_time1; 
       cput = T.cput; 
    }

    CPUTime(const double &cpu,
	    const clock_t &cpu0,
	    const clock_t &cpu1) {
       cpu_time0 = cpu0; cpu_time1 = cpu1; cput = cpu; 
    }

    /* Destructor. */
    // ~CPUTime(void);
    // Use automatically generated destructor.

    /* Reset CPU time counters. */
    void reset(void);

    /* Zero CPU time. */
    void zero(void);

    /* Update CPU time. */
    void update(void);

    /* CPU time in seconds. */
    double sec(void);
    double sec(void) const;

    /* CPU time in minutes. */
    double min(void);
    double min(void) const;

    /* CPU time in hours. */
    double hrs(void);
    double hrs(void) const;

    /* Assignment operator. */
    // CPUTime operator = (const CPUTime &T);
    // Use automatically generated assignment operator.

    /* Binary arithmetic operators. */
    friend CPUTime operator +(const CPUTime &T1, const CPUTime &T2);
    friend CPUTime operator -(const CPUTime &T1, const CPUTime &T2);
    
    /* Unary arithmetic operators. */
    friend CPUTime operator +(const CPUTime &T);
    friend CPUTime operator -(const CPUTime &T);

    /* Shortcut arithmetic operators. */
    friend CPUTime &operator +=(CPUTime &T1, const CPUTime &T2);
    friend CPUTime &operator -=(CPUTime &T1, const CPUTime &T2);
    
    /* Relational operators. */
    friend int operator ==(const CPUTime &T1, const CPUTime &T2);
    friend int operator !=(const CPUTime &T1, const CPUTime &T2);
    
    /* Input-output operators. */
    friend ostream &operator << (ostream &out_file, const CPUTime &T);
    friend istream &operator >> (istream &in_file,  CPUTime &T);

};

/********************************************************
 * CPUTime::reset -- Reset CPU time counters.           *
 ********************************************************/
inline void CPUTime::reset(void) {
    cpu_time0 = clock(); 
    cpu_time1 = cpu_time0; 
}

/********************************************************
 * CPUTime::zero -- Set total CPU time to zero.         *
 ********************************************************/
inline void CPUTime::zero(void) {
    cpu_time0 = clock(); 
    cpu_time1 = cpu_time0; 
    cput = ZERO;
}

/********************************************************
 * CPUTime::update -- Update total CPU time.            *
 ********************************************************/
inline void CPUTime::update(void) {
    cpu_time0 = cpu_time1;
    cpu_time1 = clock();
    cput = cput + double(cpu_time1-cpu_time0)/double(CLOCKS_PER_SEC);
}

/********************************************************
 * CPUTime::sec -- CPU time in seconds.                 *
 ********************************************************/
inline double CPUTime::sec(void) {
    return (cput);
}

inline double CPUTime::sec(void) const {
    return (cput);
}

/********************************************************
 * CPUTime::min -- CPU time in minutes.                 *
 ********************************************************/
inline double CPUTime::min(void) {
    return (cput/SIXTY);
}

inline double CPUTime::min(void) const {
    return (cput/SIXTY);
}

/********************************************************
 * CPUTime::hrs -- CPU time in hours.                   *
 ********************************************************/
inline double CPUTime::hrs(void) {
    return (cput/sqr(SIXTY));
}

inline double CPUTime::hrs(void) const {
    return (cput/sqr(SIXTY));
}

/********************************************************
 * CPUTime -- Binary arithmetic operators.              *
 ********************************************************/
inline CPUTime operator +(const CPUTime &T1, const CPUTime &T2) {
  return (CPUTime(T1.cput+T2.cput,T1.cpu_time0,T1.cpu_time1));
}

inline CPUTime operator -(const CPUTime &T1, const CPUTime &T2) {
  return (CPUTime(T1.cput-T2.cput,T1.cpu_time0,T1.cpu_time1));
}

/********************************************************
 * CPUTime -- Unary arithmetic operators.               *
 ********************************************************/
inline CPUTime operator +(const CPUTime &T) {
  return (CPUTime(T.cput,T.cpu_time0,T.cpu_time1));
}

inline CPUTime operator -(const CPUTime &T) {
  return (CPUTime(-T.cput,T.cpu_time0,T.cpu_time1));
}

/********************************************************
 * CPUTime -- Shortcut arithmetic operators.            *
 ********************************************************/
inline CPUTime &operator +=(CPUTime &T1, const CPUTime &T2) {
  T1.cput += T2.cput;
  T1.cpu_time0 = T1.cpu_time0;
  T1.cpu_time1 = T1.cpu_time1;
  return (T1);
}

inline CPUTime &operator -=(CPUTime &T1, const CPUTime &T2) {
  T1.cput -= T2.cput;
  T1.cpu_time0 = T1.cpu_time0;
  T1.cpu_time1 = T1.cpu_time1;
  return (T1);
}

/********************************************************
 * CPUTime -- Relational operators.                     *
 ********************************************************/
inline int operator ==(const CPUTime &T1, const CPUTime &T2) {
  return (T1.cput == T2.cput);
}

inline int operator !=(const CPUTime &T1, const CPUTime &T2) {
  return (T1.cput != T2.cput);
}

/********************************************************
 * CPUTime -- Input-output operators.                   *
 ********************************************************/
inline ostream &operator << (ostream &out_file, const CPUTime &T) {
  out_file.setf(ios::scientific);
  out_file << " " << T.cput;
  out_file.unsetf(ios::scientific);
  return (out_file);
}

inline istream &operator >> (istream &in_file, CPUTime &T) {
  in_file.setf(ios::skipws);
  in_file >> T.cput;
  in_file.unsetf(ios::skipws);
  return (in_file);
}

#define	INPUT_PARAMETER_LENGTH_CFD1D    80

/********************************************************
 * Class:  CFD1D_Input_Parameters                       *
 ********************************************************/
class CFD1D_Input_Parameters{
  private:
  public:
  // Input file name:
  char Input_File_Name[INPUT_PARAMETER_LENGTH_CFD1D];

  // Input file stream:
  ifstream Input_File;

  // Time integration type indicator and related input parameters:
  char Time_Integration_Type[INPUT_PARAMETER_LENGTH_CFD1D];
  int i_Time_Integration;
  int Time_Accurate, Local_Time_Stepping, 
      Maximum_Number_of_Time_Steps, N_Stage;
  double CFL_Number, Time_Max;

  // Reconstruction type indicator and related input parameters:
  char Reconstruction_Type[INPUT_PARAMETER_LENGTH_CFD1D];
  int i_Reconstruction;

  // Limiter type indicator and related input parameters:
  char Limiter_Type[INPUT_PARAMETER_LENGTH_CFD1D];
  int i_Limiter;

  // Flux_Function_Type and related input parameters
  char Flux_Function_Type[INPUT_PARAMETER_LENGTH_CFD1D];
  int i_Flux_Function;

  // Initial condition type indicator and related input parameters:
  char ICs_Type[INPUT_PARAMETER_LENGTH_CFD1D];
  int i_ICs;

  // Grid type indicator and related input parameters:
  char Grid_Type[INPUT_PARAMETER_LENGTH_CFD1D];
  int i_Grid;
  int Number_of_Cells, Number_of_Nodes;
  double X_Min, X_Max;

  // Diffusion coefficient, wave speed, and relaxation time:
  double Kappa, a, Tau;

  // Output file name:
  char Output_File_Name[INPUT_PARAMETER_LENGTH_CFD1D];

  // Gnuplot file name:
  char Gnuplot_File_Name[INPUT_PARAMETER_LENGTH_CFD1D];

  // Next_Control_Parameter:
  char Next_Control_Parameter[INPUT_PARAMETER_LENGTH_CFD1D];

  // Output format type indicator:
  char Output_Format_Type[INPUT_PARAMETER_LENGTH_CFD1D];
  int i_Output_Format;

  // Input file line number:
  int Line_Number;

  /* Input-output operators. */

  friend ostream &operator << (ostream &out_file,
		               const CFD1D_Input_Parameters &IP);
  friend istream &operator >> (istream &in_file,
			       CFD1D_Input_Parameters &IP);

};

/**********************************************************************
 * CFD1D_Input_Parameters -- Input-output operators.         *
 **********************************************************************/
inline ostream &operator << (ostream &out_file,
			     const CFD1D_Input_Parameters &IP) {
    if (IP.i_Grid == GRID_CARTESIAN_UNIFORM) {
       out_file << "\n\n Solving PDE(s) on 1D uniform Cartesian mesh.";
    } else {
       out_file << "\n\n Solving PDE(s) on 1D mesh.";
    } /* endif */
    out_file << "\n  -> Input File Name: " 
             << IP.Input_File_Name;
    if (IP.Time_Accurate) { 
       out_file << "\n  -> Time Accurate (Unsteady) Solution";
    } else {
       out_file << "\n  -> Time Invariant (Steady-State) Solution";
    }
    out_file << "\n  -> Time Integration: " 
             << IP.Time_Integration_Type;
    out_file << "\n  -> Number of Stages in Multi-Stage Scheme: " 
             << IP.N_Stage;
    if (IP.Local_Time_Stepping) 
       out_file << "\n  -> Local Time Stepping";
    out_file << "\n  -> Reconstruction: " 
             << IP.Reconstruction_Type;
    out_file << "\n  -> Limiter: " 
             << IP.Limiter_Type;
    out_file << "\n  -> Flux Function: " 
             << IP.Flux_Function_Type;
    out_file << "\n  -> Initial Conditions: " 
             << IP.ICs_Type;
    switch(IP.i_ICs) {
      case IC_CONSTANT :
        break;
      case IC_UNIFORM :
        break;
      case IC_SOD :
        break;
      case IC_GROTH :
        break;
      case IC_EINFELDT :
        break;
      default:
        break;
    } /* endswitch */
    out_file << "\n  -> Diffusion Coefficient : " 
             << IP.Kappa;
    out_file << "\n  -> Wave Speed : " 
             << IP.a;
    out_file << "\n  -> Relaxation Time : " 
             << IP.Tau;
    out_file << "\n  -> Grid: " 
             << IP.Grid_Type;
    switch(IP.i_Grid) {
      case GRID_CARTESIAN_UNIFORM :
        out_file << "\n  -> Minimum X Location : " 
                 << IP.X_Min;
        out_file << "\n  -> Maximum X Location : " 
                 << IP.X_Max;
        out_file << "\n  -> Width of Solution Domain : " 
                 << IP.X_Max-IP.X_Min;
        break;
      default:
        out_file << "\n  -> Minimum X Location : " 
                 << IP.X_Min;
        out_file << "\n  -> Maximum X Location : " 
                 << IP.X_Max;
        out_file << "\n  -> Width of Solution Domain : " 
                 << IP.X_Max-IP.X_Min;
        break;
    } /* endswitch */
    out_file << "\n  -> Number of Cells: "
             << IP.Number_of_Cells;
    out_file << "\n  -> Number of Nodes: " 
             << IP.Number_of_Nodes;
    out_file << "\n  -> CFL Number: " 
             << IP.CFL_Number;
    out_file << "\n  -> Maximum Time : " 
             << IP.Time_Max;
    out_file << "\n  -> Maximum Numer of Time Steps: " 
             << IP.Maximum_Number_of_Time_Steps;
    out_file << "\n  -> Output File Name: " 
             << IP.Output_File_Name;
    out_file << "\n  -> Output Format: " 
             << IP.Output_Format_Type;
    return (out_file);
}

inline istream &operator >> (istream &in_file,
			     CFD1D_Input_Parameters &IP) {
    return (in_file);
}

/**********************************************************************
 * CFD1D_Input_Parameters -- External subroutines.           *
 **********************************************************************/

extern void Open_Input_File(CFD1D_Input_Parameters &IP);

extern void Close_Input_File(CFD1D_Input_Parameters &IP);

extern void Set_Default_Input_Parameters(CFD1D_Input_Parameters &IP);

extern void Get_Next_Input_Control_Parameter(CFD1D_Input_Parameters &IP);

extern int Parse_Next_Input_Control_Parameter(CFD1D_Input_Parameters &IP);

/********************************************************
 * CFD -- External subroutines.                         *
 ********************************************************/

extern void Output_Progress(const int Number_of_Time_Steps,
                            const double &Time,
                            const CPUTime &CPU_Time,
                            const double &Residual_L1_Norm,
                            const int First_Step,
                            const int Frequency);

extern void Output_Progress_L2norm(const int Number_of_Time_Steps,
				   const double &Time,
				   const CPUTime &CPU_Time,
				   const double &Residual_L2_Norm,
				   const int First_Step,
				   const int Frequency);

extern void Output_Progress_L2norm(const int Number_of_Time_Steps,
				   const double &Time,
				   const CPUTime &CPU_Time,
				   const double &Residual_L2_Norm,
				   const int First_Step,
				   const int Frequency,
				   const int progress_character);

extern void Output_Progress_L2norm(const int Number_of_Time_Steps,
				   const double &Time,
				   const CPUTime &CPU_Time,
				   const double &Residual_L2_Norm,
				   const double &Ratio_Residual_L2_Norm,
				   const int First_Step,
				   const int Frequency);

extern void Output_Progress_L2norm(const int Number_of_Time_Steps,
				   const double &Time,
				   const CPUTime &CPU_Time,
				   const double &Residual_L2_Norm,
				   const double &Ratio_Residual_L2_Norm,
				   const int First_Step,
				   const int Frequency,
				   const int progress_character);

extern int Open_Progress_File(ofstream &Progress_File,
                              char *File_Name,
                              const int Append_to_File);

extern int Open_Progress_File(ofstream &Progress_File,
			      char *File_Name,
			      const int Append_to_File,
			      const int &Residual_Norm,
			      const int &Number_of_Residual_Norms);

extern int Close_Progress_File(ofstream &Progress_File);

extern void Output_Progress_to_File(ostream &Progress_File,
                                    const int Number_of_Time_Steps,
                                    const double &Time,
                                    const CPUTime &CPU_Time,
                                    const double &Residual_L1_Norm,
                                    const double &Residual_L2_Norm,
                                    const double &Residual_Max_Norm);

extern void Output_Progress_to_File(ostream &Progress_File,
				    const int Number_of_Time_Steps,
				    const double &Time,
				    const CPUTime &CPU_Time,
				    const double *Residual_L1_Norm,
				    const double *Residual_L2_Norm,
				    const double *Residual_Max_Norm,
				    const int &Residual_Norm,
				    const int &Number_of_Residual_Norms);
 
extern double StretchingFcn(const double &xx,
                            const double &beta,
	      	            const double &tau,
                            const int i_stretch);

extern double HartenFixPos(const double &lambda_a,
                           const double &lambda_l,
	      	           const double &lambda_r);

extern double HartenFixNeg(const double &lambda_a,
                           const double &lambda_l,
	      	           const double &lambda_r);

extern double HartenFixAbs(const double &lambda_a,
                           const double &lambda_l,
	      	           const double &lambda_r);

extern double Limiter_BarthJespersen(double *uQuad,
                                     const double &u0,
                                     const double &u0Min,
	      	                     const double &u0Max,
			             const int nQuad);

extern double Limiter_Venkatakrishnan(double *uQuad,
                                      const double &u0,
                                      const double &u0Min,
	      	                      const double &u0Max,
			              const int nQuad);

extern double Limiter_VanLeer(double *uQuad,
                              const double &u0,
                              const double &u0Min,
	      	              const double &u0Max,
			      const int nQuad);

extern double Limiter_VanAlbada(double *uQuad,
                                const double &u0,
                                const double &u0Min,
	      	                const double &u0Max,
			        const int nQuad);

extern double Runge_Kutta(const int I_stage,
                          const int N_stage);

extern double MultiStage_Optimally_Smoothing(const int I_stage,
                                             const int N_stage,
                                             const int Limiter_Type);

extern void A_Stable_Implicit_Method_Coefficients(double &theta,
						  double &xi,
						  double &phi,
						  const int Time_Integration_Scheme);

/**********************************************************************
 * Routine: Bilinear_Interpolation                                    *
 *                                                                    *
 * This function returns the templated solution variable, U0, defined *
 * at apoint, P0, that is known to lie inside an arbitary             *
 * quadrilateral cell defined by four unique vectors, P1, P2, P3, and *
 * P4, and the associated templated solution variables (U1, U2, U3,   *
 * and U4) at these points using the bilinear interpolation routine   *
 * outlined by Zingg and Yarrow (SIAM J. Sci. Stat. Comput. Vol. 13   *
 * No. 3 1992).  Note that the vectors defining the quadrilateral     *
 * cell must be given in clock-wise order.  This function returns an  *
 * error code if the point P0 fall outside of the quadrilateral.      *
 *                                                                    *
 **********************************************************************/
template <class T>
int Bilinear_Interpolation(const T U1, const Vector2D P1,
			   const T U2, const Vector2D P2,
			   const T U3, const Vector2D P3,
			   const T U4, const Vector2D P4,
			   const Vector2D P0, T &U0) {
  double a0, a1, a2, a3;
  double b0, b1, b2, b3;
  double zeta0, eta0;
  double a, b, c;

  a0 = P1.x;
  a1 = P4.x - P1.x;
  a2 = P2.x - P1.x;
  a3 = P1.x + P3.x - P2.x - P4.x;

  b0 = P1.y;
  b1 = P4.y - P1.y;
  b2 = P2.y - P1.y;
  b3 = P1.y + P3.y - P2.y - P4.y;

  a = a1*b3 - a3*b1;
  b = a0*b3 - b3*P0.x + a1*b2 - a2*b1 + a3*P0.y - a3*b0;
  c = a0*b2 - b2*P0.x + a2*P0.y - a2*b0;

  if (a > TOLER || a < -TOLER) {
    // Check for complex roots
    if (b*b-4*a*c < 0) return(1);
    zeta0 = (-b + sqrt(b*b - 4*a*c))/(2*a);
    // Check if zeta0 is within range, if not calculate conjugate
    if (zeta0 < 0 || zeta0 > 1) {
      zeta0 = (-b - sqrt(b*b - 4*a*c))/(2*a);
      // Check if zeta0 is within range
      if (zeta0 < 0 || zeta0 > 1) return(1);
    }
  } else if (b > TOLER || b < -TOLER) { // if (a == 0 AND b != 0)
    zeta0 = -c/b;
    // Check if zeta0 is within range
    if (zeta0 < 0 || zeta0 > 1) return 1;
  } else { // if (a == 0 AND b == 0)
    return(1);
  }

  // check for divide by zero error
  if (b2 + b3*zeta0 < TOLER && b2 + b3*zeta0 > -TOLER) return(1);

  eta0 = (P0.y - b0 - b1*zeta0)/(b2 + b3*zeta0);

  U0 = U1 + (U4 - U1)*zeta0 + (U2 - U1)*eta0 + (U1 + U3 - U2 - U4)*zeta0*eta0;
  return 0;
}
template <class T>
int Bilinear_Interpolation_ZY(const T U1, const Vector2D P1,
			      const T U2, const Vector2D P2,
			      const T U3, const Vector2D P3,
			      const T U4, const Vector2D P4,
			      const Vector2D P0, T &U0) {
  double ax, bx, cx, dx, ay, by, cy, dy, aa, bb, cc, x, y, 
         eta1, zeta1, eta2, zeta2, eta, zeta;
  T A, B, C, D;
  x  = P0.x;
  y  = P0.y;
  ax = P1.x;
  bx = P2.x - P1.x; 
  cx = P4.x - P1.x; 
  dx = P3.x + P1.x - P2.x - P4.x;
  ay = P1.y;
  by = P2.y - P1.y; 
  cy = P4.y - P1.y; 
  dy = P3.y + P1.y - P2.y - P4.y;
  aa = bx*dy - dx*by;
  bb = dy*(ax-x) + bx*cy - cx*by + dx*(y-ay);
  cc = cy*(ax-x) + cx*(y-ay);
  if (fabs(aa) < TOLER*TOLER) {
    if (fabs(bb) >= TOLER*TOLER) {
      zeta1 = -cc/bb;
    } else { 
      zeta1 = -cc/sgn(bb)*(TOLER*TOLER); 
    } 
    if (fabs(cy+dy*zeta1) >= TOLER*TOLER) {
      eta1 = (y-ay-by*zeta1)/(cy+dy*zeta1); 
    } else { 
      eta1 = HALF;
    } 
    zeta2 = zeta1;
    eta2  = eta1;
  } else {
    if (bb*bb-FOUR*aa*cc >= TOLER*TOLER) { 
      zeta1 = HALF*(-bb+sqrt(bb*bb-FOUR*aa*cc))/aa; 
    } else { zeta1 = -HALF*bb/aa;
    } 
    if (fabs(cy+dy*zeta1) < TOLER*TOLER) {
      eta1 = -ONE;
    } else {
      eta1 = (y-ay-by*zeta1)/(cy+dy*zeta1);
    }
    if (bb*bb-FOUR*aa*cc >= TOLER*TOLER) {
      zeta2 = HALF*(-bb-sqrt(bb*bb-FOUR*aa*cc))/aa; 
    } else {
      zeta2 = -HALF*bb/aa;
    }
    if (fabs(cy+dy*zeta2) < TOLER*TOLER) { 
      eta2 = -ONE;
    } else {
      eta2 = (y-ay-by*zeta2)/(cy+dy*zeta2);
    }
  }
  if (zeta1 > -TOLER && zeta1 < ONE + TOLER &&
      eta1  > -TOLER && eta1  < ONE + TOLER) {
    zeta = zeta1;
    eta  = eta1;
  } else if (zeta2 > -TOLER && zeta2 < ONE + TOLER &&
	     eta2  > -TOLER && eta2  < ONE + TOLER) {
    zeta = zeta2;
    eta  = eta2;
  } else {
    zeta = HALF;
    eta  = HALF;
  }
  A = U1;
  B = U2 - U1; 
  C = U4 - U1;
  D = U3 + U1 - U2 - U4;
  U0 = A + B*zeta + C*eta + D*zeta*eta;
  return 0;
}

/**********************************************************************
 * Routine: Bilinear_Interpolation_HC                                 *
 *                                                                    *
 * Return the templated solution state at the specified node using    *
 * the bilinear interpolation of Holmes and Connell (AIAA-1989-1932). *
 *                                                                    *
 **********************************************************************/
template <class T>
int Bilinear_Interpolation_HC(const T &U1, const Vector2D &X1,
			      const T &U2, const Vector2D &X2,
			      const T &U3, const Vector2D &X3,
			      const T &U4, const Vector2D &X4,
			      const Vector2D &X0, T &U0) {
  Polygon P;
  P.convert(X1,X4,X3,X2);
  if (!P.point_in_polygon(X0)) return 1;
  double w1, w2, w3, w4;
  Vector2D lambda, R;
  Tensor2D I;
  // Determine weighting coefficients:
  R = X1 + X2 + X3 + X4 - FOUR*X0;
  I.xx = sqr(X1.x - X0.x) + sqr(X2.x - X0.x) +
         sqr(X3.x - X0.x) + sqr(X4.x - X0.x);
  I.xy = (X1.x - X0.x)*(X1.y - X0.y) + (X2.x - X0.x)*(X2.y - X0.y) +
         (X3.x - X0.x)*(X3.y - X0.y) + (X4.x - X0.x)*(X4.y - X0.y);
  I.yy = sqr(X1.y - X0.y) + sqr(X2.y - X0.y) +
         sqr(X3.y - X0.y) + sqr(X4.y - X0.y);
  lambda.x = (I.xy*R.y - I.yy*R.x)/(I.xx*I.yy - I.xy*I.xy);
  lambda.y = (I.xy*R.x - I.xx*R.y)/(I.xx*I.yy - I.xy*I.xy);
  // Determine the weights:
  w1 = ONE + lambda*(X1 - X0);
  w2 = ONE + lambda*(X2 - X0);
  w3 = ONE + lambda*(X3 - X0);
  w4 = ONE + lambda*(X4 - X0);
  // Determine the interpolated state:
  U0 = (w1*U1 + w2*U2 + w3*U3+ w4*U4)/(w1 + w2 + w3 + w4);
  // Bilinear interpolation was successful.
  return 0;
}

/**********************************************************************
 * Routine: Linear_Interpolation                                      *
 *                                                                    *
 * Given 2 points X1 and X2, their associated solution states U1 and  *
 * U2, and a point X that is known to lie on the line defined by X1   *
 * and X2, this function calculates the solution state at X using     *
 * linear interpolation.                                              *
 *                                                                    *
 **********************************************************************/
template <class T>
T Linear_Interpolation(const Vector2D &X1, const T &U1,
		       const Vector2D &X2, const T &U2,
		       const Vector2D &X) {

  // Determine the linear interpolation weight.
  double s = abs(X-X1)/abs(X2-X1);

  // Compute the interpolation.
  return U1*(ONE - s) + U2*s;

}

/**********************************************************************
 * Routine: Green_Gauss_Integration                                   *
 *                                                                    *
 * Given four pts X1, X2, X3, and X4 that form an arbitrary           *
 * quadrilateral, and their associated solution variables U1, U2, U3, *
 * and U4, this function calculates the gradient of the solution      *
 * variables at the centre of the quadrilateral by conducting a       *
 * Green-Gauss reconstruction on the specified path.                  *
 *                                                                    *
 **********************************************************************/
template <class T>
int Green_Gauss_Integration(const Vector2D &X1, const T &U1,
			    const Vector2D &X2, const T &U2,
			    const Vector2D &X3, const T &U3,
			    const Vector2D &X4, const T &U4,
			    T &dUdx, T &dUdy) {

  double A;
  Vector2D n21, n32, n43, n14;
  T U;
  // Determine the (not unit) normals of the faces and the area
  // of the region of Green-Gauss integration.
  n21 = Vector2D((X2.y-X1.y),-(X2.x-X1.x));
  n32 = Vector2D((X3.y-X2.y),-(X3.x-X2.x));
  n43 = Vector2D((X4.y-X3.y),-(X4.x-X3.x));
  n14 = Vector2D((X1.y-X4.y),-(X1.x-X4.x));
  A = HALF*(((X2-X1)^(X4-X1)) + ((X3-X4)^(X3-X2))); assert(A > ZERO);
  // Compute Green-Gauss integration to determine the gradient of the 
  // solution state at the centre of the quadrilateral.
  U = HALF*(U1+U2);
  dUdx = U*n21.x;
  dUdy = U*n21.y;
  U = HALF*(U2+U3);
  dUdx += U*n32.x;
  dUdy += U*n32.y;
  U = HALF*(U3+U4);
  dUdx += U*n43.x;
  dUdy += U*n43.y;
  U = HALF*(U4+U1);
  dUdx += U*n14.x;
  dUdy += U*n14.y;
  dUdx = dUdx/A;
  dUdy = dUdy/A;
  // Green-Gauss integration successfully applied.
  return 0;

}

//  DiamondPath_Find_dWdX
//  
//  Returns the gradient of a solution state on a cell interface 
//  using a diamond-path integration method.
//  
//  In:
//  - [XW][ldru]: The position and solution at the four points
//    (left, down, right, and up) of the diamond.
//  - stencil_flag: Indicates if one of the two neighbouring cells is a
//    boundary cell and specifies which cell is a boundary in that case.
//  
//  Out:
//  - dWd[xy]: The solution gradient on the cell interface.
template <class Soln2D_State>
void DiamondPath_Find_dWdX(
		Soln2D_State &dWdx, Soln2D_State &dWdy,
		const Vector2D &Xl, const Soln2D_State &Wl,
		const Vector2D &Xd, const Soln2D_State &Wd,
		const Vector2D &Xr, const Soln2D_State &Wr,
		const Vector2D &Xu, const Soln2D_State &Wu,
		int stencil_flag) {

  if (stencil_flag == DIAMONDPATH_NONE) { 
		dWdx.Vacuum();
		dWdy.Vacuum();
		return; 
	}

  Soln2D_State Wtemp, dWdxl, dWdyl, dWdxr, dWdyr;
  double Al, Ar;

  // Compute Green-Gauss integration on 'left' triangle:
  if (stencil_flag == DIAMONDPATH_QUADRILATERAL_RECONSTRUCTION ||
      stencil_flag == DIAMONDPATH_LEFT_TRIANGLE) {
    Vector2D ndl = Vector2D((Xd.y-Xl.y),-(Xd.x-Xl.x));
    Vector2D nud = Vector2D((Xu.y-Xd.y),-(Xu.x-Xd.x));
    Vector2D nlu = Vector2D((Xl.y-Xu.y),-(Xl.x-Xu.x));
    Al = HALF*((Xd-Xl)^(Xu-Xl));
    Wtemp = HALF*(Wd+Wl);
    dWdxl = Wtemp*ndl.x;
    dWdyl = Wtemp*ndl.y;
    Wtemp = HALF*(Wu+Wd);
    dWdxl += Wtemp*nud.x;
    dWdyl += Wtemp*nud.y;
    Wtemp = HALF*(Wl+Wu);
    dWdxl += Wtemp*nlu.x;
    dWdyl += Wtemp*nlu.y;
    dWdxl /= Al;
    dWdyl /= Al;
  }

  // Compute Green-Gauss integration on 'right' triangle:
  if (stencil_flag == DIAMONDPATH_QUADRILATERAL_RECONSTRUCTION ||
      stencil_flag == DIAMONDPATH_RIGHT_TRIANGLE) {
    Vector2D nrd = Vector2D((Xr.y-Xd.y),-(Xr.x-Xd.x));
    Vector2D nur = Vector2D((Xu.y-Xr.y),-(Xu.x-Xr.x));
    Vector2D ndu = Vector2D((Xd.y-Xu.y),-(Xd.x-Xu.x));
    Ar = HALF*((Xr-Xu)^(Xr-Xd));
    Wtemp = HALF*(Wr+Wd);
    dWdxr = Wtemp*nrd.x;
    dWdyr = Wtemp*nrd.y;
    Wtemp = HALF*(Wu+Wr);
    dWdxr += Wtemp*nur.x;
    dWdyr += Wtemp*nur.y;
    Wtemp = HALF*(Wd+Wu);
    dWdxr += Wtemp*ndu.x;
    dWdyr += Wtemp*ndu.y;
    dWdxr /= Ar;
    dWdyr /= Ar;
  }

	switch (stencil_flag) {
		case DIAMONDPATH_QUADRILATERAL_RECONSTRUCTION: 
			double A = Al + Ar;
			// determine the area-averaged gradients
			dWdx = (Al*dWdxl + Ar*dWdxr)/A;
			dWdy = (Al*dWdyl + Ar*dWdyr)/A;
			break;
		case DIAMONDPATH_LEFT_TRIANGLE:
			dWdx = dWdxl; dWdy = dWdyl;
			break;
		case DIAMONDPATH_RIGHT_TRIANGLE: 
			dWdx = dWdxr; dWdy = dWdyr; 
			break;
  }
}

//  Hybrid_Find_dWdX 
//
//  Returns the gradient of the solution state on a cell interface
//  using a hybrid method (which does not require knowledge of the solution
//  at cell nodes).
//  
//  In:
//  - X[12], W[12], dW[12]d[xy]: The position of, the solution in, and the
//    cell-centred solution gradient in, respectively, the cells 
//    neighbouring the interface. 
//  
//  - norm_dir: normal (not unit) vector to the face which 
//    points from cell 1 to cell 2.
//  
//  Out: 
//  - dWd[xy]: The solution gradient on the cell interface.
template <class Soln2D_State>
void Hybrid_Find_dWdX(
		Soln2D_State &dWdx, Soln2D_State &dWdy, 
		const Vector2D &X1,
		const Soln2D_State &W1,
		const Soln2D_State &dW1dx,
		const Soln2D_State &dW1dy,
		const Vector2D &X2,
		const Soln2D_State &W2,
		const Soln2D_State &dW2dx,
		const Soln2D_State &dW2dy,
		const Vector2D &norm_dir) {

  Soln2D_State dWdx_ave = HALF*(dW1dx + dW2dx);
  Soln2D_State dWdy_ave = HALF*(dW1dy + dW2dy);

  Vector2D dX = X2-X1; 
	double ds = dX.abs(); dX /= ds;

  Soln2D_State dWds = (W2-W1)/ds;

  dWdx = dWdx_ave + (dWds - dWdx_ave*dX.x)*norm_dir.x/dot(norm_dir,dX);
  dWdy = dWdy_ave + (dWds - dWdy_ave*dX.y)*norm_dir.y/dot(norm_dir,dX);
}

// for use with qsort
int compare_ints(const void *p, const void *q);

#endif /* _CFD_INCLUDED  */<|MERGE_RESOLUTION|>--- conflicted
+++ resolved
@@ -186,15 +186,12 @@
 #define GRID_NOZZLE                          20
 #define GRID_NOZZLELESS_ROCKET_MOTOR         21
 #define GRID_DESOLVATION_CHAMBER             22
-<<<<<<< HEAD
 #define GRID_FREE_JET_FLAME                  23
-
-=======
-#define GRID_ADIABATIC_FLAT_PLATE            22
-#define GRID_ADIABATIC_PIPE                  23
-#define GRID_ADIABATIC_CIRCULAR_CYLINDER     24
-#define GRID_ADIABATIC_COUETTE               25
->>>>>>> 23fead99
+#define GRID_ADIABATIC_FLAT_PLATE            24
+#define GRID_ADIABATIC_PIPE                  25
+#define GRID_ADIABATIC_CIRCULAR_CYLINDER     26
+#define GRID_ADIABATIC_COUETTE               27
+
 #define GRID_ICEMCFD                       1000
 #define GRID_READ_FROM_DEFINITION_FILE    10000
 #define GRID_READ_FROM_GRID_DATA_FILE     10001
