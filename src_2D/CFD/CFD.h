/*!file CFD.h
  \brief Header file defining CFD subroutines and macros. */

#ifndef _CFD_INCLUDED
#define _CFD_INCLUDED

/* Include required C++ libraries. */

#include <cstdio>
#include <iostream>
#include <iomanip>
#include <fstream>
#include <cassert>
#include <cstdlib>
#include <cstring>
#include <string>
#include <ctime>

using namespace std;

/* Include math macro file. */

#ifndef _MATH_MACROS_INCLUDED
#include "../Math/Math.h"
#endif // _MATH_MACROS_INCLUDED

/* Include Vector2D header. */

#ifndef _VECTOR2D_INCLUDED
#include "../Math/Vector2D.h"
#endif //_VECTOR2D_INCLUDED

/* Include Tensor2D header. */

#ifndef _TENSOR2D_INCLUDED
#include "../Math/Tensor2D.h"
#endif //_TENSOR2D_INCLUDED

/* Include Polygon header. */

#ifndef _POLYGON_INCLUDED
#include "../Math/Polygon.h"
#endif //_POLYGON_INCLUDED

/* Include TypeDefinition header*/
#include "../Utilities/TypeDefinition.h"

/**********************************************************************
 * CFD -- CFFC library name and version.                              *
 **********************************************************************/

// Name.
inline string CFFC_Name() {
  return ("CFFC");
}

// Version.
inline string CFFC_Version() {
  return ("CFFC, Version 0.01, UTIAS CFD & Propulsion Group, 1999-2007.");
}

// Cantera Version.
inline string Cantera_Version() {
#ifdef _CANTERA_VERSION
#ifdef _CANTERA_V70
  return ("Cantera Version, Built using Cantera Release 1.7, California Institute of Technology, 2001-2006.");
#else
  return ("Cantera Version, Built using Cantera, California Institute of Technology.");
#endif // _CANTERA_V70
#else
  return ("No Cantera Version.");
#endif //_CANTERA_VERSION
}

/**********************************************************************
 * CFD -- Date and time.                                              *
 **********************************************************************/

inline char *Date_And_Time() {
  char *string_ptr; time_t epoch_time;
  epoch_time = time(NULL);
  string_ptr = ctime(&epoch_time);
  string_ptr[strlen(string_ptr)-1] = '\0';
  return (string_ptr);
}

/**********************************************************************
 * CFD -- General Purpose Command Codes.                              *
 **********************************************************************/

#define	OFF                           0
#define	ON                            1

/**********************************************************************
 * CFD -- Input parameter command codes.                              *
 **********************************************************************/

#define EXECUTE_CODE                                     10000
#define TERMINATE_CODE                                   10001
#define CONTINUE_CODE                                    10002
#define WRITE_OUTPUT_CODE                                10003
#define WRITE_OUTPUT_CELLS_CODE                          10004
#define WRITE_OUTPUT_NODES_CODE                          10005
#define WRITE_OUTPUT_GRADIENTS_CODE                      10006
#define WRITE_OUTPUT_QUASI3D_CODE                        10007
#define WRITE_RESTART_CODE                               10008
#define WRITE_OUTPUT_GRID_CODE                           10009
#define WRITE_GRID_DEFINITION_CODE                       10010
#define WRITE_OUTPUT_GRID_NODES_CODE                     10011
#define WRITE_OUTPUT_GRID_CELLS_CODE                     10012
#define COMMENT_CODE                                     10013
#define REFINE_GRID_CODE                                 10014
#define BOUNDING_BOX_REFINE_GRID_CODE                    10015
#define MORTON_ORDERING_CODE                             10016
#define SWITCH_BCS_TO_FIXED                              10017
#define EXECUTE_ZERO_STEPS_CODE                          10019 // used for combining AMR with restart files

#define WRITE_OUTPUT_ELEMENTS_CODE                       10020
#define WRITE_OUTPUT_CELL_STATUS_CODE                    10022
#define WRITE_OUTPUT_INTERFACE_COMPONENT_LIST_CODE       10023
#define WRITE_OUTPUT_INTERFACE_UNION_LIST_CODE           10024

#define WRITE_OUTPUT_LEVEL_SET_CODE                      10030
#define WRITE_OUTPUT_LEVEL_SET_CELLS_CODE                10031
#define WRITE_OUTPUT_LEVEL_SET_INTERFACE_LIST_CODE       10032
#define WRITE_OUTPUT_LEVEL_SET_CIRCLE_CODE               10033
#define WRITE_OUTPUT_LEVEL_SET_ELLIPSE_CODE              10034
#define WRITE_OUTPUT_LEVEL_SET_ZALESAK_CODE              10035

#define WRITE_OUTPUT_DRAG_CODE                           10036
#define WRITE_OUTPUT_CYLINDER_DRAG_CODE                  10037
#define WRITE_OUTPUT_CYLINDER_FREE_MOLECULAR_CODE        10038
#define WRITE_OUTPUT_COUETTE                             10039

#define WRITE_OUTPUT_RHS_CODE                            10040
#define WRITE_OUTPUT_PERTURB_CODE                        10041

#define WRITE_OUTPUT_RINGLEB_CODE                        10050
#define WRITE_OUTPUT_VISCOUS_CHANNEL_CODE                10051
#define WRITE_OUTPUT_VISCOUS_PIPE_CODE                   10052
#define WRITE_OUTPUT_TURBULENT_PIPE_CODE                 10053
#define WRITE_OUTPUT_FLAT_PLATE_CODE                     10054
#define WRITE_OUTPUT_DRIVEN_CAVITY_FLOW_CODE             10055
#define WRITE_OUTPUT_BACKWARD_FACING_STEP_CODE           10056
#define WRITE_OUTPUT_MIXING_LAYER_CODE                   10057
#define WRITE_OUTPUT_FORWARD_FACING_STEP_CODE            10058
#define WRITE_OUTPUT_SHOCK_STRUCTURE_CODE                10059
#define WRITE_OUTPUT_JET_FLOW                            10060 
#define WRITE_OUTPUT_SUPERSONIC_HOT_JET_CODE             10061
#define WRITE_OUTPUT_SUBSONIC_HOT_JET_CODE               10062

#define DETERMINE_MAXIMUM_SURFACE_PRESSURE_CODE          10070
#define DETERMINE_MACH_STEM_HEIGHT_CODE                  10071
#define WRITE_OUTPUT_WEDGE_SOLUTION_DISTRIBUTION_CODE    10072

#define WRITE_OUTPUT_ELLIPTIC_OPERATOR_ANALYSIS          10080

#define WRITE_OUTPUT_AERODYNAMIC_COEFFICIENTS_CODE       10090

#define POSTPROCESS_TURBULENCE                           10095 
#define POSTPROCESS_1DFLAME                              10096

#define WRITE_OUTPUT_BLACK_ENCLOSURE_CODE                10100
#define POSTPROCESS_RADIATION_CODE                       10101
#define POSTPROCESS_2DFLAME_CODE                         10102

#define WRITE_ERROR_NORMS_TO_SCREEN                      10105
#define WRITE_OUTPUT_EXACT_SOLUTION                      10106
#define WRITE_OUTPUT_ACCURACY_CODE                       10107

#define	INVALID_INPUT_CODE                              -10000
#define	INVALID_INPUT_VALUE                             -10001

/**********************************************************************
 * CFD -- I/O Types.                                                  *
 **********************************************************************/

#define	IO_GNUPLOT       1
#define	IO_TECPLOT       2
#define	IO_MATLAB        3
#define	IO_OCTAVE        4

/**********************************************************************
 * CFD -- Types of algebraic grid point distribution stretching       *
 *        functions.                                                  *
 **********************************************************************/

#define STRETCHING_FCN_LINEAR            0
#define STRETCHING_FCN_MIN_CLUSTERING    1
#define STRETCHING_FCN_MAX_CLUSTERING    2
#define STRETCHING_FCN_MINMAX_CLUSTERING 3
#define STRETCHING_FCN_MIDPT_CLUSTERING  4
#define STRETCHING_FCN_SINE              5
#define STRETCHING_FCN_COSINE            6

/**********************************************************************
 * CFD -- Grid Types.                                                 *
 **********************************************************************/

#define GRID_CARTESIAN_UNIFORM                0
#define GRID_SQUARE                           1
#define GRID_RECTANGULAR_BOX                  2
#define GRID_FLAT_PLATE                       3
#define GRID_FLAT_PLATE_NK                  165
#define GRID_PIPE                             4
#define GRID_BLUNT_BODY                       5
#define GRID_ROCKET_MOTOR                     6
#define GRID_CIRCULAR_CYLINDER                7
#define GRID_ELLIPSE                          8
#define GRID_NACA_AEROFOIL                    9
#define GRID_NASA_ROTOR_37                   10
#define GRID_NASA_ROTOR_67                   11
#define GRID_FREE_JET                        12
#define GRID_WEDGE                           13
#define GRID_UNSTEADY_BLUNT_BODY             14
#define GRID_RINGLEB_FLOW                    15
#define GRID_BUMP_CHANNEL_FLOW               16
#define GRID_DRIVEN_CAVITY_FLOW              17
#define GRID_BACKWARD_FACING_STEP            18
#define GRID_FORWARD_FACING_STEP             19
#define GRID_MIXING_LAYER                    20 
#define GRID_NOZZLE                          21
#define GRID_NOZZLELESS_ROCKET_MOTOR         22
#define GRID_DESOLVATION_CHAMBER             23
#define GRID_FREE_JET_FLAME                  24
#define GRID_ADIABATIC_FLAT_PLATE            25
#define GRID_ADIABATIC_PIPE                  26
#define GRID_ADIABATIC_CIRCULAR_CYLINDER     27
#define GRID_ADIABATIC_COUETTE               28
#define GRID_RECTANGULAR_ENCLOSURE           28
#define GRID_CYLINDRICAL_ENCLOSURE           29
#define GRID_JET_FLOW                        30
#define GRID_ANNULUS                         31

#define GRID_ICEMCFD                       1000
#define GRID_READ_FROM_DEFINITION_FILE    10000
#define GRID_READ_FROM_GRID_DATA_FILE     10001

#define GRID_COUETTE                         50
#define GRID_1DFLAME                         51
#define GRID_LAMINAR_FLAME                   52
#define GRID_BLUFF_BODY                      53
#define GRID_DUMP_COMBUSTOR                  54
#define GRID_PERIODIC_BOX                    55
#define GRID_MIXING_LAYER_BOX                56
#define GRID_2DTURBULENT_PREMIXED_FLAME      57
#define GRID_VORTEX_BOX                      58
#define GRID_INTERIOR_INFLOW_OUTFLOW_BOX     59

#define GRID_TEST                         12345

/**********************************************************************
 * CFD -- Nozzle Types.                                               *
 **********************************************************************/

#define NOZZLE_CONICAL                     1770
#define NOZZLE_GOTTLIEB_FUNCTION           1771
#define NOZZLE_QUARTIC_FUNCTION            1772
#define NOZZLE_HYBRID_CONICAL_FUNCTION     1773

/**********************************************************************
 * CFD -- Boundary Condition Types.                                   *
 **********************************************************************/

//----DEFAULT NAMES----//                          Core | Scope

//--Undefined (or interior)
#define	BC_NULL                             0   // Core | CGNS
#define BC_NONE                       BC_NULL   //      | Duplicate

//--Speciality interior
#define BC_INTERIOR                      1000   // Core | CFFC

//--Collapsed blocks
#define BC_DEGENERATE                    2000   // Core | Header
#define BC_DEGENERATE_LINE               2001   //      | CGNS
#define BC_DEGENERATE_POINT              2002   //      | CGNS
#define BC_AXISYMMETRIC_WEDGE            2003   //      | CGNS

//--General?
#define BC_GENERAL                       3000   // Core | CGNS

//--Extrapolation
#define BC_EXTRAPOLATE                   4000   // Core | CGNS
#define	BC_CONSTANT_EXTRAPOLATION        4001   //      | CFFC
#define	BC_LINEAR_EXTRAPOLATION          4002   //      | CFFC

//--1st Derivative
#define BC_NEUMANN                       5000   // Core | CGNS

//--Periodic
#define BC_PERIODIC                      6000   // Core | CFFC

//--Symmetry plane
#define BC_SYMMETRY                      7000   // Core | Header
#define BC_SYMMETRY_PLANE                7001   //      | CGNS
#define BC_REFLECTION       BC_SYMMETRY_PLANE   //      | Duplicate
#define BC_SYMMETRY_POLAR                7002   //      | CGNS

//--Far field
#define BC_FARFIELD                      8000   // Core | CGNS
#define BC_CHARACTERISTIC                8001   //      | CFFC ?
#define BC_FIXED_PRESSURE                8002   //      | CFFC
#define BC_CHARACTERISTIC_VELOCITY       8003   //      | CFDKit

//--Inflow
#define BC_INFLOW                        9000   // Core | CGNS
#define BC_INFLOW_SUBSONIC               9001   //      | CGNS
#define BC_INFLOW_SUPERSONIC             9002   //      | CGNS
#define BC_TUNNEL_INFLOW                 9003   //      | CGNS
#define BC_1DFLAME_INFLOW                9004   //      | CFFC
#define BC_2DFLAME_INFLOW                9005   //      | CFFC
#define BC_INFLOW_EXTRAPOLATION          9006   //      | CFFC 
#define BC_PIPE_INFLOW                   9007   //      | CFFC 

//--Outflow
#define BC_OUTFLOW                      10000   // Core | CGNS
#define BC_OPEN_END                BC_OUTFLOW   //      | Duplicate ?
#define BC_OUTFLOW_SUBSONIC             10001   //      | CGNS
#define BC_OUTFLOW_SUPERSONIC           10002   //      | CGNS
#define BC_TUNNEL_OUTFLOW               10003   //      | CGNS
#define BC_1DFLAME_OUTFLOW              10004   //      | CFFC
#define BC_2DFLAME_OUTFLOW              10005   //      | CFFC
#define BC_OUTFLOW_EXTRAPOLATION        10006   //      | CFFC 

//--Frozen
#define BC_ROBIN                        10999   //      | CFFC
#define BC_DIRICHLET                    11000   // Core | CGNS
#define BC_FIXED                 BC_DIRICHLET   //      | Duplicate
#define BC_EXACT_SOLUTION               11001   //      | CFFC
#define BC_FROZEN                       11002   //      | CFFC

//--Wall
//  Speciality wall
#define BC_ABSORPTION                   11800   //      | CFFC
//  Moving wall
#define BC_MOVING_WALL                  11900   //      | CFFC
#define BC_MOVING_WALL_ISOTHERMAL       11901   //      | CFFC
#define BC_MOVING_WALL_HEATFLUX         11902   //      | CFFC
#define BC_MOVING_ADIABATIC_WALL BC_MOVING_WALL_HEATFLUX 
#define BC_BURNING_SURFACE              11903   //      | CFFC
#define BC_MASS_INJECTION               11904   //      | CFFC
//  Core
#define BC_WALL                         12000   // Core | CGNS
//  Invisid walls
#define BC_WALL_INVISCID                12001   //      | CGNS
#define BC_FREE_SLIP_ISOTHERMAL         12002   //      | ????     

//  Viscous walls
#define BC_WALL_VISCOUS                 12100   //      | CGNS
#define BC_NO_SLIP            BC_WALL_VISCOUS   //      | Duplicate
#define BC_WALL_VISCOUS_ISOTHERMAL      12101   //      | CGNS
#define BC_FIXED_TEMP_WALL BC_WALL_VISCOUS_ISOTHERMAL
                                                //      | Duplicate
#define BC_WALL_VISCOUS_HEATFLUX        12102   //      | CGNS
#define BC_ADIABATIC_WALL BC_WALL_VISCOUS_HEATFLUX
#define BC_FREE_SLIP                    12103   //      | ????
#define BC_TEMPERATURE_SLIP             12104

//----UNKNOWN OR WEIRD----//

#define LEFT_END_BOUNDARY               99901   // ?
#define RIGHT_END_BOUNDARY              99902   // ?
#define BC_FIXED_TEMP                   99903   // ? Dirichlet ?
#define BC_FIXED_HEATFLUX               99904   // ? Neumann ?
#define BC_RINGLEB_FLOW                 99905   // ?

#define BC_DEVELOPED_CHANNEL            99906   // Developed channel inlet
#define BC_COUETTE                      99907   // Couette BC, used by ~james

//-- Radiation Boundary Conditions
#define BC_GRAY_WALL                            20201   //      | CFDKit

/**********************************************************************
 * CFD - BC OPTIONS                                                   *
 **********************************************************************/

#define ADIABATIC_WALL                      1
#define FIXED_TEMPERATURE_WALL              2

/**********************************************************************
 * CFD -- Flow Types.                                                 *
 **********************************************************************/

#define FLOWTYPE_INVISCID                              0
#define FLOWTYPE_LAMINAR                               1
#define FLOWTYPE_TURBULENT_RANS_SPALART_ALLMARAS       2
#define FLOWTYPE_TURBULENT_RANS_K_EPSILON              3
#define FLOWTYPE_TURBULENT_RANS_WOLFSTEIN_K_EPSILON    4
#define FLOWTYPE_TURBULENT_RANS_TWO_LAYER_K_EPSILON    5
#define FLOWTYPE_TURBULENT_RANS_K_OMEGA                6
#define FLOWTYPE_TURBULENT_RANS_STRESS_OMEGA           7
#define FLOWTYPE_TURBULENT_LES                         8
#define FLOWTYPE_TURBULENT_LES_NO_MODEL                9
#define FLOWTYPE_TURBULENT_LES_TF_SMAGORINSKY         10
#define FLOWTYPE_TURBULENT_LES_TF_K                   11
#define FLOWTYPE_LAMINAR_C                            12
#define FLOWTYPE_LAMINAR_C_ALGEBRAIC                  13
#define FLOWTYPE_LAMINAR_C_FSD                        14 
#define FLOWTYPE_LAMINAR_NGT_C_FSD                    15 
#define FLOWTYPE_TURBULENT_LES_C                      16
#define FLOWTYPE_TURBULENT_LES_C_ALGEBRAIC            17 
#define FLOWTYPE_TURBULENT_LES_C_FSD_SMAGORINSKY      18
#define FLOWTYPE_TURBULENT_LES_C_FSD_CHARLETTE        19
#define FLOWTYPE_TURBULENT_LES_NGT_C_FSD_SMAGORINSKY  20
#define FLOWTYPE_TURBULENT_LES_C_FSD_K                21
#define FLOWTYPE_FROZEN_TURBULENT_LES_C_FSD           22
#define FLOWTYPE_TURBULENT_DES                        23
#define FLOWTYPE_TURBULENT_DES_K_OMEGA                24
#define FLOWTYPE_TURBULENT_DNS                        25


/**********************************************************************
 * CFD -- Particle-phase formulation.                                 *
 **********************************************************************/

#define PARTICLE_PHASE_NONE                              0
#define PARTICLE_PHASE_EULERIAN_FORMULATION              1
#define PARTICLE_PHASE_LAGRANGIAN_FORMULATION            2

/**********************************************************************
 * CFD -- Turbulent flow boundary condition types.                    *
 **********************************************************************/

#define TURBULENT_BC_DIRECT_INTEGRATION           950
#define TURBULENT_BC_STANDARD_WALL_FUNCTION       951
#define TURBULENT_BC_TWO_LAYER_WALL_FUNCTION      952
#define TURBULENT_BC_THREE_LAYER_WALL_FUNCTION    953
#define TURBULENT_BC_AUTOMATIC_WALL_TREATMENT     954

/**********************************************************************
 * CFD -- Compressibility correction types.                           *
 **********************************************************************/

#define COMPRESSIBILITY_CORRECTION_SARKAR           980
#define COMPRESSIBILITY_CORRECTION_ZEMAN            981
#define COMPRESSIBILITY_CORRECTION_WILCOX           982

/**********************************************************************
 * CFD -- Transition Model types.                                     *
 **********************************************************************/

#define TRANSITION_WILCOX                           983
#define TRANSITION_MENTER                           984

/**********************************************************************
 * CFD -- Turbulent flow friction velocity evaluation types.          *
 **********************************************************************/

#define FRICTION_VELOCITY_LOCAL_SHEAR_STRESS      970
#define FRICTION_VELOCITY_WALL_SHEAR_STRESS       971
#define FRICTION_VELOCITY_ITERATIVE               972
#define FRICTION_VELOCITY_PIPE                    973

/**********************************************************************
 * CFD -- Radiation evaluation types.                                 *
 **********************************************************************/
#define RADIATION_RTE                            800
#define RADIATION_OPTICALLY_THIN                 801

/**********************************************************************
 * CFD -- Initial Condition Types.                                    *
 **********************************************************************/

#define IC_RESTART                     -1

#define	IC_CONSTANT                     0
#define	IC_UNIFORM                      1
#define	IC_SOD                          2
#define	IC_SOD_XDIR                     2
#define	IC_SOD_YDIR                     3
#define	IC_GROTH                        4
#define	IC_GROTH_XDIR                   4
#define	IC_GROTH_YDIR                   5
#define	IC_EINFELDT                     6
#define	IC_EINFELDT_XDIR                6
#define	IC_EINFELDT_YDIR                7
#define IC_SHOCK_WAVE                   8
#define IC_SHOCK_WAVE_XDIR              8
#define IC_SHOCK_WAVE_YDIR              9
#define IC_CONTACT_SURFACE             10
#define IC_CONTACT_SURFACE_XDIR        10
#define IC_CONTACT_SURFACE_YDIR        11
#define IC_RAREFACTION_WAVE            12
#define IC_RAREFACTION_WAVE_XDIR       12
#define IC_RAREFACTION_WAVE_YDIR       13
#define	IC_SHOCK_BOX                   14
#define	IC_BRIO_WU                     15
#define	IC_HIGH_PRESSURE_RESERVOIR     16
#define	IC_LOW_PRESSURE_RESERVOIR      17
#define	IC_RIEMANN_XDIR                18
#define	IC_RIEMANN_YDIR                19
#define	IC_WEDGE_FLOW                  20
#define	IC_UNSTEADY_BLUNT_BODY         21
#define	IC_RINGLEB_FLOW                22
#define	IC_CYLINDRICAL_EXPLOSION       23
#define	IC_CYLINDRICAL_IMPLOSION       24
#define IC_ACOUSTIC_WAVE               25
#define IC_SLOWLY_IMPACTING_XDIR       26

#define IC_SQUARE_WAVE_XDIR            31
#define IC_SQUARE_WAVE_YDIR            32
#define IC_SINE_WAVE_XDIR              33
#define IC_SINE_WAVE_YDIR              34
#define IC_SINE2_WAVE_XDIR             35
#define IC_SINE2_WAVE_YDIR             36
#define IC_SIN_WAVE                    37
#define IC_JIANG_WAVE                  38
#define IC_DENSITY_STEP_WAVE           39
#define IC_SHOCK_ACOUSTIC_INTERACTION  40
#define IC_BLAST_WAVE_INTERACTION      41
#define IC_CONVECTION_OF_DIFFERENT_SHAPES 42
#define IC_LAX                         43


#define IC_COMPRESSION_XDIR            50
#define IC_COMPRESSION_YDIR            51
#define IC_EXPANSION_XDIR              52
#define IC_EXPANSION_YDIR              53
#define IC_CROSSING_JETS               54
#define IC_ELECTROSTATIC_CHANNEL       55
#define IC_DESOLVATION_CHAMBER         56

#define IC_GAS_MIX		       70
#define IC_CHEM_CORE_FLAME             71
<<<<<<< HEAD
#define IC_CORE_FLAME                  71
=======
#define IC_CHEM_PREMIXED_FLAME         710
>>>>>>> ae6e8a1b
#define IC_CHEM_INVERSE_FLAME          72
#define IC_CHEM_1DFLAME                73
#define IC_1DFLAME                     73
#define IC_PRESSURE_GRADIENT_X         74
#define IC_PRESSURE_GRADIENT_Y         75
#define IC_HOMOGENEOUS_TURBULENCE      76
#define IC_LESPREMIXED_MIXING_LAYER    77
#define IC_LESPREMIXED_2DFLAME         78
#define IC_2DWRINKLED_FLAME            79
#define IC_VORTEX_XDIR                 790

#define IC_VISCOUS_CHANNEL_FLOW                80
#define IC_VISCOUS_COUETTE                     80 // Duplicate of IC_VISCOUS_CHANNEL_FLOW - TAKE THIS OUT!!!
#define IC_VISCOUS_COUETTE_ISOTHERMAL_WALL     80 // Duplicate of IC_VISCOUS_CHANNEL_FLOW - TAKE THIS OUT!!!
#define IC_VISCOUS_COUETTE_PRESSURE_GRADIENT   80 // Duplicate of IC_VISCOUS_CHANNEL_FLOW - TAKE THIS OUT!!!
#define IC_VISCOUS_POISEUILLE_FLOW             80 // Duplicate of IC_VISCOUS_CHANNEL_FLOW - TAKE THIS OUT!!!
#define IC_VISCOUS_PIPE_FLOW                   81
#define IC_VISCOUS_FLAT_PLATE                  82
#define IC_VISCOUS_STOKES_FLOW                 83
#define IC_VISCOUS_DRIVEN_CAVITY_FLOW          84
#define IC_VISCOUS_BACKWARD_FACING_STEP        85
#define IC_VISCOUS_BRANCHED_DUCT               86
#define IC_MIXING_LAYER                        87
#define IC_JET_FLOW                            88

#define IC_TURBULENT_PIPE_FLOW                 89
#define IC_TURBULENT_COFLOW                    90 
#define IC_TURBULENT_DIFFUSION_FLAME           91 
#define IC_TURBULENT_DUMP_COMBUSTOR            92 

#define IC_FREE_JET_FLAME                      93 
#define IC_FORWARD_FACING_STEP                 95

#define	IC_RIEMANN                    100
#define	IC_SQUARE_WAVE                101
#define	IC_SINX2_WAVE                 102
#define	IC_IMPULSIVE_ROD              103
#define	IC_SINUSOIDAL_ROD1            104
#define	IC_SINUSOIDAL_ROD4            105
#define	IC_RIEMANN_IVP_QX0            106
#define	IC_RIEMANN_IVP_T0             107
#define	IC_RIEMANN_IVP                108
#define IC_SQUARE_BOX_IVP             109
#define IC_CIRCULAR_BOX_IVP           110
#define IC_CIRCULAR_FLOW              111
#define IC_PERIODIC_SINX_WAVE         112
#define IC_PERIODIC_SINY_WAVE         113
#define IC_ABGRALL_FUNCTION           114
#define IC_SIN_EXP_X_WAVE             115
#define IC_SIN_EXP_Y_WAVE             116
#define IC_SIN_EXP_ROTATED_WAVE       117
#define IC_COSINE_HILL                118
#define IC_PERIODIC_SINX_MULTIWAVE    119
#define IC_PERIODIC_SINY_MULTIWAVE    120
#define IC_PERIODIC_COMPLEX_MULTIWAVE 121
#define IC_POLYNOMIAL_FUNCTION        122
#define IC_HYPER_TANGENT              123
#define IC_EXACT_SOLUTION             124
#define IC_INTERIOR_UNIFORM_GHOSTCELLS_EXACT 125

#define IC_ELECTRIC_FIELD_UNIFORM            200
#define IC_ELECTRIC_FIELD_QUADRUPOLE         201
#define IC_ELECTRIC_FIELD_OCTAPOLE           202
#define IC_ELECTRIC_FIELD_DOUBLE_QUADRUPOLE  203
#define IC_ELECTRIC_FIELD_DOUBLE_OCTAPOLE    204

#define IC_SHOCK_STRUCTURE_M1_1       300
#define IC_SHOCK_STRUCTURE_M1_3       301
#define IC_SHOCK_STRUCTURE_M1_5       302
#define IC_SHOCK_STRUCTURE_M2_0       303
#define IC_SHOCK_STRUCTURE_M10_0      304
#define IC_PIPE                       305
#define IC_COUETTE                    306
#define IC_BLUNT_BODY                 307

#define IC_SPECIFIED                  400
#define IC_DISCONTINUOUS              401

/********************************************************
 * CFD -- Velocity Field Types                          *
 ********************************************************/
#define VELOCITY_FIELD_QUIESCENT                                 0
#define VELOCITY_FIELD_UNIFORM                                   1
#define VELOCITY_FIELD_UNIFORM_X_DIRECTION                       2
#define VELOCITY_FIELD_UNIFORM_Y_DIRECTION                       3
#define VELOCITY_FIELD_UNIFORM_ROTATIONAL_WRT_ARBITRATY_POINT    4
#define VELOCITY_FIELD_ROTATIONAL_WRT_ARBITRATY_POINT            5

/********************************************************
 * CFD -- Angular Velocity Field Variation Types        *
 ********************************************************/
#define ANGULAR_VELOCITY_CONSTANT                0
#define ANGULAR_VELOCITY_INVERSE_PROPORTIONAL    1

/********************************************************
 * CFD -- Diffusion Field Types                         *
 ********************************************************/
#define DIFFUSION_FIELD_ZERO                                 0
#define DIFFUSION_FIELD_CONSTANT                             1
#define DIFFUSION_FIELD_LINEAR_VARIATION                     2

/*****************************************************
 * CFD -- Source Field Types                         *
 ****************************************************/
#define SOURCE_FIELD_ZERO                                 0
#define SOURCE_FIELD_LINEAR_VARIATION                     1
#define SOURCE_FIELD_EXPONENTIAL_VARIATION                2

/********************************************************
 * CFD -- Time Integration (Time-Stepping) Types.       *
 ********************************************************/

#define	TIME_STEPPING_EXPLICIT_EULER                     0
#define	TIME_STEPPING_IMPLICIT_EULER                     1
#define	TIME_STEPPING_IMPLICIT_TRAPEZOIDAL               2
#define	TIME_STEPPING_EXPLICIT_PREDICTOR_CORRECTOR       3
#define	TIME_STEPPING_SEMI_IMPLICIT_EULER                4
#define	TIME_STEPPING_SEMI_IMPLICIT_TRAPEZOIDAL          5
#define	TIME_STEPPING_SEMI_IMPLICIT_PREDICTOR_CORRECTOR  6
#define	TIME_STEPPING_MULTISTAGE_OPTIMAL_SMOOTHING       7
#define	TIME_STEPPING_EXPLICIT_RUNGE_KUTTA               8
#define TIME_STEPPING_IMPLICIT_SECOND_ORDER_BACKWARD     9
#define TIME_STEPPING_IMPLICIT_ADAMS_TYPE               10
#define TIME_STEPPING_IMPLICIT_LEES                     11
#define TIME_STEPPING_IMPLICIT_TWO_STEP_TRAPEZOIDAL     12
#define TIME_STEPPING_IMPLICIT_A_CONTRACTIVE            13

#define TIME_STEPPING_MULTIGRID                         20
#define TIME_STEPPING_NKS                               21
#define TIME_STEPPING_DUAL_TIME_STEPPING                22

#define	TIME_STEPPING_EXPLICIT_EULER_HIGH_ORDER                     30
#define	TIME_STEPPING_EXPLICIT_PREDICTOR_CORRECTOR_HIGH_ORDER       31
#define	TIME_STEPPING_EXPLICIT_RUNGE_KUTTA_4_HIGH_ORDER             32

#define	TIME_STEPPING_LAX_FRIEDRICHS                   100
#define	TIME_STEPPING_LAX_WENDROFF                     101
#define	TIME_STEPPING_MACCORMACK                       102
#define	TIME_STEPPING_HANCOCK                          103
#define	TIME_STEPPING_SIMPLE_EXPLICIT                  104
#define	TIME_STEPPING_SIMPLE_IMPLICIT                  105
#define	TIME_STEPPING_CRANK_NICOLSON                   106
#define	TIME_STEPPING_ADE                              107

#define TIME_STEPPING_SPACE_MARCH                      110

/**********************************************************************
 * CFD -- Multigrid Cycle Types                                       *
 **********************************************************************/

#define MULTIGRID_V_CYCLE               1
#define MULTIGRID_W_CYCLE               2

/**********************************************************************
 * CFD -- Reconstruction Types.                                       *
 **********************************************************************/

#define	RECONSTRUCTION_MUSCL                                   1
#define	RECONSTRUCTION_GREEN_GAUSS                             2
#define	RECONSTRUCTION_LEAST_SQUARES                           3
#define	RECONSTRUCTION_LINEAR_LEAST_SQUARES                    3 // Duplicate of RECONSTRUCTION_LEAST_SQUARES
#define RECONSTRUCTION_QUADRATIC_LEAST_SQUARES                 4
#define RECONSTRUCTION_CHARACTERISTIC                          5
#define RECONSTRUCTION_DIAMOND_PATH                            6
#define RECONSTRUCTION_LINEAR_ESSENTIALLY_NON_OSCILLATORY      7
#define RECONSTRUCTION_QUADRATIC_ESSENTIALLY_NON_OSCILLATORY   8
#define RECONSTRUCTION_CUBIC_ESSENTIALLY_NON_OSCILLATORY       9
#define RECONSTRUCTION_WEIGHTED_ESSENTIALLY_NON_OSCILLATORY   10
#define RECONSTRUCTION_HIGH_ORDER                             11
#define RECONSTRUCTION_ENO                                    12  /* ENO --> ESSENTIALLY_NON_OSCILLATORY */
#define RECONSTRUCTION_ENO_CHARACTERISTIC                     13
#define RECONSTRUCTION_CENO                                   14 /* CENO --> CENTRAL_ESSENTIALLY_NON_OSCILLATORY */

#define VISCOUS_RECONSTRUCTION_CARTESIAN           21
#define VISCOUS_RECONSTRUCTION_DIAMOND_PATH        22
#define VISCOUS_RECONSTRUCTION_ARITHMETIC_AVERAGE  23
#define VISCOUS_RECONSTRUCTION_HYBRID              24

#define ELLIPTIC_RECONSTRUCTION_CARTESIAN                   VISCOUS_RECONSTRUCTION_CARTESIAN          //I use these names because I don't use
#define ELLIPTIC_RECONSTRUCTION_DIAMOND_PATH                VISCOUS_RECONSTRUCTION_DIAMOND_PATH       //the elliptic reconstruction for
#define ELLIPTIC_RECONSTRUCTION_ARITHMETIC_AVERAGE          VISCOUS_RECONSTRUCTION_ARITHMETIC_AVERAGE //viscous phenomena.   ~james
#define ELLIPTIC_RECONSTRUCTION_HYBRID                      VISCOUS_RECONSTRUCTION_HYBRID

#define VISCOUS_RECONSTRUCTION_ARITHMETIC                     11
#define VISCOUS_RECONSTRUCTION_MEAN_GRADIENT                  14
#define VISCOUS_RECONSTRUCTION_DIAMONDPATH_LEAST_SQUARES      15
#define VISCOUS_RECONSTRUCTION_DIAMONDPATH_GREEN_GAUSS        16

//Jai's
#define DIAMONDPATH_NONE                           0
#define DIAMONDPATH_LEFT_TRIANGLE_HEATFLUX         1
#define DIAMONDPATH_LEFT_TRIANGLE_ISOTHERMAL       2
#define DIAMONDPATH_RIGHT_TRIANGLE_HEATFLUX        3
#define DIAMONDPATH_RIGHT_TRIANGLE_ISOTHERMAL      4
//Alistair's
#define DIAMONDPATH_LEFT_TRIANGLE                  7
#define DIAMONDPATH_RIGHT_TRIANGLE                 9

#define DIAMONDPATH_QUADRILATERAL_RECONSTRUCTION   5

/**********************************************************************
 * CFD -- Subcell reconstruction/interpolation types.                 *
 **********************************************************************/

#define SUBCELL_RECONSTRUCTION_LINEAR              4601
#define SUBCELL_RECONSTRUCTION_QUADRATIC           4602

/**********************************************************************
 * CFD -- Limiter Types.                                              *
 **********************************************************************/

#define	LIMITER_ONE                    -1
#define	LIMITER_UNLIMITED              -1
#define	LIMITER_ZERO                    0
#define	LIMITER_MINMOD                  1
#define	LIMITER_UMIST                   2
#define	LIMITER_DOUBLE_MINMOD           3
#define	LIMITER_SUPERBEE                4
#define LIMITER_PHI                     5
#define LIMITER_VANLEER                 6
#define LIMITER_VANALBADA               7
#define LIMITER_BARTH_JESPERSEN         8
#define LIMITER_VENKATAKRISHNAN         9

/**********************************************************************
 * CFD -- Flux Function Types.                                        *
 **********************************************************************/

#define FLUX_FUNCTION_GODUNOV                          1
#define	FLUX_FUNCTION_ROE                              2
#define	FLUX_FUNCTION_RUSANOV                          3
#define	FLUX_FUNCTION_HLLE                             4
#define FLUX_FUNCTION_HLLL                             5
#define FLUX_FUNCTION_LINDE                            5 // Duplicate of HLLL
#define FLUX_FUNCTION_HLLC                             6
#define FLUX_FUNCTION_OSHER                            7
#define FLUX_FUNCTION_VANLEER                          8
#define FLUX_FUNCTION_AUSM                             9
#define FLUX_FUNCTION_AUSMplus                        10
#define FLUX_FUNCTION_AUSM_PLUS_UP                    11

#define	FLUX_FUNCTION_ROE_PRECON_WS                   12
#define	FLUX_FUNCTION_HLLE_PRECON_WS                  13

#define FLUX_FUNCTION_GODUNOV_MB                      21
#define FLUX_FUNCTION_ROE_MB                          22
#define FLUX_FUNCTION_HLLE_MB                         23
#define FLUX_FUNCTION_VANLEER_MB                      24

#define FLUX_FUNCTION_GODUNOV_WRS                     99

#define PARTICLE_PHASE_FLUX_FUNCTION_SAUREL           31
#define PARTICLE_PHASE_FLUX_FUNCTION_MULTIVELOCITY    32
#define PARTICLE_PHASE_FLUX_FUNCTION_SAUREL_MB        33
#define PARTICLE_PHASE_FLUX_FUNCTION_MULTIVELOCITY_MB 34

/**********************************************************************
 * CFD -- Local time-stepping/preconditioning.                        *
 **********************************************************************/

#define GLOBAL_TIME_STEPPING                           0
#define SCALAR_LOCAL_TIME_STEPPING                     1
#define MATRIX_LOCAL_TIME_STEPPING                     2
#define LOW_MACH_NUMBER_WEISS_SMITH_PRECONDITIONER     3
#define SEMI_IMPLICIT_LOCAL_TIME_STEPPING              4
#define SEMI_IMPLICIT_LOW_MACH_NUMBER_PRECONDITIONER   5
#define MATRIX_WITH_LOW_MACH_NUMBER_PRECONDITIONER     6

#define DUAL_TIME_STEPPING                                  7
#define DUAL_LOW_MACH_NUMBER_PRECONDITIONER                 8
#define DUAL_SEMI_IMPLICIT_LOW_MACH_NUMBER_PRECONDITIONER   9

#define MELSON_SCALAR_LOCAL_TIME_STEPPING             11

/**********************************************************************
 * CFD -- Eikonal equation constants.                                 *
 **********************************************************************/

#define LEVELSET_INITIAL_EXTENSION_GEOMETRIC         660
#define LEVELSET_INITIAL_EXTENSION_EXACT             661

#define EIKONAL_SCHEME_SUSSMAN                       670
#define EIKONAL_SCHEME_RUSSO_SMEREKA                 671
#define EIKONAL_SELECTION_GODUNOV                    680
#define EIKONAL_SELECTION_ORIGINAL                   681
#define EIKONAL_SIGN_FUNCTION_DISCRETE               691
#define EIKONAL_SIGN_FUNCTION_SMEARED                692
#define EIKONAL_SIGN_FUNCTION_DERIVATIVE             693
#define EIKONAL_SIGN_FUNCTION_SMEARED_MACDONALD      694
#define EIKONAL_CRITERIA_THRESHOLD                   695
#define EIKONAL_CRITERIA_FREQUENCY                   696

#define CURVATURE_SCHEME_LAPLACIAN                   697
#define CURVATURE_SCHEME_REGULAR                     698

/********************************************************
 * CFD -- Space marching schemes.                       *
 ********************************************************/

#define SPACE_MARCH_UPWIND                            0
#define SPACE_MARCH_CLAM                              1
#define SPACE_MARCH_CENTRAL                           2
#define SPACE_MARCH_GM                                3
#define SPACE_MARCH_EXPONENTIAL                       4

/**********************************************************************
 * CFD -- Directions.                                                 *
 **********************************************************************/

#define CENTER                          0
#define NORTH                           1
#define WEST                            2
#define SOUTH                           3
#define EAST                            4
#define NORTH_EAST                      5
#define NORTH_WEST                      6
#define SOUTH_EAST                      7
#define SOUTH_WEST                      8

#define SNORTH                          101
#define SSOUTH                          102
#define SEAST                           103
#define SWEST                           104

#define X_DIRECTION                     0 
#define Y_DIRECTION                     1
#define Z_DIRECITON                     2

/********************************************************
 * CFD -- Turbulence energy spectrum.                   *
 ********************************************************/
 
#define LEE_REYNOLDS                    0
#define LAVAL_NAZARENKO                 1
#define VON_KARMAN_PAO                  2
#define HAWORTH_POINSOT                 3
#define CHASNOV                         4
#define BELL_DAY                        5

/********************************************************
 * CFD -- Flow Geometry                                 *
 ********************************************************/
#define PLANAR                          0
#define AXISYMMETRIC_Y                  1   // y=r, x=z
#define AXISYMMETRIC_X                  2   // x=r, y=z


/********************************************************
 * CFD -- Solver Types                                  *
 ********************************************************/
#define EXPLICIT                          0
#define IMPLICIT                          1


/********************************************************
 * CFD -- Accuracy Assessment Modes                     *
 ********************************************************/
#define ACCURACY_ASSESSMENT_BASED_ON_EXACT_SOLUTION        0
#define ACCURACY_ASSESSMENT_BASES_ON_ENTROPY_PRODUCTION    1
#define ACCURACY_ASSESSMENT_BASES_ON_DRAG_COEFFICIENT      2


/*************************************************************************
 *                                                                       *
 * CFD -- Maximum length of codes and values of input parameter strings. *
 * Ideally this will be used for all input parameter classes.            *
 *                                                                       *
 *************************************************************************/
#define	INPUT_PARAMETER_MAX_LENGTH    128

/**********************************************************************
 * CFD -- Inline functions.                                           *
 **********************************************************************/

// minmod(x,y)
inline float  minmod(float x, float y)
   { return sgn(x)*max(float(ZERO),min(float(fabs(x)),sgn(x)*y)); }
inline double minmod(const double &x, const double &y)
   { return sgn(x)*max(ZERO,min(fabs(x),sgn(x)*y)); }

// minmod(x,y,z)
inline float  minmod(float x, float y, float z)
   { return sgn(x)*max(float(ZERO),min(float(fabs(x)),min(sgn(x)*y,sgn(x)*z))); }
inline double minmod(const double &x, const double &y, const double &z)
   { return sgn(x)*max(ZERO,min(fabs(x),min(sgn(x)*y,sgn(x)*z))); }

// minmod(x,y,z,w)
inline float  minmod(float x, float y, float z, float w)
   { return sgn(x)*max(float(ZERO),min(float(fabs(x)),min(sgn(x)*y,min(sgn(x)*z,sgn(x)*w)))); }
inline double minmod(const double &x, const double &y,
		     const double &z, const double &w)
   { return sgn(x)*max(ZERO,min(fabs(x),min(sgn(x)*y,min(sgn(x)*z,sgn(x)*w)))); }

// superbee(x,y)
inline float  superbee(float x, float y)
   { return sgn(x)*max(float(ZERO),max(min(float(TWO*fabs(x)),sgn(x)*y),
			           min(float(fabs(x)),float(TWO)*sgn(x)*y))); }
inline double superbee(const double &x, const double &y)
   { return sgn(x)*max(ZERO,max(min(TWO*fabs(x),sgn(x)*y),
			        min(fabs(x),TWO*sgn(x)*y))); }

// philimiter(x,y)
inline float  philimiter(float x, float y, float phi)
   { return sgn(x)*max(fabs(minmod(phi*x, y)), fabs(minmod(x, phi*y))); }
inline double philimiter(const double &x, const double &y,
			 const double &phi)
   { return sgn(x)*max(fabs(minmod(phi*x, y)), fabs(minmod(x, phi*y))); }

// vanleer(x,y)
inline float  vanleer(float x, float y)
   { return (fabs(x*y)+x*y)/(x+y+sgn(x+y)*sqr(TOLER)); }
inline double vanleer(const double &x, const double &y)
   { return (fabs(x*y)+x*y)/(x+y+sgn(x+y)*sqr(TOLER)); }

// vanalbada(x,y)
inline float  vanalbada(float x, float y, float epsi)
   { return (x*y+sqr(epsi))*(x+y)/(sqr(x)+sqr(y)+TWO*sqr(epsi)); }
inline double vanalbada(const double &x, const double &y,
		        const double &epsi)
   { return (x*y+sqr(epsi))*(x+y)/(sqr(x)+sqr(y)+TWO*sqr(epsi)); }

// Inline functions for AUSMplusUP flux calculation.
// M+1
inline double Mplus_1(double M)
  { return 0.5*(M + fabs(M)); }

// M-1
inline double Mminus_1(double M)
  { return 0.5*(M - fabs(M)); }

// M+2
inline double Mplus_2(double M)
  { return 0.25*sqr(M + 1.0); }

// M-2
inline double Mminus_2(double M)
  { return -0.25*sqr(M - 1.0); }

/********************************************************
 * CFD -- Define CFD structures and classes.            *
 ********************************************************/

/********************************************************
 * Class: CPUTime (CPU time for a process)              *
 *                                                      *
 * Member functions                                     *
 *      cpu_time0 -- Return CPU time used before last   *
 *                   update as a clock_t.               *
 *      cpu_time1 -- Return CPU time used at last       *
 *                   update as a clock_t.               *
 *      cput      -- Return total cput used by process. *
 *      reset     -- Resets CPU time counters.          *
 *      zero      -- Sets the CPU time to zero.         *
 *      update    -- Updates total CPU time for the     *
 *                   process.                           *
 *      sec       -- Returns total CPU time in seconds. *
 *      min       -- Returns total CPU time in minutes. *
 *      hrs       -- Returns total CPU time in hours.   *
 *                                                      *
 * Member operators                                     *
 *      T -- cpu time                                   *
 *                                                      *
 * T = T;                                               *
 * T = T + T;                                           *
 * T = T - T;                                           *
 * T = +T;                                              *
 * T = -T;                                              *
 * T += T;                                              *
 * T -= T;                                              *
 * T == T;                                              *
 * T != T;                                              *
 * cout << T; (output function)                         *
 * cin  >> T; (input function)                          *
 *                                                      *
 ********************************************************/
class CPUTime{
  private:
  public:
    clock_t cpu_time0,  // Track CPU time used so far as a clock_t.
            cpu_time1;  // To get the number of seconds used, 
                        // divide by CLOCKS_PER_SEC.
    double  cput;       // CPU time used by current process.
                        // Made public so can access them.

    /* Creation, copy, and assignment constructors. */
    CPUTime(void) {
       cpu_time0 = clock(); cpu_time1 = cpu_time0; 
       cput = ZERO;
    }

    CPUTime(const CPUTime &T) {
       cpu_time0 = T.cpu_time0; cpu_time1 = T.cpu_time1; 
       cput = T.cput; 
    }

    CPUTime(const double &cpu,
	    const clock_t &cpu0,
	    const clock_t &cpu1) {
       cpu_time0 = cpu0; cpu_time1 = cpu1; cput = cpu; 
    }

    /* Destructor. */
    // ~CPUTime(void);
    // Use automatically generated destructor.

    /* Reset CPU time counters. */
    void reset(void);

    /* Zero CPU time. */
    void zero(void);

    /* Update CPU time. */
    void update(void);

    /* CPU time in seconds. */
    double sec(void);
    double sec(void) const;

    /* CPU time in minutes. */
    double min(void);
    double min(void) const;

    /* CPU time in hours. */
    double hrs(void);
    double hrs(void) const;

    /* Assignment operator. */
    // CPUTime operator = (const CPUTime &T);
    // Use automatically generated assignment operator.

    /* Binary arithmetic operators. */
    friend CPUTime operator +(const CPUTime &T1, const CPUTime &T2);
    friend CPUTime operator -(const CPUTime &T1, const CPUTime &T2);
    
    /* Unary arithmetic operators. */
    friend CPUTime operator +(const CPUTime &T);
    friend CPUTime operator -(const CPUTime &T);

    /* Shortcut arithmetic operators. */
    friend CPUTime &operator +=(CPUTime &T1, const CPUTime &T2);
    friend CPUTime &operator -=(CPUTime &T1, const CPUTime &T2);
    
    /* Relational operators. */
    friend int operator ==(const CPUTime &T1, const CPUTime &T2);
    friend int operator !=(const CPUTime &T1, const CPUTime &T2);
    
    /* Input-output operators. */
    friend ostream &operator << (ostream &out_file, const CPUTime &T);
    friend istream &operator >> (istream &in_file,  CPUTime &T);

};

/********************************************************
 * CPUTime::reset -- Reset CPU time counters.           *
 ********************************************************/
inline void CPUTime::reset(void) {
    cpu_time0 = clock(); 
    cpu_time1 = cpu_time0; 
}

/********************************************************
 * CPUTime::zero -- Set total CPU time to zero.         *
 ********************************************************/
inline void CPUTime::zero(void) {
    cpu_time0 = clock(); 
    cpu_time1 = cpu_time0; 
    cput = ZERO;
}

/********************************************************
 * CPUTime::update -- Update total CPU time.            *
 ********************************************************/
inline void CPUTime::update(void) {
    cpu_time0 = cpu_time1;
    cpu_time1 = clock();
    cput = cput + double(cpu_time1-cpu_time0)/double(CLOCKS_PER_SEC);
}

/********************************************************
 * CPUTime::sec -- CPU time in seconds.                 *
 ********************************************************/
inline double CPUTime::sec(void) {
    return (cput);
}

inline double CPUTime::sec(void) const {
    return (cput);
}

/********************************************************
 * CPUTime::min -- CPU time in minutes.                 *
 ********************************************************/
inline double CPUTime::min(void) {
    return (cput/SIXTY);
}

inline double CPUTime::min(void) const {
    return (cput/SIXTY);
}

/********************************************************
 * CPUTime::hrs -- CPU time in hours.                   *
 ********************************************************/
inline double CPUTime::hrs(void) {
    return (cput/sqr(SIXTY));
}

inline double CPUTime::hrs(void) const {
    return (cput/sqr(SIXTY));
}

/********************************************************
 * CPUTime -- Binary arithmetic operators.              *
 ********************************************************/
inline CPUTime operator +(const CPUTime &T1, const CPUTime &T2) {
  return (CPUTime(T1.cput+T2.cput,T1.cpu_time0,T1.cpu_time1));
}

inline CPUTime operator -(const CPUTime &T1, const CPUTime &T2) {
  return (CPUTime(T1.cput-T2.cput,T1.cpu_time0,T1.cpu_time1));
}

/********************************************************
 * CPUTime -- Unary arithmetic operators.               *
 ********************************************************/
inline CPUTime operator +(const CPUTime &T) {
  return (CPUTime(T.cput,T.cpu_time0,T.cpu_time1));
}

inline CPUTime operator -(const CPUTime &T) {
  return (CPUTime(-T.cput,T.cpu_time0,T.cpu_time1));
}

/********************************************************
 * CPUTime -- Shortcut arithmetic operators.            *
 ********************************************************/
inline CPUTime &operator +=(CPUTime &T1, const CPUTime &T2) {
  T1.cput += T2.cput;
  T1.cpu_time0 = T1.cpu_time0;
  T1.cpu_time1 = T1.cpu_time1;
  return (T1);
}

inline CPUTime &operator -=(CPUTime &T1, const CPUTime &T2) {
  T1.cput -= T2.cput;
  T1.cpu_time0 = T1.cpu_time0;
  T1.cpu_time1 = T1.cpu_time1;
  return (T1);
}

/********************************************************
 * CPUTime -- Relational operators.                     *
 ********************************************************/
inline int operator ==(const CPUTime &T1, const CPUTime &T2) {
  return (T1.cput == T2.cput);
}

inline int operator !=(const CPUTime &T1, const CPUTime &T2) {
  return (T1.cput != T2.cput);
}

/********************************************************
 * CPUTime -- Input-output operators.                   *
 ********************************************************/
inline ostream &operator << (ostream &out_file, const CPUTime &T) {
  out_file.setf(ios::scientific);
  out_file << " " << T.cput;
  out_file.unsetf(ios::scientific);
  return (out_file);
}

inline istream &operator >> (istream &in_file, CPUTime &T) {
  in_file.setf(ios::skipws);
  in_file >> T.cput;
  in_file.unsetf(ios::skipws);
  return (in_file);
}

/********************************************************
 * CFD -- External subroutines.                         *
 ********************************************************/

extern void Output_Progress(const int Number_of_Time_Steps,
                            const double &Time,
                            const CPUTime &CPU_Time,
                            const double &Residual_L1_Norm,
                            const int First_Step,
                            const int Frequency);

extern void Output_Progress_L2norm(const int Number_of_Time_Steps,
				   const double &Time,
				   const CPUTime &CPU_Time,
				   const double &Residual_L2_Norm,
				   const int First_Step,
				   const int Frequency);

extern void Output_Progress_L2norm(const int Number_of_Time_Steps,
				   const double &Time,
				   const CPUTime &CPU_Time,
				   const double &Residual_L2_Norm,
				   const int First_Step,
				   const int Frequency,
				   const int progress_character);

extern void Output_Progress_L2norm(const int Number_of_Time_Steps,
				   const double &Time,
				   const CPUTime &CPU_Time,
				   const double &Residual_L2_Norm,
				   const double &Ratio_Residual_L2_Norm,
				   const int First_Step,
				   const int Frequency);

extern void Output_Progress_L2norm(const int Number_of_Time_Steps,
				   const double &Time,
				   const CPUTime &CPU_Time,
				   const double &Residual_L2_Norm,
				   const double &Ratio_Residual_L2_Norm,
				   const int First_Step,
				   const int Frequency,
				   const int progress_character);

extern int Open_Progress_File(ofstream &Progress_File,
                              char *File_Name,
                              const int Append_to_File);

extern int Open_Progress_File(ofstream &Progress_File,
			      char *File_Name,
			      const int Append_to_File,
			      const int &Residual_Norm,
			      const int &Number_of_Residual_Norms);

extern int Close_Progress_File(ofstream &Progress_File);

extern void Output_Progress_to_File(ostream &Progress_File,
                                    const int Number_of_Time_Steps,
                                    const double &Time,
                                    const CPUTime &CPU_Time,
                                    const double &Residual_L1_Norm,
                                    const double &Residual_L2_Norm,
                                    const double &Residual_Max_Norm);

extern void Output_Progress_to_File(ostream &Progress_File,
				    const int Number_of_Time_Steps,
				    const double &Time,
				    const CPUTime &CPU_Time,
				    const double *Residual_L1_Norm,
				    const double *Residual_L2_Norm,
				    const double *Residual_Max_Norm,
				    const int &Residual_Norm,
				    const int &Number_of_Residual_Norms);
 
extern double StretchingFcn(const double &xx,
                            const double &beta,
	      	            const double &tau,
                            const int i_stretch);

extern double HartenFixPos(const double &lambda_a,
                           const double &lambda_l,
	      	           const double &lambda_r);

extern double HartenFixNeg(const double &lambda_a,
                           const double &lambda_l,
	      	           const double &lambda_r);

extern double HartenFixAbs(const double &lambda_a,
                           const double &lambda_l,
	      	           const double &lambda_r);

extern double Limiter_BarthJespersen(double *uQuad,
                                     const double &u0,
                                     const double &u0Min,
	      	                     const double &u0Max,
			             const int nQuad);

extern double Limiter_Venkatakrishnan(double *uQuad,
                                      const double &u0,
                                      const double &u0Min,
	      	                      const double &u0Max,
			              const int nQuad);

extern double Limiter_VanLeer(double *uQuad,
                              const double &u0,
                              const double &u0Min,
	      	              const double &u0Max,
			      const int nQuad);

extern double Limiter_VanAlbada(double *uQuad,
                                const double &u0,
                                const double &u0Min,
	      	                const double &u0Max,
			        const int nQuad);

extern double Runge_Kutta(const int I_stage,
                          const int N_stage);

extern double MultiStage_Optimally_Smoothing(const int I_stage,
                                             const int N_stage,
                                             const int Limiter_Type);

extern void A_Stable_Implicit_Method_Coefficients(double &theta,
						  double &xi,
						  double &phi,
						  const int Time_Integration_Scheme);

extern double CLAM(const double &Uu,   // upstream nodal value
		   const double &Uc,   // centroid nodal value
		   const double &Ud,   // downstream nodal value
		   const double &xu,   // x upstream node
		   const double &xc,   // x centroid node
		   const double &xd,   // x downstream node
		   const double &xf);  // x downstream face


/**********************************************************************
 * Routine: Bilinear_Interpolation                                    *
 *                                                                    *
 * This function returns the templated solution variable, U0, defined *
 * at apoint, P0, that is known to lie inside an arbitary             *
 * quadrilateral cell defined by four unique vectors, P1, P2, P3, and *
 * P4, and the associated templated solution variables (U1, U2, U3,   *
 * and U4) at these points using the bilinear interpolation routine   *
 * outlined by Zingg and Yarrow (SIAM J. Sci. Stat. Comput. Vol. 13   *
 * No. 3 1992).  Note that the vectors defining the quadrilateral     *
 * cell must be given in clock-wise order.  This function returns an  *
 * error code if the point P0 fall outside of the quadrilateral.      *
 *                                                                    *
 **********************************************************************/
template <class T>
int Bilinear_Interpolation(const T &U1, const Vector2D &P1,
			   const T &U2, const Vector2D &P2,
			   const T &U3, const Vector2D &P3,
			   const T &U4, const Vector2D &P4,
			   const Vector2D &P0, T &U0) {
  double a0, a1, a2, a3;
  double b0, b1, b2, b3;
  double zeta0, eta0;
  double a, b, c;

  a0 = P1.x;
  a1 = P4.x - P1.x;
  a2 = P2.x - P1.x;
  a3 = P1.x + P3.x - P2.x - P4.x;

  b0 = P1.y;
  b1 = P4.y - P1.y;
  b2 = P2.y - P1.y;
  b3 = P1.y + P3.y - P2.y - P4.y;

  a = a1*b3 - a3*b1;
  b = a0*b3 - b3*P0.x + a1*b2 - a2*b1 + a3*P0.y - a3*b0;
  c = a0*b2 - b2*P0.x + a2*P0.y - a2*b0;

  if (a > TOLER || a < -TOLER) {
    // Check for complex roots
    if (b*b-4*a*c < 0) return(1);
    zeta0 = (-b + sqrt(b*b - 4*a*c))/(2*a);
    // Check if zeta0 is within range, if not calculate conjugate
    if (zeta0 < 0 || zeta0 > 1) {
      zeta0 = (-b - sqrt(b*b - 4*a*c))/(2*a);
      // Check if zeta0 is within range
      if (zeta0 < 0 || zeta0 > 1) return(1);
    }
  } else if (b > TOLER || b < -TOLER) { // if (a == 0 AND b != 0)
    zeta0 = -c/b;
    // Check if zeta0 is within range
    if (zeta0 < 0 || zeta0 > 1) return 1;
  } else { // if (a == 0 AND b == 0)
    return(1);
  }

  // check for divide by zero error
  if (b2 + b3*zeta0 < TOLER && b2 + b3*zeta0 > -TOLER) return(1);

  eta0 = (P0.y - b0 - b1*zeta0)/(b2 + b3*zeta0);

  U0 = U1 + (U4 - U1)*zeta0 + (U2 - U1)*eta0 + (U1 + U3 - U2 - U4)*zeta0*eta0;
  return 0;
}

inline int Bilinear_Interpolation_Coefficients(double &interpolation_coefficient, 
                                               const int interpolation_node,
                                               const Vector2D &P1,
			                       const Vector2D &P2,
			                       const Vector2D &P3,
			                       const Vector2D &P4,
                                               const Vector2D &P0) {
  double a0, a1, a2, a3;
  double b0, b1, b2, b3;
  double zeta0, eta0;
  double a, b, c;

  a0 = P1.x;
  a1 = P4.x - P1.x;
  a2 = P2.x - P1.x;
  a3 = P1.x + P3.x - P2.x - P4.x;

  b0 = P1.y;
  b1 = P4.y - P1.y;
  b2 = P2.y - P1.y;
  b3 = P1.y + P3.y - P2.y - P4.y;

  a = a1*b3 - a3*b1;
  b = a0*b3 - b3*P0.x + a1*b2 - a2*b1 + a3*P0.y - a3*b0;
  c = a0*b2 - b2*P0.x + a2*P0.y - a2*b0;

  if (a > TOLER || a < -TOLER) {
    // Check for complex roots
    if (b*b-4*a*c < 0) return(1);
    zeta0 = (-b + sqrt(b*b - 4*a*c))/(2*a);
    // Check if zeta0 is within range, if not calculate conjugate
    if (zeta0 < 0 || zeta0 > 1) {
      zeta0 = (-b - sqrt(b*b - 4*a*c))/(2*a);
      // Check if zeta0 is within range
      if (zeta0 < 0 || zeta0 > 1) return(1);
    }
  } else if (b > TOLER || b < -TOLER) { // if (a == 0 AND b != 0)
    zeta0 = -c/b;
    // Check if zeta0 is within range
    if (zeta0 < 0 || zeta0 > 1) return 1;
  } else { // if (a == 0 AND b == 0)
    return(1);
  }

  // check for divide by zero error
  if (b2 + b3*zeta0 < TOLER && b2 + b3*zeta0 > -TOLER) return(1);
  eta0 = (P0.y - b0 - b1*zeta0)/(b2 + b3*zeta0);

  // Determine the coefficient or weight for the interpolation node 
  // of interest.
  switch(interpolation_node) {
    case NORTH_EAST : // Node P3
      interpolation_coefficient = zeta0*eta0;
      break;
    case NORTH_WEST : // Node P2
      interpolation_coefficient = eta0 - zeta0*eta0;
      break;
    case SOUTH_EAST : // Node P4
      interpolation_coefficient = zeta0 - zeta0*eta0;
      break;
    case SOUTH_WEST : // Node P1
      interpolation_coefficient = ONE - zeta0 - eta0 + zeta0*eta0;
      break;
    default:
      return(1);
  }
}

template <class T>
int Bilinear_Interpolation_ZY(const T &U1, const Vector2D &P1,
			      const T &U2, const Vector2D &P2,
			      const T &U3, const Vector2D &P3,
			      const T &U4, const Vector2D &P4,
			      const Vector2D &P0, T &U0) {
  double ax, bx, cx, dx, ay, by, cy, dy, aa, bb, cc, x, y, 
         eta1, zeta1, eta2, zeta2, eta, zeta;
  T A, B, C, D;
  x  = P0.x;
  y  = P0.y;
  ax = P1.x;
  bx = P2.x - P1.x; 
  cx = P4.x - P1.x; 
  dx = P3.x + P1.x - P2.x - P4.x;
  ay = P1.y;
  by = P2.y - P1.y; 
  cy = P4.y - P1.y; 
  dy = P3.y + P1.y - P2.y - P4.y;
  aa = bx*dy - dx*by;
  bb = dy*(ax-x) + bx*cy - cx*by + dx*(y-ay);
  cc = cy*(ax-x) + cx*(y-ay);
  if (fabs(aa) < TOLER*TOLER) {
    if (fabs(bb) >= TOLER*TOLER) {
      zeta1 = -cc/bb;
    } else { 
      zeta1 = -cc/sgn(bb)*(TOLER*TOLER); 
    } 
    if (fabs(cy+dy*zeta1) >= TOLER*TOLER) {
      eta1 = (y-ay-by*zeta1)/(cy+dy*zeta1); 
    } else { 
      eta1 = HALF;
    } 
    zeta2 = zeta1;
    eta2  = eta1;
  } else {
    if (bb*bb-FOUR*aa*cc >= TOLER*TOLER) { 
      zeta1 = HALF*(-bb+sqrt(bb*bb-FOUR*aa*cc))/aa; 
    } else { zeta1 = -HALF*bb/aa;
    } 
    if (fabs(cy+dy*zeta1) < TOLER*TOLER) {
      eta1 = -ONE;
    } else {
      eta1 = (y-ay-by*zeta1)/(cy+dy*zeta1);
    }
    if (bb*bb-FOUR*aa*cc >= TOLER*TOLER) {
      zeta2 = HALF*(-bb-sqrt(bb*bb-FOUR*aa*cc))/aa; 
    } else {
      zeta2 = -HALF*bb/aa;
    }
    if (fabs(cy+dy*zeta2) < TOLER*TOLER) { 
      eta2 = -ONE;
    } else {
      eta2 = (y-ay-by*zeta2)/(cy+dy*zeta2);
    }
  }
  if (zeta1 > -TOLER && zeta1 < ONE + TOLER &&
      eta1  > -TOLER && eta1  < ONE + TOLER) {
    zeta = zeta1;
    eta  = eta1;
  } else if (zeta2 > -TOLER && zeta2 < ONE + TOLER &&
	     eta2  > -TOLER && eta2  < ONE + TOLER) {
    zeta = zeta2;
    eta  = eta2;
  } else {
    zeta = HALF;
    eta  = HALF;
  }
  A = U1;
  B = U2 - U1; 
  C = U4 - U1;
  D = U3 + U1 - U2 - U4;
  U0 = A + B*zeta + C*eta + D*zeta*eta;
  return 0;
}

/**********************************************************************
 * Routine: Bilinear_Interpolation_HC                                 *
 *                                                                    *
 * Return the templated solution state at the specified node using    *
 * the bilinear interpolation of Holmes and Connell (AIAA-1989-1932). *
 *                                                                    *
 **********************************************************************/
template <class T>
int Bilinear_Interpolation_HC(const T &U1, const Vector2D &X1,
			      const T &U2, const Vector2D &X2,
			      const T &U3, const Vector2D &X3,
			      const T &U4, const Vector2D &X4,
			      const Vector2D &X0, T &U0) {
  Polygon P;
  P.convert(X1,X4,X3,X2);
  if (!P.point_in_polygon(X0)) return 1;
  double w1, w2, w3, w4;
  Vector2D lambda, R;
  Tensor2D I;
  // Determine weighting coefficients:
  R = X1 + X2 + X3 + X4 - FOUR*X0;
  I.xx = sqr(X1.x - X0.x) + sqr(X2.x - X0.x) +
         sqr(X3.x - X0.x) + sqr(X4.x - X0.x);
  I.xy = (X1.x - X0.x)*(X1.y - X0.y) + (X2.x - X0.x)*(X2.y - X0.y) +
         (X3.x - X0.x)*(X3.y - X0.y) + (X4.x - X0.x)*(X4.y - X0.y);
  I.yy = sqr(X1.y - X0.y) + sqr(X2.y - X0.y) +
         sqr(X3.y - X0.y) + sqr(X4.y - X0.y);
  lambda.x = (I.xy*R.y - I.yy*R.x)/(I.xx*I.yy - I.xy*I.xy);
  lambda.y = (I.xy*R.x - I.xx*R.y)/(I.xx*I.yy - I.xy*I.xy);
  // Determine the weights:
  w1 = ONE + lambda*(X1 - X0);
  w2 = ONE + lambda*(X2 - X0);
  w3 = ONE + lambda*(X3 - X0);
  w4 = ONE + lambda*(X4 - X0);
  // Determine the interpolated state:
  U0 = (w1*U1 + w2*U2 + w3*U3+ w4*U4)/(w1 + w2 + w3 + w4);
  // Bilinear interpolation was successful.
  return 0;
}

/**********************************************************************
 * Routine: Linear_Interpolation                                      *
 *                                                                    *
 * Given 2 points X1 and X2, their associated solution states U1 and  *
 * U2, and a point X that is known to lie on the line defined by X1   *
 * and X2, this function calculates the solution state at X using     *
 * linear interpolation.                                              *
 *                                                                    *
 **********************************************************************/
template <class T>
T Linear_Interpolation(const Vector2D &X1, const T &U1,
		       const Vector2D &X2, const T &U2,
		       const Vector2D &X) {

  // Determine the linear interpolation weight.
  double s = abs(X-X1)/abs(X2-X1);

  // Compute the interpolation.
  return U1*(ONE - s) + U2*s;

}

/**********************************************************************
 * Routine: Green_Gauss_Integration                                   *
 *                                                                    *
 * Given four pts X1, X2, X3, and X4 that form an arbitrary           *
 * quadrilateral, and their associated solution variables U1, U2, U3, *
 * and U4, this function calculates the gradient of the solution      *
 * variables at the centre of the quadrilateral by conducting a       *
 * Green-Gauss reconstruction on the specified path.                  *
 *                                                                    *
 **********************************************************************/
template <class T>
int Green_Gauss_Integration(const Vector2D &X1, const T &U1,
			    const Vector2D &X2, const T &U2,
			    const Vector2D &X3, const T &U3,
			    const Vector2D &X4, const T &U4,
			    T &dUdx, T &dUdy) {

  double A;
  Vector2D n21, n32, n43, n14;
  T U;
  // Determine the (not unit) normals of the faces and the area
  // of the region of Green-Gauss integration.
  n21 = Vector2D((X2.y-X1.y),-(X2.x-X1.x));
  n32 = Vector2D((X3.y-X2.y),-(X3.x-X2.x));
  n43 = Vector2D((X4.y-X3.y),-(X4.x-X3.x));
  n14 = Vector2D((X1.y-X4.y),-(X1.x-X4.x));
  A = HALF*(((X2-X1)^(X4-X1)) + ((X3-X4)^(X3-X2))); assert(A > ZERO);
  // Compute Green-Gauss integration to determine the gradient of the 
  // solution state at the centre of the quadrilateral.
  U = HALF*(U1+U2);
  dUdx = U*n21.x;
  dUdy = U*n21.y;
  U = HALF*(U2+U3);
  dUdx += U*n32.x;
  dUdy += U*n32.y;
  U = HALF*(U3+U4);
  dUdx += U*n43.x;
  dUdy += U*n43.y;
  U = HALF*(U4+U1);
  dUdx += U*n14.x;
  dUdy += U*n14.y;
  dUdx = dUdx/A;
  dUdy = dUdy/A;
  // Green-Gauss integration successfully applied.
  return 0;

}

//  DiamondPath_Find_dWdX
//  
//  Returns the gradient of a solution state on a cell interface 
//  using a diamond-path integration method.
//  
//  In:
//  - [XW][ldru]: The position and solution at the four points
//    (left, down, right, and up) of the diamond.
//  - stencil_flag: Indicates if one of the two neighbouring cells is a
//    boundary cell and specifies which cell is a boundary in that case.
//  
//  Out:
//  - dWd[xy]: The solution gradient on the cell interface.
template <class Soln2D_State>
void DiamondPath_Find_dWdX(Soln2D_State &dWdx, Soln2D_State &dWdy,
		           const Vector2D &Xl, 
                           const Soln2D_State &Wl,
		           const Vector2D &Xd, 
                           const Soln2D_State &Wd,
		           const Vector2D &Xr, 
                           const Soln2D_State &Wr,
		           const Vector2D &Xu, 
                           const Soln2D_State &Wu,
		           int stencil_flag) {

  if (stencil_flag == DIAMONDPATH_NONE) { 
     dWdx.Vacuum();
     dWdy.Vacuum();
     return; 
  } /* endif */

  Soln2D_State Wtemp, dWdxl, dWdyl, dWdxr, dWdyr;
  double Al, Ar;

  // Compute Green-Gauss integration on 'left' triangle:
  if (stencil_flag == DIAMONDPATH_QUADRILATERAL_RECONSTRUCTION ||
      stencil_flag == DIAMONDPATH_LEFT_TRIANGLE) {
    Vector2D ndl = Vector2D((Xd.y-Xl.y),-(Xd.x-Xl.x));
    Vector2D nud = Vector2D((Xu.y-Xd.y),-(Xu.x-Xd.x));
    Vector2D nlu = Vector2D((Xl.y-Xu.y),-(Xl.x-Xu.x));
    Al = HALF*((Xd-Xl)^(Xu-Xl));
    Wtemp = HALF*(Wd+Wl);
    dWdxl = Wtemp*ndl.x;
    dWdyl = Wtemp*ndl.y;
    Wtemp = HALF*(Wu+Wd);
    dWdxl += Wtemp*nud.x;
    dWdyl += Wtemp*nud.y;
    Wtemp = HALF*(Wl+Wu);
    dWdxl += Wtemp*nlu.x;
    dWdyl += Wtemp*nlu.y;
    dWdxl /= Al;
    dWdyl /= Al;
  }

  // Compute Green-Gauss integration on 'right' triangle:
  if (stencil_flag == DIAMONDPATH_QUADRILATERAL_RECONSTRUCTION ||
      stencil_flag == DIAMONDPATH_RIGHT_TRIANGLE) {
    Vector2D nrd = Vector2D((Xr.y-Xd.y),-(Xr.x-Xd.x));
    Vector2D nur = Vector2D((Xu.y-Xr.y),-(Xu.x-Xr.x));
    Vector2D ndu = Vector2D((Xd.y-Xu.y),-(Xd.x-Xu.x));
    Ar = HALF*((Xr-Xu)^(Xr-Xd));
    Wtemp = HALF*(Wr+Wd);
    dWdxr = Wtemp*nrd.x;
    dWdyr = Wtemp*nrd.y;
    Wtemp = HALF*(Wu+Wr);
    dWdxr += Wtemp*nur.x;
    dWdyr += Wtemp*nur.y;
    Wtemp = HALF*(Wd+Wu);
    dWdxr += Wtemp*ndu.x;
    dWdyr += Wtemp*ndu.y;
    dWdxr /= Ar;
    dWdyr /= Ar;
  }

  switch (stencil_flag) {
     case DIAMONDPATH_QUADRILATERAL_RECONSTRUCTION:
       // determine the area-averaged gradients
       dWdx = (Al*dWdxl + Ar*dWdxr)/(Al+Ar);
       dWdy = (Al*dWdyl + Ar*dWdyr)/(Al+Ar);
       break;
     case DIAMONDPATH_LEFT_TRIANGLE:
       dWdx = dWdxl; 
       dWdy = dWdyl;
       break;
     case DIAMONDPATH_RIGHT_TRIANGLE: 
       dWdx = dWdxr; 
       dWdy = dWdyr; 
       break;
     default: 
       break;
  }
}

//  Hybrid_Find_dWdX 
//
//  Returns the gradient of the solution state on a cell interface
//  using a hybrid method (which does not require knowledge of the solution
//  at cell nodes).
//  
//  In:
//  - X[12], W[12], dW[12]d[xy]: The position of, the solution in, and the
//    cell-centred solution gradient in, respectively, the cells 
//    neighbouring the interface. 
//  
//  - norm_dir: normal (not unit) vector to the face which 
//    points from cell 1 to cell 2.
//  
//  Out: 
//  - dWd[xy]: The solution gradient on the cell interface.
template <class Soln2D_State>
void Hybrid_Find_dWdX(Soln2D_State &dWdx, Soln2D_State &dWdy, 
		      const Vector2D &X1,
		      const Soln2D_State &W1,
		      const Soln2D_State &dW1dx,
		      const Soln2D_State &dW1dy,
		      const Vector2D &X2,
		      const Soln2D_State &W2,
		      const Soln2D_State &dW2dx,
		      const Soln2D_State &dW2dy,
		      const Vector2D &norm_dir) {

  Soln2D_State dWdx_ave = HALF*(dW1dx + dW2dx);
  Soln2D_State dWdy_ave = HALF*(dW1dy + dW2dy);

  Vector2D dX = X2-X1; 
  double ds = dX.abs(); dX /= ds;

  Soln2D_State dWds = (W2-W1)/ds;

  dWdx = dWdx_ave + (dWds - dWdx_ave*dX.x)*norm_dir.x/dot(norm_dir,dX);
  dWdy = dWdy_ave + (dWds - dWdy_ave*dX.y)*norm_dir.y/dot(norm_dir,dX);
}

// Output exact solution
template<typename InputParameterType>
void PrintFunctionGraph(FunctionType1D funct, InputParameterType & IP, ostream &out_file){

  double dx = (IP.X_Max - IP.X_Min)/2000;
  double point, value;

  out_file << "TITLE = Exact Solution\n "
	   << "VARIABLES = \"x\" \\ \n"
	   << "\"Solution\" \\ \n"
	   << "ZONE \n";

  for (int i=0; i<=2000; ++i){
    point = IP.X_Min + double(i)*dx;
    value = funct(ConvertDomain(IP.X_Min,IP.X_Max,IP.X_ExactSolution_Min,IP.X_ExactSolution_Max,point));
    out_file << " " << point << "\t" << value << "\n";
  }

}

#endif /* _CFD_INCLUDED  */<|MERGE_RESOLUTION|>--- conflicted
+++ resolved
@@ -523,11 +523,8 @@
 
 #define IC_GAS_MIX		       70
 #define IC_CHEM_CORE_FLAME             71
-<<<<<<< HEAD
 #define IC_CORE_FLAME                  71
-=======
 #define IC_CHEM_PREMIXED_FLAME         710
->>>>>>> ae6e8a1b
 #define IC_CHEM_INVERSE_FLAME          72
 #define IC_CHEM_1DFLAME                73
 #define IC_1DFLAME                     73
