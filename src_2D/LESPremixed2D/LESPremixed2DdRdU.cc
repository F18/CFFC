#ifndef _LESPREMIXED2D_dRdU_INCLUDED
#include "LESPremixed2DdRdU.h"
#endif 

// All functions setup to use "Uo" values as point implicit 
// can be used in a multistage scheme and this insures 
// that all Jacobians are taken as dR/dUo.

/********************************************************
 * Routine: PointImplicitBlockJacobi                    *
 *                                                      *
 * This routine adds all the appropriate Jacobians      *    
 * based on flow type, for use as a Point Implicit      *
 * Block Jacobi precondtioner.                          *
 *                                                      * 
 ********************************************************/ 
void PointImplicitBlockJacobi(DenseMatrix &dRdU,
			      LESPremixed2D_Quad_Block &SolnBlk,
			      LESPremixed2D_Input_Parameters &Input_Parameters,
			      const int &ii, const int &jj){
<<<<<<< HEAD
  int NUM_VAR_LESPREMIXED2D;
#ifdef THICKENED_FLAME_ON
   NUM_VAR_LESPREMIXED2D =  SolnBlk.NumVar()-3; 
#else
   NUM_VAR_LESPREMIXED2D =  SolnBlk.NumVar()-1; 
#endif

   if ( SolnBlk.Flow_Type == FLOWTYPE_LAMINAR_C || 
	SolnBlk.Flow_Type == FLOWTYPE_LAMINAR_C_ALGEBRAIC || 
	SolnBlk.Flow_Type == FLOWTYPE_LAMINAR_C_FSD || 
	SolnBlk.Flow_Type == FLOWTYPE_LAMINAR_NGT_C_FSD || 
	SolnBlk.Flow_Type == FLOWTYPE_TURBULENT_LES_C || 
	SolnBlk.Flow_Type == FLOWTYPE_TURBULENT_LES_C_ALGEBRAIC || 
	SolnBlk.Flow_Type == FLOWTYPE_TURBULENT_LES_C_FSD_SMAGORINSKY || 
	SolnBlk.Flow_Type == FLOWTYPE_TURBULENT_LES_C_FSD_CHARLETTE || 
	SolnBlk.Flow_Type == FLOWTYPE_TURBULENT_LES_NGT_C_FSD_SMAGORINSKY || 
	SolnBlk.Flow_Type == FLOWTYPE_TURBULENT_LES_C_FSD_K ||
	SolnBlk.Flow_Type == FLOWTYPE_FROZEN_TURBULENT_LES_C_FSD ){
    NUM_VAR_LESPREMIXED2D =  SolnBlk.NumVar()-SolnBlk.W[0][0].ns;
    }
=======
  int NUM_VAR_LESPREMIXED2D;   
#ifdef THICKENED_FLAME_ON
  NUM_VAR_LESPREMIXED2D =  SolnBlk.NumVar()-3; 
#else
  NUM_VAR_LESPREMIXED2D =  SolnBlk.NumVar()-1; 
#endif

  if ( SolnBlk.Flow_Type == FLOWTYPE_LAMINAR_C || 
       SolnBlk.Flow_Type == FLOWTYPE_LAMINAR_C_ALGEBRAIC || 
       SolnBlk.Flow_Type == FLOWTYPE_LAMINAR_C_FSD || 
       SolnBlk.Flow_Type == FLOWTYPE_LAMINAR_NGT_C_FSD || 
       SolnBlk.Flow_Type == FLOWTYPE_TURBULENT_LES_C || 
       SolnBlk.Flow_Type == FLOWTYPE_TURBULENT_LES_C_ALGEBRAIC || 
       SolnBlk.Flow_Type == FLOWTYPE_TURBULENT_LES_C_FSD_SMAGORINSKY || 
       SolnBlk.Flow_Type == FLOWTYPE_TURBULENT_LES_C_FSD_CHARLETTE || 
       SolnBlk.Flow_Type == FLOWTYPE_TURBULENT_LES_NGT_C_FSD_SMAGORINSKY || 
       SolnBlk.Flow_Type == FLOWTYPE_TURBULENT_LES_C_FSD_K ||
       SolnBlk.Flow_Type == FLOWTYPE_FROZEN_TURBULENT_LES_C_FSD) { 
       NUM_VAR_LESPREMIXED2D =  SolnBlk.NumVar()-SolnBlk.W[0][0].ns; 
  }
>>>>>>> 7481ed70

  DenseMatrix dRdW(NUM_VAR_LESPREMIXED2D,NUM_VAR_LESPREMIXED2D,ZERO);  

  //Inviscid dRdU
  dFIdW_Inviscid(dRdW, SolnBlk, Input_Parameters, ii,jj);
  
  //Viscous dRdU
  if (SolnBlk.Flow_Type != FLOWTYPE_INVISCID) {    
    dGVdW_Viscous(dRdW, SolnBlk,Input_Parameters, ii, jj); 
  }

  // Add Source Jacobians (axisymmetric, turbulence)
  SemiImplicitBlockJacobi_dSdW(dRdW,SolnBlk,EXPLICIT,ii,jj);                          

  DenseMatrix dWdU(NUM_VAR_LESPREMIXED2D,NUM_VAR_LESPREMIXED2D,ZERO);     
  // Transformation Jacobian 
  SolnBlk.Uo[ii][jj].W().dWdU(dWdU, SolnBlk.Flow_Type); 
  dRdU += dRdW*dWdU;

  // Add Source Jacobians (axisymmetric, chemistry, gravity)
  SemiImplicitBlockJacobi_dSdU(dRdU,SolnBlk,EXPLICIT,ii,jj);                 

}

/********************************************************
 * Routine: SemiImplicitBlockJacobi                     *
 *                                                      *
 * This routine adds all the appropriate source         *    
 * Jacobians based on flow type, for in semi-implicit   *
 * and implicit calculations.                           *
 *                                                      * 
 ********************************************************/ 
void SemiImplicitBlockJacobi(DenseMatrix &dSdU,
			     LESPremixed2D_Quad_Block &SolnBlk,
			     const int &solver_type,
			     const int &ii, const int &jj){ 
  
    int NUM_VAR_LESPREMIXED2D;
  if( (SolnBlk.Axisymmetric && SolnBlk.Flow_Type != FLOWTYPE_INVISCID) ||
       SolnBlk.Flow_Type == FLOWTYPE_TURBULENT_LES_TF_K ) { 

#ifdef THICKENED_FLAME_ON
<<<<<<< HEAD
    NUM_VAR_LESPREMIXED2D =  SolnBlk.NumVar()-3; 
#else
    NUM_VAR_LESPREMIXED2D =  SolnBlk.NumVar()-1;
#endif

  }

=======
     NUM_VAR_LESPREMIXED2D =  SolnBlk.NumVar()-3; 
#else
     NUM_VAR_LESPREMIXED2D =  SolnBlk.NumVar()-1;
#endif
>>>>>>> 7481ed70
   if ( SolnBlk.Flow_Type == FLOWTYPE_LAMINAR_C || 
	SolnBlk.Flow_Type == FLOWTYPE_LAMINAR_C_ALGEBRAIC || 
	SolnBlk.Flow_Type == FLOWTYPE_LAMINAR_C_FSD || 
	SolnBlk.Flow_Type == FLOWTYPE_LAMINAR_NGT_C_FSD || 
	SolnBlk.Flow_Type == FLOWTYPE_TURBULENT_LES_C || 
	SolnBlk.Flow_Type == FLOWTYPE_TURBULENT_LES_C_ALGEBRAIC || 
	SolnBlk.Flow_Type == FLOWTYPE_TURBULENT_LES_C_FSD_SMAGORINSKY || 
	SolnBlk.Flow_Type == FLOWTYPE_TURBULENT_LES_C_FSD_CHARLETTE || 
	SolnBlk.Flow_Type == FLOWTYPE_TURBULENT_LES_NGT_C_FSD_SMAGORINSKY || 
	SolnBlk.Flow_Type == FLOWTYPE_TURBULENT_LES_C_FSD_K ||
	SolnBlk.Flow_Type == FLOWTYPE_FROZEN_TURBULENT_LES_C_FSD ){
<<<<<<< HEAD
     NUM_VAR_LESPREMIXED2D =  SolnBlk.NumVar()-SolnBlk.W[0][0].ns;
=======
        NUM_VAR_LESPREMIXED2D =  SolnBlk.NumVar()-SolnBlk.W[0][0].ns;
>>>>>>> 7481ed70
    }

    DenseMatrix dRdW(NUM_VAR_LESPREMIXED2D,NUM_VAR_LESPREMIXED2D,ZERO);  

    // Add Source Jacobians (viscous axisymmetric, turbulence)
    SemiImplicitBlockJacobi_dSdW(dRdW,SolnBlk,EXPLICIT,ii,jj);                          
    
    DenseMatrix dWdU(NUM_VAR_LESPREMIXED2D,NUM_VAR_LESPREMIXED2D,ZERO);     
    // Transformation Jacobian 
    SolnBlk.Uo[ii][jj].W().dWdU(dWdU, SolnBlk.Flow_Type); 
    dSdU += dRdW*dWdU;

  // Add Source Jacobians (inviscid axisymmetric, chemistry, gravity)
  SemiImplicitBlockJacobi_dSdU(dSdU,SolnBlk,EXPLICIT,ii,jj);                 

}

void SemiImplicitBlockJacobi_dSdW(DenseMatrix &dSdW,
				  LESPremixed2D_Quad_Block &SolnBlk,
				  const int &solver_type,
				  const int &ii, const int &jj){ 
  
  //Cacluate 2nd derivatives  
  double d_dWdx_dW_C,d_dWdy_dW_C;
  d_dWd_dW_Center(d_dWdx_dW_C,d_dWdy_dW_C,SolnBlk,ii, jj);  
  
  // Viscous Axisymmetric source term jacobian    
  if(SolnBlk.Axisymmetric && SolnBlk.Flow_Type != FLOWTYPE_INVISCID){         
    SolnBlk.W[ii][jj].dSa_vdW(dSdW,
			      SolnBlk.dWdx[ii][jj],
			      SolnBlk.dWdy[ii][jj],
			      SolnBlk.Grid.Cell[ii][jj].Xc,
			      SolnBlk.Flow_Type, SolnBlk.Axisymmetric,
			      d_dWdx_dW_C,d_dWdy_dW_C);
  }


  /////////////////////////////////////////////////////////////////
  //
  // dS_tdW should be added here for the k-equation and Wen's stuff
  //
  ////////////////////////////////////////////////////////////////

   if ( SolnBlk.Flow_Type == FLOWTYPE_LAMINAR_C || 
	SolnBlk.Flow_Type == FLOWTYPE_LAMINAR_C_ALGEBRAIC || 
	SolnBlk.Flow_Type == FLOWTYPE_LAMINAR_C_FSD || 
	SolnBlk.Flow_Type == FLOWTYPE_LAMINAR_NGT_C_FSD || 
	SolnBlk.Flow_Type == FLOWTYPE_TURBULENT_LES_C || 
	SolnBlk.Flow_Type == FLOWTYPE_TURBULENT_LES_C_ALGEBRAIC || 
	SolnBlk.Flow_Type == FLOWTYPE_TURBULENT_LES_C_FSD_SMAGORINSKY || 
	SolnBlk.Flow_Type == FLOWTYPE_TURBULENT_LES_C_FSD_CHARLETTE || 
	SolnBlk.Flow_Type == FLOWTYPE_TURBULENT_LES_NGT_C_FSD_SMAGORINSKY || 
	SolnBlk.Flow_Type == FLOWTYPE_TURBULENT_LES_C_FSD_K ||
	SolnBlk.Flow_Type == FLOWTYPE_FROZEN_TURBULENT_LES_C_FSD ){
     dS_tdW(dSdW,SolnBlk, d_dWdx_dW_C, d_dWdy_dW_C, ii,jj);
   }
  
  // Add Jacobian for turbulence k-omega
  // if((SolnBlk.Flow_Type == FLOWTYPE_TURBULENT_RANS_K_OMEGA ) ||
//      (SolnBlk.Flow_Type == FLOWTYPE_TURBULENT_RANS_K_EPSILON )){    
//     dS_tdW(dSdW,SolnBlk, d_dWdx_dW_C, d_dWdy_dW_C, ii,jj);
//   }
  
}

void SemiImplicitBlockJacobi_dSdU(DenseMatrix &dSdU,
				  LESPremixed2D_Quad_Block &SolnBlk,
				  const int &solver_type,
				  const int &ii, const int &jj){
  
   //Add Jacobian for inviscid axisymmetric source terms
  if (SolnBlk.Axisymmetric) {
    // Inviscid source Jacobian
    SolnBlk.W[ii][jj].dSa_idU(dSdU,
			      SolnBlk.Grid.Cell[ii][jj].Xc, 
			      SolnBlk.Flow_Type,
			      SolnBlk.Axisymmetric);
  }
  
  //Add Jacobian for finite-rate chemistry source terms  
  if (SolnBlk.W[ii][jj].React.reactset_flag != NO_REACTIONS &&
      SolnBlk.Flow_Type != FLOWTYPE_LAMINAR_C &&
      SolnBlk.Flow_Type != FLOWTYPE_LAMINAR_C_ALGEBRAIC && 
      SolnBlk.Flow_Type != FLOWTYPE_LAMINAR_C_FSD &&
      SolnBlk.Flow_Type != FLOWTYPE_LAMINAR_NGT_C_FSD &&
      SolnBlk.Flow_Type != FLOWTYPE_TURBULENT_LES_C && 
      SolnBlk.Flow_Type != FLOWTYPE_TURBULENT_LES_C_ALGEBRAIC && 
      SolnBlk.Flow_Type != FLOWTYPE_TURBULENT_LES_C_FSD_SMAGORINSKY &&
      SolnBlk.Flow_Type != FLOWTYPE_TURBULENT_LES_C_FSD_CHARLETTE &&
      SolnBlk.Flow_Type != FLOWTYPE_TURBULENT_LES_NGT_C_FSD_SMAGORINSKY &&
      SolnBlk.Flow_Type != FLOWTYPE_TURBULENT_LES_C_FSD_K &&
      SolnBlk.Flow_Type != FLOWTYPE_FROZEN_TURBULENT_LES_C_FSD){    
    SolnBlk.W[ii][jj].dSwdU(dSdU, SolnBlk.Flow_Type,solver_type);
  }  

  //Add Jacobian for gravitational source terms
  if (SolnBlk.Gravity){
    SolnBlk.W[ii][jj].dSgdU(dSdU);
  } 
  
}

/********************************************************
 * Routine: PointImplicitBlkJ Inviscid Flux Jacobian    *
 *                                                      *
 * This routine returns the inviscid components of      *    
 * Point Implicit Block Jacobian matrix for the         *
 * specified local solution block.                      *
 *                                                      *
 ********************************************************/
// Based on HLLE || ROE Flux Function
void dFIdW_Inviscid(DenseMatrix &dRdW, LESPremixed2D_Quad_Block &SolnBlk, LESPremixed2D_Input_Parameters 
		    &Input_Parameters,const int &ii, const int &jj){
  

  if (Input_Parameters.i_Flux_Function == FLUX_FUNCTION_HLLE ){    
    dFIdW_Inviscid_HLLE(dRdW,SolnBlk,Input_Parameters,ii, jj, NORTH);
    dFIdW_Inviscid_HLLE(dRdW,SolnBlk,Input_Parameters,ii, jj, SOUTH);
    dFIdW_Inviscid_HLLE(dRdW,SolnBlk,Input_Parameters,ii, jj, EAST);
    dFIdW_Inviscid_HLLE(dRdW,SolnBlk,Input_Parameters,ii, jj, WEST);
    dRdW = dRdW/SolnBlk.Grid.Cell[ii][jj].A;
    
  } else if (Input_Parameters.i_Flux_Function == FLUX_FUNCTION_ROE ){
    
    dFIdW_Inviscid_ROE(dRdW,SolnBlk,Input_Parameters,ii, jj, NORTH);
    dFIdW_Inviscid_ROE(dRdW,SolnBlk,Input_Parameters,ii, jj, SOUTH);
    dFIdW_Inviscid_ROE(dRdW,SolnBlk,Input_Parameters,ii, jj, EAST);
    dFIdW_Inviscid_ROE(dRdW,SolnBlk,Input_Parameters,ii, jj, WEST);
    dRdW = dRdW/SolnBlk.Grid.Cell[ii][jj].A;
    
  } else {
    cerr<<"\n NOT A VALID FLUX FUNCTION FOR USE WITH Point Implicit \n";
  }
  
}

/*********************************************************
 * Routine: Rotation_matrix2                             *
 *                                                       *
 * This function returns either the rotation matrix, A,  *
 * or the inverse of A.                                  *
 *                                                       *
 * Note: A_matrix = 1 for returning A.                   *
 *                = 0 for returning inverse of A.        *
 *                                                       *
 *********************************************************/
/*The rotation matrix is used for the inviscid flux calculations */
DenseMatrix Rotation_matrix2(Vector2D nface, int Size,  int A_matrix) 
{
  double cos_angle = nface.x; 
  double sin_angle = nface.y;
    
  DenseMatrix mat(Size,Size);
  mat.identity();
 
  if (A_matrix) {
    // Rotation Matrix, A 
    mat(1,1) = cos_angle;
    mat(1,2) = sin_angle;
    mat(2,1) = -sin_angle;
    mat(2,2) = cos_angle;
  } else {
    // Rotation Matrix, Inv A 
    mat(1,1) = cos_angle;
    mat(1,2) = -sin_angle;
    mat(2,1) = sin_angle;
    mat(2,2) = cos_angle;
  } /* endif */

  return mat;
} 


/********************************************************
 * Routine: Inviscid Flux Jacobian using HLLE           *
 *                                                      *
 * This routine returns the inviscid components of      *    
 * Point Implicit Block Jacobian matrix for the         *
 * specified local solution block.                      *
 *                                                      *
 ********************************************************/
void dFIdW_Inviscid_HLLE(DenseMatrix &dRdW, LESPremixed2D_Quad_Block &SolnBlk,
			 LESPremixed2D_Input_Parameters &Input_Parameters, 
			 const int &ii, const int &jj, const int Orient){
  int NUM_VAR_LESPREMIXED2D;
#ifdef THICKENED_FLAME_ON
  NUM_VAR_LESPREMIXED2D =  SolnBlk.NumVar()-2; 
#else
  NUM_VAR_LESPREMIXED2D =  SolnBlk.NumVar(); 
#endif

   if ( SolnBlk.Flow_Type == FLOWTYPE_LAMINAR_C || 
	SolnBlk.Flow_Type == FLOWTYPE_LAMINAR_C_ALGEBRAIC || 
	SolnBlk.Flow_Type == FLOWTYPE_LAMINAR_C_FSD || 
	SolnBlk.Flow_Type == FLOWTYPE_LAMINAR_NGT_C_FSD || 
	SolnBlk.Flow_Type == FLOWTYPE_TURBULENT_LES_C || 
	SolnBlk.Flow_Type == FLOWTYPE_TURBULENT_LES_C_ALGEBRAIC || 
	SolnBlk.Flow_Type == FLOWTYPE_TURBULENT_LES_C_FSD_SMAGORINSKY || 
	SolnBlk.Flow_Type == FLOWTYPE_TURBULENT_LES_C_FSD_CHARLETTE || 
	SolnBlk.Flow_Type == FLOWTYPE_TURBULENT_LES_NGT_C_FSD_SMAGORINSKY || 
	SolnBlk.Flow_Type == FLOWTYPE_TURBULENT_LES_C_FSD_K ||
	SolnBlk.Flow_Type == FLOWTYPE_FROZEN_TURBULENT_LES_C_FSD ){
        NUM_VAR_LESPREMIXED2D =  SolnBlk.NumVar()-SolnBlk.W[0][0].ns;
    }

  int overlap = Input_Parameters.NKS_IP.GMRES_Overlap;

   DenseMatrix dFidW(NUM_VAR_LESPREMIXED2D, NUM_VAR_LESPREMIXED2D,ZERO);    
   Vector2D nface, lambdas;   
    
   if (ii < SolnBlk.ICl -overlap || ii > SolnBlk.ICu +overlap ||
       jj < SolnBlk.JCl -overlap || jj > SolnBlk.JCu +overlap) {
     //Ghost cell so shouldn't be here
     exit(1);
   } else if (Orient == NORTH) {
     nface = SolnBlk.Grid.nfaceN(ii, jj-1);
     lambdas = HLLE_wavespeeds(SolnBlk.Uo[ii][jj-1].W(), 
			       SolnBlk.Uo[ii][jj].W(), nface);
   } else if (Orient == SOUTH) {
     nface = SolnBlk.Grid.nfaceS(ii, jj+1);
     lambdas = HLLE_wavespeeds(SolnBlk.Uo[ii][jj+1].W(), 
			       SolnBlk.Uo[ii][jj].W(), nface);
   } else if (Orient == EAST) {
     nface = SolnBlk.Grid.nfaceE(ii-1, jj);     
     lambdas = HLLE_wavespeeds(SolnBlk.Uo[ii-1][jj].W(), 
			       SolnBlk.Uo[ii][jj].W(), nface);
   } else if (Orient == WEST) {
     nface = SolnBlk.Grid.nfaceW(ii+1, jj);
     lambdas = HLLE_wavespeeds(SolnBlk.Uo[ii+1][jj].W(), 
			       SolnBlk.Uo[ii][jj].W(), nface);
   }

   DenseMatrix A( Rotation_matrix2(nface,NUM_VAR_LESPREMIXED2D, 1));
   DenseMatrix AI( Rotation_matrix2(nface,NUM_VAR_LESPREMIXED2D, 0));
   DenseMatrix II(NUM_VAR_LESPREMIXED2D, NUM_VAR_LESPREMIXED2D,ZERO); 
   II.identity();
   
   //Weightings
   double gamma = (lambdas.x*lambdas.y)/(lambdas.y-lambdas.x);
   double beta  = - lambdas.x/(lambdas.y-lambdas.x);

   //Jacobian
   dFIdW(dFidW, Rotate(SolnBlk.Uo[ii][jj].W(), nface) , SolnBlk.Flow_Type);     

   if (Orient == NORTH) {                 
     dRdW += SolnBlk.Grid.lfaceN(ii, jj-1)*(AI*(beta*dFidW + gamma*II)*A); 
   } else if (Orient == SOUTH) {     
     dRdW += SolnBlk.Grid.lfaceS(ii, jj+1)*(AI*(beta*dFidW + gamma*II)*A); 
   } else if (Orient == EAST) {                
     dRdW += SolnBlk.Grid.lfaceE(ii-1, jj)*(AI*(beta*dFidW + gamma*II)*A);      
   } else if (Orient == WEST) {     
     dRdW += SolnBlk.Grid.lfaceW(ii+1, jj)*(AI*(beta*dFidW + gamma*II)*A); 
   } else {
     cerr<<" NOT A VALID ORIENTATION "; exit(1);
   }

} 


/********************************************************
 * Routine: Inviscid Flux Jacobian using Roe            *
 *                                                      *
 * This routine returns the inviscid components of      *    
 * Jacobian matrix for the specified local solution     *
 * block calculated analytically.                       *
 *                                                      *
 * dF/dW_R                                              *
 ********************************************************/
void dFIdW_Inviscid_ROE(DenseMatrix& dRdW, LESPremixed2D_Quad_Block &SolnBlk,  
			LESPremixed2D_Input_Parameters &Input_Parameters,
			const int &ii, const int &jj, const int Orient){
   
  int overlap = Input_Parameters.NKS_IP.GMRES_Overlap;
  int Ri, Rj;
  int NUM_VAR_LESPREMIXED2D;

  if (ii < SolnBlk.ICl -overlap || ii > SolnBlk.ICu + overlap ||
      jj < SolnBlk.JCl -overlap || jj > SolnBlk.JCu + overlap) {

     // GHOST CELL so do nothing
     cout<<"\n Hey I am not suppose to be here! \n"; exit(1);

  } else {     

   if ( SolnBlk.Flow_Type == FLOWTYPE_LAMINAR_C || 
	SolnBlk.Flow_Type == FLOWTYPE_LAMINAR_C_ALGEBRAIC || 
	SolnBlk.Flow_Type == FLOWTYPE_LAMINAR_C_FSD || 
	SolnBlk.Flow_Type == FLOWTYPE_LAMINAR_NGT_C_FSD || 
	SolnBlk.Flow_Type == FLOWTYPE_TURBULENT_LES_C || 
	SolnBlk.Flow_Type == FLOWTYPE_TURBULENT_LES_C_ALGEBRAIC || 
	SolnBlk.Flow_Type == FLOWTYPE_TURBULENT_LES_C_FSD_SMAGORINSKY || 
	SolnBlk.Flow_Type == FLOWTYPE_TURBULENT_LES_C_FSD_CHARLETTE || 
	SolnBlk.Flow_Type == FLOWTYPE_TURBULENT_LES_NGT_C_FSD_SMAGORINSKY || 
	SolnBlk.Flow_Type == FLOWTYPE_TURBULENT_LES_C_FSD_K ||
	SolnBlk.Flow_Type == FLOWTYPE_FROZEN_TURBULENT_LES_C_FSD ){
        NUM_VAR_LESPREMIXED2D =  SolnBlk.NumVar()-SolnBlk.W[0][0].ns;
   }else{
        NUM_VAR_LESPREMIXED2D = dRdW.get_n();  //  SolnBlk.NumVar()-1;    
   }
    DenseMatrix dFidW(NUM_VAR_LESPREMIXED2D, NUM_VAR_LESPREMIXED2D,ZERO);
    
    Vector2D nface,DX; double lface;   
    LESPremixed2D_pState Wa, wavespeeds, Left, Right, Wl, Wr;   
    Left.Vacuum();   Right.Vacuum();  Wl.Vacuum();  Wr.Vacuum();
          
     if (Orient == NORTH) {
       Ri = ii; Rj=jj-1;
       nface = SolnBlk.Grid.nfaceN(Ri, Rj);
       lface = SolnBlk.Grid.lfaceN(Ri, Rj);
     } else if (Orient == SOUTH) {
       Ri = ii; Rj=jj+1;
       nface = SolnBlk.Grid.nfaceS(Ri, Rj);
       lface = SolnBlk.Grid.lfaceS(Ri, Rj);
     } else if (Orient == EAST) { 
       Ri = ii-1; Rj=jj;
       nface = SolnBlk.Grid.nfaceE(Ri, Rj);     
       lface = SolnBlk.Grid.lfaceE(Ri, Rj);
     } else if (Orient == WEST) { 
       Ri = ii+1; Rj=jj;
       nface = SolnBlk.Grid.nfaceW(Ri, Rj);
       lface = SolnBlk.Grid.lfaceW(Ri, Rj);
     }
     
     DenseMatrix A( Rotation_matrix2(nface,NUM_VAR_LESPREMIXED2D, 1));
     DenseMatrix AI( Rotation_matrix2(nface,NUM_VAR_LESPREMIXED2D, 0));
     
     //Left and Right States                                                       ///Ri ,Rj fixed not ii, jj 
     Inviscid_Flux_Used_Reconstructed_LeftandRight_States(Wl, Wr, DX, SolnBlk, Orient, Ri, Rj );   
     Left  = Rotate(Wl, nface);
     Right = Rotate(Wr, nface);
     
     //Determin Roe Averaged State
     Wa = RoeAverage(Left,Right);       

     // Jacobian dF/dW         
     dFIdW(dFidW, Rotate(SolnBlk.Uo[ii][jj].W(), nface) , SolnBlk.Flow_Type);       
     dFidW = HALF*dFidW;
     
     /***************************** Regular Roe (no preconditioning) *************************************/
     if(!Input_Parameters.Preconditioning){
       // Determine Wave Speeds
       wavespeeds = HartenFixAbs( Wa.lambda_x(),
				  Left.lambda_x(),
				  Right.lambda_x());         
       
       //Loop through each wavespeed and each element of Jacobian(i,j)        
       for (int i=1; i <= NUM_VAR_LESPREMIXED2D; i++) {		   
	 for(int irow =0; irow< NUM_VAR_LESPREMIXED2D; irow++){
	   for(int jcol =0; jcol< NUM_VAR_LESPREMIXED2D; jcol++){

	     dFidW(irow, jcol) -= HALF*wavespeeds[i]*Wa.lp_x(i)[jcol+1]*Wa.rc_x(i)[irow+1];  
		   
             //     2nd Order terms	   
	     //        if(irow ==jcol){  // now the rotated Wc is used in Wr = Wc + phi*grad(Wc), chain rule...
	     //    	 dFidW(irow,jcol) -= SolnBlk.phi[ii][jj][irow+1]*(SolnBlk.d_dWdx_dW[ii][jj][0]*DX.x 
	     //                          + SolnBlk.d_dWdy_dW[ii][jj][0]*DX.y);
	     //        }
	   }
	 }
       } 
       
       /****************************** LOW MACH NUMBER PRECONDITIONING ************************************/
     } else if(Input_Parameters.Preconditioning){
       
       //THIS MAY NOT BE CONSISTENT !!!!!!!!!!!
       double deltax = min(TWO*(SolnBlk.Grid.Cell[ii][jj].A/(SolnBlk.Grid.lfaceE(ii, jj)+SolnBlk.Grid.lfaceW(ii, jj))),
			   TWO*(SolnBlk.Grid.Cell[ii][jj].A/(SolnBlk.Grid.lfaceN(ii, jj)+SolnBlk.Grid.lfaceS(ii, jj))));
       
       double MR2a = Wa.Mr2(SolnBlk.Flow_Type,deltax);  
       // Determine Preconditioned Wave Speeds                                                                   
       wavespeeds = HartenFixAbs( Wa.lambda_preconditioned_x(MR2a),
				  Wl.lambda_preconditioned_x(Wl.Mr2(SolnBlk.Flow_Type,deltax)),
				  Wr.lambda_preconditioned_x(Wr.Mr2(SolnBlk.Flow_Type,deltax)));
       
       
       //Calculate the preconditioned upwind dissipation flux.
       DenseMatrix Flux_dissipation(NUM_VAR_LESPREMIXED2D,NUM_VAR_LESPREMIXED2D,ZERO);        
       for (int i=1; i <=  NUM_VAR_LESPREMIXED2D; i++) {		   
	 for(int irow =0; irow < NUM_VAR_LESPREMIXED2D; irow++){
	   for(int jcol =0; jcol < NUM_VAR_LESPREMIXED2D; jcol++){	   
	     Flux_dissipation(irow, jcol) -= HALF*wavespeeds[i]*Wa.lp_x_precon(i,MR2a)[jcol+1]*Wa.rc_x_precon(i,MR2a)[irow+1];   
	   }
	 }
       }
       
       // Evaluate the low-Mach-number local preconditioner for the Roe-averaged state.
       DenseMatrix P( NUM_VAR_LESPREMIXED2D, NUM_VAR_LESPREMIXED2D,ZERO);          
       Wa.Low_Mach_Number_Preconditioner(P,SolnBlk.Flow_Type,deltax);
       
       // Add preconditioned dissipation to Inviscid Jacobian
       dFidW += P*Flux_dissipation;
       
     }     
     
     //Rotate back 
     dRdW += lface*AI*dFidW*A;
        
  } 
}

/********************************************************
 * Routine: Inviscid Roe Flux Jacobian                  *
 *                                                      *
 *     Finite Differences                               *
 *                                                      *
 ********************************************************/
void dFIdW_Inviscid_ROE_FD(DenseMatrix& dRdW, LESPremixed2D_Quad_Block &SolnBlk,  
			   LESPremixed2D_Input_Parameters &Input_Parameters,
			   const int &ii, const int &jj, const int Orient){
   
  int overlap = Input_Parameters.NKS_IP.GMRES_Overlap;
  int Ri, Rj;
  int NUM_VAR_LESPREMIXED2D;

  if (ii < SolnBlk.ICl -overlap || ii > SolnBlk.ICu + overlap ||
      jj < SolnBlk.JCl -overlap || jj > SolnBlk.JCu + overlap) {

     // GHOST CELL so do nothing
     cout<<"\n Hey I am not suppose to be here! \n"; exit(1);

  } else {     
<<<<<<< HEAD
    int NUM_VAR_LESPREMIXED2D = dRdW.get_n();   
=======

   if ( SolnBlk.Flow_Type == FLOWTYPE_LAMINAR_C || 
	SolnBlk.Flow_Type == FLOWTYPE_LAMINAR_C_ALGEBRAIC || 
	SolnBlk.Flow_Type == FLOWTYPE_LAMINAR_C_FSD || 
	SolnBlk.Flow_Type == FLOWTYPE_LAMINAR_NGT_C_FSD || 
	SolnBlk.Flow_Type == FLOWTYPE_TURBULENT_LES_C || 
	SolnBlk.Flow_Type == FLOWTYPE_TURBULENT_LES_C_ALGEBRAIC || 
	SolnBlk.Flow_Type == FLOWTYPE_TURBULENT_LES_C_FSD_SMAGORINSKY || 
	SolnBlk.Flow_Type == FLOWTYPE_TURBULENT_LES_C_FSD_CHARLETTE || 
	SolnBlk.Flow_Type == FLOWTYPE_TURBULENT_LES_NGT_C_FSD_SMAGORINSKY || 
	SolnBlk.Flow_Type == FLOWTYPE_TURBULENT_LES_C_FSD_K ||
	SolnBlk.Flow_Type == FLOWTYPE_FROZEN_TURBULENT_LES_C_FSD ){
        NUM_VAR_LESPREMIXED2D =  SolnBlk.NumVar()-SolnBlk.W[0][0].ns;
   }else{
        NUM_VAR_LESPREMIXED2D = dRdW.get_n();   
   }
>>>>>>> 7481ed70
     DenseMatrix dFidW(NUM_VAR_LESPREMIXED2D, NUM_VAR_LESPREMIXED2D,ZERO);
     
     Vector2D nface, DX;   double lface;
     LESPremixed2D_pState Wa, wavespeeds, Left, Right, Wl, Wr;   
     Left.Vacuum();   Right.Vacuum();  Wl.Vacuum();  Wr.Vacuum();
     
     if (Orient == NORTH) {
       Ri = ii; Rj=jj-1;
       nface = SolnBlk.Grid.nfaceN(Ri, Rj);
       lface = SolnBlk.Grid.lfaceN(Ri, Rj);
     } else if (Orient == SOUTH) {
       Ri = ii; Rj=jj+1;
       nface = SolnBlk.Grid.nfaceS(Ri, Rj);
       lface = SolnBlk.Grid.lfaceS(Ri, Rj);
     } else if (Orient == EAST) { 
       Ri = ii-1; Rj=jj;
       nface = SolnBlk.Grid.nfaceE(Ri, Rj);     
       lface = SolnBlk.Grid.lfaceE(Ri, Rj);
     } else if (Orient == WEST) { 
       Ri = ii+1; Rj=jj;
       nface = SolnBlk.Grid.nfaceW(Ri, Rj);
       lface = SolnBlk.Grid.lfaceW(Ri, Rj);
     }
     
     DenseMatrix A( Rotation_matrix2(nface,NUM_VAR_LESPREMIXED2D, 1));
     DenseMatrix AI( Rotation_matrix2(nface,NUM_VAR_LESPREMIXED2D, 0));
     
     //Left and Right States 
     Inviscid_Flux_Used_Reconstructed_LeftandRight_States(Wl, Wr, DX, SolnBlk, Orient, Ri, Rj );   
     Left  = Rotate(Wl, nface);
     Right = Rotate(Wr, nface);
     
     /**********************************************/
     //Jacobian using Finite Differences
     LESPremixed2D_cState FluxA, FluxB; 
     LESPremixed2D_pState WA, WB;
  
     double perturb = 5e-6;
     double a;
     
     //For Preconditioning
     double delta_n = min(TWO*(SolnBlk.Grid.Cell[ii][jj].A/
			      (SolnBlk.Grid.lfaceE(ii, jj)+SolnBlk.Grid.lfaceW(ii, jj))),
			 TWO*(SolnBlk.Grid.Cell[ii][jj].A/
			      (SolnBlk.Grid.lfaceN(ii, jj)+SolnBlk.Grid.lfaceS(ii, jj))));
 
     for(int jcol=0; jcol<(NUM_VAR_LESPREMIXED2D); jcol++){
       WA = Right;
       WB = Right;
       
       if( jcol <NUM_LESPREMIXED2D_VAR_SANS_SPECIES) {
	 WA[jcol+1] += perturb*max(ONE,Right[jcol+1]); 	 
	 WB[jcol+1] -= perturb*max(ONE,Right[jcol+1]); 
       } else {
	 a =  perturb*max(ONE,Right[jcol+1]); 
	 WA[jcol+1] += a;
	 WA[NUM_VAR_LESPREMIXED2D+1] -= a;      
	 WB[jcol+1] -= a;
	 WB[NUM_VAR_LESPREMIXED2D+1] += a;
       }

       FluxA = FluxRoe_x(Left,WA, Input_Parameters.Preconditioning,SolnBlk.Flow_Type,delta_n);       
       FluxB = FluxRoe_x(Left,WB, Input_Parameters.Preconditioning,SolnBlk.Flow_Type,delta_n);
       
       for(int irow=0; irow<(NUM_VAR_LESPREMIXED2D); irow++){
	 dFidW(irow,jcol) = (FluxA[irow+1] - FluxB[irow+1])/(TWO*perturb*max(ONE,Right[jcol+1]));           
       }
     } 
     /**********************************************/
        
     //Rotate back 
     dRdW += lface*AI*dFidW*A;

  } 
}

//ARE the BC checks required if everything calculated using Uo ???????

//Needed by inviscid flux Jacobian -- reconstructed higher order left and right solution states
int Inviscid_Flux_Used_Reconstructed_LeftandRight_States(LESPremixed2D_pState &Wl, LESPremixed2D_pState &Wr, 
                                                         Vector2D &DX, LESPremixed2D_Quad_Block &SolnBlk, 
                                                         const int &Orient, const int &i, const int &j ){  
  switch(Orient) {
  case WEST:
    //Wl = SolnBlk.W[i][j];  
     Wl = SolnBlk.Uo[i][j].W(); 
     //	   + ((SolnBlk.phi[i][j]^SolnBlk.dWdx[i][j])*dX.x + (SolnBlk.phi[i][j]^SolnBlk.dWdy[i][j])*dX.y); 
     //DX = SolnBlk.Grid.xfaceW(i+1, j)-SolnBlk.Grid.Cell[i+1][j].Xc;      
 
     /* Reconstruct left and right solution states at the east-west faces */
     if (i == SolnBlk.ICl && 
	 (SolnBlk.Grid.BCtypeW[j] == BC_REFLECTION ||
	  SolnBlk.Grid.BCtypeW[j] == BC_CHARACTERISTIC ||
	  SolnBlk.Grid.BCtypeW[j] == BC_FREE_SLIP_ISOTHERMAL ||
	  SolnBlk.Grid.BCtypeW[j] == BC_WALL_VISCOUS_ISOTHERMAL ||
	  SolnBlk.Grid.BCtypeW[j] == BC_MOVING_WALL_ISOTHERMAL ||

	  SolnBlk.Grid.BCtypeW[j] == BC_1DFLAME_INFLOW ||
	  SolnBlk.Grid.BCtypeW[j] == BC_1DFLAME_OUTFLOW ||
	  SolnBlk.Grid.BCtypeW[j] == BC_2DFLAME_INFLOW ||
	  SolnBlk.Grid.BCtypeW[j] == BC_2DFLAME_OUTFLOW )) {
       
       if (SolnBlk.Grid.BCtypeW[j] == BC_REFLECTION) {
	 Wr = Reflect(Wl, SolnBlk.Grid.nfaceW(i, j));
       } else if (SolnBlk.Grid.BCtypeW[j] == BC_FREE_SLIP_ISOTHERMAL) {
	 Wr = Free_Slip(Wl,SolnBlk.WoW[j], SolnBlk.Grid.nfaceW(i, j),FIXED_TEMPERATURE_WALL);	      
       } else if (SolnBlk.Grid.BCtypeW[j] == BC_WALL_VISCOUS_ISOTHERMAL) {
	 Wr = No_Slip(Wl,SolnBlk.WoW[j], SolnBlk.Grid.nfaceW(i, j),FIXED_TEMPERATURE_WALL);
       } else if (SolnBlk.Grid.BCtypeW[j] == BC_MOVING_WALL_ISOTHERMAL) {
	 Wr = Moving_Wall(Wl,SolnBlk.WoW[j], SolnBlk.Grid.nfaceW(i, j),
			  SolnBlk.Moving_wall_velocity,FIXED_TEMPERATURE_WALL);            
       } else if (SolnBlk.Grid.BCtypeW[j] == BC_1DFLAME_INFLOW){
	 Wr = BC_1DFlame_Inflow(Wl, 
			      SolnBlk.WoW[j],
			      SolnBlk.W[SolnBlk.ICu][j],
			      SolnBlk.Grid.nfaceW(i, j));
            
       } else if (SolnBlk.Grid.BCtypeW[j] == BC_1DFLAME_OUTFLOW){
	 Wr = BC_1DFlame_Outflow(Wl, 
			       SolnBlk.WoW[j], 
			       SolnBlk.W[SolnBlk.ICu][j],             
			       SolnBlk.Grid.nfaceW(i, j));
       } else { 
	 Wr = BC_Characteristic_Pressure(Wl, SolnBlk.WoW[j], 
					 SolnBlk.Grid.nfaceW(i, j));
       }         
     } else {
       //Wr = SolnBlk.W[i-1][j];
       Wr = SolnBlk.Uo[i-1][j].W();
     }     
     break;
     
  case EAST:
    //Wl = SolnBlk.W[i][j]; 
    Wl = SolnBlk.Uo[i][j].W(); 
    //     + ((SolnBlk.phi[i][j]^SolnBlk.dWdx[i][j])*dX.x + (SolnBlk.phi[i][j]^SolnBlk.dWdy[i][j])*dX.y);
    //DX = SolnBlk.Grid.xfaceE(i, j)-SolnBlk.Grid.Cell[i][j].Xc;
    
    if (i == SolnBlk.ICu && 
	(SolnBlk.Grid.BCtypeE[j] == BC_REFLECTION ||
	 SolnBlk.Grid.BCtypeE[j] == BC_CHARACTERISTIC ||
	 SolnBlk.Grid.BCtypeE[j] == BC_FREE_SLIP_ISOTHERMAL ||
	 SolnBlk.Grid.BCtypeE[j] == BC_WALL_VISCOUS_ISOTHERMAL ||
	 SolnBlk.Grid.BCtypeE[j] == BC_MOVING_WALL_ISOTHERMAL || 
	 SolnBlk.Grid.BCtypeE[j] == BC_1DFLAME_INFLOW ||
	 SolnBlk.Grid.BCtypeE[j] == BC_1DFLAME_OUTFLOW )) {
      
      if (SolnBlk.Grid.BCtypeE[j] == BC_REFLECTION) {
	Wr = Reflect(Wl, SolnBlk.Grid.nfaceE(i, j));   
      } else if (SolnBlk.Grid.BCtypeE[j] == BC_FREE_SLIP_ISOTHERMAL) {
	Wr = Free_Slip(Wl, SolnBlk.WoE[j],SolnBlk.Grid.nfaceE(i, j),FIXED_TEMPERATURE_WALL);
      } else if (SolnBlk.Grid.BCtypeE[j] == BC_WALL_VISCOUS_ISOTHERMAL) {
	Wr = No_Slip(Wl, SolnBlk.WoE[j],SolnBlk.Grid.nfaceE(i, j),FIXED_TEMPERATURE_WALL);
      } else if (SolnBlk.Grid.BCtypeE[j] == BC_MOVING_WALL_ISOTHERMAL) {
	Wr = Moving_Wall(Wl,SolnBlk.WoE[j], SolnBlk.Grid.nfaceE(i, j),
			 SolnBlk.Moving_wall_velocity,FIXED_TEMPERATURE_WALL);
      } else if (SolnBlk.Grid.BCtypeE[j] == BC_1DFLAME_INFLOW){
	Wr = BC_1DFlame_Inflow(Wl, 
			     SolnBlk.WoE[j],
			     SolnBlk.W[SolnBlk.ICl][j],
			     SolnBlk.Grid.nfaceE(i, j));
      } else if (SolnBlk.Grid.BCtypeE[j] == BC_1DFLAME_OUTFLOW){
	Wr = BC_1DFlame_Outflow(Wl, 
			      SolnBlk.WoE[j],
			      SolnBlk.W[SolnBlk.ICl][j],
			      SolnBlk.Grid.nfaceE(i, j));
      } else {
	Wr = BC_Characteristic_Pressure(Wl, SolnBlk.WoE[j], 
					SolnBlk.Grid.nfaceE(i, j));
      } 
    } else { 
      //Wr = SolnBlk.W[i+1][j];
      Wr = SolnBlk.Uo[i+1][j].W();
    }       
    break;
    
  case SOUTH:

    // Wl = SolnBlk.W[i][j]; 
    Wl = SolnBlk.Uo[i][j].W(); 
    //+ (SolnBlk.phi[i][j]^SolnBlk.dWdx[i][j])*dX.x + (SolnBlk.phi[i][j]^SolnBlk.dWdy[i][j])*dX.y);
    // DX = SolnBlk.Grid.xfaceS(i, j)-SolnBlk.Grid.Cell[i][j].Xc;
    
    /* Reconstruct left and right solution states at the north-south faces */
    if (j == SolnBlk.JCl && 
	(SolnBlk.Grid.BCtypeS[i] == BC_REFLECTION ||
	 SolnBlk.Grid.BCtypeS[i] == BC_CHARACTERISTIC ||
	 SolnBlk.Grid.BCtypeS[i] == BC_FREE_SLIP_ISOTHERMAL ||
	 SolnBlk.Grid.BCtypeS[i] == BC_WALL_VISCOUS_ISOTHERMAL ||
	 SolnBlk.Grid.BCtypeS[i] == BC_MOVING_WALL_ISOTHERMAL ||
	 SolnBlk.Grid.BCtypeS[i] == BC_1DFLAME_OUTFLOW )) {
      
      if (SolnBlk.Grid.BCtypeS[i] == BC_REFLECTION) {
	Wr = Reflect(Wl, SolnBlk.Grid.nfaceS(i, j));	
      } else if (SolnBlk.Grid.BCtypeS[i] == BC_FREE_SLIP_ISOTHERMAL) {
	Wr = Free_Slip(Wl,SolnBlk.WoS[i], SolnBlk.Grid.nfaceS(i, j),FIXED_TEMPERATURE_WALL);
      } else if (SolnBlk.Grid.BCtypeS[i] == BC_WALL_VISCOUS_ISOTHERMAL) {
	Wr = No_Slip(Wl,SolnBlk.WoS[i], SolnBlk.Grid.nfaceS(i, j),FIXED_TEMPERATURE_WALL);
      } else if (SolnBlk.Grid.BCtypeS[i] == BC_MOVING_WALL_ISOTHERMAL) {
	Wr = Moving_Wall(Wl,SolnBlk.WoS[i], SolnBlk.Grid.nfaceS(i, j),
			 SolnBlk.Moving_wall_velocity,FIXED_TEMPERATURE_WALL);
      } else if (SolnBlk.Grid.BCtypeS[i] == BC_1DFLAME_OUTFLOW){
	Wr = BC_1DFlame_Outflow(Wl, 
			      SolnBlk.WoS[i], 
			      SolnBlk.W[i][SolnBlk.JCu],
			      SolnBlk.Grid.nfaceS(i, j+1));
      } else { 
	Wr = BC_Characteristic_Pressure(Wl, 
					SolnBlk.WoS[i], 
					SolnBlk.Grid.nfaceS(i, j));
      }        
    } else {
      //Wr = SolnBlk.W[i][j-1];
      Wr = SolnBlk.Uo[i][j-1].W();  
    }
    break;

  case NORTH:
        
    //Wl = SolnBlk.W[i][j]; 
    Wl = SolnBlk.Uo[i][j].W(); 
    //+ (SolnBlk.phi[i][j]^SolnBlk.dWdx[i][j])*dX.x + (SolnBlk.phi[i][j]^SolnBlk.dWdy[i][j])*dX.y);
    // DX = SolnBlk.Grid.xfaceN(i, j)-SolnBlk.Grid.Cell[i][j].Xc;

    if (j == SolnBlk.JCu && 	
	(SolnBlk.Grid.BCtypeN[i] == BC_REFLECTION ||
	 SolnBlk.Grid.BCtypeN[i] == BC_CHARACTERISTIC ||
	 SolnBlk.Grid.BCtypeN[i] == BC_FREE_SLIP_ISOTHERMAL ||
	 SolnBlk.Grid.BCtypeN[i] == BC_WALL_VISCOUS_ISOTHERMAL ||
	 SolnBlk.Grid.BCtypeN[i] == BC_MOVING_WALL_ISOTHERMAL ||
	 SolnBlk.Grid.BCtypeN[i] == BC_1DFLAME_OUTFLOW ||
	 SolnBlk.Grid.BCtypeN[i] == BC_2DFLAME_OUTFLOW )) {                       
      
      if (SolnBlk.Grid.BCtypeN[i] == BC_REFLECTION) {
	Wr = Reflect(Wl, SolnBlk.Grid.nfaceN(i, j));	
      } else if (SolnBlk.Grid.BCtypeN[i] == BC_FREE_SLIP_ISOTHERMAL) {
	Wr = Free_Slip(Wl, SolnBlk.WoN[i], SolnBlk.Grid.nfaceN(i, j),FIXED_TEMPERATURE_WALL);
      } else if (SolnBlk.Grid.BCtypeN[i] == BC_WALL_VISCOUS_ISOTHERMAL) {
	Wr = No_Slip(Wl, SolnBlk.WoN[i], SolnBlk.Grid.nfaceN(i, j),FIXED_TEMPERATURE_WALL);
      } else if (SolnBlk.Grid.BCtypeN[i] == BC_MOVING_WALL_ISOTHERMAL) { 	
	Wr = Moving_Wall(Wl,SolnBlk.WoN[i],  SolnBlk.Grid.nfaceN(i, j),
			 SolnBlk.Moving_wall_velocity,FIXED_TEMPERATURE_WALL);
      } else if (SolnBlk.Grid.BCtypeN[i] == BC_1DFLAME_OUTFLOW){
	Wr = BC_1DFlame_Outflow(Wl, 
			      SolnBlk.WoN[i], 
			      SolnBlk.W[i][SolnBlk.JCl],
			      SolnBlk.Grid.nfaceW(i, j));
      } else if (SolnBlk.Grid.BCtypeN[i] == BC_2DFLAME_OUTFLOW){
	Wr = BC_2DFlame_Outflow(Wl, 
				SolnBlk.WoN[i], 			      
				SolnBlk.Grid.nfaceW(i, j));
      } else {
	Wr = BC_Characteristic_Pressure(Wl, 
					SolnBlk.WoN[i], 
					SolnBlk.Grid.nfaceN(i, j));
      } 
    } else {      
      //Wr = SolnBlk.W[i][j+1]; 
      Wr = SolnBlk.Uo[i][j+1].W(); 
    }    
    break;
  }

  return 0;
   
}

/********************************************************
 * Routine: Inviscid Flux Jacobian using AUSM_plus_up   *
 *                                                      *
 * This routine returns the inviscid components of      *    
 * Jacobian matrix for the specified local solution     *
 * block calculated analytically.                       *
 *                                                      *
 * dF/dW_R                                              *
 ********************************************************/
void dFIdW_Inviscid_AUSM_plus_up(DenseMatrix& dRdW, LESPremixed2D_Quad_Block &SolnBlk,  
				 LESPremixed2D_Input_Parameters &Input_Parameters,
				 const int &ii, const int &jj, const int Orient){
   
  int overlap = Input_Parameters.NKS_IP.GMRES_Overlap;
  int Ri, Rj;
  int NUM_VAR_LESPREMIXED2D;

  if (ii < SolnBlk.ICl -overlap || ii > SolnBlk.ICu + overlap ||
      jj < SolnBlk.JCl -overlap || jj > SolnBlk.JCu + overlap) {
     // GHOST CELL so do nothing
     cout<<"\n Hey I am not suppose to be here! \n"; exit(1);

  } else {     

   if ( SolnBlk.Flow_Type == FLOWTYPE_LAMINAR_C || 
	SolnBlk.Flow_Type == FLOWTYPE_LAMINAR_C_ALGEBRAIC || 
	SolnBlk.Flow_Type == FLOWTYPE_LAMINAR_C_FSD || 
	SolnBlk.Flow_Type == FLOWTYPE_LAMINAR_NGT_C_FSD || 
	SolnBlk.Flow_Type == FLOWTYPE_TURBULENT_LES_C || 
	SolnBlk.Flow_Type == FLOWTYPE_TURBULENT_LES_C_ALGEBRAIC || 
	SolnBlk.Flow_Type == FLOWTYPE_TURBULENT_LES_C_FSD_SMAGORINSKY || 
	SolnBlk.Flow_Type == FLOWTYPE_TURBULENT_LES_C_FSD_CHARLETTE || 
	SolnBlk.Flow_Type == FLOWTYPE_TURBULENT_LES_NGT_C_FSD_SMAGORINSKY || 
	SolnBlk.Flow_Type == FLOWTYPE_TURBULENT_LES_C_FSD_K ||
	SolnBlk.Flow_Type == FLOWTYPE_FROZEN_TURBULENT_LES_C_FSD ){
        NUM_VAR_LESPREMIXED2D =  SolnBlk.NumVar()-SolnBlk.W[0][0].ns;
   }else{
        NUM_VAR_LESPREMIXED2D = dRdW.get_n();  //  SolnBlk.NumVar();    
   }
    DenseMatrix dFidW(NUM_VAR_LESPREMIXED2D, NUM_VAR_LESPREMIXED2D,ZERO);
    
    Vector2D nface,DX; double lface;   
    LESPremixed2D_pState Wa, wavespeeds, Left, Right, Wl, Wr;   
    Left.Vacuum();   Right.Vacuum();  Wl.Vacuum();  Wr.Vacuum();
          
     if (Orient == NORTH) {
       Ri = ii; Rj=jj-1;
       nface = SolnBlk.Grid.nfaceN(Ri, Rj);
       lface = SolnBlk.Grid.lfaceN(Ri, Rj);
     } else if (Orient == SOUTH) {
       Ri = ii; Rj=jj+1;
       nface = SolnBlk.Grid.nfaceS(Ri, Rj);
       lface = SolnBlk.Grid.lfaceS(Ri, Rj);
     } else if (Orient == EAST) { 
       Ri = ii-1; Rj=jj;
       nface = SolnBlk.Grid.nfaceE(Ri, Rj);     
       lface = SolnBlk.Grid.lfaceE(Ri, Rj);
     } else if (Orient == WEST) { 
       Ri = ii+1; Rj=jj;
       nface = SolnBlk.Grid.nfaceW(Ri, Rj);
       lface = SolnBlk.Grid.lfaceW(Ri, Rj);
     }
     
     DenseMatrix A( Rotation_matrix2(nface,NUM_VAR_LESPREMIXED2D, 1));
     DenseMatrix AI( Rotation_matrix2(nface,NUM_VAR_LESPREMIXED2D, 0));
          
     //********** FILL IN AUSM SPECIFIC STUFF HERE ********************//
     Left  = Rotate(Wl, nface);
     Right = Rotate(Wr, nface);
     

     //***************************************************************//

     // Jacobian dF/dW         
     dFIdW(dFidW, Rotate(SolnBlk.Uo[ii][jj].W(), nface) , SolnBlk.Flow_Type);       
     dFidW = HALF*dFidW;
          
     //Rotate back 
     dRdW += lface*AI*dFidW*A;
        
  } 
}


/********************************************************
 * Routine: dGVdW_Viscous                               *
 *                                                      *
 * This routine calculates the Viscous components of    *
 * the residual with respect to the primitive variables *   
 * ie dG/dW                                             *
 *                                                      *
 ********************************************************/
void dGVdW_Viscous(DenseMatrix &dRdW, LESPremixed2D_Quad_Block &SolnBlk, 
		   LESPremixed2D_Input_Parameters &Input_Parameters,
		   const int &ii, const int &jj){

  int NUM_VAR_LESPREMIXED2D;
#ifdef THICKENED_FLAME_ON   
  NUM_VAR_LESPREMIXED2D = SolnBlk.NumVar()-3; 
#else
  NUM_VAR_LESPREMIXED2D = SolnBlk.NumVar()-1;
#endif
   int ns = SolnBlk.W[ii][jj].ns-1;
   int matrix_size;

   if ( SolnBlk.Flow_Type == FLOWTYPE_LAMINAR_C || 
	SolnBlk.Flow_Type == FLOWTYPE_LAMINAR_C_ALGEBRAIC || 
	SolnBlk.Flow_Type == FLOWTYPE_LAMINAR_C_FSD || 
	SolnBlk.Flow_Type == FLOWTYPE_LAMINAR_NGT_C_FSD || 
	SolnBlk.Flow_Type == FLOWTYPE_TURBULENT_LES_C || 
	SolnBlk.Flow_Type == FLOWTYPE_TURBULENT_LES_C_ALGEBRAIC || 
	SolnBlk.Flow_Type == FLOWTYPE_TURBULENT_LES_C_FSD_SMAGORINSKY || 
	SolnBlk.Flow_Type == FLOWTYPE_TURBULENT_LES_C_FSD_CHARLETTE || 
	SolnBlk.Flow_Type == FLOWTYPE_TURBULENT_LES_NGT_C_FSD_SMAGORINSKY || 
	SolnBlk.Flow_Type == FLOWTYPE_TURBULENT_LES_C_FSD_K ||
	SolnBlk.Flow_Type == FLOWTYPE_FROZEN_TURBULENT_LES_C_FSD ){
        NUM_VAR_LESPREMIXED2D =  SolnBlk.NumVar()-SolnBlk.W[0][0].ns;
	matrix_size = 2*NUM_VAR_LESPREMIXED2D+2;
   }else{
     matrix_size = 14+ns;
   }   

   DenseMatrix dFvdWf(NUM_VAR_LESPREMIXED2D, matrix_size,/*14+(ns),*/ZERO);
   DenseMatrix dWfdWx(matrix_size,/*14+(ns),*/ NUM_VAR_LESPREMIXED2D,ZERO);  
   DenseMatrix dGvdWf(NUM_VAR_LESPREMIXED2D, matrix_size,/*14+(ns),*/ZERO);
   DenseMatrix dWfdWy(matrix_size,/*14+(ns),*/ NUM_VAR_LESPREMIXED2D,ZERO);

   DenseMatrix dGVdW(NUM_VAR_LESPREMIXED2D,NUM_VAR_LESPREMIXED2D,ZERO);
   Vector2D nface;

   if (ii < SolnBlk.ICl || ii > SolnBlk.ICu ||
       jj < SolnBlk.JCl || jj > SolnBlk.JCu) {
     // GHOST CELL so do nothing to dRdW     
   } else {
     // NON-GHOST CELL.
           
     //Viscous flux Jacobians at North face of cell (ii, jj)
     nface = SolnBlk.Grid.nfaceN(ii, jj);    
     dFvdWf_Diamond(dFvdWf,dGvdWf, SolnBlk, NORTH, ii, jj);
     dWfdWc_Diamond(dWfdWx,dWfdWy, SolnBlk, NORTH, ii, jj, CENTER);     
     dGVdW = SolnBlk.Grid.lfaceN(ii, jj)* (nface.x*(dFvdWf*dWfdWx) + nface.y*(dGvdWf*dWfdWy));
     
     //Viscous flux Jacobians at South face of cell (ii, jj)
     nface = SolnBlk.Grid.nfaceS(ii, jj);
     dFvdWf.zero(); dGvdWf.zero(); dWfdWx.zero(); dWfdWy.zero();
     dFvdWf_Diamond(dFvdWf,dGvdWf, SolnBlk, SOUTH, ii, jj);
     dWfdWc_Diamond(dWfdWx,dWfdWy, SolnBlk, SOUTH, ii, jj,CENTER); 
     dGVdW += SolnBlk.Grid.lfaceS(ii, jj)* (nface.x*(dFvdWf*dWfdWx) + nface.y*(dGvdWf*dWfdWy));
     
     // Viscous flux Jacobians at West face of cell (ii, jj)
     nface = SolnBlk.Grid.nfaceW(ii, jj);
     dFvdWf.zero(); dGvdWf.zero(); dWfdWx.zero(); dWfdWy.zero();
     dFvdWf_Diamond(dFvdWf,dGvdWf, SolnBlk, WEST, ii, jj);
     dWfdWc_Diamond(dWfdWx,dWfdWy, SolnBlk, WEST, ii, jj, CENTER);
     dGVdW += SolnBlk.Grid.lfaceW(ii, jj)* (nface.x*(dFvdWf*dWfdWx) + nface.y*(dGvdWf*dWfdWy));
     
     // Viscous flux Jacobians at East face of cell (ii, jj)
     nface = SolnBlk.Grid.nfaceE(ii, jj);
     dFvdWf.zero(); dGvdWf.zero(); dWfdWx.zero(); dWfdWy.zero(); 
     dFvdWf_Diamond(dFvdWf,dGvdWf, SolnBlk, EAST, ii, jj);
     dWfdWc_Diamond(dWfdWx,dWfdWy, SolnBlk, EAST, ii, jj, CENTER);     
     dGVdW += SolnBlk.Grid.lfaceE(ii, jj)* (nface.x*(dFvdWf*dWfdWx) + nface.y*(dGvdWf*dWfdWy));
     
     dRdW += dGVdW/SolnBlk.Grid.Cell[ii][jj].A;
   }  
}

/********************************************************
 * Routine: dFvdWf_Diamond                              *
 *                                                      *
 * This routine calculates the Viscous components of    *
 * the residual with respect to the primitive variables *   
 * in based on Green Gauss Diamond Path Reconstruction. *
 *                                                      *
 ********************************************************/
void dFvdWf_Diamond(DenseMatrix &dFvdWf, DenseMatrix &dGvdWf, 
		    LESPremixed2D_Quad_Block &SolnBlk,
		    const int &Orient, const int &ii, const int &jj){
   
  
   double kappa, Cp, mu, mu_t, kappa_t,Dm_t,Pr_t, Sc_t;
   double sigma, sigma_star, Rmix;
   double rho, U, V, p;  //k, omega;
   double  *h, *dcdx, *dcdy, *dhdT;
   double dUdx,dUdy, dVdx,dVdy;
   //double dkdx, dkdy, domegadx, domegady;
   double *dscalardx, *dscalardy;
   double drhodx, drhody, dpdx, dpdy, Temp;
   double radius;
   
   LESPremixed2D_pState QuadraturePoint_W;
   QuadraturePoint_W.Vacuum();

   int ns_values = SolnBlk.W[ii][jj].ns;
   int ns_species = SolnBlk.W[ii][jj].ns-1;
   h  = new double [ns_values];
   dcdx = new double [ns_values]; 
   dcdy = new double [ns_values];
   dhdT = new double [ns_values];
   int num = SolnBlk.W[ii][jj].nscal;
   dscalardx = new double [num];
   dscalardy = new double [num];
   switch(Orient){
     /****************************** NORTH ******************************/
   case NORTH:
     QuadraturePoint_W = HALF*(SolnBlk.UnoNW(ii, jj).W() +SolnBlk.UnoNE(ii, jj).W() );
     Temp =  QuadraturePoint_W.T();
     for(int Num = 0; Num<ns_values; Num++){
       h[Num] =  QuadraturePoint_W.specdata[Num].Enthalpy(Temp)+QuadraturePoint_W.specdata[Num].Heatofform();
       dcdx[Num] = SolnBlk.dWdx_faceN[ii][jj].spec[Num].c;
       dcdy[Num] = SolnBlk.dWdy_faceN[ii][jj].spec[Num].c;
       dhdT[Num] = QuadraturePoint_W.specdata[Num].Enthalpy_prime(Temp); //HeatCapacity_p(Temp)
     }
     
     drhodx = SolnBlk.dWdx_faceN[ii][jj].rho;
     drhody = SolnBlk.dWdy_faceN[ii][jj].rho;
     dpdx = SolnBlk.dWdx_faceN[ii][jj].p;
     dpdy = SolnBlk.dWdy_faceN[ii][jj].p;
     dUdx = SolnBlk.dWdx_faceN[ii][jj].v.x;
     dUdy = SolnBlk.dWdy_faceN[ii][jj].v.x;
     dVdx = SolnBlk.dWdx_faceN[ii][jj].v.y;
     dVdy = SolnBlk.dWdy_faceN[ii][jj].v.y;
//      dkdx = SolnBlk.dWdx_faceN[ii][jj].k;
//      dkdy = SolnBlk.dWdy_faceN[ii][jj].k;
//      domegadx = SolnBlk.dWdx_faceN[ii][jj].omega;
//      domegady = SolnBlk.dWdy_faceN[ii][jj].omega;
   if ( SolnBlk.Flow_Type == FLOWTYPE_LAMINAR_C || 
	SolnBlk.Flow_Type == FLOWTYPE_LAMINAR_C_ALGEBRAIC || 
	SolnBlk.Flow_Type == FLOWTYPE_LAMINAR_C_FSD || 
	SolnBlk.Flow_Type == FLOWTYPE_LAMINAR_NGT_C_FSD || 
	SolnBlk.Flow_Type == FLOWTYPE_TURBULENT_LES_C || 
	SolnBlk.Flow_Type == FLOWTYPE_TURBULENT_LES_C_ALGEBRAIC || 
	SolnBlk.Flow_Type == FLOWTYPE_TURBULENT_LES_C_FSD_SMAGORINSKY || 
	SolnBlk.Flow_Type == FLOWTYPE_TURBULENT_LES_C_FSD_CHARLETTE || 
	SolnBlk.Flow_Type == FLOWTYPE_TURBULENT_LES_NGT_C_FSD_SMAGORINSKY || 
	SolnBlk.Flow_Type == FLOWTYPE_TURBULENT_LES_C_FSD_K ||
	SolnBlk.Flow_Type == FLOWTYPE_FROZEN_TURBULENT_LES_C_FSD ){
     for ( num = 0; num<SolnBlk.W[ii][jj].nscal; num++ ) {
       dscalardx[num] = SolnBlk.dWdx_faceN[ii][jj].scalar[num];
       dscalardy[num] = SolnBlk.dWdy_faceN[ii][jj].scalar[num];
     }
   }
     if (SolnBlk.Axisymmetric == AXISYMMETRIC_X) {
       radius = (SolnBlk.Grid.xfaceN(ii,jj).x < MICRO) ? MICRO : SolnBlk.Grid.xfaceN(ii,jj).x;     
     } else if (SolnBlk.Axisymmetric == AXISYMMETRIC_Y) {    
       radius = (SolnBlk.Grid.xfaceN(ii,jj).y < MICRO) ? MICRO : SolnBlk.Grid.xfaceN(ii,jj).y;            
     } 

     break;
     /****************************** EAST ******************************/
   case EAST:
     QuadraturePoint_W = HALF*(SolnBlk.UnoNE(ii, jj).W() + SolnBlk.UnoSE(ii, jj).W() );     
     Temp =  QuadraturePoint_W.T();   
     for(int Num = 0; Num<ns_values; Num++){
       h[Num] =  QuadraturePoint_W.specdata[Num].Enthalpy(Temp)+QuadraturePoint_W.specdata[Num].Heatofform();
       dcdx[Num] = SolnBlk.dWdx_faceE[ii][jj].spec[Num].c; 
       dcdy[Num] = SolnBlk.dWdy_faceE[ii][jj].spec[Num].c;
       dhdT[Num] = QuadraturePoint_W.specdata[Num].Enthalpy_prime(Temp);
     } 
     
     drhodx = SolnBlk.dWdx_faceE[ii][jj].rho; 
     drhody = SolnBlk.dWdy_faceE[ii][jj].rho;
     dpdx = SolnBlk.dWdx_faceE[ii][jj].p;
     dpdy = SolnBlk.dWdy_faceE[ii][jj].p;
     dUdx = SolnBlk.dWdx_faceE[ii][jj].v.x;
     dUdy = SolnBlk.dWdy_faceE[ii][jj].v.x;
     dVdx = SolnBlk.dWdx_faceE[ii][jj].v.y;
     dVdy = SolnBlk.dWdy_faceE[ii][jj].v.y;
//      dkdx = SolnBlk.dWdx_faceE[ii][jj].k;
//      dkdy = SolnBlk.dWdy_faceE[ii][jj].k;
//      domegadx = SolnBlk.dWdx_faceE[ii][jj].omega;
//      domegady = SolnBlk.dWdy_faceE[ii][jj].omega;
   if ( SolnBlk.Flow_Type == FLOWTYPE_LAMINAR_C || 
	SolnBlk.Flow_Type == FLOWTYPE_LAMINAR_C_ALGEBRAIC || 
	SolnBlk.Flow_Type == FLOWTYPE_LAMINAR_C_FSD || 
	SolnBlk.Flow_Type == FLOWTYPE_LAMINAR_NGT_C_FSD || 
	SolnBlk.Flow_Type == FLOWTYPE_TURBULENT_LES_C || 
	SolnBlk.Flow_Type == FLOWTYPE_TURBULENT_LES_C_ALGEBRAIC || 
	SolnBlk.Flow_Type == FLOWTYPE_TURBULENT_LES_C_FSD_SMAGORINSKY || 
	SolnBlk.Flow_Type == FLOWTYPE_TURBULENT_LES_C_FSD_CHARLETTE || 
	SolnBlk.Flow_Type == FLOWTYPE_TURBULENT_LES_NGT_C_FSD_SMAGORINSKY || 
	SolnBlk.Flow_Type == FLOWTYPE_TURBULENT_LES_C_FSD_K ||
	SolnBlk.Flow_Type == FLOWTYPE_FROZEN_TURBULENT_LES_C_FSD ){
     for ( num = 0; num<SolnBlk.W[ii][jj].nscal; num++ ) {
       dscalardx[num] = SolnBlk.dWdx_faceE[ii][jj].scalar[num];
       dscalardy[num] = SolnBlk.dWdy_faceE[ii][jj].scalar[num];
     }
   }
     if (SolnBlk.Axisymmetric == AXISYMMETRIC_X) {
       radius = ( SolnBlk.Grid.xfaceE(ii,jj).x < MICRO) ? MICRO : SolnBlk.Grid.xfaceE(ii,jj).x;     
     } else if (SolnBlk.Axisymmetric == AXISYMMETRIC_Y) {    
       radius = ( SolnBlk.Grid.xfaceE(ii,jj).y < MICRO) ? MICRO : SolnBlk.Grid.xfaceE(ii,jj).y;            
     } 

     break;
    /****************************** SOUTH ******************************/
   case SOUTH:      
     QuadraturePoint_W = HALF*(SolnBlk.UnoSE(ii, jj).W() +SolnBlk.UnoSW(ii, jj).W() );
    Temp =  QuadraturePoint_W.T();     
     for(int Num = 0; Num<ns_values; Num++){
       h[Num] =  QuadraturePoint_W.specdata[Num].Enthalpy(Temp)+QuadraturePoint_W.specdata[Num].Heatofform();
       dcdx[Num] = SolnBlk.dWdx_faceS[ii][jj].spec[Num].c;  
       dcdy[Num] = SolnBlk.dWdy_faceS[ii][jj].spec[Num].c;
       dhdT[Num] = QuadraturePoint_W.specdata[Num].Enthalpy_prime(Temp);
     }

     drhodx = SolnBlk.dWdx_faceS[ii][jj].rho; 
     drhody = SolnBlk.dWdy_faceS[ii][jj].rho;
     dpdx = SolnBlk.dWdx_faceS[ii][jj].p;
     dpdy = SolnBlk.dWdy_faceS[ii][jj].p;
     dUdx = SolnBlk.dWdx_faceS[ii][jj].v.x;
     dUdy = SolnBlk.dWdy_faceS[ii][jj].v.x;
     dVdx = SolnBlk.dWdx_faceS[ii][jj].v.y;
     dVdy = SolnBlk.dWdy_faceS[ii][jj].v.y;
//      dkdx = SolnBlk.dWdx_faceS[ii][jj].k;
//      dkdy = SolnBlk.dWdy_faceS[ii][jj].k;
//      domegadx = SolnBlk.dWdx_faceS[ii][jj].omega;
//      domegady = SolnBlk.dWdy_faceS[ii][jj].omega;  
   if ( SolnBlk.Flow_Type == FLOWTYPE_LAMINAR_C || 
	SolnBlk.Flow_Type == FLOWTYPE_LAMINAR_C_ALGEBRAIC || 
	SolnBlk.Flow_Type == FLOWTYPE_LAMINAR_C_FSD || 
	SolnBlk.Flow_Type == FLOWTYPE_LAMINAR_NGT_C_FSD || 
	SolnBlk.Flow_Type == FLOWTYPE_TURBULENT_LES_C || 
	SolnBlk.Flow_Type == FLOWTYPE_TURBULENT_LES_C_ALGEBRAIC || 
	SolnBlk.Flow_Type == FLOWTYPE_TURBULENT_LES_C_FSD_SMAGORINSKY || 
	SolnBlk.Flow_Type == FLOWTYPE_TURBULENT_LES_C_FSD_CHARLETTE || 
	SolnBlk.Flow_Type == FLOWTYPE_TURBULENT_LES_NGT_C_FSD_SMAGORINSKY || 
	SolnBlk.Flow_Type == FLOWTYPE_TURBULENT_LES_C_FSD_K ||
	SolnBlk.Flow_Type == FLOWTYPE_FROZEN_TURBULENT_LES_C_FSD ){
     for ( int num = 0; num<SolnBlk.W[ii][jj].nscal; num++ ) {
       dscalardx[num] = SolnBlk.dWdx_faceS[ii][jj].scalar[num];
       dscalardy[num] = SolnBlk.dWdy_faceS[ii][jj].scalar[num];
     }
   }     
     if (SolnBlk.Axisymmetric == AXISYMMETRIC_X) {
       radius = (SolnBlk.Grid.xfaceS(ii,jj).x < MICRO) ? MICRO : SolnBlk.Grid.xfaceS(ii,jj).x;     
     } else if (SolnBlk.Axisymmetric == AXISYMMETRIC_Y) {    
       radius = (SolnBlk.Grid.xfaceS(ii,jj).y < MICRO) ? MICRO : SolnBlk.Grid.xfaceS(ii,jj).y;            
     } 
     break;
     /****************************** WEST ******************************/
   case WEST:       
     QuadraturePoint_W = HALF*(SolnBlk.UnoNW(ii, jj).W() +SolnBlk.UnoSW(ii, jj).W());
     Temp =  QuadraturePoint_W.T();
     for(int Num = 0; Num<ns_values; Num++){
       h[Num] =  QuadraturePoint_W.specdata[Num].Enthalpy(Temp)+QuadraturePoint_W.specdata[Num].Heatofform();
       dcdx[Num] = SolnBlk.dWdx_faceW[ii][jj].spec[Num].c;
       dcdy[Num] = SolnBlk.dWdy_faceW[ii][jj].spec[Num].c;
       dhdT[Num] = QuadraturePoint_W.specdata[Num].Enthalpy_prime(Temp);
     } 
    
     drhodx = SolnBlk.dWdx_faceW[ii][jj].rho; 
     drhody = SolnBlk.dWdy_faceW[ii][jj].rho;
     dpdx = SolnBlk.dWdx_faceW[ii][jj].p;
     dpdy = SolnBlk.dWdy_faceW[ii][jj].p;
     dUdx = SolnBlk.dWdx_faceW[ii][jj].v.x;
     dUdy = SolnBlk.dWdy_faceW[ii][jj].v.x;
     dVdx = SolnBlk.dWdx_faceW[ii][jj].v.y;
     dVdy = SolnBlk.dWdy_faceW[ii][jj].v.y;
//      dkdx = SolnBlk.dWdx_faceW[ii][jj].k;
//      dkdy = SolnBlk.dWdy_faceW[ii][jj].k;
//      domegadx = SolnBlk.dWdx_faceW[ii][jj].omega;
//      domegady = SolnBlk.dWdy_faceW[ii][jj].omega;
   if ( SolnBlk.Flow_Type == FLOWTYPE_LAMINAR_C || 
	SolnBlk.Flow_Type == FLOWTYPE_LAMINAR_C_ALGEBRAIC || 
	SolnBlk.Flow_Type == FLOWTYPE_LAMINAR_C_FSD || 
	SolnBlk.Flow_Type == FLOWTYPE_LAMINAR_NGT_C_FSD || 
	SolnBlk.Flow_Type == FLOWTYPE_TURBULENT_LES_C || 
	SolnBlk.Flow_Type == FLOWTYPE_TURBULENT_LES_C_ALGEBRAIC || 
	SolnBlk.Flow_Type == FLOWTYPE_TURBULENT_LES_C_FSD_SMAGORINSKY || 
	SolnBlk.Flow_Type == FLOWTYPE_TURBULENT_LES_C_FSD_CHARLETTE || 
	SolnBlk.Flow_Type == FLOWTYPE_TURBULENT_LES_NGT_C_FSD_SMAGORINSKY || 
	SolnBlk.Flow_Type == FLOWTYPE_TURBULENT_LES_C_FSD_K ||
	SolnBlk.Flow_Type == FLOWTYPE_FROZEN_TURBULENT_LES_C_FSD ){
     for ( num = 0; num<SolnBlk.W[ii][jj].nscal; num++ ) {
       dscalardx[num] = SolnBlk.dWdx_faceW[ii][jj].scalar[num];
       dscalardy[num] = SolnBlk.dWdy_faceW[ii][jj].scalar[num];
     }
   }     
     if (SolnBlk.Axisymmetric == AXISYMMETRIC_X) {
       radius = (SolnBlk.Grid.xfaceW(ii,jj).x < MICRO) ? MICRO : SolnBlk.Grid.xfaceW(ii,jj).x;     
     } else if (SolnBlk.Axisymmetric == AXISYMMETRIC_Y) {    
       radius = (SolnBlk.Grid.xfaceW(ii,jj).y < MICRO) ? MICRO : SolnBlk.Grid.xfaceW(ii,jj).y;            
     } 
     break;
   }
   
   /////////////////////////////////////////////////////////////////////////////////

   rho = QuadraturePoint_W.rho;
   p = QuadraturePoint_W.p;
   kappa = QuadraturePoint_W.kappa();
   Cp =   QuadraturePoint_W.Cp();
   mu = QuadraturePoint_W.mu();
   Rmix =  QuadraturePoint_W.Rtot();
   
   double Sum_q(ZERO);
   double Sum_dq(ZERO);
   double Sum_dhdC(ZERO);

   /*********************** X - DIRECTION **************************************/

   for(int Num = 0; Num<ns_values; Num++){
      Sum_q +=    dhdT[Num]*(mu+mu_t)/QuadraturePoint_W.Schmidt[Num]*dcdx[Num]/(rho*Rmix);
      Sum_dq -=   dhdT[Num]*(mu+mu_t)/QuadraturePoint_W.Schmidt[Num]*dcdx[Num]*p/(rho*rho*Rmix);
      Sum_dhdC -= dhdT[Num]*(mu+mu_t)/QuadraturePoint_W.Schmidt[Num]*dcdx[Num]*dcdx[Num]*p/(rho*rho*Rmix);
   } 

   if ( SolnBlk.Flow_Type == FLOWTYPE_LAMINAR_C || 
	SolnBlk.Flow_Type == FLOWTYPE_LAMINAR_C_ALGEBRAIC || 
	SolnBlk.Flow_Type == FLOWTYPE_LAMINAR_C_FSD || 
	SolnBlk.Flow_Type == FLOWTYPE_LAMINAR_NGT_C_FSD || 
	SolnBlk.Flow_Type == FLOWTYPE_TURBULENT_LES_C || 
	SolnBlk.Flow_Type == FLOWTYPE_TURBULENT_LES_C_ALGEBRAIC || 
	SolnBlk.Flow_Type == FLOWTYPE_TURBULENT_LES_C_FSD_SMAGORINSKY || 
	SolnBlk.Flow_Type == FLOWTYPE_TURBULENT_LES_C_FSD_CHARLETTE || 
	SolnBlk.Flow_Type == FLOWTYPE_TURBULENT_LES_NGT_C_FSD_SMAGORINSKY || 
	SolnBlk.Flow_Type == FLOWTYPE_TURBULENT_LES_C_FSD_K ||
	SolnBlk.Flow_Type == FLOWTYPE_FROZEN_TURBULENT_LES_C_FSD ){
   Tensor2D strain_rate;
   strain_rate = SolnBlk.W[ii][jj].Strain_Rate(SolnBlk.dWdx[ii][jj],SolnBlk.dWdy[ii][jj],SolnBlk.Flow_Type,SolnBlk.Axisymmetric,SolnBlk.Grid.Cell[ii][jj].Xc);  
   mu_t =  QuadraturePoint_W.mu_t(strain_rate,SolnBlk.Flow_Type);
   kappa_t = QuadraturePoint_W.Kappa_turb(mu_t);
   Sc_t =  QuadraturePoint_W.Sc_turb();

   dFvdWf(1, 7) += FOUR/THREE*(mu+mu_t);
   dFvdWf(1, 10) -= TWO/THREE*(mu+mu_t);
   dFvdWf(2, 8) += mu+mu_t;
   dFvdWf(2, 9) += mu+mu_t;  
   dFvdWf(3,0) += (kappa+kappa_t)*(-dpdx+TWO*p*drhodx/rho)/(rho*rho*Rmix)+Sum_dq;
   dFvdWf(3,1) += TWO*(mu+mu_t)*(TWO/THREE*dUdx-dVdy/THREE);
   dFvdWf(3,2) += (mu+mu_t)*(dUdy+dVdx);
   dFvdWf(3,3) += -drhodx/(rho*rho*Rmix)*(kappa+kappa_t)+Sum_q;
   dFvdWf(3,4) += Sum_dhdC;
   dFvdWf(3,6) -= p/(rho*rho*Rmix)*(kappa+kappa_t);
   dFvdWf(3,7) += FOUR/THREE*QuadraturePoint_W.v.x*(mu+mu_t);
   dFvdWf(3,8) += QuadraturePoint_W.v.y*(mu+mu_t);
   dFvdWf(3,9) = dFvdWf(3,8);
   dFvdWf(3,10) -= TWO/THREE*QuadraturePoint_W.v.x*(mu+mu_t);
   dFvdWf(3,11) = (kappa+kappa_t)/(rho*Rmix); 
   for(int Num = 0; Num<2; Num++){
     dFvdWf(4+Num, 12+Num) = mu_t/Sc_t;
   }
   }else{

//    dFvdWf(1, 7) += FOUR/THREE*mu;
//    dFvdWf(1, 10) -= TWO/THREE*mu;
//    dFvdWf(2, 8) += mu;
//    dFvdWf(2, 9) += mu;  

//    dFvdWf(3,6) -= p/(rho*rho*Rmix)*kappa;
//    dFvdWf(3,7) += FOUR/THREE*QuadraturePoint_W.v.x*mu;
//    dFvdWf(3,8) += QuadraturePoint_W.v.y*mu;
//    dFvdWf(3,9) = dFvdWf(3,8);
//    dFvdWf(3,10) -= TWO/THREE*QuadraturePoint_W.v.x*mu;
//    dFvdWf(3,11) = kappa/(rho*Rmix); 

   //multispecies
//    for(int Num = 0; Num<(ns_species); Num++){
//      dFvdWf(3,14+Num) = mu/QuadraturePoint_W.Schmidt[Num]*h[Num];  //+  H3???
//      dFvdWf(6+Num, 14+Num) = mu/QuadraturePoint_W.Schmidt[Num];
//    }

   dFvdWf(1, 5) += FOUR/THREE*mu;
   dFvdWf(1, 8) -= TWO/THREE*mu;
   dFvdWf(2, 6) += mu;
   dFvdWf(2, 7) += mu;  

   dFvdWf(3,0) += kappa*(-dpdx/(rho*rho*Rmix) +TWO*p*drhodx/(rho*rho*rho*Rmix))+Sum_dq;
   dFvdWf(3,1) += TWO*mu*(TWO/THREE*dUdx - dVdy/THREE);
   dFvdWf(3,2) += mu*(dUdy+dVdx);
   dFvdWf(3,3) += -drhodx/(rho*rho*Rmix)*kappa+Sum_q;

   dFvdWf(3,4) -= p/(rho*rho*Rmix)*kappa;
   dFvdWf(3,5) += FOUR/THREE*QuadraturePoint_W.v.x*mu;
   dFvdWf(3,6) += QuadraturePoint_W.v.y*mu;
   dFvdWf(3,7) = dFvdWf(3,6);
   dFvdWf(3,8) -= TWO/THREE*QuadraturePoint_W.v.x*mu;
   dFvdWf(3,9) = kappa/(rho*Rmix); 

   for(int Num = 0; Num<(ns_species-1); Num++){
     dFvdWf(3,10+Num) = mu/QuadraturePoint_W.Schmidt[Num]*h[Num];  //+  H3???
     dFvdWf(4+Num, 10+Num) = mu/QuadraturePoint_W.Schmidt[Num];
   }

   }

   // Axisymmetric
   if(SolnBlk.Axisymmetric == AXISYMMETRIC_Y){
     dFvdWf(1,2) -=  TWO/THREE*mu/radius;
     dFvdWf(3,1) -=  TWO/THREE*mu*QuadraturePoint_W.v.y/radius;
     dFvdWf(3,2) -=  TWO/THREE*mu*QuadraturePoint_W.v.x/radius;
   }
   if(SolnBlk.Axisymmetric == AXISYMMETRIC_X){    
     dFvdWf(1,1) -=  TWO/THREE*mu/radius;
     dFvdWf(3,1) -=  FOUR/THREE*mu*QuadraturePoint_W.v.x/radius;
   }
 

   //Turbulence
//    if (SolnBlk.Flow_Type == FLOWTYPE_TURBULENT_RANS_K_OMEGA ||
//        SolnBlk.Flow_Type == FLOWTYPE_TURBULENT_RANS_K_EPSILON) {
//       double k = QuadraturePoint_W.k;
//       double omega = QuadraturePoint_W.omega;
//       double taux = (TWO/THREE*dUdx - dVdy/THREE);
//       double tauy = dUdy+dVdx;
//       kappa_t = QuadraturePoint_W.Kappa_turb();
//       Dm_t = QuadraturePoint_W.Dm_turb();
//       mu_t =  QuadraturePoint_W.eddy_viscosity();
//       Pr_t =  QuadraturePoint_W.Pr_turb();
//       Sc_t =  QuadraturePoint_W.Sc_turb();
//       double sigma_s = QuadraturePoint_W.sigma_star;
//       double sigma = QuadraturePoint_W.sigma;
     
//       U= QuadraturePoint_W.v.x;
//       V= QuadraturePoint_W.v.y;
      
//       dFvdWf(1, 0) += TWO*k/max(omega,TOLER)*taux;
//       dFvdWf(1, 4) += TWO*rho/max(omega,TOLER)*taux;
//       dFvdWf(1, 5) += -TWO*rho*k/max(omega*omega,TOLER)*taux;
//       dFvdWf(1, 7) += FOUR/THREE*mu_t;
//       dFvdWf(1, 10) += -TWO/THREE*mu_t;

//       dFvdWf(2, 0) += k/max(omega, TOLER)*tauy;
//       dFvdWf(2, 4) += rho/max(omega, TOLER)*tauy; 
//       dFvdWf(2, 5) += -mu_t/max(omega,TOLER)*tauy;
//       dFvdWf(2, 8) += mu_t;
//       dFvdWf(2, 9) += mu_t;

//       double Sum_dh = 0.0;
//       double Sum_h = 0.0;
    
//        for(int Num = 0; Num<ns_values; Num++){
//          Sum_h +=  h[Num]*dcdx[Num]/Sc_t;
//          Sum_dh -= dhdT[Num]*dcdx[Num]/Sc_t;
//       }
      
//       dFvdWf(3,0) += k/max(omega,TOLER)*Cp/Pr_t*p*drhodx/(Rmix*rho*rho) 
// 	+ Temp/rho*k/max(omega,TOLER)*Sum_dh +k/max(omega,TOLER)*Sum_h 
//          +TWO*QuadraturePoint_W.v.x*k/max(omega,TOLER)*taux+
//          QuadraturePoint_W.v.y*k/max(omega,TOLER)*tauy+k/max(omega,TOLER)*sigma_s*dkdx;
//       dFvdWf(3,1) += TWO*mu_t*taux;
//       dFvdWf(3,2) += mu_t*tauy;
//       dFvdWf(3,3) += -k*Cp*drhodx/(max(omega,TOLER)*Pr_t*Rmix*rho)- k/max(omega,TOLER)*Sum_dh/(Rmix);
//       dFvdWf(3,4) += Cp*(dpdx - p*drhodx/rho)/(max(omega, TOLER) *Pr_t*Rmix) 
// 	+ rho/max(omega,TOLER)*Sum_h+TWO*rho*QuadraturePoint_W.v.x*taux/max(omega,TOLER)
//          +QuadraturePoint_W.v.y*rho*tauy/max(omega,TOLER)+rho*sigma_s*dkdx/max(omega,TOLER);
      
//       dFvdWf(3,5) += -k*Cp*(dpdx-p*drhodx/rho)/(max(omega*omega, TOLER)*Pr_t*Rmix)
// 	- Sum_h*mu_t/max(omega,TOLER)-TWO*QuadraturePoint_W.v.x*mu_t*taux/max(omega,TOLER)
//          -QuadraturePoint_W.v.y*mu_t*tauy/max(omega,TOLER)-mu_t*sigma_s*dkdx/max(omega,TOLER);
//       dFvdWf(3,6) += -k*Cp*Temp/(max(omega,TOLER)*Pr_t);
      
//       dFvdWf(3,7) += FOUR/THREE*QuadraturePoint_W.v.x*mu_t;
//       dFvdWf(3,8) += QuadraturePoint_W.v.y*mu_t;
//       dFvdWf(3,9) += QuadraturePoint_W.v.y*mu_t;
//       dFvdWf(3,10) += -TWO/THREE*QuadraturePoint_W.v.x*mu_t;
//       dFvdWf(3,11) += k*Cp/(max(omega,TOLER)*Rmix*Pr_t);
//       dFvdWf(3,12) += mu+mu_t*sigma_s;
      
//       for(int Num = 0; Num<(ns_species); Num++){ 
//          dFvdWf(3,14+Num) += h[Num]*mu_t/Sc_t;
//          dFvdWf(6+Num,0) += dcdx[Num]*k/max(omega,TOLER)/Sc_t;
//          dFvdWf(6+Num,4) += dcdx[Num]*rho/max(omega,TOLER)/Sc_t;
//          dFvdWf(6+Num,5) += -mu_t*dcdx[Num]/max(omega,TOLER)/Sc_t;     
//          dFvdWf(6+Num,14+Num) += mu_t/Sc_t;
//       } 

//       dFvdWf(4,0) += k*sigma_s*dkdx/max(omega,TOLER);
//       dFvdWf(4,4) += rho*sigma_s*dkdx/max(omega,TOLER);
//       dFvdWf(4,5) -=mu_t*sigma_s*dkdx/max(omega,TOLER); 
//       dFvdWf(4,12) += mu+mu_t*sigma_s;
      
//       dFvdWf(5,0) += k*sigma*domegadx/max(omega,TOLER);
//       dFvdWf(5,4) += rho*sigma*domegadx/max(omega,TOLER);
//       dFvdWf(5,5) += -mu_t*sigma*domegadx/max(omega,TOLER);
//       dFvdWf(5,13) += mu+mu_t*sigma;

//       if(SolnBlk.Axisymmetric == AXISYMMETRIC_Y){            
// 	dFvdWf(1,0) -= TWO/THREE*V*k/(max(omega,TOLER)*radius);
// 	dFvdWf(1,2) -= TWO/THREE*mu_t/radius;
// 	dFvdWf(1,4) -= TWO/THREE*rho*V/(max(omega,TOLER)*radius);
// 	dFvdWf(1,5) += TWO/THREE*mu_t*V/(max(omega,TOLER)*radius);	
// 	dFvdWf(3,0) -= TWO/THREE*U*k*V/(max(omega,TOLER)*radius);
// 	dFvdWf(3,1) -= TWO/THREE*mu_t*V/radius;
// 	dFvdWf(3,2) -= TWO/THREE*U*mu_t/radius;
// 	dFvdWf(3,4) -= TWO/THREE*U*V*rho/(max(omega,TOLER)*radius);
// 	dFvdWf(3,5) += TWO/THREE*U*V*mu_t/(max(omega,TOLER)*radius);                 
//       }//endofaxisymmetric                 

//    }//endof turbulence


   
   /*********************** Y - DIRECTION **************************************/

   Sum_q = ZERO;  Sum_dq = ZERO;  Sum_dhdC = ZERO;

   for(int Num = 0; Num<ns_values; Num++){
      Sum_q +=    dhdT[Num]*(mu+mu_t)/QuadraturePoint_W.Schmidt[Num]*dcdy[Num]/(rho*Rmix);
      Sum_dq -=   dhdT[Num]*(mu+mu_t)/QuadraturePoint_W.Schmidt[Num]*dcdy[Num]*p/(rho*rho*Rmix);
      Sum_dhdC -= dhdT[Num]*(mu+mu_t)/QuadraturePoint_W.Schmidt[Num]*dcdy[Num]*dcdy[Num]*p/(rho*rho*Rmix);
   } 

   if ( SolnBlk.Flow_Type == FLOWTYPE_LAMINAR_C || 
	SolnBlk.Flow_Type == FLOWTYPE_LAMINAR_C_ALGEBRAIC || 
	SolnBlk.Flow_Type == FLOWTYPE_LAMINAR_C_FSD || 
	SolnBlk.Flow_Type == FLOWTYPE_LAMINAR_NGT_C_FSD || 
	SolnBlk.Flow_Type == FLOWTYPE_TURBULENT_LES_C || 
	SolnBlk.Flow_Type == FLOWTYPE_TURBULENT_LES_C_ALGEBRAIC || 
	SolnBlk.Flow_Type == FLOWTYPE_TURBULENT_LES_C_FSD_SMAGORINSKY || 
	SolnBlk.Flow_Type == FLOWTYPE_TURBULENT_LES_C_FSD_CHARLETTE || 
	SolnBlk.Flow_Type == FLOWTYPE_TURBULENT_LES_NGT_C_FSD_SMAGORINSKY || 
	SolnBlk.Flow_Type == FLOWTYPE_TURBULENT_LES_C_FSD_K ||
	SolnBlk.Flow_Type == FLOWTYPE_FROZEN_TURBULENT_LES_C_FSD ){
   Tensor2D strain_rate;
   strain_rate = SolnBlk.W[ii][jj].Strain_Rate(SolnBlk.dWdx[ii][jj],SolnBlk.dWdy[ii][jj],SolnBlk.Flow_Type,SolnBlk.Axisymmetric,SolnBlk.Grid.Cell[ii][jj].Xc);  
   mu_t =  QuadraturePoint_W.mu_t(strain_rate,SolnBlk.Flow_Type);
   kappa_t = QuadraturePoint_W.Kappa_turb(mu_t);
   Sc_t =  QuadraturePoint_W.Sc_turb();

   dGvdWf(1, 8) += mu+mu_t;
   dGvdWf(1, 9) += mu+mu_t; 
   dGvdWf(2, 7) -= TWO/THREE*(mu+mu_t);
   dGvdWf(2, 10) += FOUR/THREE*(mu+mu_t);
   dGvdWf(3,0) += (kappa+kappa_t)*(-dpdy+TWO*p*drhody/rho)/(rho*rho*Rmix)+Sum_dq; 
   dGvdWf(3,1) += (mu+mu_t)*(dUdy +dVdx);
   dGvdWf(3,2) += TWO*(mu+mu_t)*(TWO/THREE*dVdy-dUdx/THREE);
   dGvdWf(3,3) += -drhody/(rho*rho*Rmix)*(kappa+kappa_t)+Sum_q;
   dGvdWf(3,4) += Sum_dhdC;
   dGvdWf(3,6) -= p/(rho*rho*Rmix)*(kappa+kappa_t);
   dGvdWf(3,7) -= TWO/THREE*QuadraturePoint_W.v.y*(mu+mu_t);
   dGvdWf(3,8) += QuadraturePoint_W.v.x*(mu+mu_t);
   dGvdWf(3,9) = dGvdWf(3,8);
   dGvdWf(3,10) += FOUR/THREE*QuadraturePoint_W.v.y*(mu+mu_t);
   dGvdWf(3,11) = (kappa+kappa_t)/(rho*Rmix); 
   for(int Num = 0; Num<2; Num++){
      dGvdWf(4+Num, 12+Num) =  mu_t/Sc_t;
   }
   }else{
//    dGvdWf(1, 8) += mu;
//    dGvdWf(1, 9) += mu; 
//    dGvdWf(2, 7) -= TWO/THREE*mu;
//    dGvdWf(2, 10) += FOUR/THREE*mu;

//    dGvdWf(3,0) += kappa*(-dpdy/(rho*rho*Rmix) +TWO*p*drhody/(rho*rho*rho*Rmix))+Sum_dq; 
//    dGvdWf(3,1) += mu*(dUdy +dVdx);
//    dGvdWf(3,2) += TWO*mu*(TWO/THREE*dVdy-dUdx/THREE);
//    dGvdWf(3,3) += -drhody/(rho*rho*Rmix)*kappa+Sum_q;

//    dGvdWf(3,6) -= p/(rho*rho*Rmix)*kappa;
//    dGvdWf(3,7) -= TWO/THREE*QuadraturePoint_W.v.y*mu;
//    dGvdWf(3,8) += QuadraturePoint_W.v.x*mu;
//    dGvdWf(3,9) = dGvdWf(3,8);
//    dGvdWf(3,10) += FOUR/THREE*QuadraturePoint_W.v.y*mu;
//    dGvdWf(3,11) = kappa/(rho*Rmix); 

   //multispecies
//    for(int Num = 0; Num<(ns_species); Num++){
//       dGvdWf(3,14+Num) = mu/QuadraturePoint_W.Schmidt[Num]*h[Num];
//       dGvdWf(6+Num, 14+Num) =  mu/QuadraturePoint_W.Schmidt[Num];
//    }

   dGvdWf(1, 6) += mu;
   dGvdWf(1, 7) += mu; 
   dGvdWf(2, 5) -= TWO/THREE*mu;
   dGvdWf(2, 8) += FOUR/THREE*mu;
  
   dGvdWf(3,0) += kappa*(-dpdy/(rho*rho*Rmix) +TWO*p*drhody/(rho*rho*rho*Rmix))+Sum_dq; 
   dGvdWf(3,1) += mu*(dUdy +dVdx);
   dGvdWf(3,2) += TWO*mu*(TWO/THREE*dVdy-dUdx/THREE);
   dGvdWf(3,3) += -drhody/(rho*rho*Rmix)*kappa+Sum_q;

   dGvdWf(3,4) -= p/(rho*rho*Rmix)*kappa;
   dGvdWf(3,5) -= TWO/THREE*QuadraturePoint_W.v.y*mu;
   dGvdWf(3,6) += QuadraturePoint_W.v.x*mu;
   dGvdWf(3,7) = dGvdWf(3,6);
   dGvdWf(3,8) += FOUR/THREE*QuadraturePoint_W.v.y*mu;
   dGvdWf(3,9) = kappa/(rho*Rmix); 

   for(int Num = 0; Num<(ns_species); Num++){
      dGvdWf(3,10+Num) = mu/QuadraturePoint_W.Schmidt[Num]*h[Num];
      dGvdWf(4+Num, 10+Num) =  mu/QuadraturePoint_W.Schmidt[Num];
   }
   }
 
   //Axisymmetric 
   if(SolnBlk.Axisymmetric == AXISYMMETRIC_Y){    
     dGvdWf(2,2) -=  TWO/THREE*mu/radius;
     dGvdWf(3,2) -=  FOUR/THREE*mu*QuadraturePoint_W.v.y/radius;
   }
   if(SolnBlk.Axisymmetric == AXISYMMETRIC_X){
     dGvdWf(2,1) -=  TWO/THREE*mu/radius;
     dGvdWf(3,1) -=  TWO/THREE*mu*QuadraturePoint_W.v.y/radius;
     dGvdWf(3,2) -=  TWO/THREE*mu*QuadraturePoint_W.v.x/radius;
   }

//    if (SolnBlk.Flow_Type == FLOWTYPE_TURBULENT_RANS_K_OMEGA ||
//        SolnBlk.Flow_Type == FLOWTYPE_TURBULENT_RANS_K_EPSILON) {
//       double k = QuadraturePoint_W.k;
//       double omega = QuadraturePoint_W.omega;
//       double taux = (TWO/THREE*dVdy - dUdx/THREE);
//       double tauy = dUdy+dVdx;
//       kappa_t = QuadraturePoint_W.Kappa_turb();
//       Dm_t = QuadraturePoint_W.Dm_turb();
//       mu_t =  QuadraturePoint_W.eddy_viscosity();
//       Pr_t =  QuadraturePoint_W.Pr_turb();
//       Sc_t =  QuadraturePoint_W.Sc_turb();
//       double sigma_s = QuadraturePoint_W.sigma_star;
//       double sigma = QuadraturePoint_W.sigma;
      
//       U= QuadraturePoint_W.v.x;
//       V= QuadraturePoint_W.v.y;

//       dGvdWf(1, 0) += k/max(omega, TOLER)*tauy;
//       dGvdWf(1, 4) += rho/max(omega, TOLER)*tauy;
//       dGvdWf(1, 5) += -mu_t/max(omega,TOLER)*tauy;
//       dGvdWf(1, 8) += mu_t;
//       dGvdWf(1, 9) += mu_t;

//       dGvdWf(2, 0) += TWO*k/max(omega,TOLER)*taux;
//       dGvdWf(2, 4) += TWO*rho/max(omega,TOLER)*taux;
//       dGvdWf(2, 5) += -TWO*rho*k/max(omega*omega,TOLER)*taux;
//       dGvdWf(2, 7) += -TWO/THREE*mu_t;
//       dGvdWf(2, 10) += FOUR/THREE*mu_t;
 
//       double Sum_dh = 0.0;
//       double Sum_h = 0.0;
//       for(int Num = 0; Num<ns_values; Num++){
//          Sum_dh  -=  dhdT[Num]*dcdy[Num]/Sc_t;
//          Sum_h +=  h[Num]*dcdy[Num]/Sc_t;
//       }

//       dGvdWf(3,0) += k/max(omega,TOLER)*Cp/Pr_t*drhody*Temp/rho 
// 	+ Temp/rho*k/max(omega,TOLER)* Sum_dh+k/max(omega,TOLER)*Sum_h
// 	+TWO*QuadraturePoint_W.v.y*k/max(omega,TOLER)*taux+
// 	QuadraturePoint_W.v.x*k/max(omega,TOLER)*tauy+k/max(omega,TOLER)*sigma_s*dkdy;
//       dGvdWf(3,1) += mu_t*tauy;
//       dGvdWf(3,2) += TWO*mu_t*taux;
//       dGvdWf(3,3) += -k/max(omega,TOLER)*Cp/Pr_t*drhody/(rho*Rmix) -k/max(omega,TOLER)*ONE/(Rmix)*Sum_dh;
//       dGvdWf(3,4) += Cp*(dpdy - p/rho*drhody)/(max(omega, TOLER)*Pr_t*Rmix) + 
// 	rho*Sum_h/max(omega,TOLER)+TWO*rho*QuadraturePoint_W.v.y*taux/max(omega,TOLER) 
// 	+ QuadraturePoint_W.v.x*rho*tauy/max(omega,TOLER)+rho*sigma_s*dkdy/max(omega,TOLER);      
//       dGvdWf(3,5) += -k*Cp*(dpdy-p/rho*drhody)/(max(omega*omega,TOLER)*Pr_t*Rmix) - 
// 	Sum_h*mu_t/max(omega,TOLER)-TWO*QuadraturePoint_W.v.y*mu_t*taux/max(omega,TOLER)
//          -QuadraturePoint_W.v.x*mu_t*tauy/max(omega,TOLER)-mu_t*sigma_s*dkdy/max(omega,TOLER);
//       dGvdWf(3,6) += -k/max(omega,TOLER)*Cp/Pr_t*Temp;
      
//       dGvdWf(3,7) += -TWO/THREE*QuadraturePoint_W.v.y*mu_t;
//       dGvdWf(3,8) += QuadraturePoint_W.v.x*mu_t;
//       dGvdWf(3,9) +=QuadraturePoint_W.v.x*mu_t;
//       dGvdWf(3,10) += FOUR/THREE*QuadraturePoint_W.v.y*mu_t;
//       dGvdWf(3,11) += k*Cp/(max(omega,TOLER)*Pr_t*Rmix);
//       dGvdWf(3,12) += mu+mu_t*sigma_s;
      
//       for(int Num = 0; Num<(ns_species); Num++){ 
//          dGvdWf(3,14+Num) += h[Num]*mu_t/Sc_t;
//          dGvdWf(6+Num,0) +=k/max(omega,TOLER)*dcdy[Num]/Sc_t;  
//          dGvdWf(6+Num,4) += dcdy[Num]*rho/max(omega,TOLER)/Sc_t;
//          dGvdWf(6+Num,5) += -dcdy[Num]*mu_t/max(omega,TOLER)/Sc_t;     
//          dGvdWf(6+Num,14+Num) += mu_t/Sc_t;
//       } 

//       dGvdWf(4,0) += k*sigma_s*dkdy/max(omega,TOLER);
//       dGvdWf(4,4) += rho*sigma_s*dkdy/max(omega,TOLER);
//       dGvdWf(4,5) -=  mu_t*sigma_s*dkdy/max(omega,TOLER); 
//       dGvdWf(4,12) +=mu+mu_t*sigma_s;
      
//       dGvdWf(5,0) += k*sigma*domegady/max(omega,TOLER);
//       dGvdWf(5,4) += rho*sigma*domegady/max(omega,TOLER);
//       dGvdWf(5,5) += -mu_t*sigma*domegady/max(omega,TOLER);
//       dGvdWf(5,13) += mu+mu_t*sigma;

//       if(SolnBlk.Axisymmetric == AXISYMMETRIC_Y){        
// 	dGvdWf(2,0) -=  TWO/THREE*V*k/(max(omega,TOLER)*radius);
// 	dGvdWf(2,2) -=  TWO/THREE*mu_t/radius;
// 	dGvdWf(2,4) -=  TWO/THREE*V*rho/(max(omega,TOLER)*radius);
// 	dGvdWf(2,5) +=  TWO/THREE*V*mu_t/(max(omega,TOLER)*radius);	
// 	dGvdWf(3,0) -=  TWO/THREE*V*V*k/(max(omega,TOLER)*radius);
// 	dGvdWf(3,2) -=  FOUR/THREE*mu_t*V/radius;
// 	dGvdWf(3,4) -=  TWO/THREE*V*V*rho/(max(omega,TOLER)*radius);
// 	dGvdWf(3,5) +=  TWO/THREE*V*V*mu_t/(max(omega,TOLER)*radius);         
//       }//endofaxisymmetric      
//    }//endof turbulence


   // Memory cleanup
   delete []h;   h = NULL;
   delete []dcdx;   dcdx = NULL;
   delete []dcdy;   dcdy = NULL;
   delete []dhdT;   dhdT = NULL;   
   delete []dscalardx; dscalardx = NULL;
   delete []dscalardy; dscalardy = NULL;
}


/********************************************************
 * Routine: dWfdWc_Diamond                              *
 *                                                      *
 * This routine calculates the transformation matrix    *
 * to convert from the Cell Face to Cell Center used    *
 * for constructing the Viscous Jacobians based         *
 * on a diamond path recontstruction.                   *  
 *                                                      *
 ********************************************************/
void dWfdWc_Diamond(DenseMatrix &dWfdWc_x,DenseMatrix &dWfdWc_y, LESPremixed2D_Quad_Block &SolnBlk,
		    const int &Orient_face, const int &i, const int &j, const int &Orient_cell){

   int ns = SolnBlk.W[i][j].ns-1;
     
   int Left, Right; 
   double LL(ZERO),RR(ZERO); 
   double d_dWdx_dW(ZERO), d_dWdy_dW(ZERO);
   
   // All these confusing relationships are based on an outward
   // facing normal from the Orient_face ie  NORTH face ,
   // left is NW and right is NE.  

   switch (Orient_face){
   case NORTH:
     if(Orient_cell == CENTER){    
       LL = SolnBlk.dWn_dWc(i,j+1, NORTH_WEST);
       RR = SolnBlk.dWn_dWc(i+1, j+1, NORTH_EAST);
     } else if(Orient_cell == NORTH){     
       LL = SolnBlk.dWn_dWc(i,j+1, SOUTH_WEST);
       RR = SolnBlk.dWn_dWc(i+1, j+1, SOUTH_EAST);
     } else if(Orient_cell == EAST){
       LL = ZERO;
       RR = SolnBlk.dWn_dWc(i+1,j+1,NORTH_WEST);                  
     } else if(Orient_cell == WEST){ 
       LL = SolnBlk.dWn_dWc(i,j+1,NORTH_EAST);      
       RR = ZERO;                   
     } else if(Orient_cell == NORTH_WEST){
       LL = SolnBlk.dWn_dWc(i,j+1,SOUTH_EAST);      
       RR = ZERO;   
     } else if(Orient_cell == NORTH_EAST){
       LL = ZERO;
       RR = SolnBlk.dWn_dWc(i+1,j+1,SOUTH_WEST);    
     }
     break;
      
   case EAST:
     if(Orient_cell == CENTER){  
       LL = SolnBlk.dWn_dWc(i+1, j+1, NORTH_EAST);
       RR = SolnBlk.dWn_dWc(i+1, j, SOUTH_EAST); 
     } else if(Orient_cell == EAST){    
       LL = SolnBlk.dWn_dWc(i+1, j+1, NORTH_WEST);
       RR = SolnBlk.dWn_dWc(i+1, j, SOUTH_WEST); 
     } else if(Orient_cell == NORTH){     
       LL = SolnBlk.dWn_dWc(i+1,j+1,SOUTH_EAST);
       RR = ZERO;
     } else if(Orient_cell == SOUTH){           
       LL = ZERO;
       RR = SolnBlk.dWn_dWc(i+1,j,NORTH_EAST);       
     } else if(Orient_cell == NORTH_EAST){     
       LL = SolnBlk.dWn_dWc(i+1,j+1,SOUTH_WEST);
       RR = ZERO;
     } else if(Orient_cell == SOUTH_EAST){           
       LL = ZERO;
       RR = SolnBlk.dWn_dWc(i+1,j,NORTH_WEST);       
     }
     break;
  
   case SOUTH:
     if(Orient_cell == CENTER){  
       LL = SolnBlk.dWn_dWc(i+1,j,SOUTH_EAST);
       RR = SolnBlk.dWn_dWc(i,j, SOUTH_WEST);
     } else if(Orient_cell == SOUTH){     
       LL = SolnBlk.dWn_dWc(i+1,j, NORTH_EAST);
       RR = SolnBlk.dWn_dWc(i,j, NORTH_WEST);
     } else if(Orient_cell == EAST){ 
       LL = SolnBlk.dWn_dWc(i+1,j, SOUTH_WEST);      
       RR = ZERO;
     } else if(Orient_cell == WEST){    
       LL = ZERO; 
       RR = SolnBlk.dWn_dWc(i,j, SOUTH_EAST);                              
     } else if(Orient_cell == SOUTH_EAST){ 
       LL = SolnBlk.dWn_dWc(i+1,j, NORTH_WEST);      
       RR = ZERO;
     } else if(Orient_cell == SOUTH_WEST){    
       LL = ZERO; 
       RR = SolnBlk.dWn_dWc(i,j, NORTH_EAST);      
     }
     break;
   
   case WEST:
     if(Orient_cell == CENTER){  
       LL = SolnBlk.dWn_dWc(i,j, SOUTH_WEST);
       RR = SolnBlk.dWn_dWc(i,j+1,NORTH_WEST);  
     } else if(Orient_cell == WEST){  
       LL = SolnBlk.dWn_dWc(i,j, SOUTH_EAST);
       RR = SolnBlk.dWn_dWc(i,j+1,NORTH_EAST);  
     } else if(Orient_cell == SOUTH){           
       LL = SolnBlk.dWn_dWc(i,j,NORTH_WEST);
       RR = ZERO;
     } else if(Orient_cell == NORTH){   
       LL = ZERO;
       RR = SolnBlk.dWn_dWc(i,j+1,SOUTH_WEST);
     } else if(Orient_cell == SOUTH_WEST){           
       LL = SolnBlk.dWn_dWc(i,j,NORTH_EAST);
       RR = ZERO;
     } else if(Orient_cell == NORTH_WEST){   
       LL = ZERO;
       RR = SolnBlk.dWn_dWc(i,j+1,SOUTH_EAST);
     }
     break;     
   }

   //get 2nd derivatives
   d_dWd_dW_Diamond(d_dWdx_dW,d_dWdy_dW,SolnBlk,LL,RR,Orient_cell,Orient_face,i,j);
 
   /*********************** X - DIRECTION **************************************/
 
   if ( SolnBlk.Flow_Type == FLOWTYPE_LAMINAR_C || 
	SolnBlk.Flow_Type == FLOWTYPE_LAMINAR_C_ALGEBRAIC || 
	SolnBlk.Flow_Type == FLOWTYPE_LAMINAR_C_FSD || 
	SolnBlk.Flow_Type == FLOWTYPE_LAMINAR_NGT_C_FSD || 
	SolnBlk.Flow_Type == FLOWTYPE_TURBULENT_LES_C || 
	SolnBlk.Flow_Type == FLOWTYPE_TURBULENT_LES_C_ALGEBRAIC || 
	SolnBlk.Flow_Type == FLOWTYPE_TURBULENT_LES_C_FSD_SMAGORINSKY || 
	SolnBlk.Flow_Type == FLOWTYPE_TURBULENT_LES_C_FSD_CHARLETTE || 
	SolnBlk.Flow_Type == FLOWTYPE_TURBULENT_LES_NGT_C_FSD_SMAGORINSKY || 
	SolnBlk.Flow_Type == FLOWTYPE_TURBULENT_LES_C_FSD_K ||
	SolnBlk.Flow_Type == FLOWTYPE_FROZEN_TURBULENT_LES_C_FSD ){

     for(int nn=0; nn<SolnBlk.NumVar()-SolnBlk.W[i][j].ns; nn++){
      dWfdWc_x(nn,nn) = HALF*(LL+RR);
      dWfdWc_y(nn,nn) = dWfdWc_x(nn,nn);
   } 

   dWfdWc_x(6,0) = d_dWdx_dW;
   dWfdWc_x(7,1) = d_dWdx_dW;        //NOTE 5,1 & 6,1 same for X and Y 
   dWfdWc_x(8,1) = d_dWdy_dW;
   dWfdWc_x(9,2) =  dWfdWc_x(7,1);
   dWfdWc_x(10,2) =  dWfdWc_x(8,1);
   dWfdWc_x(11,3) = d_dWdx_dW;
   
   dWfdWc_y(6,0) = d_dWdy_dW;   
   dWfdWc_y(7,1) = d_dWdx_dW;
   dWfdWc_y(8,1) = d_dWdy_dW;
   dWfdWc_y(9,2) =  dWfdWc_y(7,1);
   dWfdWc_y(10,2) =  dWfdWc_y(8,1);
   dWfdWc_y(11,3) = d_dWdy_dW;

   for(int Num=0; Num<SolnBlk.W[i][j].nscal; Num++){
     dWfdWc_x(12+Num,4+Num) =  d_dWdx_dW;
     dWfdWc_y(12+Num,4+Num) =  d_dWdy_dW;
   }
   }else{
//    dWfdWc_x(6,0) = d_dWdx_dW;
//    dWfdWc_x(7,1) = d_dWdx_dW;        //NOTE 7,1 & 8,1 same for X and Y 
//    dWfdWc_x(8,1) = d_dWdy_dW;
//    dWfdWc_x(9,2) =  dWfdWc_x(7,1);
//    dWfdWc_x(10,2) =  dWfdWc_x(8,1);
//    dWfdWc_x(11,3) = d_dWdx_dW;
//    dWfdWc_x(12,4) = d_dWdx_dW;
//    dWfdWc_x(13,5) = d_dWdx_dW;
   
//    for(int Num=0; Num<(ns); Num++){
//      dWfdWc_x(14+Num,6+Num) =  d_dWdx_dW;
//      dWfdWc_y(14+Num,6+Num) =  d_dWdy_dW;
//    }

   for(int nn=0; nn<4; nn++){
      dWfdWc_x(nn,nn) = HALF*(LL+RR);
      dWfdWc_y(nn,nn) = dWfdWc_x(nn,nn);
   } 
 
   dWfdWc_x(4,0) = d_dWdx_dW;
   dWfdWc_x(5,1) = d_dWdx_dW;        //NOTE 5,1 & 6,1 same for X and Y 
   dWfdWc_x(6,1) = d_dWdy_dW;
   dWfdWc_x(7,2) =  dWfdWc_x(5,1);
   dWfdWc_x(8,2) =  dWfdWc_x(6,1);
   dWfdWc_x(9,3) = d_dWdx_dW;
   
   /*********************** Y - DIRECTION **************************************/


//    dWfdWc_y(6,0) = d_dWdy_dW;   
//    dWfdWc_y(7,1) = d_dWdx_dW;
//    dWfdWc_y(8,1) = d_dWdy_dW;
//    dWfdWc_y(9,2) =  dWfdWc_y(7,1);
//    dWfdWc_y(10,2) =  dWfdWc_y(8,1);
//    dWfdWc_y(11,3) = d_dWdy_dW;
//    dWfdWc_y(12,4) = d_dWdy_dW;
//    dWfdWc_y(13,5) = d_dWdy_dW;

   dWfdWc_y(4,0) = d_dWdy_dW;   
   dWfdWc_y(5,1) = d_dWdx_dW;
   dWfdWc_y(6,1) = d_dWdy_dW;
   dWfdWc_y(7,2) =  dWfdWc_y(5,1);
   dWfdWc_y(8,2) =  dWfdWc_y(6,1);
   dWfdWc_y(9,3) = d_dWdy_dW;

   for(int Num=0; Num<(ns); Num++){
     dWfdWc_x(10+Num,4+Num) =  d_dWdx_dW;
     dWfdWc_y(10+Num,4+Num) =  d_dWdy_dW;
   }
}
}
/********************************************************
 * Routine: d_dWd_dW_Diamond                            *
 *                                                      *
 * This routine calculates the 2nd deriavaites          *
 * associated with diamond path and bilinear            *
 * interpolation.                                       *
 *                                                      *
 ********************************************************/
void d_dWd_dW_Diamond(double &d_dWdx_dW, double &d_dWdy_dW, LESPremixed2D_Quad_Block &SolnBlk, 
		      const double &LEFT, const double &RIGHT, const int &Orient_cell,
		      const int &Orient_face,  const int &i, const int &j){

  //  double area[4];
  double AREA;
  Vector2D norm[4];
  double  dWnNWdWc, dWnNEdWc,  dWnSWdWc, dWnSEdWc;
 
  switch(Orient_face){
    /*************** NORTH ****************************/
  case NORTH: 
    dWnNWdWc = LEFT;
    dWnNEdWc = RIGHT;

    //  normal vector of the SE side of a diamond 
    norm[0].x = SolnBlk.Grid.nodeNE(i,j).X.y - SolnBlk.Grid.Cell[i][j].Xc.y;
    norm[0].y = -( SolnBlk.Grid.nodeNE(i,j).X.x - SolnBlk.Grid.Cell[i][j].Xc.x);
    //  normal vector of the NE side of a diamond 
    norm[1].x = SolnBlk.Grid.Cell[i][j+1].Xc.y - SolnBlk.Grid.nodeNE(i,j).X.y;
    norm[1].y = -(SolnBlk.Grid.Cell[i][j+1].Xc.x - SolnBlk.Grid.nodeNE(i,j).X.x);
    //  normal vector of the NW side of a diamond 
    norm[2].x =  SolnBlk.Grid.nodeNW(i,j).X.y - SolnBlk.Grid.Cell[i][j+1].Xc.y;
    norm[2].y = -(SolnBlk.Grid.nodeNW(i,j).X.x - SolnBlk.Grid.Cell[i][j+1].Xc.x);
    //  normal vector of the SW side of a diamond 
    norm[3].x = SolnBlk.Grid.Cell[i][j].Xc.y - SolnBlk.Grid.nodeNW(i,j).X.y ;
    norm[3].y = -( SolnBlk.Grid.Cell[i][j].Xc.x - SolnBlk.Grid.nodeNW(i,j).X.x);
    
    AREA =  HALF*(fabs((SolnBlk.Grid.nodeNE(i,j).X-SolnBlk.Grid.Cell[i][j].Xc)^
		       (SolnBlk.Grid.nodeNW(i,j).X-SolnBlk.Grid.Cell[i][j].Xc)) +
		  fabs((SolnBlk.Grid.nodeNW(i,j).X-SolnBlk.Grid.Cell[i][j+1].Xc)^
		       (SolnBlk.Grid.nodeNE(i,j).X-SolnBlk.Grid.Cell[i][j+1].Xc)));
    
    if(Orient_cell == CENTER){
      d_dWdx_dW = HALF*((ONE+dWnNEdWc)* norm[0].x+dWnNEdWc* norm[1].x+ dWnNWdWc* norm[2].x+ (ONE+dWnNWdWc)* norm[3].x)/AREA;
      d_dWdy_dW = HALF*((ONE+dWnNEdWc)* norm[0].y+dWnNEdWc* norm[1].y+ dWnNWdWc* norm[2].y+ (ONE+dWnNWdWc)* norm[3].y)/AREA;  
    } else if( Orient_cell == NORTH) {
      d_dWdx_dW = HALF*(dWnNEdWc*norm[0].x + (ONE+dWnNEdWc)* norm[1].x + (ONE+dWnNWdWc)* norm[2].x + dWnNWdWc*norm[3].x)/AREA;
      d_dWdy_dW = HALF*(dWnNEdWc*norm[0].y + (ONE+dWnNEdWc)* norm[1].y + (ONE+dWnNWdWc)* norm[2].y + dWnNWdWc*norm[3].y)/AREA;  
    } else if( Orient_cell == EAST || Orient_cell == NORTH_EAST) {
      d_dWdx_dW = HALF*( dWnNEdWc*(norm[0].x+norm[1].x))/AREA;
      d_dWdy_dW = HALF*( dWnNEdWc*(norm[0].y+norm[1].y))/AREA;  
    } else if( Orient_cell == WEST || Orient_cell == NORTH_WEST) {
      d_dWdx_dW = HALF*( dWnNWdWc*(norm[2].x+norm[3].x))/AREA;
      d_dWdy_dW = HALF*( dWnNWdWc*(norm[2].y+norm[3].y))/AREA;  
    }

    break;
    
    /*************** EAST ****************************/
  case EAST:
    dWnNEdWc = LEFT;
    dWnSEdWc = RIGHT; 

    //  normal vector of the SE side of a diamond 
    norm[0].x =  SolnBlk.Grid.Cell[i+1][j].Xc.y - SolnBlk.Grid.nodeSE(i,j).X.y;
    norm[0].y = -(SolnBlk.Grid.Cell[i+1][j].Xc.x - SolnBlk.Grid.nodeSE(i,j).X.x);
    //  normal vector of the NE side of a diamond 
    norm[1].x = SolnBlk.Grid.nodeNE(i,j).X.y -  SolnBlk.Grid.Cell[i+1][j].Xc.y ;
    norm[1].y = -(SolnBlk.Grid.nodeNE(i,j).X.x -  SolnBlk.Grid.Cell[i+1][j].Xc.x );
    //  normal vector of the NW side of a diamond 
    norm[2].x =   SolnBlk.Grid.Cell[i][j].Xc.y - SolnBlk.Grid.nodeNE(i,j).X.y ;
    norm[2].y = -(SolnBlk.Grid.Cell[i][j].Xc.x - SolnBlk.Grid.nodeNE(i,j).X.x);
    //  normal vector of the SW side of a diamond 
    norm[3].x = SolnBlk.Grid.nodeSE(i,j).X.y - SolnBlk.Grid.Cell[i][j].Xc.y;
    norm[3].y = -(SolnBlk.Grid.nodeSE(i,j).X.x - SolnBlk.Grid.Cell[i][j].Xc.x);
    
    AREA =  HALF*(fabs((SolnBlk.Grid.nodeNE(i,j).X-SolnBlk.Grid.Cell[i+1][j].Xc)^
		       (SolnBlk.Grid.nodeSE(i,j).X-SolnBlk.Grid.Cell[i+1][j].Xc)) +
		  fabs((SolnBlk.Grid.nodeSE(i,j).X-SolnBlk.Grid.Cell[i][j].Xc)^
		       (SolnBlk.Grid.nodeNE(i,j).X-SolnBlk.Grid.Cell[i][j].Xc)));
   
    if(Orient_cell == CENTER){
      d_dWdx_dW = HALF*(dWnSEdWc* norm[0].x+ dWnNEdWc* norm[1].x+ (ONE+ dWnNEdWc)* norm[2].x+ (ONE+dWnSEdWc)* norm[3].x)/AREA;
      d_dWdy_dW = HALF*(dWnSEdWc* norm[0].y+ dWnNEdWc* norm[1].y+ (ONE+ dWnNEdWc)* norm[2].y+ (ONE+dWnSEdWc)* norm[3].y)/AREA;  
    } else if( Orient_cell == EAST) {
      d_dWdx_dW = HALF*( (ONE+dWnSEdWc)* norm[0].x + (ONE+dWnNEdWc)*norm[1].x + dWnNEdWc* norm[2].x + dWnSEdWc*norm[3].x)/AREA;
      d_dWdy_dW = HALF*( (ONE+dWnSEdWc)* norm[0].y + (ONE+dWnNEdWc)*norm[1].y + dWnNEdWc* norm[2].y + dWnSEdWc*norm[3].y)/AREA;  
    } else if( Orient_cell == NORTH || Orient_cell == NORTH_EAST) {
      d_dWdx_dW = HALF*( dWnNEdWc*(norm[1].x+norm[2].x))/AREA;
      d_dWdy_dW = HALF*( dWnNEdWc*(norm[1].y+norm[2].y))/AREA;  
    } else if( Orient_cell == SOUTH || Orient_cell == SOUTH_EAST) {
      d_dWdx_dW = HALF*( dWnSEdWc*(norm[0].x+norm[3].x))/AREA;
      d_dWdy_dW = HALF*( dWnSEdWc*(norm[0].y+norm[3].y))/AREA;  
    }
    break;

    /*************** SOUTH ****************************/
  case SOUTH:
    dWnSEdWc = LEFT;
    dWnSWdWc = RIGHT;

    //  normal vector of the SE side of a diamond 
    norm[0].x =  SolnBlk.Grid.nodeSE(i,j).X.y - SolnBlk.Grid.Cell[i][j-1].Xc.y;
    norm[0].y = -(SolnBlk.Grid.nodeSE(i,j).X.x - SolnBlk.Grid.Cell[i][j-1].Xc.x  );
    //  normal vector of the NE side of a diamond 
    norm[1].x = SolnBlk.Grid.Cell[i][j].Xc.y -  SolnBlk.Grid.nodeSE(i,j).X.y;
    norm[1].y = -(SolnBlk.Grid.Cell[i][j].Xc.x -  SolnBlk.Grid.nodeSE(i,j).X.x);
    //  normal vector of the NW side of a diamond 
    norm[2].x =   SolnBlk.Grid.nodeSW(i,j).X.y - SolnBlk.Grid.Cell[i][j].Xc.y ;
    norm[2].y = -(SolnBlk.Grid.nodeSW(i,j).X.x - SolnBlk.Grid.Cell[i][j].Xc.x);
    //  normal vector of the SW side of a diamond 
    norm[3].x =  SolnBlk.Grid.Cell[i][j-1].Xc.y - SolnBlk.Grid.nodeSW(i,j).X.y;
    norm[3].y = -(SolnBlk.Grid.Cell[i][j-1].Xc.x- SolnBlk.Grid.nodeSW(i,j).X.x);
    
    AREA =  HALF*(fabs((SolnBlk.Grid.nodeSE(i,j).X-SolnBlk.Grid.Cell[i][j-1].Xc)^
		       (SolnBlk.Grid.nodeSW(i,j).X-SolnBlk.Grid.Cell[i][j-1].Xc)) +
		  fabs((SolnBlk.Grid.nodeSE(i,j).X-SolnBlk.Grid.Cell[i][j].Xc)^
		       (SolnBlk.Grid.nodeSW(i,j).X-SolnBlk.Grid.Cell[i][j].Xc)));
    if(Orient_cell == CENTER){
      d_dWdx_dW = HALF*(dWnSEdWc* norm[0].x+ (ONE+dWnSEdWc)* norm[1].x+ (ONE+ dWnSWdWc)* norm[2].x+ (dWnSWdWc)* norm[3].x)/AREA;
      d_dWdy_dW = HALF*(dWnSEdWc* norm[0].y+ (ONE+dWnSEdWc)* norm[1].y+ (ONE+ dWnSWdWc)* norm[2].y+ (dWnSWdWc)* norm[3].y)/AREA;  
    } else if( Orient_cell == SOUTH) {
      d_dWdx_dW = HALF*( (ONE+dWnSEdWc)*norm[0].x + dWnSEdWc*norm[1].x + dWnSWdWc*norm[2].x + (ONE+dWnSWdWc)* norm[3].x)/AREA;
      d_dWdy_dW = HALF*( (ONE+dWnSEdWc)*norm[0].y + dWnSEdWc*norm[1].y + dWnSWdWc*norm[2].y + (ONE+dWnSWdWc)* norm[3].y)/AREA;  
    } else if( Orient_cell == EAST || Orient_cell == SOUTH_EAST) {
      d_dWdx_dW = HALF*( dWnSEdWc*(norm[0].x+norm[1].x))/AREA;
      d_dWdy_dW = HALF*( dWnSEdWc*(norm[0].y+norm[1].y))/AREA;  
    } else if( Orient_cell == WEST || Orient_cell == SOUTH_WEST) {
      d_dWdx_dW = HALF*( dWnSWdWc*(norm[2].x+norm[3].x))/AREA;
      d_dWdy_dW = HALF*( dWnSWdWc*(norm[2].y+norm[3].y))/AREA;  
    }
    break;
    
    /*************** WEST ****************************/
  case WEST:
    dWnSWdWc = LEFT;
    dWnNWdWc = RIGHT;
    
    //  normal vector of the SE side of a diamond 
    norm[0].x =   SolnBlk.Grid.Cell[i][j].Xc.y - SolnBlk.Grid.nodeSW(i,j).X.y;
    norm[0].y = -(SolnBlk.Grid.Cell[i][j].Xc.x - SolnBlk.Grid.nodeSW(i,j).X.x);
    //  normal vector of the NE side of a diamond 
    norm[1].x =  SolnBlk.Grid.nodeNW(i,j).X.y - SolnBlk.Grid.Cell[i][j].Xc.y;
    norm[1].y = -(SolnBlk.Grid.nodeNW(i,j).X.x - SolnBlk.Grid.Cell[i][j].Xc.x);
    //  normal vector of the NW side of a diamond 
    norm[2].x =  SolnBlk.Grid.Cell[i-1][j].Xc.y - SolnBlk.Grid.nodeNW(i,j).X.y ;
    norm[2].y = -( SolnBlk.Grid.Cell[i-1][j].Xc.x - SolnBlk.Grid.nodeNW(i,j).X.x);
    //  normal vector of the SW side of a diamond 
    norm[3].x =  SolnBlk.Grid.nodeSW(i,j).X.y - SolnBlk.Grid.Cell[i-1][j].Xc.y;
    norm[3].y = -(SolnBlk.Grid.nodeSW(i,j).X.x - SolnBlk.Grid.Cell[i-1][j].Xc.x);
    
    AREA =  HALF*(fabs((SolnBlk.Grid.nodeNW(i,j).X-SolnBlk.Grid.Cell[i][j].Xc)^
		       (SolnBlk.Grid.nodeSW(i,j).X-SolnBlk.Grid.Cell[i][j].Xc)) +
		  fabs((SolnBlk.Grid.nodeNW(i,j).X-SolnBlk.Grid.Cell[i-1][j].Xc)^
		       (SolnBlk.Grid.nodeSW(i,j).X-SolnBlk.Grid.Cell[i-1][j].Xc)));
    
    if(Orient_cell == CENTER){
      d_dWdx_dW = HALF*((ONE+dWnSWdWc)* norm[0].x+ (ONE+dWnNWdWc)* norm[1].x+ dWnNWdWc* norm[2].x+ dWnSWdWc* norm[3].x)/AREA;
      d_dWdy_dW = HALF*((ONE+dWnSWdWc)* norm[0].y+ (ONE+dWnNWdWc)* norm[1].y+ dWnNWdWc* norm[2].y+ dWnSWdWc* norm[3].y)/AREA;  
    }  else if( Orient_cell == WEST) {
      d_dWdx_dW = HALF*(dWnSWdWc*norm[0].x + dWnNWdWc*norm[1].x + (ONE+dWnNWdWc)* norm[2].x+ (ONE+dWnSWdWc)* norm[3].x)/AREA;
      d_dWdy_dW = HALF*(dWnSWdWc*norm[0].y + dWnNWdWc*norm[1].y + (ONE+dWnNWdWc)* norm[2].y+ (ONE+dWnSWdWc)* norm[3].y)/AREA;    
    } else if( Orient_cell == NORTH || Orient_cell == NORTH_WEST) {
      d_dWdx_dW = HALF*( dWnNWdWc*(norm[1].x+norm[2].x))/AREA;
      d_dWdy_dW = HALF*( dWnNWdWc*(norm[1].y+norm[2].y))/AREA;  
    } else if( Orient_cell == SOUTH || Orient_cell == SOUTH_WEST) {
      d_dWdx_dW = HALF*( dWnSWdWc*(norm[0].x+norm[3].x))/AREA;
      d_dWdy_dW = HALF*( dWnSWdWc*(norm[0].y+norm[3].y))/AREA;      
    }
    break;

  }

}

/*************** CENTER ****************************/
void d_dWd_dW_Center(double &d_dWdx_dW_C, double &d_dWdy_dW_C, 
		     LESPremixed2D_Quad_Block &SolnBlk, 
		     const int &i, const int &j){

  double area[4], d_dWdx_dW[4], d_dWdy_dW[4];

  // area weighted gradients at cell centers, 4 inside triangles
  area[0] = HALF*(SolnBlk.Grid.Node[i+1][j+1].X - SolnBlk.Grid.Node[i][j+1].X )^
    (SolnBlk.Grid.xfaceN(i,j)- SolnBlk.Grid.Cell[i][j].Xc);
  area[1] = HALF*(SolnBlk.Grid.Node[i+1][j+1].X - SolnBlk.Grid.Node[i+1][j].X )^
    (SolnBlk.Grid.Cell[i][j].Xc - SolnBlk.Grid.xfaceE(i,j)); 
  area[2] = HALF*(SolnBlk.Grid.Node[i+1][j].X - SolnBlk.Grid.Node[i][j].X )^
    (SolnBlk.Grid.Cell[i][j].Xc - SolnBlk.Grid.xfaceS(i,j) );  
  area[3] = HALF*(SolnBlk.Grid.Node[i][j+1].X - SolnBlk.Grid.Node[i][j].X )^
    ( SolnBlk.Grid.xfaceW(i, j) - SolnBlk.Grid.Cell[i][j].Xc );
  

  //NORTH
  d_dWd_dW_Diamond(d_dWdx_dW[0] ,d_dWdy_dW[0], SolnBlk,
		   SolnBlk.dWn_dWc(i,j+1, NORTH_WEST), SolnBlk.dWn_dWc(i+1, j+1, NORTH_EAST), 
		   CENTER, NORTH, i, j);  
  //EAST
  d_dWd_dW_Diamond(d_dWdx_dW[1] ,d_dWdy_dW[1], SolnBlk,
		   SolnBlk.dWn_dWc(i+1,j+1, NORTH_EAST), SolnBlk.dWn_dWc(i+1, j, SOUTH_EAST), 
		   CENTER, EAST, i, j);
  //SOUTH
  d_dWd_dW_Diamond(d_dWdx_dW[2] ,d_dWdy_dW[2], SolnBlk,
		   SolnBlk.dWn_dWc(i+1,j, SOUTH_EAST), SolnBlk.dWn_dWc(i, j, SOUTH_WEST), 
		   CENTER, SOUTH, i, j);
  //WEST
  d_dWd_dW_Diamond(d_dWdx_dW[3] ,d_dWdy_dW[3], SolnBlk,
		   SolnBlk.dWn_dWc(i,j, SOUTH_WEST), SolnBlk.dWn_dWc(i, j+1, NORTH_WEST), 
		   CENTER, WEST, i, j);
  
  //2nd derivative's at cell center 
  d_dWdx_dW_C = (d_dWdx_dW[0]*area[0] + d_dWdx_dW[1]*area[1] +
		 d_dWdx_dW[2]*area[2] + d_dWdx_dW[3]*area[3])/SolnBlk.Grid.Cell[i][j].A; 
  
  d_dWdy_dW_C = (d_dWdy_dW[0]*area[0]+d_dWdy_dW[1]*area[1] +
		 d_dWdy_dW[2]*area[2] + d_dWdy_dW[3]*area[3])/SolnBlk.Grid.Cell[i][j].A; 
      

}

/********************************************************
 * Routine:  dS_tdW                                     *
 *                                                      *
 * This routine calculates the Turbulence (k-omega)     *
 * source Jacobian.                                     *
 *                                                      *
 ********************************************************/
int dS_tdW(DenseMatrix &dStdW,  LESPremixed2D_Quad_Block &SolnBlk,
	   double &d_dWdx_dW_C, double &d_dWdy_dW_C,
	   const int &ii, const int &jj){

  dStdW.zero();

  if ( SolnBlk.W[ii][jj].scalar[0]<0.99 && SolnBlk.W[ii][jj].scalar[0]>0.01 &&  
       SolnBlk.dWdx[ii][jj].scalar[0] !=ZERO && SolnBlk.dWdy[ii][jj].scalar[0] != ZERO ) {

	    Tensor2D strain_rate;
	    strain_rate = SolnBlk.W[ii][jj].Strain_Rate(SolnBlk.dWdx[ii][jj], SolnBlk.dWdy[ii][jj], 
						      SolnBlk.Flow_Type, SolnBlk.Axisymmetric, 
						      SolnBlk.Grid.Cell[ii][jj].Xc);  
  if ( SolnBlk.Flow_Type == FLOWTYPE_LAMINAR_C ){

    double t3,t4,t5,t6,t7,t9,t12,t13,t16,t18;
    double tau_fsd = SolnBlk.W[ii][jj].HeatRelease_Parameter();

      t3 = SolnBlk.W[ii][jj].reactants_den*SolnBlk.W[ii][jj].laminar_speed*(1.0+tau_fsd);
      t4 = SolnBlk.dWdx[ii][jj].scalar[0];//cx(c);
      t5 = t4*t4;
      t6 = SolnBlk.dWdy[ii][jj].scalar[0];//cy(c);
      t7 = t6*t6;
      t9 = sqrt(t5+t7);
      t12 = 1.0+tau_fsd*SolnBlk.W[ii][jj].scalar[0];//c;
      t13 = t12*t12;
      t16 = d_dWdx_dW_C;//diff(cx(c),c);
      t18 = d_dWdy_dW_C;//diff(cy(c),c);

      dStdW(4,4) = t3/t9/t13*(t4*t16+t6*t18)-2.0*t3*t9/t13/t12*tau_fsd;
  }

  if  ( SolnBlk.Flow_Type == FLOWTYPE_LAMINAR_C_ALGEBRAIC || 
        SolnBlk.Flow_Type == FLOWTYPE_TURBULENT_LES_C_ALGEBRAIC ) { 

    double t2,t3,t4,t5,t6,t8;
    double t12,t13,t14,t15,t17;
    double t29,t30,t32,t33,t35,t39,t42;
    double tau_fsd = SolnBlk.W[ii][jj].HeatRelease_Parameter();
    double kappa_fsd = SolnBlk.W[ii][jj].Efficiency_Function_Fsd(SolnBlk.dWdx[ii][jj],SolnBlk.dWdy[ii][jj],SolnBlk.Flow_Type,strain_rate); 
    double k_fsd = SolnBlk.W[ii][jj].SFS_Kinetic_Energy_Fsd(SolnBlk.dWdx[ii][jj],SolnBlk.dWdy[ii][jj],SolnBlk.Flow_Type,strain_rate);

      t2 = 1.0+tau_fsd;
      t3 = SolnBlk.dWdx[ii][jj].scalar[0];//cx(c);
      t4 = t3*t3;
      t5 = SolnBlk.dWdy[ii][jj].scalar[0];//cy(c);
      t6 = t5*t5;
      t8 = sqrt(t4+t6);
      t12 = 1.0+tau_fsd*SolnBlk.W[ii][jj].scalar[0];//c;
      t13 = t12*t12;
      t14 = 1/t13;
      t15 = d_dWdx_dW_C;//diff(cx(c),c);
      t17 = d_dWdy_dW_C;//diff(cy(c),c);
      t29 = sqrt(k_fsd);
      t30 = kappa_fsd*t29;
      t32 = 1/t12;
      t33 = t2*SolnBlk.W[ii][jj].scalar[0];//c;
      t35 = 1.0-t33*t32;
      t39 = 1/SolnBlk.W[ii][jj].laminar_speed/SolnBlk.W[ii][jj].filter_width;
      t42 = t30*t33;
      dStdW(4,4) = SolnBlk.W[ii][jj].reactants_den*SolnBlk.W[ii][jj].laminar_speed*(t2/t8*t14*(t3*t15+t5*t17)-2.0*t2*t8/
t13/t12*tau_fsd+t30*t2*t32*t35*t39-t42*t14*t35*t39*tau_fsd+t42*t32*(-t2*t32+t33
*t14*tau_fsd)*t39);
  }

  if ( SolnBlk.Flow_Type == FLOWTYPE_LAMINAR_C_FSD ){
    
    double t3,t4,t5,t6,t7,t9,t12,t13,t16,t18;
    double tau_fsd = SolnBlk.W[ii][jj].HeatRelease_Parameter();

      t3 = SolnBlk.W[ii][jj].reactants_den*SolnBlk.W[ii][jj].laminar_speed*(1.0+tau_fsd);
      t4 = SolnBlk.dWdx[ii][jj].scalar[0];//cx(c);
      t5 = t4*t4;
      t6 = SolnBlk.dWdy[ii][jj].scalar[0];//cy(c);
      t7 = t6*t6;
      t9 = sqrt(t5+t7);
      t12 = 1.0+tau_fsd*SolnBlk.W[ii][jj].scalar[0];//c;
      t13 = t12*t12;
      t16 = d_dWdx_dW_C;//diff(cx(c),c);
      t18 = d_dWdy_dW_C;//diff(cy(c),c);

      dStdW(4,4) = t3/t9/t13*(t4*t16+t6*t18)-2.0*t3*t9/t13/t12*tau_fsd;
  
  }

  if ( SolnBlk.Flow_Type == FLOWTYPE_LAMINAR_NGT_C_FSD ){
      
    //counter-gradient in C
    double t1,t3,t4,t6,t7;
    double t11,t12,t13,t14,t19;
    double t20,t21,t27,t28;
    double t34,t35,t36,t37,t39;
    double t40,t42,t43,t44,t45,t46,t49;
    double t50,t52,t56,t57,t58,t59;
    double t60,t64,t65;
    double t73,t77,t79;
    double t85,t88;
    double t95,t96;
    double t100,t123,t127,t134,t163,t167;

    double tau_fsd = SolnBlk.W[ii][jj].HeatRelease_Parameter();
    double lam_speed_fsd = SolnBlk.W[ii][jj].laminar_speed;
    double rho_r = SolnBlk.W[ii][jj].reactants_den;

      t1 = rho_r*lam_speed_fsd;
      t3 = tau_fsd*lam_speed_fsd;
      t4 = 1.0-SolnBlk.W[ii][jj].scalar[0];//c;
      t6 = d_dWdx_dW_C;//diff(rhox(rho),rho);
      t7 = d_dWdy_dW_C;//diff(rhoy(rho),rho);
      t11 = 1.0-2.0*SolnBlk.W[ii][jj].scalar[0];//c;
      t12 = SolnBlk.dWdx[ii][jj].scalar[0];//cx(c);
      t13 = SolnBlk.dWdy[ii][jj].scalar[0];//cy(c);
      t14 = t12+t13;
      t19 = SolnBlk.dWdx[ii][jj].rho;//rhox(rho);
      t20 = SolnBlk.dWdy[ii][jj].rho;//rhoy(rho);
      t21 = t19+t20;
      t27 = d_dWdx_dW_C;//diff(cx(c),c);
      t28 = d_dWdy_dW_C;//diff(cy(c),c);
      t34 = t12*t12;
      t35 = t13*t13;
      t36 = t34+t35;
      t37 = 1/t36;
      t39 = 1.0-t34*t37;
      t40 = SolnBlk.dWdx[ii][jj].v.x;//Ux(U);
      t42 = t12*t37;
      t43 = SolnBlk.dWdy[ii][jj].v.x;//Uy(U);
      t44 = SolnBlk.dWdx[ii][jj].v.y;//Vx(V);
      t45 = t43+t44;
      t46 = t13*t45;
      t49 = 1.0-t35*t37;
      t50 = SolnBlk.dWdy[ii][jj].v.y;//Vy(V);
      t52 = t39*t40-t42*t46+t49*t50;
      t56 = lam_speed_fsd*(1.0+tau_fsd*SolnBlk.W[ii][jj].scalar[0]);//c);
      t57 = sqrt(t36);
      t58 = 1/t57;
      t59 = t12*t58;
      t60 = SolnBlk.dWdx[ii][jj].scalar[1];//Fsdx(Fsd);
      t64 = t13*t58;
      t65 = SolnBlk.dWdy[ii][jj].scalar[1];//Fsdy(Fsd);
      t73 = -t34*t58-t35*t58;
      t77 = d_dWdx_dW_C;//diff(Ux(U),U);
      t79 = d_dWdy_dW_C;//diff(Uy(U),U);
      t85 = d_dWdx_dW_C;//diff(Vx(V),V);
      t88 = d_dWdy_dW_C;//diff(Vy(V),V);
      t95 = t36*t36;
      t96 = 1/t95;
      t100 = t12*t27+t13*t28;
      t123 = t60*SolnBlk.W[ii][jj].rho+t19*SolnBlk.W[ii][jj].scalar[1];
      t127 = t65*SolnBlk.W[ii][jj].rho+t20*SolnBlk.W[ii][jj].scalar[1];
      t134 = 1/t57/t36;
      t163 = d_dWdx_dW_C;//diff(Fsdx(Fsd),Fsd);
      t167 = d_dWdy_dW_C;//diff(Fsdy(Fsd),Fsd);
      dStdW(4,0) = t1*SolnBlk.W[ii][jj].scalar[1]-t3*(SolnBlk.W[ii][jj].scalar[0]*t4*(t6+t7)+t11*t14);
      dStdW(4,4) = -t3*(t4*t21-SolnBlk.W[ii][jj].scalar[0]*t21-2.0*SolnBlk.W[ii][jj].rho*t14+SolnBlk.W[ii][jj].rho*t11*(t27+t28));
      dStdW(4,5) = t1*SolnBlk.W[ii][jj].rho;
      dStdW(5,0) = t52*SolnBlk.W[ii][jj].scalar[1]-t56*(-t59*(t60+t6*SolnBlk.W[ii][jj].scalar[1])-t64*(t65+t7*SolnBlk.W[ii][jj].scalar[1]))-t3*SolnBlk.W[ii][jj].scalar[1]*t73
;
      dStdW(5,1) = (t39*t77-t42*t13*t79)*SolnBlk.W[ii][jj].scalar[1]*SolnBlk.W[ii][jj].rho;
      dStdW(5,2) = (-t42*t13*t85+t49*t88)*SolnBlk.W[ii][jj].scalar[1]*SolnBlk.W[ii][jj].rho;
      dStdW(5,4) = ((-2.0*t42*t27+2.0*t34*t96*t100)*t40-t27*t37*t46+2.0*t12*
t96*t46*t100-t42*t28*t45+(-2.0*t13*t37*t28+2.0*t35*t96*t100)*t50)*SolnBlk.W[ii][jj].scalar[1]*SolnBlk.W[ii][jj].rho-t3*(-
t59*t123-t64*t127)-t56*(-t27*t58*t123+t12*t134*t123*t100-t28*t58*t127+t13*t134*
t127*t100)-t3*SolnBlk.W[ii][jj].rho*SolnBlk.W[ii][jj].scalar[1]*(-2.0*t59*t27+t34*t134*t100-2.0*t64*t28+t35*t134*t100);
      dStdW(5,5) = t52*SolnBlk.W[ii][jj].rho-t56*(-t59*(t163*SolnBlk.W[ii][jj].rho+t19)-t64*(t167*SolnBlk.W[ii][jj].rho+t20))-t3*SolnBlk.W[ii][jj].rho
*t73;
  }

  if ( SolnBlk.Flow_Type == FLOWTYPE_TURBULENT_LES_C_FSD_SMAGORINSKY ||
       SolnBlk.Flow_Type == FLOWTYPE_FROZEN_TURBULENT_LES_C_FSD ) {

    double t1,t4,t5,t6,t7,t8,t9;
    double t10,t12,t14,t15,t17,t18,t19;
    double t20,t21,t25,t26,t28;
    double t32,t33,t34,t35,t36,t37;
    double t41,t42,t43,t49;
    double t52,t55,t56,t57;
    double t60,t61,t63,t64,t69;
    double t71,t77;
    double t80,t85,t86,t88,t89;
    double t92,t94,t95,t98;
    double t101,t122,t124,t127,t129;
    double t136,t163,t165,t171,t175;

    double tau_fsd = SolnBlk.W[ii][jj].HeatRelease_Parameter();
    double k_fsd = SolnBlk.W[ii][jj].SFS_Kinetic_Energy_Fsd(SolnBlk.dWdx[ii][jj],SolnBlk.dWdy[ii][jj],SolnBlk.Flow_Type,strain_rate);
    double filter = SolnBlk.W[ii][jj].filter_width;
    double kappa_fsd = SolnBlk.W[ii][jj].Efficiency_Function_Fsd(SolnBlk.dWdx[ii][jj],SolnBlk.dWdy[ii][jj],SolnBlk.Flow_Type,strain_rate); 
    double beta_fsd=1.0;

      t1 = SolnBlk.W[ii][jj].reactants_den*SolnBlk.W[ii][jj].laminar_speed;
      t4 = SolnBlk.dWdx[ii][jj].scalar[0];//cx(c);
      t5 = t4*t4;
      t6 = SolnBlk.dWdy[ii][jj].scalar[0];//cy(c);
      t7 = t6*t6;
      t8 = t5+t7;
      t9 = 1/t8;
      t10 = t5*t9;
      t12 = t7*t9;
      t14 = 2.0/3.0-2.0/3.0*t10+t12/3.0;
      t15 = SolnBlk.dWdx[ii][jj].v.x;//Ux(U);
      t17 = t4*t9;
      t18 = SolnBlk.dWdy[ii][jj].v.x;//Uy(U);
      t19 = SolnBlk.dWdx[ii][jj].v.y;//Vx(V);
      t20 = t18+t19;
      t21 = t6*t20;
      t25 = 2.0/3.0-2.0/3.0*t12+t10/3.0;
      t26 = SolnBlk.dWdy[ii][jj].v.y;//Vy(V);
      t28 = t14*t15-t17*t21+t25*t26;
      t32 = SolnBlk.W[ii][jj].laminar_speed*(1.0+tau_fsd*SolnBlk.W[ii][jj].scalar[0]);//c);
      t33 = sqrt(t8);
      t34 = 1/t33;
      t35 = t4*t34;
      t36 = SolnBlk.dWdx[ii][jj].scalar[1];//Fsdx(Fsd);
      t37 = d_dWdx_dW_C;//diff(rhox(rho),rho);
      t41 = t6*t34;
      t42 = SolnBlk.dWdy[ii][jj].scalar[1];//Fsdy(Fsd);
      t43 = d_dWdy_dW_C;//diff(rhoy(rho),rho);
      t49 = SolnBlk.W[ii][jj].laminar_speed*tau_fsd;
      t52 = -t5*t34-t7*t34;
      t55 = sqrt(k_fsd);
      t56 = kappa_fsd*t55;
      t57 = 1/filter;
      t60 = beta_fsd*SolnBlk.W[ii][jj].laminar_speed;
      t61 = SolnBlk.W[ii][jj].scalar[1]*SolnBlk.W[ii][jj].scalar[1];//Fsd*Fsd;
      t63 = 1.0-SolnBlk.W[ii][jj].scalar[0];//c;
      t64 = 1/t63;
      t69 = d_dWdx_dW_C;//diff(Ux(U),U);
      t71 = d_dWdy_dW_C;//diff(Uy(U),U);
      t77 = d_dWdx_dW_C;//diff(Vx(V),V);
      t80 = d_dWdy_dW_C;//diff(Vy(V),V);
      t85 = d_dWdx_dW_C;//diff(cx(c),c);
      t86 = t17*t85;
      t88 = t8*t8;
      t89 = 1/t88;
      t92 = d_dWdy_dW_C;//diff(cy(c),c);
      t94 = t4*t85+t6*t92;
      t95 = 2.0*t5*t89*t94;
      t98 = t6*t9*t92;
      t101 = 2.0*t7*t89*t94;
      t122 = SolnBlk.dWdx[ii][jj].rho;//rhox(rho);
      t124 = t36*SolnBlk.W[ii][jj].rho+t122*SolnBlk.W[ii][jj].scalar[1];
      t127 = SolnBlk.dWdy[ii][jj].rho;//rhoy(rho);
      t129 = t42*SolnBlk.W[ii][jj].rho+t127*SolnBlk.W[ii][jj].scalar[1];
      t136 = 1/t33/t8;
      t163 = SolnBlk.W[ii][jj].rho*SolnBlk.W[ii][jj].rho;
      t165 = t63*t63;
      t171 = d_dWdx_dW_C;//diff(Fsdx(Fsd),Fsd);
      t175 = d_dWdy_dW_C;//diff(Fsdy(Fsd),Fsd);
      dStdW(4,0) = t1*SolnBlk.W[ii][jj].scalar[1];
      dStdW(4,5) = t1*SolnBlk.W[ii][jj].rho;
      dStdW(5,0) = t28*SolnBlk.W[ii][jj].scalar[1]-t32*(-t35*(t36+t37*SolnBlk.W[ii][jj].scalar[1])-t41*(t42+t43*SolnBlk.W[ii][jj].scalar[1]))-t49*SolnBlk.W[ii][jj].scalar[1]*t52+t56*SolnBlk.W[ii][jj].scalar[1]*t57-2.0*t60*t61*SolnBlk.W[ii][jj].rho*t64;
      dStdW(5,1) = (t14*t69-t17*t6*t71)*SolnBlk.W[ii][jj].scalar[1]*SolnBlk.W[ii][jj].rho;
      dStdW(5,2) = (-t17*t6*t77+t25*t80)*SolnBlk.W[ii][jj].scalar[1]*SolnBlk.W[ii][jj].rho;
      dStdW(5,4) = ((-4.0/3.0*t86+2.0/3.0*t95+2.0/3.0*t98-t101/3.0)*t15-t85*t9
*t21+2.0*t4*t89*t21*t94-t17*t92*t20+(-4.0/3.0*t98+2.0/3.0*t101+2.0/3.0*t86-t95/3.0)*t26)*SolnBlk.W[ii][jj].scalar[1]*SolnBlk.W[ii][jj].rho-t49*(-t35*t124-t41*t129)-t32*(-t85*t34*t124+t4*t136*t124*t94-t92*t34*t129+t6*t136*t129*t94)-t49*SolnBlk.W[ii][jj].rho*SolnBlk.W[ii][jj].scalar[1]*(-2.0*t35*t85+t5*t136*t94-2.0*t41*t92+t7*t136*t94)-t60*t61*t163/t165;
      dStdW(5,5) = t28*SolnBlk.W[ii][jj].rho-t32*(-t35*(t171*SolnBlk.W[ii][jj].rho+t122)-t41*(t175*SolnBlk.W[ii][jj].rho+t127))-t49*SolnBlk.W[ii][jj].rho*t52+t56*SolnBlk.W[ii][jj].rho*t57-2.0*t60*SolnBlk.W[ii][jj].scalar[1]*t163*t64;

  }

  if ( SolnBlk.Flow_Type == FLOWTYPE_TURBULENT_LES_C_FSD_CHARLETTE  ) {

    double t1,t4,t5,t6,t7,t8,t9;
    double t10,t12,t14,t15,t17,t18,t19;
    double t20,t21,t25,t26,t28;
    double t31,t32,t33,t34,t35,t37,t38;
    double t42,t45,t49;
    double t50,t51,t55,t57;
    double t63,t66;
    double t71,t72,t74,t75,t78;
    double t80,t81,t84,t87;
    double t107,t109,t116;
    double t144,t145,t147,t148;
    double t152,t161,t163,t164,t165,t167,t168,t169;
    double t170,t173,t175,t176;
    double t184,t196,t199;

    double tau_fsd = SolnBlk.W[ii][jj].HeatRelease_Parameter();
    double k_fsd = SolnBlk.W[ii][jj].SFS_Kinetic_Energy_Fsd(SolnBlk.dWdx[ii][jj],SolnBlk.dWdy[ii][jj],SolnBlk.Flow_Type,strain_rate);
    double kappa_fsd = SolnBlk.W[ii][jj].Efficiency_Function_Fsd(SolnBlk.dWdx[ii][jj],SolnBlk.dWdy[ii][jj],SolnBlk.Flow_Type,strain_rate); 
    double beta_fsd=1.0;

      t1 = SolnBlk.W[ii][jj].reactants_den*SolnBlk.W[ii][jj].laminar_speed;
      t4 = SolnBlk.dWdx[ii][jj].scalar[0];//cx(c);
      t5 = t4*t4;
      t6 = SolnBlk.dWdy[ii][jj].scalar[0];//cy(c);
      t7 = t6*t6;
      t8 = t5+t7;
      t9 = 1/t8;
      t10 = t5*t9;
      t12 = t7*t9;
      t14 = 2.0/3.0-2.0/3.0*t10+t12/3.0;
      t15 = SolnBlk.dWdx[ii][jj].v.x;//Ux(U);
      t17 = t4*t9;
      t18 = SolnBlk.dWdy[ii][jj].v.x;//Uy(U);
      t19 = SolnBlk.dWdx[ii][jj].v.y;//Vx(V);
      t20 = t18+t19;
      t21 = t6*t20;
      t25 = 2.0/3.0-2.0/3.0*t12+t10/3.0;
      t26 = SolnBlk.dWdx[ii][jj].scalar[0];//Vy(V);
      t28 = t14*t15-t17*t21+t25*t26;
      t31 = 1.0+tau_fsd*SolnBlk.W[ii][jj].scalar[0];//c;
      t32 = sqrt(t8);
      t33 = 1/t32;
      t34 = t4*t33;
      t35 = SolnBlk.dWdx[ii][jj].scalar[1];//Fsdx(Fsd);
      t37 = t6*t33;
      t38 = SolnBlk.dWdy[ii][jj].scalar[1];//Fsdy(Fsd);
      t42 = tau_fsd*SolnBlk.W[ii][jj].scalar[1];//Fsd;
      t45 = -t5*t33-t7*t33;
      t49 = sqrt(k_fsd);
      t50 = kappa_fsd*t49;
      t51 = 1/SolnBlk.W[ii][jj].filter_width;
      t55 = d_dWdx_dW_C;//diff(Ux(U),U);
      t57 = d_dWdy_dW_C;//diff(Uy(U),U);
      t63 = d_dWdx_dW_C;//diff(Vx(V),V);
      t66 = d_dWdy_dW_C;//diff(Vy(V),V);
      t71 = d_dWdx_dW_C;//diff(cx(c),c);
      t72 = t17*t71;
      t74 = t8*t8;
      t75 = 1/t74;
      t78 = d_dWdx_dW_C;//diff(cy(c),c);
      t80 = t4*t71+t6*t78;
      t81 = 2.0*t5*t75*t80;
      t84 = t6*t9*t78;
      t87 = 2.0*t7*t75*t80;
      t107 = SolnBlk.W[ii][jj].rho*t35;
      t109 = SolnBlk.W[ii][jj].rho*t38;
      t116 = 1/t32/t8;
      t144 = beta_fsd*SolnBlk.W[ii][jj].laminar_speed;
      t145 = 1.0+tau_fsd;
      t147 = t31*t31;
      t148 = 1/t147;
      t152 = t145*t32;
      t161 = 1/t145;
      t163 = t161/SolnBlk.W[ii][jj].scalar[0];//c;
      t164 = t145*SolnBlk.W[ii][jj].scalar[0];//c;
      t165 = 1/t31;
      t167 = 1.0-t164*t165;
      t168 = 1/t167;
      t169 = t31*t168;
      t170 = t163*t169;
      t173 = SolnBlk.W[ii][jj].scalar[1]-t152*t148;
      t175 = t144*t173*SolnBlk.W[ii][jj].scalar[1];
      t176 = SolnBlk.W[ii][jj].scalar[1]*SolnBlk.W[ii][jj].scalar[0];
      t184 = t167*t167;
      t196 = d_dWdx_dW_C;//diff(Fsdx(Fsd),Fsd);
      t199 = d_dWdy_dW_C;//diff(Fsdy(Fsd),Fsd);
      dStdW(4,0) = t1*SolnBlk.W[ii][jj].scalar[1];
      dStdW(4,5) = t1*SolnBlk.W[ii][jj].rho;
      dStdW(5,0) = t28*SolnBlk.W[ii][jj].scalar[1]-SolnBlk.W[ii][jj].laminar_speed*(t31*(-t34*t35-t37*t38)+t42*t45)+t50*SolnBlk.W[ii][jj].scalar[1]*t51;
      dStdW(5,1) = (t14*t55-t17*t6*t57)*SolnBlk.W[ii][jj].scalar[1]*SolnBlk.W[ii][jj].rho;
      dStdW(5,2) = (-t17*t6*t63+t25*t66)*SolnBlk.W[ii][jj].scalar[1]*SolnBlk.W[ii][jj].rho;
      dStdW(5,4) = ((-4.0/3.0*t72+2.0/3.0*t81+2.0/3.0*t84-t87/3.0)*t15-t71*t9*t21+2.0*t4*t75*t21*t80-t17*t78*t20+(-4.0/3.0*t84+2.0/3.0*t87+2.0/3.0*t72-t81/3.0)*t26)*SolnBlk.W[ii][jj].scalar[1]*SolnBlk.W[ii][jj].rho-SolnBlk.W[ii][jj].laminar_speed*(tau_fsd*(-t34*t107-t37*t109)+t31*(-t71*t33*t107+t4*t116*t107*t80-t78*t33*t109+t6*t116*t109*t80)+t42*SolnBlk.W[ii][jj].rho*(-2.0*t34*t71+t5*t116*t80-2.0*t37*t78+t7*t116*t80))-t144*(-t145*t33*t148*t80+2.0*t152/t147/t31*tau_fsd)*SolnBlk.W[ii][jj].scalar[1]*t170+t175*t161/t176*t169-t175*t163*tau_fsd*t168+t175*t163*t31/t184*(-t145*t165+t164*t148*tau_fsd);
      dStdW(5,5) = t28*SolnBlk.W[ii][jj].rho-SolnBlk.W[ii][jj].laminar_speed*(t31*(-t34*SolnBlk.W[ii][jj].rho*t196-t37*SolnBlk.W[ii][jj].rho*t199)+tau_fsd*SolnBlk.W[ii][jj].rho*t45)+t50*SolnBlk.W[ii][jj].rho*t51-t144*SolnBlk.W[ii][jj].scalar[1]*t170-t144*t173*t170;
  }

  if ( SolnBlk.Flow_Type == FLOWTYPE_TURBULENT_LES_NGT_C_FSD_SMAGORINSKY  ) {

    //counter-gradient in C
    double t1,t3,t4,t6,t7;
    double t11,t12,t13,t14,t19;
    double t20,t21,t27,t28;
    double t34,t35,t36,t37,t38;
    double t40,t42,t43,t44,t45,t46,t47,t48,t49;
    double t53,t54,t56;
    double t60,t61,t62,t63,t64,t68,t69;
    double t77;
    double t80,t81,t82,t85,t86,t88;
    double t93,t95;
    double t101,t104,t109;
    double t111,t112,t116,t117;
    double t120,t123,t145,t149,t156;
    double t183,t185,t191,t195;

    double tau_fsd = SolnBlk.W[ii][jj].HeatRelease_Parameter();
    double lam_speed_fsd = SolnBlk.W[ii][jj].laminar_speed;
    double rho_r = SolnBlk.W[ii][jj].reactants_den;
    double k_fsd = SolnBlk.W[ii][jj].SFS_Kinetic_Energy_Fsd(SolnBlk.dWdx[ii][jj],SolnBlk.dWdy[ii][jj],SolnBlk.Flow_Type,strain_rate);
    double filter = SolnBlk.W[ii][jj].filter_width;
    double kappa_fsd = SolnBlk.W[ii][jj].Efficiency_Function_Fsd(SolnBlk.dWdx[ii][jj],SolnBlk.dWdy[ii][jj],SolnBlk.Flow_Type,strain_rate); 
    double beta_fsd=1.0;

      t1 = rho_r*lam_speed_fsd;
      t3 = tau_fsd*lam_speed_fsd;
      t4 = 1.0-SolnBlk.W[ii][jj].scalar[0];//c;
      t6 = d_dWdx_dW_C;//diff(rhox(rho),rho);
      t7 = d_dWdy_dW_C;//diff(rhoy(rho),rho);
      t11 = 1.0-2.0*SolnBlk.W[ii][jj].scalar[0];//c;
      t12 = SolnBlk.dWdx[ii][jj].scalar[0];//cx(c);
      t13 = SolnBlk.dWdy[ii][jj].scalar[0];//cy(c);
      t14 = t12+t13;
      t19 = SolnBlk.dWdx[ii][jj].rho;//rhox(rho);
      t20 = SolnBlk.dWdy[ii][jj].rho;//rhoy(rho);
      t21 = t19+t20;
      t27 = d_dWdx_dW_C;//diff(cx(c),c);
      t28 = d_dWdy_dW_C;//diff(cy(c),c);
      t34 = t12*t12;
      t35 = t13*t13;
      t36 = t34+t35;
      t37 = 1/t36;
      t38 = t34*t37;
      t40 = t35*t37;
      t42 = 2.0/3.0-2.0/3.0*t38+t40/3.0;
      t43 = SolnBlk.dWdx[ii][jj].v.x;//Ux(U);
      t45 = t12*t37;
      t46 = SolnBlk.dWdy[ii][jj].v.x;//Uy(U);
      t47 = SolnBlk.dWdx[ii][jj].v.y;//Vx(V);
      t48 = t46+t47;
      t49 = t13*t48;
      t53 = 2.0/3.0-2.0/3.0*t40+t38/3.0;
      t54 = SolnBlk.dWdy[ii][jj].v.y;//Vy(V);
      t56 = t42*t43-t45*t49+t53*t54;
      t60 = lam_speed_fsd*(1.0+tau_fsd*SolnBlk.W[ii][jj].scalar[0]);//c);
      t61 = sqrt(t36);
      t62 = 1/t61;
      t63 = t12*t62;
      t64 = SolnBlk.dWdx[ii][jj].scalar[1];//Fsdx(Fsd);
      t68 = t13*t62;
      t69 = SolnBlk.dWdy[ii][jj].scalar[1];//Fsdy(Fsd);
      t77 = -t34*t62-t35*t62;
      t80 = sqrt(k_fsd);
      t81 = kappa_fsd*t80;
      t82 = 1/filter;
      t85 = beta_fsd*lam_speed_fsd;
      t86 = SolnBlk.W[ii][jj].scalar[1]*SolnBlk.W[ii][jj].scalar[1];
      t88 = 1/t4;
      t93 = d_dWdx_dW_C;//diff(Ux(U),U);
      t95 = d_dWdy_dW_C;//diff(Uy(U),U);
      t101 = d_dWdx_dW_C;//diff(Vx(V),V);
      t104 = d_dWdy_dW_C;//diff(Vy(V),V);
      t109 = t45*t27;
      t111 = t36*t36;
      t112 = 1/t111;
      t116 = t12*t27+t13*t28;
      t117 = 2.0*t34*t112*t116;
      t120 = t13*t37*t28;
      t123 = 2.0*t35*t112*t116;
      t145 = t64*SolnBlk.W[ii][jj].rho+t19*SolnBlk.W[ii][jj].scalar[1];
      t149 = t69*SolnBlk.W[ii][jj].rho+t20*SolnBlk.W[ii][jj].scalar[1];
      t156 = 1/t61/t36;
      t183 = SolnBlk.W[ii][jj].rho*SolnBlk.W[ii][jj].rho;
      t185 = t4*t4;
      t191 = d_dWdx_dW_C;//diff(Fsdx(Fsd),Fsd);
      t195 = d_dWdy_dW_C;//diff(Fsdy(Fsd),Fsd);
      dStdW(4,0) = t1*SolnBlk.W[ii][jj].scalar[1]-t3*(SolnBlk.W[ii][jj].scalar[0]*t4*(t6+t7)+t11*t14);
      dStdW(4,4) = -t3*(t4*t21-SolnBlk.W[ii][jj].scalar[0]*t21-2.0*SolnBlk.W[ii][jj].rho*t14+SolnBlk.W[ii][jj].rho*t11*(t27+t28));
      dStdW(4,5) = t1*SolnBlk.W[ii][jj].rho;
      dStdW(5,0) = t56*SolnBlk.W[ii][jj].scalar[1]-t60*(-t63*(t64+t6*SolnBlk.W[ii][jj].scalar[1])-t68*(t69+t7*SolnBlk.W[ii][jj].scalar[1]))-t3*SolnBlk.W[ii][jj].scalar[1]*t77
+t81*SolnBlk.W[ii][jj].scalar[1]*t82-2.0*t85*t86*SolnBlk.W[ii][jj].rho*t88;
      dStdW(5,1) = (t42*t93-t45*t13*t95)*SolnBlk.W[ii][jj].scalar[1]*SolnBlk.W[ii][jj].rho;
      dStdW(5,2) = (-t45*t13*t101+t53*t104)*SolnBlk.W[ii][jj].scalar[1]*SolnBlk.W[ii][jj].rho;
      dStdW(5,4) = ((-4.0/3.0*t109+2.0/3.0*t117+2.0/3.0*t120-t123/3.0)*t43-t27
*t37*t49+2.0*t12*t112*t49*t116-t45*t28*t48+(-4.0/3.0*t120+2.0/3.0*t123+2.0/3.0*
t109-t117/3.0)*t54)*SolnBlk.W[ii][jj].scalar[1]*SolnBlk.W[ii][jj].rho-t3*(-t63*t145-t68*t149)-t60*(-t27*t62*t145+t12*t156
*t145*t116-t28*t62*t149+t13*t156*t149*t116)-t3*SolnBlk.W[ii][jj].rho*SolnBlk.W[ii][jj].scalar[1]*(-2.0*t63*t27+t34*t156*
t116-2.0*t68*t28+t35*t156*t116)-t85*t86*t183/t185;
      dStdW(5,5) = t56*SolnBlk.W[ii][jj].rho-t60*(-t63*(t191*SolnBlk.W[ii][jj].rho+t19)-t68*(t195*SolnBlk.W[ii][jj].rho+t20))-t3*SolnBlk.W[ii][jj].rho
*t77+t81*SolnBlk.W[ii][jj].rho*t82-2.0*t85*SolnBlk.W[ii][jj].scalar[1]*t183*t88;
  }

 if ( SolnBlk.Flow_Type == FLOWTYPE_TURBULENT_LES_C_FSD_K ) {

    //Simplified M with rho
 
    double t1,t4,t5,t6,t7,t8,t9;
    double t10,t12,t14,t15,t17,t18,t19;
    double t20,t21,t25,t26,t28;
    double t32,t33,t34,t35,t36,t37;
    double t41,t42,t43,t49;
    double t52,t55,t56,t57;
    double t62,t63,t65,t66;
    double t71,t73,t79;
    double t82,t87,t88;
    double t90,t91,t94,t96,t97;
    double t100,t103,t124,t126,t129,t131,t138;
    double t151,t170,t171,t174,t180,t184;
    double t206,t211,t214,t216,t219,t225,t226,t236,t255,t258,t264;

    double tau_fsd = SolnBlk.W[ii][jj].HeatRelease_Parameter();
    //    double k_fsd = SolnBlk.W[ii][jj].SFS_Kinetic_Energy_Fsd(SolnBlk.dWdx[ii][jj],SolnBlk.dWdy[ii][jj],SolnBlk.Flow_Type,strain_rate);
    double filter = SolnBlk.W[ii][jj].filter_width;
    double kappa_fsd = SolnBlk.W[ii][jj].Efficiency_Function_Fsd(SolnBlk.dWdx[ii][jj],SolnBlk.dWdy[ii][jj],SolnBlk.Flow_Type,strain_rate); 
    double beta_fsd=1.0;
    double Cv=0.088;
    double Cs=0.931;

      t1 = SolnBlk.W[ii][jj].reactants_den*SolnBlk.W[ii][ii].laminar_speed;
      t4 = SolnBlk.dWdx[ii][jj].scalar[0];//cx(c);
      t5 = t4*t4;
      t6 = SolnBlk.dWdy[ii][jj].scalar[0];//cy(c);
      t7 = t6*t6;
      t8 = t5+t7;
      t9 = 1/t8;
      t10 = t5*t9;
      t12 = t7*t9;
      t14 = 2.0/3.0-2.0/3.0*t10+t12/3.0;
      t15 = SolnBlk.dWdx[ii][jj].v.x;//Ux(U);
      t17 = t4*t9;
      t18 = SolnBlk.dWdy[ii][jj].v.x;//Uy(U);
      t19 = SolnBlk.dWdx[ii][jj].v.y;//Vx(V);
      t20 = t18+t19;
      t21 = t6*t20;
      t25 = 2.0/3.0-2.0/3.0*t12+t10/3.0;
      t26 = SolnBlk.dWdy[ii][jj].v.y;//Vy(V);
      t28 = t14*t15-t17*t21+t25*t26;
      t32 = SolnBlk.W[ii][jj].laminar_speed*(1.0+tau_fsd*SolnBlk.W[ii][jj].scalar[0]);//c);
      t33 = sqrt(t8);
      t34 = 1/t33;
      t35 = t4*t34;
      t36 = SolnBlk.dWdx[ii][jj].scalar[1];//Fsdx(Fsd);
      t37 = d_dWdx_dW_C;//diff(rhox(rho),rho);
      t41 = t6*t34;
      t42 = SolnBlk.dWdy[ii][jj].scalar[1];//Fsdy(Fsd);
      t43 = d_dWdy_dW_C;//diff(rhoy(rho),rho);
      t49 = SolnBlk.W[ii][jj].laminar_speed*tau_fsd;
      t52 = -t5*t34-t7*t34;
      t55 = sqrt(SolnBlk.W[ii][jj].scalar[2]);//k);
      t56 = kappa_fsd*t55;
      t57 = 1/filter;
      t62 = (1.0-t10-t12)*beta_fsd*SolnBlk.W[ii][jj].laminar_speed;
      t63 = SolnBlk.W[ii][jj].scalar[1]*SolnBlk.W[ii][jj].scalar[1];//Fsd*Fsd;
      t65 = 1.0-SolnBlk.W[ii][jj].scalar[0];//c;
      t66 = 1/t65;
      t71 = d_dWdx_dW_C;//diff(Ux(U),U);
      t73 = d_dWdy_dW_C;//diff(Uy(U),U);
      t79 = d_dWdx_dW_C;//diff(Vx(V),V);
      t82 = d_dWdy_dW_C;//diff(Vy(V),V);
      t87 = d_dWdx_dW_C;//diff(cx(c),c);
      t88 = t17*t87;
      t90 = t8*t8;
      t91 = 1/t90;
      t94 = d_dWdy_dW_C;//diff(cy(c),c);
      t96 = t4*t87+t6*t94;
      t97 = 2.0*t5*t91*t96;
      t100 = t6*t9*t94;
      t103 = 2.0*t7*t91*t96;
      t124 = SolnBlk.dWdx[ii][jj].rho;//rhox(rho);
      t126 = t36*SolnBlk.W[ii][jj].rho+t124*SolnBlk.W[ii][jj].scalar[1];//Fsd;
      t129 = SolnBlk.dWdy[ii][jj].rho;//rhoy(rho);
      t131 = t42*SolnBlk.W[ii][jj].rho+t129*SolnBlk.W[ii][jj].scalar[1];//Fsd;
      t138 = 1/t33/t8;
      t151 = SolnBlk.W[ii][jj].scalar[1]*SolnBlk.W[ii][jj].rho;//Fsd*rho;
      t170 = SolnBlk.W[ii][jj].rho*SolnBlk.W[ii][jj].rho;//rho*rho;
      t171 = t63*t170;
      t174 = t65*t65;
      t180 = d_dWdx_dW_C;//diff(Fsdx(Fsd),Fsd);
      t184 = d_dWdy_dW_C;//diff(Fsdy(Fsd),Fsd);
      t206 = 0.6666666667*t15-0.3333333333*t26;
      t211 = 0.6666666667*t26-0.3333333333*t15;
      t214 = pow(SolnBlk.W[ii][jj].scalar[2],1.5);
      t216 = 1/filter;
      t219 = 2.0*Cv*filter*SolnBlk.W[ii][jj].scalar[2];//eddy_viscosity*k;
      t225 = 0.6666666667*SolnBlk.W[ii][jj].rho*SolnBlk.W[ii][jj].scalar[2];//rho*k;
      t226 = t219*t206-t225;
      t236 = t219*t211-t225;
      t255 = 0.6666666667*SolnBlk.W[ii][jj].rho;
      t258 = t20*t20;
      t264 = pow(SolnBlk.W[ii][jj].scalar[2],0.5);
      dStdW(4,0) = t1*SolnBlk.W[ii][jj].scalar[1];
      dStdW(4,5) = t1*SolnBlk.W[ii][jj].rho;
      dStdW(5,0) = t28*SolnBlk.W[ii][jj].scalar[1]-t32*(-t35*(t36+t37*SolnBlk.W[ii][jj].scalar[1])-t41*(t42+t43*SolnBlk.W[ii][jj].scalar[1]))-t49*SolnBlk.W[ii][jj].scalar[1]*t52+t56*SolnBlk.W[ii][jj].scalar[1]*t57-2.0*t62*t63*SolnBlk.W[ii][jj].rho*t66;
      dStdW(5,1) = (t14*t71-t17*t6*t73)*SolnBlk.W[ii][jj].scalar[1]*SolnBlk.W[ii][jj].rho;
      dStdW(5,2) = (-t17*t6*t79+t25*t82)*SolnBlk.W[ii][jj].scalar[1]*SolnBlk.W[ii][jj].rho;
      dStdW(5,4) = ((-4.0/3.0*t88+2.0/3.0*t97+2.0/3.0*t100-t103/3.0)*t15-t87*t9*t21+2.0*t4*t91*t21*t96-t17*t94*t20+(-4.0/3.0*t100+2.0/3.0*t103+2.0/3.0*t88                    -t97/3.0)*t26)*SolnBlk.W[ii][jj].scalar[1]*SolnBlk.W[ii][jj].rho-t49*(-t35*t126-t41*t131)-t32*(-t87*t34*t126+t4*t138*t126*t96-t94*t34*t131+t6*t138*t131*t96)-t49*t151*(-2.0*t35*
                    t87+t5*t138*t96-2.0*t41*t94+t7*t138*t96)-(-2.0*t88+t97-2.0*t100+t103)*beta_fsd*SolnBlk.W[ii][jj].laminar_speed*t171*t66-t62*t171/t174;
      dStdW(5,5) = t28*SolnBlk.W[ii][jj].rho-t32*(-t35*(t180*SolnBlk.W[ii][jj].rho+t124)-t41*(t184*SolnBlk.W[ii][jj].rho+t129))-t49*SolnBlk.W[ii][jj].rho*t52+t56*SolnBlk.W[ii][jj].rho*t57-2.0*t62*SolnBlk.W[ii][jj].scalar[1]*t170*t66;
      dStdW(5,6) = kappa_fsd/t55*t151*t57/2.0;
      dStdW(6,0) = 0.6666666667*SolnBlk.W[ii][jj].scalar[2]*t206+0.6666666667*SolnBlk.W[ii][jj].scalar[2]*t211-Cs*t214*t216;
      dStdW(6,1) = -0.6666666667*t219*t71*t206-0.6666666667*t226*t71-2.0*t219*t20*t73+0.3333333333*t219*t71*t211+0.3333333333*t236*t71;
      dStdW(6,2) = 0.3333333333*t219*t82*t206+0.3333333333*t226*t82-2.0*t219*t20*t79-0.6666666667*t219*t82*t211-0.6666666667*t236*t82;
      dStdW(6,6) = -(2.0*Cv*SolnBlk.W[ii][jj].scalar[2]*t206-t255)*t206-2.0*Cv*SolnBlk.W[ii][jj].scalar[2]*t258-(2.0*Cv*SolnBlk.W[ii][jj].scalar[2]*t211-t255)*t211-0.15E1*Cs*SolnBlk.W[ii][jj].rho*t264*t216;
  }
  }  
  
//    double rho, U,V, k, omega;
//    double dUdx, dUdy, dVdx, dVdy;
//    double mu_t, alpha, beta_star, beta;
   
//    beta_star = SolnBlk.W[ii][jj].beta_star;
//    beta = SolnBlk.W[ii][jj].beta;
//    alpha = SolnBlk.W[ii][jj].alpha;
//    mu_t = SolnBlk.W[ii][jj].eddy_viscosity();
   
//    rho = SolnBlk.W[ii][jj].rho;
//    U = SolnBlk.W[ii][jj].v.x;
//    V = SolnBlk.W[ii][jj].v.y;
//    k = SolnBlk.W[ii][jj].k;
//    omega = SolnBlk.W[ii][jj].omega;
   
//    dUdx =  SolnBlk.dWdx[ii][jj].v.x;
//    dUdy =  SolnBlk.dWdy[ii][jj].v.x;
//    dVdx =  SolnBlk.dWdx[ii][jj].v.y;
//    dVdy =  SolnBlk.dWdy[ii][jj].v.y;

// //    d_dWdx_dW =  SolnBlk.d_dWdx_dW[ii][jj][CENTER];
// //    d_dWdy_dW =  SolnBlk.d_dWdy_dW[ii][jj][CENTER];

//    double tau_x = TWO/THREE*dUdx - dVdy/THREE;
//    double tau_y = TWO/THREE*dVdy-dUdx/THREE;
//    double tau_z = dUdy+dVdx;
   
//    dStdW(4,0) += (TWO*k/max(omega,TOLER)*tau_x - TWO/THREE*k)*dUdx +k/max(omega,TOLER)
//       *tau_z*tau_z + (TWO*k/max(omega,TOLER)*tau_y - TWO/THREE*k)*dVdy - beta_star*k*omega;
   
//    dStdW(4,1) += FOUR/THREE*mu_t*d_dWdx_dW*dUdx+(TWO*mu_t*tau_x - TWO/THREE*rho*k)*d_dWdx_dW
//       + TWO*mu_t*tau_z*d_dWdy_dW - TWO/THREE*mu_t*d_dWdx_dW*dVdy;
   
//    dStdW(4,2) += -TWO/THREE*mu_t*d_dWdy_dW*dUdx+TWO*mu_t*tau_z*d_dWdx_dW+FOUR/THREE*
//       mu_t*d_dWdy_dW*dVdy+(TWO*mu_t*tau_y-TWO/THREE*rho*k)*d_dWdy_dW;
   
//    dStdW(4,4) += (TWO*rho/max(omega,TOLER)*tau_x - TWO/THREE*rho)*dUdx +rho/max(omega,TOLER)*
//       tau_z*tau_z + (TWO*rho/max(omega,TOLER)*tau_y - TWO/THREE*rho)*dVdy - beta_star*rho*omega;

//    dStdW(4,5) += -TWO*mu_t/max(omega,TOLER)*tau_x*dUdx - mu_t/max(omega,TOLER)*tau_z*tau_z -
//       TWO*mu_t/max(omega,TOLER)*tau_y*dVdy - beta_star*rho*k;
  
//    dStdW(5,0) +=alpha*omega/max(k,TOLER)*((TWO*k/max(omega,TOLER)*tau_x - TWO/THREE*k)*dUdx +k/max(omega,TOLER)*tau_z*tau_z
//                                          + (TWO*k/max(omega,TOLER)*tau_y - TWO/THREE*k)*dVdy) - beta*omega*omega;
   
//    dStdW(5,1) +=alpha*omega/max(k,TOLER)*(FOUR/THREE*mu_t*d_dWdx_dW*dUdx+( TWO*mu_t*tau_x - TWO/THREE*rho*k)*d_dWdx_dW +
//                                          TWO*mu_t*tau_z*d_dWdy_dW - TWO/THREE*mu_t*d_dWdx_dW*dVdy);
   
//    dStdW(5,2) +=alpha*omega/max(k,TOLER)*(-TWO/THREE*mu_t*d_dWdy_dW*dUdx + TWO*mu_t*tau_z*d_dWdx_dW + 
//       FOUR/THREE*mu_t*d_dWdy_dW*dVdy + (TWO*mu_t*tau_y - TWO/THREE*rho*k)*d_dWdy_dW  );
   
//    dStdW(5,4) += -alpha*omega/max(k*k,TOLER)*((TWO*mu_t*tau_x - TWO/THREE*rho*k )*dUdx + mu_t*tau_z*tau_z 
//                                              +(TWO*mu_t*tau_y - TWO/THREE*rho*k)*dVdy) +
//       alpha*omega/max(k,TOLER)*((TWO*rho/max(omega,TOLER)*tau_x - TWO/THREE*rho)*dUdx+rho/max(omega,TOLER)*tau_z*tau_z 
//        + (TWO*rho/max(omega,TOLER)*tau_y-TWO/THREE*rho)*dVdy);
   
//    dStdW(5,5) +=  alpha/max(k,TOLER)*((TWO*mu_t*tau_x - TWO/THREE*rho*k)*dUdx + mu_t*tau_z*tau_z+(TWO*mu_t*tau_y-TWO*rho*k)*dVdy) +
//       alpha/max(k,TOLER)*(-TWO*mu_t*tau_x*dUdx - mu_t*tau_z*tau_z - TWO*mu_t*tau_y*dVdy) - TWO*beta*rho*omega;


//    if(SolnBlk.Axisymmetric ==AXISYMMETRIC_Y){
//       double radius  = SolnBlk.Grid.Cell[ii][jj].Xc.y;
//       if(radius !=ZERO){
//          double tau_t = TWO/THREE*V/radius - dUdx/THREE - dVdy/THREE;
        
//          dStdW(4,0) += -TWO/THREE*V*k/max(omega,TOLER)/radius*(dUdx +dVdy) + (TWO*k*tau_t/max(omega,TOLER) - TWO/THREE*k)*V/radius;
//          dStdW(4,1) -=FOUR/THREE*mu_t*V*d_dWdx_dW/radius;
//          dStdW(4,2) += - TWO/THREE*mu_t*(dUdx+dVdy)/radius - TWO/THREE*mu_t*V*d_dWdy_dW/radius+TWO*mu_t*(TWO/THREE/radius - d_dWdy_dW/THREE)*V/radius
// 	   + (TWO*mu_t*tau_t - TWO/THREE*rho*k)/radius;
//          dStdW(4,4) += -TWO/THREE*rho*V/max(omega,TOLER)/radius*(dUdx+dVdy) + V*(TWO*rho/max(omega,TOLER)*tau_t - TWO/THREE*rho)/radius;
//          dStdW(4,5) += TWO/THREE*mu_t*V/max(omega,TOLER)/radius*(dUdx+dVdy) - TWO*mu_t*V*tau_t/max(omega,TOLER)/radius;         
//          dStdW(5,0) += alpha*omega/max(TOLER,k)*(-TWO/THREE*k*V*(dUdx+dVdy)/max(omega,TOLER)/radius + (TWO*k*tau_t/max(omega,TOLER) - TWO/THREE*k)*V/radius);
//          dStdW(5,1) -= FOUR/THREE*alpha*rho*V*d_dWdx_dW/radius;
//          dStdW(5,2) += alpha*omega/max(k,TOLER)*(-TWO/THREE*mu_t*(dUdx+dVdy)/radius-TWO/THREE*mu_t*V*d_dWdy_dW/radius
//                                                  +TWO*mu_t*(TWO/THREE/radius - d_dWdy_dW/THREE)*V/radius + (TWO*mu_t*tau_t - TWO/THREE*rho*k)/radius);
// 	 dStdW(5,4) += - alpha*omega/max(k*k,TOLER)*(-TWO/THREE*mu_t*V*(dUdx + dVdy)/radius + (TWO*mu_t*tau_t - TWO/THREE*rho*k)*V/radius)+
// 	   alpha*omega/max(TOLER,k)*(-TWO/THREE*V*rho*(dUdx+dVdy)/max(omega,TOLER)/radius +(TWO*rho*tau_t/max(omega,TOLER) - TWO/THREE*rho)*V/radius );         
//          dStdW(5,5) += alpha/max(k,TOLER)*(-TWO/THREE*mu_t*V*(dUdx+dVdy)/radius + (TWO*mu_t*tau_t - TWO/THREE*rho*k)*V/radius )+
//             alpha/max(k,TOLER)*(TWO/THREE*mu_t*V*(dUdx+dVdy)/radius - TWO*mu_t*V*tau_t/radius);
//       }      
//    }
   
    return (0);
 }





// ARE THES FUNCTIONS EVER CALLED ????


// int Automatic_Wall_Treatment_Residual_Jacobian(LESPremixed2D_Quad_Block &SolnBlk, LESPremixed2D_Input_Parameters &Input_Parameters, int i, int j, DenseMatrix &dRdU){
   
//    int NUM_VAR = SolnBlk.NumVar()-1;  

//     //First cells off wall  
//    if(((i==SolnBlk.ICl) && ((SolnBlk.Grid.BCtypeW[j] == BC_WALL_VISCOUS ||
//                              SolnBlk.Grid.BCtypeW[j] == BC_NO_SLIP  ||
//                              SolnBlk.Grid.BCtypeW[j] == BC_WALL_VISCOUS_ISOTHERMAL ||
//                              SolnBlk.Grid.BCtypeW[j] == BC_WALL_VISCOUS_HEATFLUX ||
//                              SolnBlk.Grid.BCtypeW[j] == BC_ADIABATIC_WALL))  ) 
//       ||((i==SolnBlk.ICu) &&(SolnBlk.Grid.BCtypeE[j] == BC_WALL_VISCOUS ||
//                              SolnBlk.Grid.BCtypeE[j] == BC_NO_SLIP  ||
//                              SolnBlk.Grid.BCtypeE[j] == BC_WALL_VISCOUS_ISOTHERMAL ||
//                              SolnBlk.Grid.BCtypeE[j] == BC_WALL_VISCOUS_HEATFLUX ||
//                              SolnBlk.Grid.BCtypeE[j] == BC_ADIABATIC_WALL))
//       || ((j == SolnBlk.JCl) &&((SolnBlk.Grid.BCtypeS[i] == BC_WALL_VISCOUS ||
//                                  SolnBlk.Grid.BCtypeS[i] == BC_NO_SLIP  ||
//                                  SolnBlk.Grid.BCtypeS[i] == BC_WALL_VISCOUS_ISOTHERMAL ||
//                                  SolnBlk.Grid.BCtypeS[i] == BC_WALL_VISCOUS_HEATFLUX ||
//                                  SolnBlk.Grid.BCtypeS[i] == BC_ADIABATIC_WALL))  )
//       || ((j ==SolnBlk.JCu) &&((SolnBlk.Grid.BCtypeN[i] == BC_WALL_VISCOUS ||
//                                 SolnBlk.Grid.BCtypeN[i] == BC_NO_SLIP  ||
//                                 SolnBlk.Grid.BCtypeN[i] == BC_WALL_VISCOUS_ISOTHERMAL ||
//                                 SolnBlk.Grid.BCtypeN[i] == BC_WALL_VISCOUS_HEATFLUX ||
//                                 SolnBlk.Grid.BCtypeN[i] == BC_ADIABATIC_WALL)))){

//       if(SolnBlk.Wall[i][j].yplus <=SolnBlk.W[i][j].y_sublayer){
//          for(int jcol=0; jcol<NUM_VAR; jcol++){
//             if(jcol!=5){
//                dRdU(5,jcol) = 0.0;
//             }
//          }
         
            
//       }
      
//       /* y+ > 2.5 && y+<30  apply  blending formulation */
//       if(SolnBlk.Wall[i][j].yplus >SolnBlk.W[i][j].y_sublayer
//          && SolnBlk.Wall[i][j].yplus <SolnBlk.W[i][j].Yplus_l){
//          for(int jcol=0; jcol<NUM_VAR; jcol++){
//             if(jcol!=4){
//                dRdU(4,jcol) = 0.0;
//             }
//          }
//          for(int jcol=0; jcol<NUM_VAR; jcol++){
//             if(jcol!=5){
//                dRdU(5,jcol) = 0.0;
//             }
//          }
//       }      
//       /* y+ >= 30  apply wall function */
//       if(SolnBlk.Wall[i][j].yplus >= SolnBlk.W[i][j].Yplus_l){
//          //cout<<"-----------#3"<<endl;
//          // Set k
//          for(int jcol=0; jcol<NUM_VAR; jcol++){
//             if(jcol!=4){
//                dRdU(4,jcol) = 0.0;
//             }
//          }
//          for(int jcol=0; jcol<NUM_VAR; jcol++){
//             if(jcol!=5){
//                dRdU(5,jcol) = 0.0;
//             }
                    
//          }
//       }
      
//     // first cells off walls
//    }else if ((SolnBlk.Wall[i][j].yplus >SolnBlk.W[i][j].y_sublayer
//               && SolnBlk.Wall[i][j].yplus <SolnBlk.W[i][j].Yplus_l) &&(
//                  (((i-1 ==SolnBlk.ICl) && ((SolnBlk.Grid.BCtypeW[j] == BC_WALL_VISCOUS ||
//                                             SolnBlk.Grid.BCtypeW[j] == BC_NO_SLIP  ||
//                                             SolnBlk.Grid.BCtypeW[j] == BC_WALL_VISCOUS_ISOTHERMAL ||
//                                             SolnBlk.Grid.BCtypeW[j] == BC_WALL_VISCOUS_HEATFLUX ||
//                                             SolnBlk.Grid.BCtypeW[j] == BC_ADIABATIC_WALL))  ) 
//                   ||((i+1==SolnBlk.ICu) &&(SolnBlk.Grid.BCtypeE[j] == BC_WALL_VISCOUS ||
//                                            SolnBlk.Grid.BCtypeE[j] == BC_NO_SLIP  ||
//                                            SolnBlk.Grid.BCtypeE[j] == BC_WALL_VISCOUS_ISOTHERMAL ||
//                                            SolnBlk.Grid.BCtypeE[j] == BC_WALL_VISCOUS_HEATFLUX ||
//                                            SolnBlk.Grid.BCtypeE[j] == BC_ADIABATIC_WALL))
//                   || ((j-1 == SolnBlk.JCl) &&((SolnBlk.Grid.BCtypeS[i] == BC_WALL_VISCOUS ||
//                                                SolnBlk.Grid.BCtypeS[i] == BC_NO_SLIP  ||
//                                                SolnBlk.Grid.BCtypeS[i] == BC_WALL_VISCOUS_ISOTHERMAL ||
//                                                SolnBlk.Grid.BCtypeS[i] == BC_WALL_VISCOUS_HEATFLUX ||
//                                                SolnBlk.Grid.BCtypeS[i] == BC_ADIABATIC_WALL))  )
//                   || ((j+1 ==SolnBlk.JCu) &&((SolnBlk.Grid.BCtypeN[i] == BC_WALL_VISCOUS ||
//                                               SolnBlk.Grid.BCtypeN[i] == BC_NO_SLIP  ||
//                                               SolnBlk.Grid.BCtypeN[i] == BC_WALL_VISCOUS_ISOTHERMAL ||
//                                               SolnBlk.Grid.BCtypeN[i] == BC_WALL_VISCOUS_HEATFLUX ||
//                                               SolnBlk.Grid.BCtypeN[i] == BC_ADIABATIC_WALL)))) ||
//                  (((i-2 ==SolnBlk.ICl) && ((SolnBlk.Grid.BCtypeW[j] == BC_WALL_VISCOUS ||
//                                             SolnBlk.Grid.BCtypeW[j] == BC_NO_SLIP  ||
//                                             SolnBlk.Grid.BCtypeW[j] == BC_WALL_VISCOUS_ISOTHERMAL ||
//                                             SolnBlk.Grid.BCtypeW[j] == BC_WALL_VISCOUS_HEATFLUX ||
//                                             SolnBlk.Grid.BCtypeW[j] == BC_ADIABATIC_WALL))  ) 
//                   ||((i+2==SolnBlk.ICu) &&(SolnBlk.Grid.BCtypeE[j] == BC_WALL_VISCOUS ||
//                                            SolnBlk.Grid.BCtypeE[j] == BC_NO_SLIP  ||
//                                            SolnBlk.Grid.BCtypeE[j] == BC_WALL_VISCOUS_ISOTHERMAL ||
//                                            SolnBlk.Grid.BCtypeE[j] == BC_WALL_VISCOUS_HEATFLUX ||
//                                            SolnBlk.Grid.BCtypeE[j] == BC_ADIABATIC_WALL))
//                   || ((j-2 == SolnBlk.JCl) &&((SolnBlk.Grid.BCtypeS[i] == BC_WALL_VISCOUS ||
//                                                SolnBlk.Grid.BCtypeS[i] == BC_NO_SLIP  ||
//                                                SolnBlk.Grid.BCtypeS[i] == BC_WALL_VISCOUS_ISOTHERMAL ||
//                                                SolnBlk.Grid.BCtypeS[i] == BC_WALL_VISCOUS_HEATFLUX ||
//                                                SolnBlk.Grid.BCtypeS[i] == BC_ADIABATIC_WALL))  )
//                   || ((j+2 ==SolnBlk.JCu) &&((SolnBlk.Grid.BCtypeN[i] == BC_WALL_VISCOUS ||
//                                               SolnBlk.Grid.BCtypeN[i] == BC_NO_SLIP  ||
//                                               SolnBlk.Grid.BCtypeN[i] == BC_WALL_VISCOUS_ISOTHERMAL ||
//                                               SolnBlk.Grid.BCtypeN[i] == BC_WALL_VISCOUS_HEATFLUX ||
//                                               SolnBlk.Grid.BCtypeN[i] == BC_ADIABATIC_WALL)))))) {
//       for(int jcol=0; jcol<NUM_VAR; jcol++){
//          if(jcol!=4){
//             dRdU(4,jcol) = 0.0;
//          }
//       }
//       for(int jcol=0; jcol<NUM_VAR; jcol++){
//          if(jcol!=5){
//             dRdU(5,jcol) = 0.0;
//          }         
//       }
      
//    } else if (SolnBlk.Wall[i][j].yplus <=SolnBlk.W[i][j].y_sublayer){
   
//       for(int jcol=0; jcol<NUM_VAR; jcol++){
//          if(jcol!=5){
//             dRdU(5,jcol) = 0.0;
//          }        
//       }     
//    }
   
//    return 0;

// }

// int Wall_Function_Residual_Jacobian(LESPremixed2D_Quad_Block &SolnBlk, 
//                          LESPremixed2D_Input_Parameters &Input_Parameters, 
//                          int i, int j, DenseMatrix &dRdU){
   
//   int NUM_VAR = SolnBlk.NumVar()-1;

//   if (SolnBlk.Wall[i][j].yplus <= SolnBlk.W[i][j].Yplus_u) {                    
//     for(int jcol=0; jcol<NUM_VAR; jcol++){
//       if(jcol!=4){
// 	dRdU(4,jcol) = 0.0;
//       }
//     }
//     for(int jcol=0; jcol<NUM_VAR; jcol++){
//       if(jcol!=5){
// 	dRdU(5,jcol) = 0.0;
//       }      
//     }    
//    } /* endif */
  
//   return 0;   
// }


// void Low_Reynoldsnumber_Formulation_Residual_Jacobian(LESPremixed2D_Quad_Block &SolnBlk, 
// 						      LESPremixed2D_Input_Parameters &Input_Parameters, 
// 						      int i, int j, DenseMatrix & dRdU){
  
//   int NUM_VAR = SolnBlk.NumVar()-1;
  
//   if (( SolnBlk.Wall[i][j].yplus <=SolnBlk.W[i][j].y_sublayer)
//       ||((i==SolnBlk.ICl) && ( (SolnBlk.Grid.BCtypeW[j] == BC_WALL_VISCOUS ||
// 				SolnBlk.Grid.BCtypeW[j] == BC_NO_SLIP  ||
// 				SolnBlk.Grid.BCtypeW[j] == BC_WALL_VISCOUS_ISOTHERMAL ||
// 				SolnBlk.Grid.BCtypeW[j] == BC_WALL_VISCOUS_HEATFLUX ||
// 				SolnBlk.Grid.BCtypeW[j] == BC_ADIABATIC_WALL))  ) 
//       ||  ((i==SolnBlk.ICu) &&(SolnBlk.Grid.BCtypeE[j] == BC_WALL_VISCOUS ||
// 			       SolnBlk.Grid.BCtypeE[j] == BC_NO_SLIP  ||
// 			       SolnBlk.Grid.BCtypeE[j] == BC_WALL_VISCOUS_ISOTHERMAL ||
// 			       SolnBlk.Grid.BCtypeE[j] == BC_WALL_VISCOUS_HEATFLUX ||
// 			       SolnBlk.Grid.BCtypeE[j] == BC_ADIABATIC_WALL))
//       || ((j == SolnBlk.JCl) &&((SolnBlk.Grid.BCtypeS[i] == BC_WALL_VISCOUS ||
//                                  SolnBlk.Grid.BCtypeS[i] == BC_NO_SLIP  ||
//                                  SolnBlk.Grid.BCtypeS[i] == BC_WALL_VISCOUS_ISOTHERMAL ||
//                                  SolnBlk.Grid.BCtypeS[i] == BC_WALL_VISCOUS_HEATFLUX ||
//                                  SolnBlk.Grid.BCtypeS[i] == BC_ADIABATIC_WALL))  )
//       || ((j ==SolnBlk.JCu) &&((SolnBlk.Grid.BCtypeN[i] == BC_WALL_VISCOUS ||
// 				SolnBlk.Grid.BCtypeN[i] == BC_NO_SLIP  ||
// 				SolnBlk.Grid.BCtypeN[i] == BC_WALL_VISCOUS_ISOTHERMAL ||
// 				SolnBlk.Grid.BCtypeN[i] == BC_WALL_VISCOUS_HEATFLUX ||
// 				SolnBlk.Grid.BCtypeN[i] == BC_ADIABATIC_WALL)))){
    
//     for(int jcol=0; jcol<NUM_VAR; jcol++){
//       if(jcol!=5){
// 	dRdU(5,jcol) = 0.0;
//       }      
//     }    
//   }   

// }


// void BC_Residual_Jacobian(LESPremixed2D_Quad_Block &SolnBlk, LESPremixed2D_Input_Parameters &Input_Parameters, int i, int j, DenseMatrix &dRdU){
   
//   if (((i==SolnBlk.ICl) && ( (SolnBlk.Grid.BCtypeW[j] != BC_NONE ))) 
//       ||  ((i==SolnBlk.ICu) &&(SolnBlk.Grid.BCtypeE[j] != BC_NONE))
//       || ((j == SolnBlk.JCl) &&((SolnBlk.Grid.BCtypeS[i] != BC_NONE )))
//       || ((j ==SolnBlk.JCu) &&((SolnBlk.Grid.BCtypeN[i] != BC_NONE )))){
          
//     dRdU.zero();
//     int NUM_VAR_LESPREMIXED2D = SolnBlk.NumVar();
    
//     for(int irow=0; irow<(NUM_VAR_LESPREMIXED2D-1); irow++)
//       for(int jcol=0; jcol<(NUM_VAR_LESPREMIXED2D-1); jcol++){
// 	if(irow==jcol){
// 	  dRdU(irow, jcol) = -ONE/SolnBlk.dt[i][j];
// 	}
//       }    
//   }
// }

<|MERGE_RESOLUTION|>--- conflicted
+++ resolved
@@ -18,28 +18,6 @@
 			      LESPremixed2D_Quad_Block &SolnBlk,
 			      LESPremixed2D_Input_Parameters &Input_Parameters,
 			      const int &ii, const int &jj){
-<<<<<<< HEAD
-  int NUM_VAR_LESPREMIXED2D;
-#ifdef THICKENED_FLAME_ON
-   NUM_VAR_LESPREMIXED2D =  SolnBlk.NumVar()-3; 
-#else
-   NUM_VAR_LESPREMIXED2D =  SolnBlk.NumVar()-1; 
-#endif
-
-   if ( SolnBlk.Flow_Type == FLOWTYPE_LAMINAR_C || 
-	SolnBlk.Flow_Type == FLOWTYPE_LAMINAR_C_ALGEBRAIC || 
-	SolnBlk.Flow_Type == FLOWTYPE_LAMINAR_C_FSD || 
-	SolnBlk.Flow_Type == FLOWTYPE_LAMINAR_NGT_C_FSD || 
-	SolnBlk.Flow_Type == FLOWTYPE_TURBULENT_LES_C || 
-	SolnBlk.Flow_Type == FLOWTYPE_TURBULENT_LES_C_ALGEBRAIC || 
-	SolnBlk.Flow_Type == FLOWTYPE_TURBULENT_LES_C_FSD_SMAGORINSKY || 
-	SolnBlk.Flow_Type == FLOWTYPE_TURBULENT_LES_C_FSD_CHARLETTE || 
-	SolnBlk.Flow_Type == FLOWTYPE_TURBULENT_LES_NGT_C_FSD_SMAGORINSKY || 
-	SolnBlk.Flow_Type == FLOWTYPE_TURBULENT_LES_C_FSD_K ||
-	SolnBlk.Flow_Type == FLOWTYPE_FROZEN_TURBULENT_LES_C_FSD ){
-    NUM_VAR_LESPREMIXED2D =  SolnBlk.NumVar()-SolnBlk.W[0][0].ns;
-    }
-=======
   int NUM_VAR_LESPREMIXED2D;   
 #ifdef THICKENED_FLAME_ON
   NUM_VAR_LESPREMIXED2D =  SolnBlk.NumVar()-3; 
@@ -60,7 +38,6 @@
        SolnBlk.Flow_Type == FLOWTYPE_FROZEN_TURBULENT_LES_C_FSD) { 
        NUM_VAR_LESPREMIXED2D =  SolnBlk.NumVar()-SolnBlk.W[0][0].ns; 
   }
->>>>>>> 7481ed70
 
   DenseMatrix dRdW(NUM_VAR_LESPREMIXED2D,NUM_VAR_LESPREMIXED2D,ZERO);  
 
@@ -103,20 +80,12 @@
        SolnBlk.Flow_Type == FLOWTYPE_TURBULENT_LES_TF_K ) { 
 
 #ifdef THICKENED_FLAME_ON
-<<<<<<< HEAD
-    NUM_VAR_LESPREMIXED2D =  SolnBlk.NumVar()-3; 
-#else
-    NUM_VAR_LESPREMIXED2D =  SolnBlk.NumVar()-1;
-#endif
-
-  }
-
-=======
      NUM_VAR_LESPREMIXED2D =  SolnBlk.NumVar()-3; 
 #else
      NUM_VAR_LESPREMIXED2D =  SolnBlk.NumVar()-1;
 #endif
->>>>>>> 7481ed70
+  }
+
    if ( SolnBlk.Flow_Type == FLOWTYPE_LAMINAR_C || 
 	SolnBlk.Flow_Type == FLOWTYPE_LAMINAR_C_ALGEBRAIC || 
 	SolnBlk.Flow_Type == FLOWTYPE_LAMINAR_C_FSD || 
@@ -128,11 +97,7 @@
 	SolnBlk.Flow_Type == FLOWTYPE_TURBULENT_LES_NGT_C_FSD_SMAGORINSKY || 
 	SolnBlk.Flow_Type == FLOWTYPE_TURBULENT_LES_C_FSD_K ||
 	SolnBlk.Flow_Type == FLOWTYPE_FROZEN_TURBULENT_LES_C_FSD ){
-<<<<<<< HEAD
-     NUM_VAR_LESPREMIXED2D =  SolnBlk.NumVar()-SolnBlk.W[0][0].ns;
-=======
         NUM_VAR_LESPREMIXED2D =  SolnBlk.NumVar()-SolnBlk.W[0][0].ns;
->>>>>>> 7481ed70
     }
 
     DenseMatrix dRdW(NUM_VAR_LESPREMIXED2D,NUM_VAR_LESPREMIXED2D,ZERO);  
@@ -554,9 +519,6 @@
      cout<<"\n Hey I am not suppose to be here! \n"; exit(1);
 
   } else {     
-<<<<<<< HEAD
-    int NUM_VAR_LESPREMIXED2D = dRdW.get_n();   
-=======
 
    if ( SolnBlk.Flow_Type == FLOWTYPE_LAMINAR_C || 
 	SolnBlk.Flow_Type == FLOWTYPE_LAMINAR_C_ALGEBRAIC || 
@@ -573,7 +535,6 @@
    }else{
         NUM_VAR_LESPREMIXED2D = dRdW.get_n();   
    }
->>>>>>> 7481ed70
      DenseMatrix dFidW(NUM_VAR_LESPREMIXED2D, NUM_VAR_LESPREMIXED2D,ZERO);
      
      Vector2D nface, DX;   double lface;
