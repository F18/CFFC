--- conflicted
+++ resolved
@@ -208,17 +208,6 @@
   FFTW_CPP_FLAGS = -I$(FFTW_INC_DIR)
   FFTW_LD_FLAGS  = -L$(FFTW_LIB_DIR) -lfftw3
 endif
-<<<<<<< HEAD
-
-ifeq ($(FFTW_VERSION),NoFFTW)
-  FFTW_CPP_FLAGS = 
-  FFTW_LD_FLAGS  = 
-else
-  FFTW_CPP_FLAGS = -I$(FFTW_INC_DIR)
-  FFTW_LD_FLAGS  = -L$(FFTW_LIB_DIR) -lfftw3
-endif
-=======
->>>>>>> ce47fe4e
 
 #
 # CPPFLAG -D__USE_MALLOC explicitly handles C++ string memory issues, but 
