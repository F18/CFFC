#-----------------------------------------------------------#
#  CFFC Platform Specific Compile Options  (2D Version)     # 
#-----------------------------------------------------------#
#
# NOTE:  CFFC_Path must be set to the directory with this file
# by the calling makefile or as an evironment variable.
#
# Set some default platform and version options
PLATFORM = generic

# NoMPI, MPICH, MPICH2, MPT (SGI)
MPI_VERSION = NoMPI

# NoICEMCFD, V41, V42. V43, V50, V10, V11
ICEMCFD_VERSION = NoICEMCFD

# Version V296, V3+, ICC
GCC_VERSION = V3+

# NoCANTERA, V70
CANTERA_VERSION = NoCANTERA

# NoFFTW, V32
FFTW_VERSION = V32

# Set to ON in order to run the TUT unit testing on
TUT_TESTING = ON

# Set to ON for use with "gprof"
# <x86  >  gprof cffc2D gmon.out > output.txt
# <alpha>  gprof --demangle=compaq cffc2D gmon.out > output.txt
PROFILING = OFF

# CPPFLAG -D__USE_MALLOC explicitly handles C++ string memory issues, but 
# is only really necessary when using memory checkers, ( ie. valgrind) 

# Do Checking:
# Set to ON for checking conditions controled by the _DO_CHECKS macro
# Set to OFF in order to run faster (no condition checking)
DO_CHECKS = OFF

# Use 'assert' : Set to OFF if you want to use the 'assert' macro.
#
#                Set to ON if you want to DEACTIVATE the 'assert' macro (runs faster)!
#                ATTENTION: All your checks with 'assert' will be turned OFF!!!!
NO_ASSERT = OFF

# Compile Chem2D coupled with Rte2D:
# Set to ON for coupled solver
# Set to OFF for Chem2D without Rte capability
CHEM2D_WITH_RTE = OFF
FLAME2D_WITH_RTE = OFF

#-----------------------------------------------------------#
#       Platform Specific Compiler Flags                    #
#-----------------------------------------------------------#
# Set defaults
FC = gfortran
F90 = $(FC)
CC = gcc
CXX = g++
CPPFLAGS =
FFLAGS = 
CFLAGS = -O
CXXFLAGS = -O
LD = $(CXX)
LDFLAGS = -lm
MODFLAG =
DEPENDSFLAGS =

#
# Determine the platform that is being used for this compilation
# Currently setup to support: 
#   x86    - gcc (2.96,3.x,4.x), icc (v8.0,v8.1)
#   x86_64 - gcc (3.x,4.x) 
#   alpha  - cxx (6.x)
#   ia64   - icc (v8.0,v8.1)
#
PLATFORM:= $(shell uname)_$(shell uname -m)
ifeq ($(PLATFORM),Linux_i486)
  PLATFORM = Linux_i386
endif
ifeq ($(PLATFORM),Linux_i586)
  PLATFORM = Linux_i386
endif
ifeq ($(PLATFORM),Linux_i686)
  PLATFORM = Linux_i386
endif

#
# Set flags for Doxygen code documentation preparation
DOXYGEN                 = Doxygen
DOXYGEN_DIR_2D          = $(CFFC_Path)/doc/2D/doxygen
DOXYGEN_DIR_3D          = $(CFFC_Path)/doc/3D/doxygen

#
# Set flags for LaTeX manual preparation
LATEX                 = LATEX
LATEX_DIR_2D          = $(CFFC_Path)/doc/2D/latex
LATEX_DIR_3D          = $(CFFC_Path)/doc/3D/latex

#
# Set flags for including ICEMCFD libraries
ICEMCFD = ICEMCFD
ICEMCFD_CPP_FLAGS = -D_NO_ICEMCFD_VERSION
ICEMCFD_LD_FLAGS  =
 
ifeq ($(ICEMCFD_VERSION),NoICEMCFD)
  ICEMCFD_CPP_FLAGS = -D_NO_ICEMCFD_VERSION
  ICEMCFD_LD_FLAGS  = 
endif
ifeq ($(ICEMCFD_VERSION),V41)
  ICEMCFD_CPP_FLAGS = -D_ICEMCFD_VERSION -D_ICEMCFD_V41 -I$(CFFC_Path)/icemcfd/icemcfd_v4.1/include
  ICEMCFD_LD_FLAGS  = -L$(CFFC_Path)/icemcfd/icemcfd_v4.1/lib -lboco -ldomain -ltopo
endif
ifeq ($(ICEMCFD_VERSION),V42)
  ICEMCFD_CPP_FLAGS = -D_ICEMCFD_VERSION -D_ICEMCFD_V42 -I$(CFFC_Path)/icemcfd/icemcfd_v4.2/include
  ICEMCFD_LD_FLAGS  = -L$(CFFC_Path)/icemcfd/icemcfd_v4.2/lib -lboco -ldomain -ltopo
endif
ifeq ($(ICEMCFD_VERSION),V43)
  ICEMCFD_CPP_FLAGS = -D_ICEMCFD_VERSION -D_ICEMCFD_V43 -I$(CFFC_Path)/icemcfd/icemcfd_v4.3/include
  ICEMCFD_LD_FLAGS  = -L$(CFFC_Path)/icemcfd/icemcfd_v4.3/lib -lboco -ldomain -ltopo
endif
ifeq ($(ICEMCFD_VERSION),V50)
  ICEMCFD_CPP_FLAGS = -D_ICEMCFD_VERSION -D_ICEMCFD_V50 -I$(CFFC_Path)/icemcfd/icemcfd_v5.0/include
  ICEMCFD_LD_FLAGS  = -L$(CFFC_Path)/icemcfd/icemcfd_v5.0/lib -lboco -ldomain -ltopo
endif
ifeq ($(ICEMCFD_VERSION),V10)
  ICEMCFD_CPP_FLAGS = -D_ICEMCFD_VERSION -D_ICEMCFD_V10 -I$(CFFC_Path)/icemcfd/icemcfd_v10/include
  ICEMCFD_LD_FLAGS  = -L$(CFFC_Path)/icemcfd/icemcfd_v10/lib -lboco -ldomain -ltopo
endif
ifeq ($(ICEMCFD_VERSION),V11)
  ICEMCFD_CPP_FLAGS = -D_ICEMCFD_VERSION -D_ICEMCFD_V11 -I$(CFFC_Path)/icemcfd/icemcfd_v11/include
  ICEMCFD_LD_FLAGS  = -L$(CFFC_Path)/icemcfd/icemcfd_v11/lib -lboco -ldomain -ltopo
endif

#
# Set flags associated with sparse linear system solvers:
# SparseLib++, MV++, IML++, BLAS, and BPKit
SPARSELIB                 = SparseLib++
SPARSELIB_DIR             = $(CFFC_Path)/sparselib++

SPARSELIB_LIB_DIR         = $(SPARSELIB_DIR)/lib
SPARSELIB_INC_DIR         = $(SPARSELIB_DIR)/include

SPARSELIB_IML_DIR         = $(SPARSELIB_DIR)/iml
SPARSELIB_IML_INC_DIR     = $(SPARSELIB_IML_DIR)/include

SPARSELIB_MV_DIR          = $(SPARSELIB_DIR)/mv
SPARSELIB_MV_INC_DIR      = $(SPARSELIB_MV_DIR)/include

SPARSELIB_CPP_FLAGS       = -I$(SPARSELIB_INC_DIR) -I$(SPARSELIB_IML_INC_DIR) -I$(SPARSELIB_MV_INC_DIR)

SPARSELIB_LD_FLAGS        = -L$(SPARSELIB_LIB_DIR) -lsparse -lspblas -lmv 

BPKIT                     = BPKIT
BPKIT_DIR                 = $(CFFC_Path)/bpkit

BPKIT_LIB_DIR             = $(BPKIT_DIR)/lib
BPKIT_INC_DIR             = $(BPKIT_DIR)/src

BPKIT_CPP_FLAGS           = -I$(BPKIT_INC_DIR)
BPKIT_LD_FLAGS            = -L$(BPKIT_LIB_DIR) -lbpkit

BLAS_LD_FLAGS             = -lblas -llapack -lgcc -lg2c
ifeq ($(PLATFORM),Linux_i386)
  BLAS_LD_FLAGS           = -lblas -llapack -lgcc 
  ifeq ($(GCC_VERSION),ICC)
   BLAS_LD_FLAGS   	  = -lblas -llapack -lifcore -lg2c
  endif
endif
ifeq ($(PLATFORM),Linux_alpha)
  BLAS_LD_FLAGS           = -L/usr/lib/gcc-lib/alpha-redhat-linux/2.96/ -lg2c -L/usr/lib/compaq/cxml-5.2.0 -lUfor -lcxml_ev6
endif
ifeq ($(PLATFORM),Linux_ia64)
  BLAS_LD_FLAGS   	  = -lblas -llapack -lg2c -lifcore
endif	
ifeq ($(PLATFORM),Linux_x86_64)
  BLAS_LD_FLAGS           = -lblas -llapack -lgcc 
endif

#
# Set flags associated with cantera
ifeq ($(PLATFORM),Linux_i386)
  CANTERA_ARCH          = $(shell uname -m)-pc-linux-gnu
  CANTERA_LCXX_END_LIBS = -lm
endif
ifeq ($(PLATFORM),Linux_alpha)
  CANTERA_ARCH          = alphaev68-unknown-linux-gnu
  CANTERA_LCXX_END_LIBS = -lm
endif
ifeq ($(PLATFORM),Linux_ia64)
  CANTERA_ARCH          = ia64-unknown-linux-gnu
  CANTERA_LCXX_END_LIBS = -limf
endif	
ifeq ($(PLATFORM),Linux_x86_64)
  CANTERA_ARCH          = $(shell uname -m)-pc-linux-gnu
  CANTERA_LCXX_END_LIBS = -lm
endif

CANTERA                   = CANTERA
CANTERA_DIR               = $(CFFC_Path)/cantera

CANTERA_LIB_DIR           = $(CANTERA_DIR)/build/lib/$(CANTERA_ARCH)
CANTERA_INC_DIR           = $(CANTERA_DIR)/build/include

ifeq ($(CANTERA_VERSION),NoCANTERA)
  CANTERA_CPP_FLAGS       = -D_NO_CANTERA_VERSION
  CANTERA_LD_FLAGS        =  
endif
ifeq ($(CANTERA_VERSION),V70)
  CANTERA_CPP_FLAGS       =  -D_CANTERA_VERSION -D_CANTERA_V70 -I$(CANTERA_INC_DIR)
  CANTERA_LD_FLAGS        =  -L$(CANTERA_LIB_DIR) -luser -loneD -lzeroD -lequil -lkinetics \
                             -ltransport -lthermo -lctnumerics -lcvode -lctbase -lctlapack \
                             -lctblas -lctmath -ltpx -lctspectra -lctf2c -lconverters \
                             -lctcxx -lctf2c
endif

#
# Make cantera with python (cantera needs it for some special features)
#    none      Don't install  or run any Python scripts during the 
#    default   try to do a full installation, but fall back to a minimal
CANTERA_PYTHON_PACKAGE    = none

#
# Set flags for including FFTW libraries
FFTW           = fftw
FFTW_DIR       = $(CFFC_Path)/fftw

FFTW_LIB_DIR   = $(FFTW_DIR)/lib
FFTW_INC_DIR   = $(FFTW_DIR)/include

ifeq ($(FFTW_VERSION),NoFFTW)
  FFTW_CPP_FLAGS = -D_NO_FFTW_VERSION
  FFTW_LD_FLAGS  = 
else
  FFTW_CPP_FLAGS = -I$(FFTW_INC_DIR)
  FFTW_LD_FLAGS  = -L$(FFTW_LIB_DIR) -lfftw3
endif

#
# Set flags associated with the TUT (Template Unit Testing)
# testing framework for C++ code:
UNIT_TESTING_DIR = UnitTesting/
TUT              = TUT
TUT_DIR          = $(CFFC_Path)/tut
TUT_INC_DIR      = $(TUT_DIR)/tut-framework
TUT_CPP_FLAGS    = -I$(TUT_INC_DIR) -I$(UNIT_TESTING_DIR)

#
# Set Linux i386 specific compile flags
ifeq ($(PLATFORM),Linux_i386)
  ifeq ($(MPI_VERSION),NoMPI)
    FC = gfortran
    F90 = $(FC)
    CC = gcc
    CXX = g++
    CPPFLAGS = -D_NO_MPI_VERSION -D_GNU_GCC_296 $(ICEMCFD_CPP_FLAGS) $(SPARSELIB_CPP_FLAGS) $(BPKIT_CPP_FLAGS) $(FFTW_CPP_FLAGS) $(CANTERA_CPP_FLAGS)
    FFLAGS = -O -w
    F90FLAGS = $(FFLAGS) -fdefault-real-8
    MODFLAG = -M
    CXXFLAGS = -O 	
    ifeq ($(GCC_VERSION),V3+)
       CPPFLAGS = -D_NO_MPI_VERSION -D_GNU_GCC_3 $(ICEMCFD_CPP_FLAGS) $(SPARSELIB_CPP_FLAGS) $(BPKIT_CPP_FLAGS) $(FFTW_CPP_FLAGS) $(CANTERA_CPP_FLAGS)
       CFLAGS = -O 
       CXXFLAGS = -O
    endif   
    # Intel Compiler Flags (Version 8.0)
    ifeq ($(GCC_VERSION),ICC)
       FC = ifort
       F90 = $(FC)
       CC = icc
       CXX = icpc
       CPPFLAGS = -D_NO_MPI_VERSION -D_GNU_GCC_3 $(ICEMCFD_CPP_FLAGS) $(SPARSELIB_CPP_FLAGS) $(BPKIT_CPP_FLAGS) $(FFTW_CPP_FLAGS) $(CANTERA_CPP_FLAGS)
       CXXFLAGS = -w0 -O2 -ip
       FFLAGS = -w -O2 -ip
       F90FLAGS = $(FFLAGS) -r8
       MODFLAG = -module
       CFLAGS = -O2
    endif
    LDFLAGS = $(ICEMCFD_LD_FLAGS) $(SPARSELIB_LD_FLAGS) $(BPKIT_LD_FLAGS) $(BLAS_LD_FLAGS) $(FFTW_LD_FLAGS) $(CANTERA_LD_FLAGS) -lm
    # Profiling with gprof 
    ifeq ($(PROFILING),ON)
      FFLAGS   = -g -pg
      CFLAGS   = -g -pg
      CXXFLAGS = -g -pg
      LDFLAGS += -pg
    endif
    LD = $(CXX)
    DEPENDSFLAGS =
  endif
  ifeq ($(MPI_VERSION),MPICH)
    FC = /usr/local/mpi/bin/mpif77
    F90 = /usr/local/mpi/bin/mpif90
    CC = /usr/local/mpi/bin/mpicc
    CXX = /usr/local/mpi/bin/mpiCC
    CPPFLAGS = -D_MPI_VERSION -D_GNU_GCC_296 $(ICEMCFD_CPP_FLAGS) $(SPARSELIB_CPP_FLAGS) $(BPKIT_CPP_FLAGS) $(FFTW_CPP_FLAGS) $(CANTERA_CPP_FLAGS)
    ifeq ($(GCC_VERSION),V3+)
       CPPFLAGS = -D_MPI_VERSION -D_GNU_GCC_3 $(ICEMCFD_CPP_FLAGS) $(SPARSELIB_CPP_FLAGS) $(BPKIT_CPP_FLAGS) $(FFTW_CPP_FLAGS) $(CANTERA_CPP_FLAGS)
    endif
    FFLAGS = -O -w
    F90FLAGS = $(FFLAGS) -fdefault-real-8
    MODFLAG = -M
    CFLAGS = -O
    CXXFLAGS = -O
    LD = $(CXX)
    LDFLAGS = $(ICEMCFD_LD_FLAGS) $(SPARSELIB_LD_FLAGS) $(BPKIT_LD_FLAGS) $(BLAS_LD_FLAGS) $(FFTW_LD_FLAGS) $(CANTERA_LD_FLAGS) -lm
    DEPENDSFLAGS = -I/usr/local/mpi/include/mpi2c++
  endif
  ifeq ($(MPI_VERSION),MPICH2)
    FC = /usr/local/mpi/bin/mpif77
    F90 = /usr/local/mpi/bin/mpif90
    CC = /usr/local/mpi/bin/mpicc
    CXX = /usr/local/mpi/bin/mpicxx
    CPPFLAGS = -D_MPI_VERSION -D_MPI_VERSION2 -DMPICH_IGNORE_CXX_SEEK -D_GNU_GCC_3 $(ICEMCFD_CPP_FLAGS) $(SPARSELIB_CPP_FLAGS) $(BPKIT_CPP_FLAGS) $(FFTW_CPP_FLAGS)
    FFLAGS = -O -w
    F90FLAGS = $(FFLAGS) -fdefault-real-8
    MODFLAG = -M
    CFLAGS = -O
    CXXFLAGS = -O
    LD = $(CXX)
    LDFLAGS = $(ICEMCFD_LD_FLAGS) $(SPARSELIB_LD_FLAGS) $(BPKIT_LD_FLAGS) $(BLAS_LD_FLAGS) $(FFTW_LD_FLAGS) -lm
    DEPENDSFLAGS = 
  endif
endif

#
# Set Linux Alpha specific compile flags
ifeq ($(PLATFORM),Linux_alpha)
  ifeq ($(MPI_VERSION),NoMPI)
    FC = fort
    F90 = $(FC)
    CC = ccc
    CXX = cxx
    CPPFLAGS = -D_NO_MPI_VERSION -D_NO_ICEMCFD_VERSION -D__USE_STD_IOSTREAM $(SPARSELIB_CPP_FLAGS) $(BPKIT_CPP_FLAGS) $(FFTW_CPP_FLAGS) $(CANTERA_CPP_FLAGS)
    FFLAGS = -arch host -tune host -fast -w
    F90FLAGS = $(FFLAGS) -r8
    MODFLAG = -module
    CFLAGS = -arch host -tune host -fast -w -pending_instantiations 500
    CXXFLAGS = -arch host -tune host -fast -w -std gnu -pending_instantiations 500
    LDFLAGS = $(SPARSELIB_LD_FLAGS) $(BPKIT_LD_FLAGS) $(BLAS_LD_FLAGS) $(FFTW_LD_FLAGS) $(CANTERA_LD_FLAGS) -lm 
    ifeq ($(PROFILING),ON)
      FFLAGS   += -pg
      CFLAGS   += -pg
      CXXFLAGS += -pg
      LDFLAGS  += -pg
    endif
    LD = $(CXX)	
    DEPENDSFLAGS = 
  endif
  ifeq ($(MPI_VERSION),MPICH)
    FC = /usr/local/mpi/bin/mpif77
    F90 = /usr/local/mpi/bin/mpif90
    CC = /usr/local/mpi/bin/mpicc
    CXX = /usr/local/mpi/bin/mpiCC
    CPPFLAGS = -D_MPI_VERSION -D_NO_ICEMCFD_VERSION -D__USE_STD_IOSTREAM $(SPARSELIB_CPP_FLAGS) $(BPKIT_CPP_FLAGS) $(FFTW_CPP_FLAGS) $(CANTERA_CPP_FLAGS)
    FFLAGS = -arch host -tune host -fast -w
    F90FLAGS = $(FFLAGS) -r8
    MODFLAG = -module
    CFLAGS = -arch host -tune host -fast -w -pending_instantiations 500
    CXXFLAGS = -arch host -tune host -fast -w -std gnu -pending_instantiations 500
    LD = $(CXX)
    LDFLAGS = $(SPARSELIB_LD_FLAGS) $(BPKIT_LD_FLAGS) $(BLAS_LD_FLAGS) $(FFTW_LD_FLAGS) $(CANTERA_LD_FLAGS) -lm
    ifeq ($(PROFILING),ON)
<<<<<<< HEAD
      FFLAGS   += -pg
      CFLAGS   += -pg
      CXXFLAGS += -pg
      LDFLAGS  += -pg
=======
      CXXFLAGS = -pg -arch host -tune host -fast -w -std gnu -pending_instantiations 500
      LDFLAGS = $(SPARSELIB_LD_FLAGS) $(BPKIT_LD_FLAGS) $(BLAS_LD_FLAGS) $(FFTW_LD_FLAGS) $(CANTERA_LD_FLAGS) -lm -pg 
>>>>>>> 31995fd5
    endif
    DEPENDSFLAGS = -I/usr/local/mpi/include/mpi2c++
  endif
endif

#
# Set Itanium (ia64) specific compile flags
ifeq ($(PLATFORM),Linux_ia64)
  ifeq ($(MPI_VERSION),NoMPI)
    FC = ifort
    F90 = $(FC)
    CC = icc
    CXX = icpc
    CPPFLAGS = -D_NO_MPI_VERSION -D_GNU_GCC_3 $(ICEMCFD_CPP_FLAGS) $(SPARSELIB_CPP_FLAGS) $(BPKIT_CPP_FLAGS) $(FFTW_CPP_FLAGS) $(CANTERA_CPP_FLAGS)
    CXXFLAGS = -w0 -O2 -mp -ftz 
    FFLAGS = -w -O2 -mp -ftz 
    F90FLAGS = $(FFLAGS) -r8
    MODFLAG = -module
    CFLAGS = -w0 -O2 -mp -ftz 
    LDFLAGS = $(ICEMCFD_LD_FLAGS) $(SPARSELIB_LD_FLAGS) $(BPKIT_LD_FLAGS) $(BLAS_LD_FLAGS) $(FFTW_LD_FLAGS) $(CANTERA_LD_FLAGS) -limf
    ifeq ($(PROFILING),ON)
      FFLAGS   += -qp
      CFLAGS   += -qp
      CXXFLAGS += -qp
      LDFLAGS  += -qp
    endif
    LD = $(CXX)
    DEPENDSFLAGS =
  endif
  ifeq ($(MPI_VERSION),MPT) #basalt
    FC = ifort
    F90 = $(FC)
    CC = icc
    CXX = icpc
    CPPFLAGS = -D_MPI_VERSION -D_GNU_GCC_3 $(ICEMCFD_CPP_FLAGS) $(SPARSELIB_CPP_FLAGS) $(BPKIT_CPP_FLAGS) $(FFTW_CPP_FLAGS) $(CANTERA_CPP_FLAGS)
    CXXFLAGS = -w0 -O2 -mp -ftz
    FFLAGS = -w -O2 -mp -ftz
    F90FLAGS = $(FFLAGS) -r8
    MODFLAG = -module
    CFLAGS = -w0 -O2 -mp -ftz
    LD = $(CXX)
    LDFLAGS =  $(ICEMCFD_LD_FLAGS) $(SPARSELIB_LD_FLAGS) $(BPKIT_LD_FLAGS) $(BLAS_LD_FLAGS) $(FFTW_LD_FLAGS) $(CANTERA_LD_FLAGS) -limf -lmpi -lmpi++
    DEPENDSFLAGS = 
  endif
  ifeq ($(MPI_VERSION),MPICH)
    FC = /usr/local/mpi/bin/mpif77
    FC = /usr/local/mpi/bin/mpif90
    CC = /usr/local/mpi/bin/mpicc
    CXX = /usr/local/mpi/bin/mpiCC
    CPPFLAGS = -D_MPI_VERSION -D_GNU_GCC_3 $(ICEMCFD_CPP_FLAGS) $(SPARSELIB_CPP_FLAGS) $(BPKIT_CPP_FLAGS) $(FFTW_CPP_FLAGS) $(CANTERA_CPP_FLAGS)
    CXXFLAGS = -w0 -O2 -mp -ftz
    FFLAGS = -w -O2 -mp -ftz 
    F90FLAGS = $(FFLAGS) -r8
    MODFLAG = -module
    CFLAGS = -w0 -O2 -mp -ftz 
    LD = $(CXX)
    LDFLAGS =  $(ICEMCFD_LD_FLAGS) $(SPARSELIB_LD_FLAGS) $(BPKIT_LD_FLAGS) $(BLAS_LD_FLAGS) $(FFTW_LD_FLAGS) $(CANTERA_LD_FLAGS) -limf
    ifeq ($(PROFILING),ON)
      FFLAGS   += -qp
      CFLAGS   += -qp
      CXXFLAGS += -qp
      LDFLAGS  += -qp
    endif
    DEPENDSFLAGS = 
  endif
endif

#
# Set Opteron/Athlon64 (x86_64) specific compile flags
ifeq ($(PLATFORM),Linux_x86_64)
  ifeq ($(MPI_VERSION),NoMPI)
    FC = gfortran
    F90 = $(FC)
    CC = gcc
    CXX = g++
    CPPFLAGS = -D_NO_MPI_VERSION -D_GNU_GCC_3 $(ICEMCFD_CPP_FLAGS) $(SPARSELIB_CPP_FLAGS) $(BPKIT_CPP_FLAGS) $(FFTW_CPP_FLAGS) $(CANTERA_CPP_FLAGS)
    CXXFLAGS = -O2
    FFLAGS = -O2 -w
    F90FLAGS = $(FFLAGS) -fdefault-real-8
    MODFLAG = -M
    CFLAGS = -O2 
    LDFLAGS = $(ICEMCFD_LD_FLAGS) $(SPARSELIB_LD_FLAGS) $(BPKIT_LD_FLAGS) $(BLAS_LD_FLAGS) $(FFTW_LD_FLAGS) $(CANTERA_LD_FLAGS) -lm
    # Profiling with gprof 
    ifeq ($(PROFILING),ON)
      CXXFLAGS = -g -pg 
      LDFLAGS = $(ICEMCFD_LD_FLAGS) $(SPARSELIB_LD_FLAGS) $(BPKIT_LD_FLAGS) $(BLAS_LD_FLAGS) $(FFTW_LD_FLAGS) $(CANTERA_LD_FLAGS) -lm -pg
    endif
    LD = $(CXX)
    DEPENDSFLAGS =
  endif
  ifeq ($(MPI_VERSION),MPICH)
    FC = /usr/local/mpi/bin/mpif77
    F90 = /usr/local/mpi/bin/mpif90
    CC = /usr/local/mpi/bin/mpicc
    CXX = /usr/local/mpi/bin/mpiCC
    CPPFLAGS = -D_MPI_VERSION -D_GNU_GCC_3 $(ICEMCFD_CPP_FLAGS) $(SPARSELIB_CPP_FLAGS) $(BPKIT_CPP_FLAGS) $(FFTW_CPP_FLAGS) 
    CXXFLAGS = -O2
    FFLAGS = -O2 -w
    F90FLAGS = $(FFLAGS) -fdefault-real-8
    MODFLAG = -M
    CFLAGS = -O2 
    LD = $(CXX)
    LDFLAGS = $(ICEMCFD_LD_FLAGS) $(SPARSELIB_LD_FLAGS) $(BPKIT_LD_FLAGS) $(BLAS_LD_FLAGS) $(FFTW_LD_FLAGS) -lm
    DEPENDSFLAGS =
  endif
  ifeq ($(MPI_VERSION),MPICH2)
    FC = /usr/local/mpi/bin/mpif77
    F90 = /usr/local/mpi/bin/mpif90
    CC = /usr/local/mpi/bin/mpicc
    CXX = /usr/local/mpi/bin/mpicxx
    CPPFLAGS = -D_MPI_VERSION -D_MPI_VERSION2 -DMPICH_IGNORE_CXX_SEEK -D_GNU_GCC_3 $(ICEMCFD_CPP_FLAGS) $(SPARSELIB_CPP_FLAGS) $(BPKIT_CPP_FLAGS) $(FFTW_CPP_FLAGS)
    FFLAGS = -O2 -w
    F90FLAGS = $(FFLAGS) -fdefault-real-8
    MODFLAG = -M
    CFLAGS = -O2
    CXXFLAGS = -O2
    LD = $(CXX)
    LDFLAGS = $(ICEMCFD_LD_FLAGS) $(SPARSELIB_LD_FLAGS) $(BPKIT_LD_FLAGS) $(BLAS_LD_FLAGS) $(FFTW_LD_FLAGS) -lm
    DEPENDSFLAGS = 
  endif
endif

#
# Set SGI specific compile flags
ifeq ($(PLATFORM),IRIX64_IP27)
  ifeq ($(MPI_VERSION),NoMPI)
    FC = f77
    CC = cc
    CXX = CC
    CPPFLAGS = -D_NO_MPI_VERSION -D_NO_ICEMCFD_VERSION
    FFLAGS = -O -w
    CFLAGS = -O -w
    CXXFLAGS = -O -w
    LD = $(CXX)
    LDFLAGS = -lm
    DEPENDSFLAGS =
  endif
endif

#
# Set HP specific compile flags
ifeq ($(PLATFORM),hpux)
  ifeq ($(MPI_VERSION),NoMPI)
    FC = f77
    CC = cc
    CXX = CC
    CPPFLAGS = -D_HP_CC -D_NO_MPI_VERSION -D_NO_ICEMCFD_VERSION
    FFLAGS = -O -w
    CFLAGS = -O -w
    CXXFLAGS = -O -w
    LD = $(CXX)
    LDFLAGS = -lm
    DEPENDSFLAGS =
  endif
endif

#
# Add TUT flags
ifeq ($(TUT_TESTING),ON) 
  CPPFLAGS += $(TUT_CPP_FLAGS)
else
  CPPFLAGS += -D_NO_TUT_TESTING
endif

#
# Add DO_CHECKS flags
ifeq ($(DO_CHECKS),ON)
  CPPFLAGS += -D_DO_CHECKS
endif

#
# Add NO_ASSERT if required
ifeq ($(NO_ASSERT),ON)
  CPPFLAGS += -DNDEBUG
endif

# Add proper precompile flag for solvers that include high-order ENO with CHARACTERISTICS
# If you want your solver to include this feature add its name to the SOLVERS_LIST.
SOLVERS_LIST := euler1D 
ifdef MAKECMDGOALS
ifneq ($(strip $(filter $(MAKECMDGOALS), $(SOLVERS_LIST)) ), )
  CPPFLAGS += -D__INCLUDE_ENO_CHARACTERISTICS__
endif
endif

#
# Add 
ifeq ($(CHEM2D_WITH_RTE),ON)
  CPPFLAGS += -D_CHEM2D_WITH_RTE
endif
ifeq ($(FLAME2D_WITH_RTE),ON)
  CPPFLAGS += -D_FLAME2D_WITH_RTE
endif<|MERGE_RESOLUTION|>--- conflicted
+++ resolved
@@ -362,15 +362,10 @@
     LD = $(CXX)
     LDFLAGS = $(SPARSELIB_LD_FLAGS) $(BPKIT_LD_FLAGS) $(BLAS_LD_FLAGS) $(FFTW_LD_FLAGS) $(CANTERA_LD_FLAGS) -lm
     ifeq ($(PROFILING),ON)
-<<<<<<< HEAD
       FFLAGS   += -pg
       CFLAGS   += -pg
       CXXFLAGS += -pg
       LDFLAGS  += -pg
-=======
-      CXXFLAGS = -pg -arch host -tune host -fast -w -std gnu -pending_instantiations 500
-      LDFLAGS = $(SPARSELIB_LD_FLAGS) $(BPKIT_LD_FLAGS) $(BLAS_LD_FLAGS) $(FFTW_LD_FLAGS) $(CANTERA_LD_FLAGS) -lm -pg 
->>>>>>> 31995fd5
     endif
     DEPENDSFLAGS = -I/usr/local/mpi/include/mpi2c++
   endif
@@ -455,8 +450,10 @@
     LDFLAGS = $(ICEMCFD_LD_FLAGS) $(SPARSELIB_LD_FLAGS) $(BPKIT_LD_FLAGS) $(BLAS_LD_FLAGS) $(FFTW_LD_FLAGS) $(CANTERA_LD_FLAGS) -lm
     # Profiling with gprof 
     ifeq ($(PROFILING),ON)
+      FFLAGS = -g -pg
+      CFLAGS = -g -pg 
       CXXFLAGS = -g -pg 
-      LDFLAGS = $(ICEMCFD_LD_FLAGS) $(SPARSELIB_LD_FLAGS) $(BPKIT_LD_FLAGS) $(BLAS_LD_FLAGS) $(FFTW_LD_FLAGS) $(CANTERA_LD_FLAGS) -lm -pg
+      LDFLAGS += -pg
     endif
     LD = $(CXX)
     DEPENDSFLAGS =
