#
# Makefile for CFFC (2D version)
#
# Computational Framework for Fluids and Combustion (CFFC)
#

#
# Set CFFC directory location which can be overridden by 
# setting an environement variable CFFC_Path
CFFC_Path:= $(shell cd ../; pwd)

#
# Set CFFC source tree
CFFC_SRC_TREE = 2D

#
# Set standard directories
CFFC_BIN_DIR = $(CFFC_Path)/bin

#
# Platform compile options 
include makefile.def

#
# Assign sub directories
ADVECTDIFFUSE_DIR = AdvectDiffuse2D/
AMR_DIR = AMR/
CFD_DIR = CFD/
CHEM_DIR = Chem2D/
DUSTY_DIR = Dusty2D/
ELECTROSTATIC_DIR = Electrostatic2D/
EOS_DIR = EquationOfState/
EULER_DIR = Euler2D/
GRID_DIR = Grid/
HIGHTEMP_DIR = HighTemp2D/
ICEM_DIR = ICEM/
INTERFACE_DIR = Interface2D/
ION_DIR = Ion5Moment2D/
LESPREMIXED_DIR = LESPremixed2D/
LEVELSET_DIR = LevelSet2D/
RTE_DIR = Rte2D/
MATH_DIR = Math/
MPI_DIR = MPI/
MULTIGRID_DIR = FASMultigrid2D/
NAVIERSTOKES_DIR = NavierStokes2D/
NKS_DIR = NewtonKrylovSchwarz2D/
PHYSICS_DIR = Physics/
SOLVERS1D_DIR = Solvers1D/
SYSTEM_DIR = System/
TURBULENT_DIR = Turbulent2D/
GAUSSIAN_DIR = Gaussian2D/
NASADATA_DIR = $(PHYSICS_DIR)NASAData/
REACTIONS_DIR = Reactions/

#
# Set default f90 module directory
MODULE_DIR = F90_Modules


#
# C++ Source files
SRC_MATH = $(MATH_DIR)Vector2D.cc \
           $(MATH_DIR)Tensor2D.cc \
           $(MATH_DIR)Third_order_tensor2D.cc \
	   $(MATH_DIR)Tensor3D.cc \
           $(MATH_DIR)Spline2D.cc \
           $(MATH_DIR)Matrix.cc \
           $(MATH_DIR)LinearSystems.cc \
	   $(MATH_DIR)LinkedList.cc \
	   $(MATH_DIR)Polygon.cc \
	   $(MATH_DIR)Polyfit/Polyfit.cc \
	   $(MATH_DIR)Polyfit/dp1vlu.f \
	   $(MATH_DIR)Polyfit/dpcoef.f \
	   $(MATH_DIR)Polyfit/dpolft.f
SRC_MATH_F90 = $(MATH_DIR)complexify.f90
SRC_MATH += $(SRC_MATH_F90)
SRC_CFD = $(CFD_DIR)CFD.cc
SRC_MPI = $(MPI_DIR)MPI.cc
SRC_GRID = $(GRID_DIR)Cell1D.cc \
           $(GRID_DIR)Cell2D.cc \
           $(GRID_DIR)Grid2DQuadSingleBlock.cc \
           $(GRID_DIR)Grid2DQuadMultiBlock.cc \
           $(GRID_DIR)Grid3DHexaSingleBlock.cc \
           $(GRID_DIR)Grid3DHexaMultiBlock.cc
ifeq ($(MPI_VERSION),NoMPI)
  SRC_AMR = $(AMR_DIR)AdaptiveBlock.cc \
	    $(AMR_DIR)AdaptiveBlock_NoMPI.cc \
            $(AMR_DIR)QuadTree.cc
else
  SRC_AMR = $(AMR_DIR)AdaptiveBlock.cc \
	    $(AMR_DIR)AdaptiveBlock_MPI.cc \
            $(AMR_DIR)QuadTree.cc
endif
SRC_SYSTEM = $(SYSTEM_DIR)System_Linux.cc
#
SRC_SCALAR = $(SOLVERS1D_DIR)Scalar1D.cc \
             $(SOLVERS1D_DIR)Scalar1DSolvers.cc
SRC_HEAT = $(SOLVERS1D_DIR)Heat1D.cc \
           $(SOLVERS1D_DIR)Heat1DSolvers.cc
SRC_HYPERHEAT = $(SOLVERS1D_DIR)HyperHeat1DState.cc \
                $(SOLVERS1D_DIR)HyperHeat1D.cc \
                $(SOLVERS1D_DIR)HyperHeat1DSolvers.cc
SRC_EULER1D = $(SOLVERS1D_DIR)Euler1DState.cc \
              $(SOLVERS1D_DIR)Euler1D.cc \
              $(SOLVERS1D_DIR)Euler1DSolvers.cc
SRC_MHD1D = $(SOLVERS1D_DIR)MHD1DState.cc \
            $(SOLVERS1D_DIR)MHD1D.cc \
            $(SOLVERS1D_DIR)MHD1DSolvers.cc
#
SRC_ADVECTDIFFUSE = $(ADVECTDIFFUSE_DIR)AdvectDiffuse2DState.cc \
	            $(ADVECTDIFFUSE_DIR)AdvectDiffuse2DInput.cc \
                    $(ADVECTDIFFUSE_DIR)AdvectDiffuse2DQuad.cc \
	            $(ADVECTDIFFUSE_DIR)AdvectDiffuse2DQuadSingleBlock.cc \
                    $(ADVECTDIFFUSE_DIR)AdvectDiffuse2DQuadMultiBlock.cc \
                    $(ADVECTDIFFUSE_DIR)AdvectDiffuse2DQuadGrid.cc \
                    $(ADVECTDIFFUSE_DIR)AdvectDiffuse2DQuadSolvers.cc \
                    $(ADVECTDIFFUSE_DIR)AdvectDiffuse2DQuad_NKS.cc
SRC_ADVECTDIFFUSE_EXE = $(ADVECTDIFFUSE_DIR)AdvectDiffuse2D.cc
SRC_EULER = $(EULER_DIR)Euler2DState.cc \
            $(EULER_DIR)Euler2DInput.cc \
            $(EULER_DIR)Euler2DQuad.cc \
            $(EULER_DIR)Euler2DQuadSingleBlock.cc \
            $(EULER_DIR)Euler2DQuadMultiBlock.cc \
            $(EULER_DIR)Euler2DQuadGrid.cc \
            $(EULER_DIR)Euler2DQuadSolvers.cc 
SRC_EULER_EXE = $(EULER_DIR)Euler2D.cc
SRC_NAVIERSTOKES = $(NAVIERSTOKES_DIR)NavierStokes2DState.cc \
                   $(NAVIERSTOKES_DIR)NavierStokes2DInput.cc \
                   $(NAVIERSTOKES_DIR)NavierStokes2DQuad.cc \
                   $(NAVIERSTOKES_DIR)NavierStokes2DQuadSingleBlock.cc \
                   $(NAVIERSTOKES_DIR)NavierStokes2DQuadMultiBlock.cc \
                   $(NAVIERSTOKES_DIR)NavierStokes2DQuadIOSingleBlock.cc \
                   $(NAVIERSTOKES_DIR)NavierStokes2DQuadIOMultiBlock.cc \
                   $(NAVIERSTOKES_DIR)NavierStokes2DQuadTurbulenceSingleBlock.cc \
                   $(NAVIERSTOKES_DIR)NavierStokes2DQuadTurbulenceMultiBlock.cc \
                   $(NAVIERSTOKES_DIR)NavierStokes2DQuadGrid.cc \
                   $(NAVIERSTOKES_DIR)NavierStokes2DQuadSolvers.cc
SRC_NAVIERSTOKES_EXE = $(NAVIERSTOKES_DIR)NavierStokes2D.cc
SRC_CHEM = $(CHEM_DIR)Chem2DState.cc \
	   $(CHEM_DIR)Chem2DTools.cc \
	   $(CHEM_DIR)Chem2DInput.cc \
	   $(CHEM_DIR)Chem2DQuad.cc \
	   $(CHEM_DIR)Chem2DQuadGrid.cc \
	   $(CHEM_DIR)dRdU.cc \
	   $(CHEM_DIR)Chem2DQuadMultiBlock.cc \
	   $(CHEM_DIR)Chem2DQuadSingleBlock.cc \
	   $(CHEM_DIR)Chem2DQuadSolvers.cc
SRC_CHEM_EXE = $(CHEM_DIR)Chem2D.cc  
SRC_HIGHTEMP = $(HIGHTEMP_DIR)HighTemp2DState.cc \
               $(HIGHTEMP_DIR)HighTemp2DInput.cc  \
               $(HIGHTEMP_DIR)HighTemp2DQuad.cc  \
               $(HIGHTEMP_DIR)HighTemp2DQuadGrid.cc \
               $(HIGHTEMP_DIR)HighTemp2DQuadMultiBlock.cc  \
               $(HIGHTEMP_DIR)HighTemp2DQuadSingleBlock.cc  \
               $(HIGHTEMP_DIR)HighTemp2DQuadIOMultiBlock.cc  \
               $(HIGHTEMP_DIR)HighTemp2DQuadIOSingleBlock.cc  \
               $(HIGHTEMP_DIR)HighTemp2DQuadTurbulenceMultiBlock.cc  \
               $(HIGHTEMP_DIR)HighTemp2DQuadTurbulenceSingleBlock.cc  \
               $(HIGHTEMP_DIR)HighTemp2DdRdU.cc  \
               $(HIGHTEMP_DIR)HighTemp2DQuadSolvers.cc
SRC_HIGHTEMP_EXE = $(HIGHTEMP_DIR)HighTemp2D.cc
SRC_DUSTY = $(DUSTY_DIR)Particle2DComponents.cc \
            $(DUSTY_DIR)Dusty2DState.cc \
            $(DUSTY_DIR)Dusty2DInput.cc \
            $(DUSTY_DIR)Dusty2DQuad.cc \
            $(DUSTY_DIR)Dusty2DQuadSingleBlock.cc \
            $(DUSTY_DIR)Dusty2DQuadMultiBlock.cc \
            $(DUSTY_DIR)Dusty2DQuadIOSingleBlock.cc \
            $(DUSTY_DIR)Dusty2DQuadIOMultiBlock.cc \
            $(DUSTY_DIR)Dusty2DQuadTurbulenceSingleBlock.cc \
            $(DUSTY_DIR)Dusty2DQuadTurbulenceMultiBlock.cc \
            $(DUSTY_DIR)Dusty2DQuadGrid.cc \
            $(DUSTY_DIR)Dusty2DQuadSolvers.cc
SRC_DUSTY_EXE = $(DUSTY_DIR)Dusty2D.cc  
SRC_LESPREMIXED = $(LESPREMIXED_DIR)LESPremixed2DState.cc \
	          $(LESPREMIXED_DIR)LESPremixed2DInput.cc \
	          $(LESPREMIXED_DIR)LESPremixed2DQuad.cc \
	          $(LESPREMIXED_DIR)LESPremixed2DQuadSingleBlock.cc \
	          $(LESPREMIXED_DIR)LESPremixed2DQuadMultiBlock.cc \
	          $(LESPREMIXED_DIR)LESPremixed2DQuadGrid.cc \
	          $(LESPREMIXED_DIR)LESPremixed2DQuadSolvers.cc \
	          $(LESPREMIXED_DIR)LESPremixed2DTools.cc \
	          $(LESPREMIXED_DIR)LESPremixed2DTurbInit.cc \
	          $(LESPREMIXED_DIR)LESPremixed2DdRdU.cc \
	          $(LESPREMIXED_DIR)PowerLaw.cc \
	          $(LESPREMIXED_DIR)Scalars.cc 
SRC_LESPREMIXED_EXE = $(LESPREMIXED_DIR)LESPremixed2D.cc
SRC_GAUSSIAN = $(GAUSSIAN_DIR)Gaussian2DState.cc \
               $(GAUSSIAN_DIR)Gaussian2DInput.cc \
               $(GAUSSIAN_DIR)Gaussian2DCartesian.cc \
               $(GAUSSIAN_DIR)Gaussian2DCartesianSolvers.cc \
               $(GAUSSIAN_DIR)Gaussian2DQuadGrid.cc \
               $(GAUSSIAN_DIR)Gaussian2DQuadSingleBlock.cc \
               $(GAUSSIAN_DIR)Gaussian2DQuadMultiBlock.cc \
               $(GAUSSIAN_DIR)Gaussian2DQuadSolvers.cc \
               $(GAUSSIAN_DIR)Gaussian2DQuadIOSingleBlock.cc \
               $(GAUSSIAN_DIR)Gaussian2DQuadIOMultiBlock.cc
SRC_GAUSSIAN_EXE = $(GAUSSIAN_DIR)Gaussian2D.cc
SRC_ION = $(ION_DIR)Ion5Moment2DState.cc \
          $(ION_DIR)Ion5Moment2DInput.cc \
          $(ION_DIR)Ion5Moment2DQuad.cc \
          $(ION_DIR)Ion5Moment2DQuadSingleBlock.cc \
          $(ION_DIR)Ion5Moment2DQuadMultiBlock.cc \
          $(ION_DIR)Ion5Moment2DQuadGrid.cc \
          $(ION_DIR)Ion5Moment2DQuadSolvers.cc
SRC_ION_EXE = $(ION_DIR)Ion5Moment2D.cc
SRC_ELECTROSTATIC = $(ELECTROSTATIC_DIR)Electrostatic2DState.cc \
	            $(ELECTROSTATIC_DIR)Electrostatic2DInput.cc \
                    $(ELECTROSTATIC_DIR)Electrostatic2DQuad.cc \
                    $(ELECTROSTATIC_DIR)Electrostatic2DQuadSingleBlock.cc \
                    $(ELECTROSTATIC_DIR)Electrostatic2DQuadMultiBlock.cc \
                    $(ELECTROSTATIC_DIR)Electrostatic2DQuadIOSingleBlock.cc \
                    $(ELECTROSTATIC_DIR)Electrostatic2DQuadIOMultiBlock.cc \
                    $(ELECTROSTATIC_DIR)Electrostatic2DQuadGrid.cc \
                    $(ELECTROSTATIC_DIR)Electrostatic2DQuadSolvers.cc
SRC_ELECTROSTATIC_EXE = $(ELECTROSTATIC_DIR)Electrostatic2D.cc   
SRC_RTE = $(RTE_DIR)Rte2DState.cc \
          $(RTE_DIR)Rte2DInput.cc \
          $(RTE_DIR)Rte2DQuad.cc \
          $(RTE_DIR)Rte2DQuadSingleBlock.cc \
          $(RTE_DIR)Rte2DQuadMultiBlock.cc \
          $(RTE_DIR)Rte2DQuadGrid.cc \
          $(RTE_DIR)Rte2DQuadSolvers.cc \
          $(RTE_DIR)Rte2DTools.cc \
          $(RTE_DIR)SNBCK.cc 
SRC_RTE_EXE = $(RTE_DIR)Rte2D.cc
SRC_INTERFACE = $(INTERFACE_DIR)Interface2D.cc
SRC_EMBEDDEDBOUNDARIES_EXE = $(INTERFACE_DIR)EmbeddedBoundaries2D.cc
SRC_LEVELSET = $(LEVELSET_DIR)LevelSet2DInput.cc \
               $(LEVELSET_DIR)LevelSet2DQuad.cc \
               $(LEVELSET_DIR)LevelSet2DQuadSingleBlock.cc \
               $(LEVELSET_DIR)LevelSet2DQuadMultiBlock.cc \
               $(LEVELSET_DIR)LevelSet2DQuadIOSingleBlock.cc \
               $(LEVELSET_DIR)LevelSet2DQuadIOMultiBlock.cc \
               $(LEVELSET_DIR)LevelSet2DQuadInterfaceSingleBlock.cc \
               $(LEVELSET_DIR)LevelSet2DQuadInterfaceMultiBlock.cc \
               $(LEVELSET_DIR)LevelSet2DQuadHamiltonJacobiSingleBlock.cc \
               $(LEVELSET_DIR)LevelSet2DQuadHamiltonJacobiMultiBlock.cc \
               $(LEVELSET_DIR)LevelSet2DQuadEikonalSingleBlock.cc \
               $(LEVELSET_DIR)LevelSet2DQuadEikonalMultiBlock.cc \
               $(LEVELSET_DIR)LevelSet2DQuadScalarExtensionSingleBlock.cc \
               $(LEVELSET_DIR)LevelSet2DQuadScalarExtensionMultiBlock.cc \
               $(LEVELSET_DIR)LevelSet2DQuadGrid.cc \
               $(LEVELSET_DIR)LevelSet2DQuadSolvers.cc
SRC_LEVELSET_EXE = $(LEVELSET_DIR)LevelSet2D.cc
#
SRC_TURBULENT = $(TURBULENT_DIR)SFSModelling.cc
SRC_EOS = $(EOS_DIR)tgas.f \
          $(EOS_DIR)ugas.f
SRC_NASADATA = $(NASADATA_DIR)NASARP1311dataclass.cc
SRC_REACTIONS = $(REACTIONS_DIR)Reactions.cc \
	   	$(REACTIONS_DIR)15step_GRI211.f \
	  	$(REACTIONS_DIR)15step_GRI3.f
SRC_REACTIONS_F90 = $(REACTIONS_DIR)c_15step_GRI211.f90 \
                    $(REACTIONS_DIR)c_15step_GRI3.f90
SRC_REACTIONS += $(SRC_REACTIONS_F90)
SRC_ICEMCFD = $(ICEM_DIR)ICEMCFD.cc \
	      $(ICEM_DIR)ICEMCFD_ctype.c
#
SRC_BASE = $(SRC_MATH) $(SRC_CFD) $(SRC_MPI) $(SRC_GRID) $(SRC_AMR) \
           $(SRC_SYSTEM)
SRC_CFFC = $(SRC_BASE) $(SRC_SCALAR) $(SRC_HEAT) $(SRC_HYPERHEAT) $(SRC_EULER1D) $(SRC_MHD1D) \
           $(SRC_ADVECTDIFFUSE) $(SRC_EULER) $(SRC_NAVIERSTOKES) $(SRC_CHEM) $(SRC_HIGHTEMP) \
           $(SRC_DUSTY) $(SRC_LESPREMIXED) $(SRC_GAUSSIAN) $(SRC_ION) $(SRC_ELECTROSTATIC) \
           $(SRC_RTE) $(SRC_INTERFACE) $(SRC_LEVELSET) \
           $(SRC_TURBULENT) $(SRC_EOS) $(SRC_NASADATA) $(SRC_REACTIONS) $(SRC_ICEMCFD)
#
SRC_MAIN = cffc2D.cc
SRC_ICEMCFD_UTIL1 = $(ICEM_DIR)icemcfd2tecplot.cc 
SRC_ICEMCFD_UTIL2 = $(ICEM_DIR)icemcfd2grid2dquad.cc

#
##################### SRC_TUT (unit testing framework) #############################################
SRC_TUT    = Test_Run.cc  BasicTestData.cc \
	     BasicTests/TestSample.cc  BasicTests/test_BasicTestData.cc
SRC_TUT   := $(addprefix $(UNIT_TESTING_DIR), $(SRC_TUT))
#--- Add SRC_TUT to SRC_BASE  ----
ifeq ($(COMPILE_TESTS),ON) 
  SRC_BASE += $(SRC_TUT)
endif

#
# C++ Header files
INC_MATH  = $(MATH_DIR)Math.h \
            $(MATH_DIR)Vector2D.h \
            $(MATH_DIR)Third_order_tensor2D.h \
            $(MATH_DIR)Vector3D.h \
            $(MATH_DIR)Tensor2D.h \
            $(MATH_DIR)Tensor3D.h \
            $(MATH_DIR)SplineFit.h \
            $(MATH_DIR)Spline2D.h \
            $(MATH_DIR)Matrix.h \
            $(MATH_DIR)LinearSystems.h \
	    $(MATH_DIR)LinkedList.h \
	    $(MATH_DIR)Polygon.h \
	    $(MATH_DIR)Simpson.h \
	    $(MATH_DIR)Quadrature.h \
	    $(MATH_DIR)Polyfit/Polyfit.h \
            $(MATH_DIR)Complexify.h
INC_CFD = $(CFD_DIR)CFD.h
INC_MPI = $(MPI_DIR)MPI.h
INC_GRID = $(GRID_DIR)Cell1D.h \
	   $(GRID_DIR)Cell2D.h \
	   $(GRID_DIR)Cell3D.h \
           $(GRID_DIR)Grid2DQuad.h \
           $(GRID_DIR)Grid3DHexa.h
INC_AMR = $(AMR_DIR)AdaptiveBlock.h \
          $(AMR_DIR)AdaptiveBlock2D_MessagePassing.h \
          $(AMR_DIR)QuadTree.h \
          $(AMR_DIR)QuadTree_Morton.h \
	  $(AMR_DIR)AMR.h
INC_SYSTEM = $(SYSTEM_DIR)System_Linux.h
#
INC_SCALAR = $(SOLVERS1D_DIR)Scalar1D.h
INC_HEAT = $(SOLVERS1D_DIR)Heat1D.h
INC_HYPERHEAT = $(SOLVERS1D_DIR)HyperHeat1DState.h \
                $(SOLVERS1D_DIR)HyperHeat1D.h
INC_EULER1D = $(SOLVERS1D_DIR)Euler1DState.h \
              $(SOLVERS1D_DIR)Euler1D.h
INC_MHD1D = $(SOLVERS1D_DIR)MHD1DState.h \
            $(SOLVERS1D_DIR)MHD1D.h
#
INC_ADVECTDIFFUSE = $(ADVECTDIFFUSE_DIR)AdvectDiffuse2DState.h \
                    $(ADVECTDIFFUSE_DIR)AdvectDiffuse2DInput.h \
	            $(ADVECTDIFFUSE_DIR)AdvectDiffuse2DQuad.h \
		    $(ADVECTDIFFUSE_DIR)AdvectDiffuse2DQuad_NKS.h \
	            $(ADVECTDIFFUSE_DIR)AdvectDiffuse2DQuad_GMRES.h \
	            $(ADVECTDIFFUSE_DIR)AdvectDiffuse2DQuadMultigrid.h
INC_EULER = $(EULER_DIR)Euler2DState.h \
	    $(EULER_DIR)Euler2DInput.h \
	    $(EULER_DIR)Euler2DQuad.h 
INC_NAVIERSTOKES = $(NAVIERSTOKES_DIR)NavierStokes2DState.h \
	           $(NAVIERSTOKES_DIR)NavierStokes2DInput.h \
	           $(NAVIERSTOKES_DIR)NavierStokes2DQuad.h \
	           $(NAVIERSTOKES_DIR)NavierStokes2DQuadMultigrid.h
INC_CHEM = $(CHEM_DIR)Chem2DInput.h \
	   $(CHEM_DIR)Chem2DQuad.h \
	   $(CHEM_DIR)Chem2DState.h \
	   $(CHEM_DIR)Chem2DQuadMultigrid.h 
INC_HIGHTEMP = $(HIGHTEMP_DIR)HighTemp2DState.h \
               $(HIGHTEMP_DIR)HighTemp2DInput.h  \
               $(HIGHTEMP_DIR)HighTemp2DQuad.h  \
               $(HIGHTEMP_DIR)HighTemp2DdRdU.h  \
               $(HIGHTEMP_DIR)HighTemp2DQuadMultigrid.h  \
               $(HIGHTEMP_DIR)HighTemp2DQuadNKS.h
INC_DUSTY = $(DUSTY_DIR)Particle2DState.h \
	    $(DUSTY_DIR)Particle2DComponents.h \
	    $(DUSTY_DIR)Dusty2DState.h \
	    $(DUSTY_DIR)Dusty2DInput.h \
	    $(DUSTY_DIR)Dusty2DQuad.h \
	    $(DUSTY_DIR)Dusty2DQuadMultigrid.h
INC_LESPREMIXED = $(LESPREMIXED_DIR)LESPremixed2DState.h \
	          $(LESPREMIXED_DIR)LESPremixed2DInput.h \
	          $(LESPREMIXED_DIR)LESPremixed2DQuad.h \
	          $(LESPREMIXED_DIR)LESPremixed2DdRdU.h \
	          $(LESPREMIXED_DIR)LESPremixed2DQuadMultigrid.h \
	          $(LESPREMIXED_DIR)LESPremixed2DQuadNKS.h \
	          $(LESPREMIXED_DIR)LESPremixed2DTurbInit.h \
	          $(LESPREMIXED_DIR)LESPremixed2DReactions.h \
	          $(LESPREMIXED_DIR)PowerLaw.h \
	          $(LESPREMIXED_DIR)Scalars.h
INC_GAUSSIAN = $(GAUSSIAN_DIR)Gaussian2DState.h \
	       $(GAUSSIAN_DIR)Gaussian2DInput.h \
               $(GAUSSIAN_DIR)Gaussian2DCartesian.h \
	       $(GAUSSIAN_DIR)Gaussian2DQuad.h
INC_ION = $(ION_DIR)Ion5Moment2DState.h \
          $(ION_DIR)Ion5Moment2DInput.h \
          $(ION_DIR)Ion5Moment2DQuad.h
INC_ELECTROSTATIC = $(ELECTROSTATIC_DIR)Electrostatic2DState.h \
	            $(ELECTROSTATIC_DIR)Electrostatic2DInput.h \
	            $(ELECTROSTATIC_DIR)Electrostatic2DQuad.h
INC_RTE = $(RTE_DIR)Rte2DState.h \
	  $(RTE_DIR)Rte2DInput.h \
	  $(RTE_DIR)Rte2DQuad.h \
	  $(RTE_DIR)Rte2DQuadMultigrid.h \
	  $(RTE_DIR)Rte2DQuadNKS.h \
	  $(RTE_DIR)Rte2DQuadAMR.h \
	  $(RTE_DIR)Rte2DTools.h \
	  $(RTE_DIR)SNBCK.h \
	  $(RTE_DIR)Planck.h 
INC_INTERFACE = $(INTERFACE_DIR)Interface2D.h
INC_EMBEDDEDBOUNDARIES = $(INTERFACE_DIR)EmbeddedBoundaries2D_Input.h \
	                 $(INTERFACE_DIR)EmbeddedBoundaries2D.h \
	                 $(INTERFACE_DIR)EmbeddedBoundaries2D_Solver.h \
	                 $(INTERFACE_DIR)EmbeddedBoundaries2D_FASMultigrid.h \
	                 $(INTERFACE_DIR)EmbeddedBoundaries2D_Euler.h \
	                 $(INTERFACE_DIR)EmbeddedBoundaries2D_NavierStokes.h \
	                 $(INTERFACE_DIR)EmbeddedBoundaries2D_Dusty.h
INC_LEVELSET = $(LEVELSET_DIR)LevelSet2DState.h \
               $(LEVELSET_DIR)LevelSet2DInput.h \
               $(LEVELSET_DIR)LevelSet2DQuad.h
#
INC_PHYSICS = $(PHYSICS_DIR)GasConstants.h \
	      $(PHYSICS_DIR)SolidConstants.h \
	      $(PHYSICS_DIR)Species.h 
INC_TURBULENT = $(TURBULENT_DIR)Turbulent2DWallData.h \
	        $(TURBULENT_DIR)TurbulenceModelling.h \
	        $(TURBULENT_DIR)SFSModelling.h
INC_EOS = $(EOS_DIR)EquationOfState.h
INC_NASADATA = $(NASADATA_DIR)NASARP1311data.h \
	       $(NASADATA_DIR)LennardJones.h
INC_REACTIONS = $(REACTIONS_DIR)Reactions.h \
		$(REACTIONS_DIR)15step.h \
INC_ICEMCFD = $(ICEM_DIR)ICEMCFD.h
#
INC_MULTIGRID = $(MULTIGRID_DIR)FASMultigrid2D.h \
	        $(MULTIGRID_DIR)FASMultigrid2DInput.h
INC_NKS = $(NKS_DIR)NKS2D.h \
	  $(NKS_DIR)NKSInput2D.h \
	  $(NKS_DIR)GMRES2D.h \
	  $(NKS_DIR)Block_Preconditioner2D.h
INC_NASA_ROTORS = $(GRID_DIR)NASARotor37.h \
	          $(GRID_DIR)NASARotor67.h
INC_ELLIPTIC = $(CFD_DIR)EllipticOperatorAnalysis2D.h

#
# Compiled object code files
OBJ_MATH = $(MATH_DIR)Vector2D.o \
           $(MATH_DIR)Tensor2D.o \
           $(MATH_DIR)Third_order_tensor2D.o \
           $(MATH_DIR)Tensor3D.o \
           $(MATH_DIR)Spline2D.o \
           $(MATH_DIR)Matrix.o \
           $(MATH_DIR)LinearSystems.o \
	   $(MATH_DIR)LinkedList.o \
	   $(MATH_DIR)Polygon.o \
	   $(MATH_DIR)Polyfit/Polyfit.o \
	   $(MATH_DIR)Polyfit/dp1vlu.o \
	   $(MATH_DIR)Polyfit/dpcoef.o \
	   $(MATH_DIR)Polyfit/dpolft.o
OBJ_MATH_F90 = $(MATH_DIR)complexify.o 
OBJ_MATH += $(OBJ_MATH_F90)
MOD_MATH_F90 = $(MODULE_DIR)/complexify.mod
OBJ_CFD = $(CFD_DIR)CFD.o
OBJ_MPI = $(MPI_DIR)MPI.o
OBJ_GRID = $(GRID_DIR)Cell1D.o \
           $(GRID_DIR)Cell2D.o \
           $(GRID_DIR)Grid2DQuadSingleBlock.o \
           $(GRID_DIR)Grid2DQuadMultiBlock.o \
           $(GRID_DIR)Grid3DHexaSingleBlock.o \
           $(GRID_DIR)Grid3DHexaMultiBlock.o
ifeq ($(MPI_VERSION),NoMPI)
  OBJ_AMR = $(AMR_DIR)AdaptiveBlock.o \
	    $(AMR_DIR)AdaptiveBlock_NoMPI.o \
            $(AMR_DIR)QuadTree.o
else
  OBJ_AMR = $(AMR_DIR)AdaptiveBlock.o \
	    $(AMR_DIR)AdaptiveBlock_MPI.o \
            $(AMR_DIR)QuadTree.o
endif
OBJ_SYSTEM = $(SYSTEM_DIR)System_Linux.o
#
OBJ_SCALAR = $(SOLVERS1D_DIR)Scalar1D.o \
             $(SOLVERS1D_DIR)Scalar1DSolvers.o
OBJ_HEAT = $(SOLVERS1D_DIR)Heat1D.o \
           $(SOLVERS1D_DIR)Heat1DSolvers.o
OBJ_HYPERHEAT = $(SOLVERS1D_DIR)HyperHeat1DState.o \
                $(SOLVERS1D_DIR)HyperHeat1D.o \
                $(SOLVERS1D_DIR)HyperHeat1DSolvers.o
OBJ_EULER1D = $(SOLVERS1D_DIR)Euler1DState.o \
              $(SOLVERS1D_DIR)Euler1D.o \
              $(SOLVERS1D_DIR)Euler1DSolvers.o
OBJ_MHD1D = $(SOLVERS1D_DIR)MHD1DState.o \
            $(SOLVERS1D_DIR)MHD1D.o \
            $(SOLVERS1D_DIR)MHD1DSolvers.o
#
OBJ_ADVECTDIFFUSE = $(ADVECTDIFFUSE_DIR)AdvectDiffuse2DState.o \
	            $(ADVECTDIFFUSE_DIR)AdvectDiffuse2DInput.o \
                    $(ADVECTDIFFUSE_DIR)AdvectDiffuse2DQuad.o \
                    $(ADVECTDIFFUSE_DIR)AdvectDiffuse2DQuadSingleBlock.o \
	            $(ADVECTDIFFUSE_DIR)AdvectDiffuse2DQuadMultiBlock.o \
                    $(ADVECTDIFFUSE_DIR)AdvectDiffuse2DQuadGrid.o \
	            $(ADVECTDIFFUSE_DIR)AdvectDiffuse2DQuadSolvers.o \
		    $(ADVECTDIFFUSE_DIR)AdvectDiffuse2DQuad_NKS.o
OBJ_ADVECTDIFFUSE_EXE = $(ADVECTDIFFUSE_DIR)AdvectDiffuse2D.o
OBJ_EULER = $(EULER_DIR)Euler2DState.o \
            $(EULER_DIR)Euler2DInput.o \
            $(EULER_DIR)Euler2DQuad.o \
            $(EULER_DIR)Euler2DQuadSingleBlock.o \
            $(EULER_DIR)Euler2DQuadMultiBlock.o \
            $(EULER_DIR)Euler2DQuadGrid.o \
            $(EULER_DIR)Euler2DQuadSolvers.o 
OBJ_EULER_EXE = $(EULER_DIR)Euler2D.o
OBJ_NAVIERSTOKES = $(NAVIERSTOKES_DIR)NavierStokes2DState.o \
                   $(NAVIERSTOKES_DIR)NavierStokes2DInput.o \
                   $(NAVIERSTOKES_DIR)NavierStokes2DQuad.o \
                   $(NAVIERSTOKES_DIR)NavierStokes2DQuadSingleBlock.o \
                   $(NAVIERSTOKES_DIR)NavierStokes2DQuadMultiBlock.o \
                   $(NAVIERSTOKES_DIR)NavierStokes2DQuadIOSingleBlock.o \
                   $(NAVIERSTOKES_DIR)NavierStokes2DQuadIOMultiBlock.o \
                   $(NAVIERSTOKES_DIR)NavierStokes2DQuadTurbulenceSingleBlock.o \
                   $(NAVIERSTOKES_DIR)NavierStokes2DQuadTurbulenceMultiBlock.o \
                   $(NAVIERSTOKES_DIR)NavierStokes2DQuadGrid.o \
                   $(NAVIERSTOKES_DIR)NavierStokes2DQuadSolvers.o
OBJ_NAVIERSTOKES_EXE = $(NAVIERSTOKES_DIR)NavierStokes2D.o
OBJ_CHEM = $(CHEM_DIR)Chem2DState.o \
	   $(CHEM_DIR)dRdU.o \
	   $(CHEM_DIR)Chem2DTools.o \
	   $(CHEM_DIR)Chem2DInput.o \
	   $(CHEM_DIR)Chem2DQuad.o \
	   $(CHEM_DIR)Chem2DQuadGrid.o \
	   $(CHEM_DIR)Chem2DQuadMultiBlock.o \
	   $(CHEM_DIR)Chem2DQuadSingleBlock.o \
	   $(CHEM_DIR)Chem2DQuadSolvers.o 
OBJ_CHEM_EXE = $(CHEM_DIR)Chem2D.o
OBJ_HIGHTEMP = $(HIGHTEMP_DIR)HighTemp2DState.o \
               $(HIGHTEMP_DIR)HighTemp2DInput.o  \
               $(HIGHTEMP_DIR)HighTemp2DQuad.o  \
               $(HIGHTEMP_DIR)HighTemp2DQuadGrid.o \
               $(HIGHTEMP_DIR)HighTemp2DQuadMultiBlock.o  \
               $(HIGHTEMP_DIR)HighTemp2DQuadSingleBlock.o  \
               $(HIGHTEMP_DIR)HighTemp2DQuadIOMultiBlock.o  \
               $(HIGHTEMP_DIR)HighTemp2DQuadIOSingleBlock.o  \
               $(HIGHTEMP_DIR)HighTemp2DQuadTurbulenceMultiBlock.o  \
               $(HIGHTEMP_DIR)HighTemp2DQuadTurbulenceSingleBlock.o  \
               $(HIGHTEMP_DIR)HighTemp2DdRdU.o  \
               $(HIGHTEMP_DIR)HighTemp2DQuadSolvers.o
OBJ_HIGHTEMP_EXE = $(HIGHTEMP_DIR)HighTemp2D.o
OBJ_DUSTY = $(DUSTY_DIR)Particle2DComponents.o \
            $(DUSTY_DIR)Dusty2DState.o \
            $(DUSTY_DIR)Dusty2DInput.o \
            $(DUSTY_DIR)Dusty2DQuad.o \
            $(DUSTY_DIR)Dusty2DQuadSingleBlock.o \
            $(DUSTY_DIR)Dusty2DQuadMultiBlock.o \
            $(DUSTY_DIR)Dusty2DQuadIOSingleBlock.o \
            $(DUSTY_DIR)Dusty2DQuadIOMultiBlock.o \
            $(DUSTY_DIR)Dusty2DQuadTurbulenceSingleBlock.o \
            $(DUSTY_DIR)Dusty2DQuadTurbulenceMultiBlock.o \
            $(DUSTY_DIR)Dusty2DQuadGrid.o \
            $(DUSTY_DIR)Dusty2DQuadSolvers.o
OBJ_DUSTY_EXE = $(DUSTY_DIR)Dusty2D.o
OBJ_LESPREMIXED = $(LESPREMIXED_DIR)LESPremixed2DState.o \
	          $(LESPREMIXED_DIR)LESPremixed2DInput.o \
	          $(LESPREMIXED_DIR)LESPremixed2DQuad.o \
	          $(LESPREMIXED_DIR)LESPremixed2DQuadSingleBlock.o \
	          $(LESPREMIXED_DIR)LESPremixed2DQuadMultiBlock.o \
	          $(LESPREMIXED_DIR)LESPremixed2DQuadGrid.o \
	          $(LESPREMIXED_DIR)LESPremixed2DQuadSolvers.o \
	          $(LESPREMIXED_DIR)LESPremixed2DTools.o \
	          $(LESPREMIXED_DIR)LESPremixed2DTurbInit.o \
	          $(LESPREMIXED_DIR)LESPremixed2DdRdU.o \
	          $(LESPREMIXED_DIR)PowerLaw.o \
	          $(LESPREMIXED_DIR)Scalars.o 
OBJ_LESPREMIXED_EXE = $(LESPREMIXED_DIR)LESPremixed2D.o
OBJ_GAUSSIAN = $(GAUSSIAN_DIR)Gaussian2DState.o \
               $(GAUSSIAN_DIR)Gaussian2DInput.o \
               $(GAUSSIAN_DIR)Gaussian2DCartesian.o \
               $(GAUSSIAN_DIR)Gaussian2DCartesianSolvers.o \
               $(GAUSSIAN_DIR)Gaussian2DQuadGrid.o \
               $(GAUSSIAN_DIR)Gaussian2DQuadSingleBlock.o \
               $(GAUSSIAN_DIR)Gaussian2DQuadMultiBlock.o \
               $(GAUSSIAN_DIR)Gaussian2DQuadSolvers.o \
               $(GAUSSIAN_DIR)Gaussian2DQuadIOSingleBlock.o \
               $(GAUSSIAN_DIR)Gaussian2DQuadIOMultiBlock.o
OBJ_GAUSSIAN_EXE = $(GAUSSIAN_DIR)Gaussian2D.o
OBJ_ION = $(ION_DIR)Ion5Moment2DState.o \
          $(ION_DIR)Ion5Moment2DInput.o \
          $(ION_DIR)Ion5Moment2DQuad.o \
          $(ION_DIR)Ion5Moment2DQuadSingleBlock.o \
          $(ION_DIR)Ion5Moment2DQuadMultiBlock.o \
          $(ION_DIR)Ion5Moment2DQuadGrid.o \
          $(ION_DIR)Ion5Moment2DQuadSolvers.o
OBJ_ION_EXE = $(ION_DIR)Ion5Moment2D.o
OBJ_ELECTROSTATIC = $(ELECTROSTATIC_DIR)Electrostatic2DState.o \
	            $(ELECTROSTATIC_DIR)Electrostatic2DInput.o \
                    $(ELECTROSTATIC_DIR)Electrostatic2DQuad.o \
                    $(ELECTROSTATIC_DIR)Electrostatic2DQuadSingleBlock.o \
                    $(ELECTROSTATIC_DIR)Electrostatic2DQuadMultiBlock.o \
                    $(ELECTROSTATIC_DIR)Electrostatic2DQuadIOSingleBlock.o \
                    $(ELECTROSTATIC_DIR)Electrostatic2DQuadIOMultiBlock.o \
                    $(ELECTROSTATIC_DIR)Electrostatic2DQuadGrid.o \
                    $(ELECTROSTATIC_DIR)Electrostatic2DQuadSolvers.o
OBJ_ELECTROSTATIC_EXE = $(ELECTROSTATIC_DIR)Electrostatic2D.o
OBJ_RTE = $(RTE_DIR)Rte2DState.o \
          $(RTE_DIR)Rte2DInput.o \
          $(RTE_DIR)Rte2DQuad.o \
          $(RTE_DIR)Rte2DQuadSingleBlock.o \
          $(RTE_DIR)Rte2DQuadMultiBlock.o \
          $(RTE_DIR)Rte2DQuadGrid.o \
          $(RTE_DIR)Rte2DQuadSolvers.o \
	  $(RTE_DIR)Rte2DTools.o \
          $(RTE_DIR)SNBCK.o
OBJ_RTE_EXE = $(RTE_DIR)Rte2D.o
OBJ_INTERFACE = $(INTERFACE_DIR)Interface2D.o
OBJ_EMBEDDEDBOUNDARIES_EXE = $(INTERFACE_DIR)EmbeddedBoundaries2D.o
OBJ_LEVELSET = $(LEVELSET_DIR)LevelSet2DInput.o \
               $(LEVELSET_DIR)LevelSet2DQuad.o \
               $(LEVELSET_DIR)LevelSet2DQuadSingleBlock.o \
               $(LEVELSET_DIR)LevelSet2DQuadMultiBlock.o \
               $(LEVELSET_DIR)LevelSet2DQuadIOSingleBlock.o \
               $(LEVELSET_DIR)LevelSet2DQuadIOMultiBlock.o \
               $(LEVELSET_DIR)LevelSet2DQuadInterfaceSingleBlock.o \
               $(LEVELSET_DIR)LevelSet2DQuadInterfaceMultiBlock.o \
               $(LEVELSET_DIR)LevelSet2DQuadHamiltonJacobiSingleBlock.o \
               $(LEVELSET_DIR)LevelSet2DQuadHamiltonJacobiMultiBlock.o \
               $(LEVELSET_DIR)LevelSet2DQuadEikonalSingleBlock.o \
               $(LEVELSET_DIR)LevelSet2DQuadEikonalMultiBlock.o \
               $(LEVELSET_DIR)LevelSet2DQuadScalarExtensionSingleBlock.o \
               $(LEVELSET_DIR)LevelSet2DQuadScalarExtensionMultiBlock.o \
               $(LEVELSET_DIR)LevelSet2DQuadGrid.o \
               $(LEVELSET_DIR)LevelSet2DQuadSolvers.o
OBJ_LEVELSET_EXE = $(LEVELSET_DIR)LevelSet2D.o
#
OBJ_TURBULENT = $(TURBULENT_DIR)SFSModelling.o
OBJ_EOS = $(EOS_DIR)tgas.o \
          $(EOS_DIR)ugas.o
OBJ_NASADATA = $(NASADATA_DIR)NASARP1311dataclass.o
OBJ_REACTIONS = $(REACTIONS_DIR)Reactions.o \
		$(REACTIONS_DIR)15step_GRI211.o \
		$(REACTIONS_DIR)15step_GRI3.o
OBJ_REACTIONS_F90 = $(REACTIONS_DIR)c_15step_GRI211.o \
		    $(REACTIONS_DIR)c_15step_GRI3.o
OBJ_REACTIONS += $(OBJ_REACTIONS_F90)
OBJ_ICEMCFD = $(ICEM_DIR)ICEMCFD.o \
	      $(ICEM_DIR)ICEMCFD_ctype.o
#
OBJ_BASE = $(OBJ_MATH) $(OBJ_CFD) $(OBJ_MPI) $(OBJ_GRID) $(OBJ_AMR) \
<<<<<<< HEAD
	   $(OBJ_SYSTEM)
=======
	   $(OBJ_SYSTEM) $(OBJ_POLYFIT)

#--- Add OBJ_TUT to OBJ_BASE  ----
OBJ_TUT := $(SRC_TUT:.cc=.o)
ifeq ($(COMPILE_TESTS),ON) 
  OBJ_BASE += $(OBJ_TUT)
endif

>>>>>>> d9de4b65
OBJ_CFFC = $(OBJ_BASE) $(OBJ_SCALAR) $(OBJ_HEAT) $(OBJ_HYPERHEAT) $(OBJ_EULER1D) $(OBJ_MHD1D) \
           $(OBJ_ADVECTDIFFUSE) $(OBJ_EULER) $(OBJ_NAVIERSTOKES) $(OBJ_CHEM) $(OBJ_HIGHTEMP) \
           $(OBJ_DUSTY) $(OBJ_LESPREMIXED) $(OBJ_GAUSSIAN) $(OBJ_ION) $(OBJ_ELECTROSTATIC) \
           $(OBJ_RTE) $(OBJ_INTERFACE) $(OBJ_LEVELSET) \
           $(OBJ_TURBULENT) $(OBJ_EOS) $(OBJ_NASADATA) $(OBJ_REACTIONS) $(OBJ_ICEMCFD)
#
OBJ_MAIN = cffc2D.o
OBJ_ICEMCFD_UTIL1 = $(ICEM_DIR)icemcfd2tecplot.o \
                    $(OBJ_MATH) $(OBJ_CFD) $(OBJ_MPI) $(OBJ_GRID) $(OBJ_ICEMCFD)
OBJ_ICEMCFD_UTIL2 = $(ICEM_DIR)icemcfd2grid2dquad.o \
                    $(OBJ_MATH) $(OBJ_CFD) $(OBJ_MPI) $(OBJ_GRID) $(OBJ_ICEMCFD) 



#
# Define the executables
EXE_MAIN = cffc2D
EXE_ICEMCFD_UTIL1 = icemcfd2tecplot
EXE_ICEMCFD_UTIL2 = icemcfd2grid2dquad
EXE_ADVECTDIFFUSE2D = advectdiffuse2D
EXE_EULER2D = euler2D
EXE_NAVIERSTOKES2D = navierstokes2D
EXE_CHEM2D = chem2D
EXE_HIGHTEMP2D = hightemp2D
EXE_DUSTY2D = dusty2D
EXE_LESPREMIXED2D = lespremixed2D
EXE_GAUSSIAN2D = gaussian2D
EXE_ION5MOMENT2D = ion5moment2D
EXE_ELECTROSTATIC2D = electrostatic2D
EXE_RTE2D = rte2D
EXE_LEVELSET2D = levelset2D
EXE_EMBEDDEDBOUNDARIES2D = embeddedboundaries2D

#
# Define dependencies
help:
	@echo "+-----------------------------------------------------------------------------------+"
	@echo "|                                                                                   |"
	@echo "|                           makefile for CFFC                                       |"
	@echo "|                                                                                   |"
	@echo "| Usage: make all                  compile all executable programs                  |"
	@echo "|        make cffc2D               compile cffc2D program                           |"
	@echo "|        make install              copies cffc2D executable to bin directory        |"
	@echo "|        make install-all          copies all executables to bin directory          |"
	@echo "|        make uninstall            removes cffc2D executable from bin directory     |"
	@echo "|        make uinstall-all         removes all executables from bin directory       |"
	@echo "|        make documentation        create code documentaion using doxygen & latex   |"
	@echo "|        make icemcfd2tecplot      compile icemcfd2tecplot program                  |"
	@echo "|        make icemcfd2grid2dquad   compile icemcfd2grid2dquad program               |"
	@echo "|        make advectdiffuse2D      compile advectdiffuse2D stand alone program      |"
	@echo "|        make euler2D              compile euler2D stand alone program              |"
	@echo "|        make navierstokes2D       compile navierstokes2D stand alone program       |"
	@echo "|        make chem2D               compile chem2D stand alone program               |"
	@echo "|        make hightemp2D           compile hightemp2D stand alone program           |"
	@echo "|        make dusty2D              compile dusty2D stand alone program              |"
	@echo "|        make lespremixed2D        compile lespremixed2D stand alone program        |"
	@echo "|        make gaussian2D           compile gaussian2D stand alone program           |"
	@echo "|        make ion5moment2D         compile ion5moment2D stand alone program         |"
	@echo "|        make electrostatic2D      compile electrostatic2D stand alone program      |"
	@echo "|        make rte2D                compile rte2D stand alone program                |"
	@echo "|        make levelset2D           compile levelset2D stand alone program           |"
	@echo "|        make embeddedboundaries2D compile embeddedboundaries2D stand alone program |"
	@echo "|        make libraries-all        create all supporting libraries                  |"
	@echo "|        make sparselib            create SparseLib++ library                       |"
	@echo "|        make bpkit                create BPKIT library                             |"
	@echo "|        make cantera              create Cantera library                           |"
	@echo "|        make fftw                 create fftw library                              |"
	@echo "|        make clean                clean up source directories                      |"
	@echo "|        make superclean           clean up documentation and library directories   |"
	@echo "|        make help                 display makefile usage information               |"
	@echo "|                                                                                   |"
	@echo "| Package Options: MPI_VERSION = NoMPI (default), MPICH, MPICH2, MPT (sgi)          |"
	@echo "|                  ICEMCFD_VERSION = NoICEMCFD (default),V41,V42,V43,V50,V10,V11    |"
	@echo "|                  GCC_VERSION = V296, V3+ (default), ICC                           |"
	@echo "|                  CANTERA_VERSION = NoCANTERA (default), V70                       |"
	@echo "|                  FFTW_VERSION = V32 (default), NoFFTW                             |"
	@echo "|                  PROFILING = OFF (default), ON                                    |"
	@echo "|                                                                                   |"
	@echo "| Ensure that the source directory is clean and the ICEMCFD, SparseLib++, BPKIT,    |"
	@echo "| FFTW, and Cantera libraries are up to date before re-making CFFC from scratch.    |"
	@echo "|                                                                                   |"
	@echo "| An environment variable, CFFC_Path, needs to be set to the location               |"
	@echo "| of the CFFC source directory.  This can be done as follows:                       |"
	@echo "|                                                                                   |"
	@echo "|  bash:   export CFFC_Path=/your/path/here/CFFC                                    |"
	@echo "|  tcsh:   setenv CFFC_Path /your/path/here/CFFC                                    |"
	@echo "|                                                                                   |"
	@echo "+-----------------------------------------------------------------------------------+"

all: $(EXE_MAIN) $(EXE_ICEMCFD_UTIL1) $(EXE_ICEMCFD_UTIL2) \
     $(EXE_ADVECTDIFFUSE2D) $(EXE_EULER2D) $(EXE_NAVIERSTOKES2D) $(EXE_CHEM2D) \
     $(EXE_HIGHTEMP2D) $(EXE_DUSTY2D) $(EXE_LESPREMIXED2D) $(EXE_GAUSSIAN2D) \
     $(EXE_ION5MOMENT2D) $(EXE_ELECTROSTATIC2D) $(EXE_RTE2D) $(EXE_LEVELSET2D) \
     $(EXE_EMBEDDEDBOUNDARIES2D)
	@echo ' '
	@echo All programs have been brought up to date.
	@echo '------------------------------------------'
	@echo ' '

libraries-all: sparselib bpkit fftw
	@echo ' '	
	@echo All libraries have been brought up to date.
	@echo '-------------------------------------------'
	@echo ' '

sparselib:
	@echo ' '
	@echo Building $(SPARSELIB) library for a $(PLATFORM) platform.
	@echo '--------------------------------------------------------'
	@echo ' '
	cd $(SPARSELIB_DIR); make CFFC_SRC_TREE=$(CFFC_SRC_TREE) wipe;
	cd $(SPARSELIB_DIR); make CFFC_SRC_TREE=$(CFFC_SRC_TREE) clean;
	cd $(SPARSELIB_DIR); make CFFC_SRC_TREE=$(CFFC_SRC_TREE) sp;
	@echo ' '
	@echo $(SPARSELIB) library has been brought up to date.
	@echo '------------------------------------------------'
	@echo ' '

bpkit:
	@echo ' '
	@echo Building $(BPKIT) library for a $(PLATFORM) platform.
	@echo '----------------------------------------------------'
	@echo ' '
	cd $(BPKIT_DIR)/src; make CFFC_SRC_TREE=$(CFFC_SRC_TREE) clean;
	cd $(BPKIT_DIR)/src; make CFFC_SRC_TREE=$(CFFC_SRC_TREE);
	@echo ' '
	@echo $(BPKIT) library has been brought up to date.
	@echo '--------------------------------------------'
	@echo ' '

cantera:
	@echo ' '
	@echo Building $(CANTERA) library for a $(PLATFORM) platform.
	@echo '----------------------------------------------------'
	@echo ' '
	cd $(CANTERA_DIR); ./preconfig CXX="$(CXX) $(CXXFLAGS)" CC="$(CC)" F77="$(FC)" \
          CXXFLAGS="$(CPPFLAGS)" CFLAGS="$(CFLAGS)" FFLAGS="$(FFLAGS)" \
	  LCXX_END_LIBS="$(CANTERA_LCXX_END_LIBS)" PYTHON_PACKAGE="$(CANTERA_PYTHON_PACKAGE)";
	cd $(CANTERA_DIR); make;
	@echo ' '
	@echo $(CANTERA) library has been brought up to date.
	@echo '--------------------------------------------'
	@echo ' '

fftw:
	@echo ' '
	@echo Building $(FFTW) library for a $(PLATFORM) platform.
	@echo '--------------------------------------------------------'
	@echo ' '
	cd $(FFTW_DIR); ./configure --prefix=$(FFTW_DIR);
	cd $(FFTW_DIR); make;
	cd $(FFTW_DIR); make install;
	@echo ' '
	@echo $(FFTW) library has been brought up to date.
	@echo '------------------------------------------------'
	@echo ' '

$(EXE_MAIN): CFFC.depend cffc2D.depend $(OBJ_MAIN) $(OBJ_CFFC)
	@echo ' '
	@echo Building program $(EXE_MAIN) for a $(PLATFORM) platform.
	@echo '--------------------------------------------------------'
	@echo ' '
	$(LD) -o $(EXE_MAIN) $(OBJ_MAIN) $(OBJ_CFFC) $(LDFLAGS)
	@echo ' '
	@echo Program $(EXE_MAIN) has been brought up to date.
	@echo '------------------------------------------------'
	@echo ' '

CFFC.depend: $(SRC_CFFC)
	@echo ' '
	@echo Determining CFFC source file dependencies for a $(PLATFORM) platform.
	@echo '--------------------------------------------------------------------------------'
	@echo ' '
	touch CFFC.depend
	makedepend -fCFFC.depend $(DEPENDSFLAGS) $(CPPFLAGS) $(SRC_CFFC) >& /dev/null
	@echo ' '
	@echo CFFC source file dependencies have been brought up to date.
	@echo '-----------------------------------------------------------------'
	@echo ' '

cffc2D.depend: $(SRC_MAIN)
	@echo ' '
	@echo Determining cffc2D source file dependencies for a $(PLATFORM) platform.
	@echo '--------=--------------------------------------------------------------'
	@echo ' '
	touch cffc2D.depend
	makedepend -fcffc2D.depend $(DEPENDSFLAGS) $(CPPFLAGS) $(SRC_MAIN) >& /dev/null
	@echo ' '
	@echo cffc2D source file dependencies have been brought up to date.
	@echo '-----------------------------------------------------------------'
	@echo ' '

$(EXE_ADVECTDIFFUSE2D): $(ADVECTDIFFUSE_DIR)AdvectDiffuse2D.depend $(OBJ_ADVECTDIFFUSE_EXE) $(OBJ_BASE) $(OBJ_ADVECTDIFFUSE) $(OBJ_ICEMCFD)
	@echo ' '
	@echo Building program $(EXE_ADVECTDIFFUSE2D) for a $(PLATFORM) platform.
	@echo '----------------------------------------------------------'
	@echo ' '
	$(LD) -o $(EXE_ADVECTDIFFUSE2D) $(OBJ_ADVECTDIFFUSE_EXE) $(OBJ_BASE) $(OBJ_ADVECTDIFFUSE) $(OBJ_ICEMCFD) $(LDFLAGS)
	@echo ' '
	@echo Program $(EXE_ADVECTDIFFUSE2D) has been brought up to date.
	@echo '--------------------------------------------------'
	@echo ' '

$(ADVECTDIFFUSE_DIR)AdvectDiffuse2D.depend: $(SRC_ADVECTDIFFUSE_EXE) 
	@echo ' '
	@echo Determining AdvectDiffuse2D source file dependencies for a $(PLATFORM) platform.
	@echo '-----------------------------------------------------------------------'
	@echo ' '
	touch $(ADVECTDIFFUSE_DIR)AdvectDiffuse2D.depend
	makedepend -f$(ADVECTDIFFUSE_DIR)AdvectDiffuse2D.depend $(DEPENDSFLAGS) $(CPPFLAGS) $(SRC_ADVECTDIFFUSE_EXE) $(SRC_ADVECTDIFFUSE) >& /dev/null
	@echo ' '
	@echo AdvectDiffuse2D source file dependencies have been brought up to date.
	@echo '-------------------------------------------------------------'
	@echo ' '

$(EXE_EULER2D): $(EULER_DIR)Euler2D.depend $(OBJ_EULER_EXE) $(OBJ_BASE) $(OBJ_EULER) $(OBJ_INTERFACE) $(OBJ_ICEMCFD)
	@echo ' '
	@echo Building program $(EXE_EULER2D) for a $(PLATFORM) platform.
	@echo '-----------------------------------------------------------'
	@echo ' '
	$(LD) -o $(EXE_EULER2D) $(OBJ_EULER_EXE) $(OBJ_BASE) $(OBJ_EULER) $(OBJ_INTERFACE) $(OBJ_ICEMCFD) $(LDFLAGS)
	@echo ' '
	@echo Program $(EXE_EULER2D) has been brought up to date.
	@echo '---------------------------------------------------'
	@echo ' '

$(EULER_DIR)Euler2D.depend: $(SRC_EULER_EXE)
	@echo ' '
	@echo Determining Euler2D source file dependencies for a $(PLATFORM) platform.
	@echo '------------------------------------------------------------------------'
	@echo ' '
	touch $(EULER_DIR)Euler2D.depend
	makedepend -f$(EULER_DIR)Euler2D.depend $(DEPENDSFLAGS) $(CPPFLAGS) $(SRC_EULER_EXE) $(SRC_EULER) >& /dev/null
	@echo ' '
	@echo Euler2D source file dependencies have been brought up to date.
	@echo '--------------------------------------------------------------'
	@echo ' '

$(EXE_NAVIERSTOKES2D): $(NAVIERSTOKES_DIR)NavierStokes2D.depend $(OBJ_NAVIERSTOKES_EXE) $(OBJ_BASE) $(OBJ_NAVIERSTOKES) $(OBJ_INTERFACE) $(OBJ_ICEMCFD)
	@echo ' '
	@echo Building program $(EXE_NAVIERSTOKES2D) for a $(PLATFORM) platform.
	@echo '------------------------------------------------------------------'
	@echo ' '
	$(LD) -o $(EXE_NAVIERSTOKES2D) $(OBJ_NAVIERSTOKES_EXE) $(OBJ_BASE) $(OBJ_NAVIERSTOKES) $(OBJ_INTERFACE) $(OBJ_ICEMCFD) $(LDFLAGS)
	@echo ' '
	@echo Program $(EXE_NAVIERSTOKES2D) has been brought up to date.
	@echo '----------------------------------------------------------'
	@echo ' '

$(NAVIERSTOKES_DIR)NavierStokes2D.depend: $(SRC_NAVIERSTOKES_EXE)
	@echo ' '
	@echo Determining NavierStokes2D source file dependencies for a $(PLATFORM) platform.
	@echo '-------------------------------------------------------------------------------'
	@echo ' '
	touch $(NAVIERSTOKES_DIR)NavierStokes2D.depend
	makedepend -f$(NAVIERSTOKES_DIR)NavierStokes2D.depend $(DEPENDSFLAGS) $(CPPFLAGS) $(SRC_NAVIERSTOKES_EXE) $(SRC_NAVIERSTOKES) >& /dev/null
	@echo ' '
	@echo NavierStokes2D source file dependencies have been brought up to date.
	@echo '---------------------------------------------------------------------'
	@echo ' '

$(EXE_CHEM2D): $(CHEM_DIR)Chem2D.depend $(OBJ_CHEM_EXE) $(OBJ_BASE) $(OBJ_NASADATA) $(OBJ_REACTIONS) $(OBJ_CHEM) $(OBJ_ICEMCFD)
	@echo ' '
	@echo Building program $(EXE_CHEM2D) for a $(PLATFORM) platform.
	@echo '----------------------------------------------------------'
	@echo ' '
	$(LD) -o $(EXE_CHEM2D) $(OBJ_CHEM_EXE) $(OBJ_BASE) $(OBJ_NASADATA) $(OBJ_REACTIONS) $(OBJ_CHEM) $(OBJ_ICEMCFD) $(LDFLAGS)
	@echo ' '
	@echo Program $(EXE_CHEM2D) has been brought up to date.
	@echo '--------------------------------------------------'
	@echo ' '

$(CHEM_DIR)Chem2D.depend: $(SRC_CHEM_EXE) 
	@echo ' '
	@echo Determining Chem2D source file dependencies for a $(PLATFORM) platform.
	@echo '-----------------------------------------------------------------------'
	@echo ' '
	touch $(CHEM_DIR)Chem2D.depend
	makedepend -f$(CHEM_DIR)Chem2D.depend $(DEPENDSFLAGS) $(CPPFLAGS) $(SRC_CHEM_EXE) $(SRC_CHEM) >& /dev/null
	@echo ' '
	@echo Chem2D source file dependencies have been brought up to date.
	@echo '-------------------------------------------------------------'
	@echo ' '

$(EXE_HIGHTEMP2D): $(HIGHTEMP_DIR)HighTemp2D.depend $(OBJ_HIGHTEMP_EXE) $(OBJ_BASE) $(OBJ_INTERFACE) $(OBJ_HIGHTEMP) $(OBJ_ICEMCFD) $(OBJ_EOS)
	@echo ' '
	@echo Building program $(EXE_HIGHTEMP2D) for a $(PLATFORM) platform.
	@echo '----------------------------------------------------------'
	@echo ' '
	$(LD) -o $(EXE_HIGHTEMP2D) $(OBJ_HIGHTEMP_EXE) $(OBJ_BASE) $(OBJ_INTERFACE) $(OBJ_HIGHTEMP) $(OBJ_ICEMCFD) $(LDFLAGS) $(OBJ_EOS)
	@echo ' '
	@echo Program $(EXE_HIGHTEMP2D) has been brought up to date.
	@echo '--------------------------------------------------'
	@echo ' '

$(HIGHTEMP_DIR)HighTemp2D.depend: $(SRC_HIGHTEMP_EXE) 
	@echo ' '
	@echo Determining HighTemp2D source file dependencies for a $(PLATFORM) platform.
	@echo '-----------------------------------------------------------------------'
	@echo ' '
	touch $(HIGHTEMP_DIR)HighTemp2D.depend
	makedepend -f$(HIGHTEMP_DIR)HighTemp2D.depend $(DEPENDSFLAGS) $(CPPFLAGS) $(SRC_HIGHTEMP_EXE) >& /dev/null
	@echo ' '
	@echo HighTemp2D source file dependencies have been brought up to date.
	@echo '-------------------------------------------------------------'
	@echo ' '

$(EXE_DUSTY2D): $(DUSTY_DIR)Dusty2D.depend $(OBJ_DUSTY_EXE) $(OBJ_BASE) $(OBJ_DUSTY) $(OBJ_INTERFACE) $(OBJ_ELECTROSTATIC) $(OBJ_ICEMCFD)
	@echo ' '
	@echo Building program $(EXE_DUSTY2D) for a $(PLATFORM) platform.
	@echo '-----------------------------------------------------------'
	@echo ' '
	$(LD) -o $(EXE_DUSTY2D) $(OBJ_DUSTY_EXE) $(OBJ_BASE) $(OBJ_DUSTY) $(OBJ_INTERFACE) $(OBJ_ELECTROSTATIC) $(OBJ_ICEMCFD) $(LDFLAGS)
	@echo ' '
	@echo Program $(EXE_DUSTY2D) has been brought up to date.
	@echo '---------------------------------------------------'
	@echo ' '

$(DUSTY_DIR)Dusty2D.depend: $(SRC_DUSTY_EXE)
	@echo ' '
	@echo Determining $(DUSTY_DIR)Dusty2D source file dependencies for a $(PLATFORM) platform.
	@echo '------------------------------------------------------------------------'
	@echo ' '
	touch $(DUSTY_DIR)Dusty2D.depend
	makedepend -f$(DUSTY_DIR)Dusty2D.depend $(DEPENDSFLAGS) $(CPPFLAGS) $(SRC_DUSTY_EXE) $(SRC_DUSTY) >& /dev/null
	@echo ' '
	@echo Dusty2D source file dependencies have been brought up to date.
	@echo '--------------------------------------------------------------'
	@echo ' '

$(EXE_LESPREMIXED2D): $(LESPREMIXED_DIR)LESPremixed2D.depend $(OBJ_LESPREMIXED_EXE) $(OBJ_BASE) $(OBJ_NASADATA) $(OBJ_REACTIONS) $(OBJ_LESPREMIXED) $(OBJ_TURBULENT) $(OBJ_ICEMCFD) 
	@echo ' '
	@echo Building program $(EXE_LESPREMIXED2D) for a $(PLATFORM) platform.
	@echo '----------------------------------------------------------'
	@echo ' '
	$(LD) -o $(EXE_LESPREMIXED2D) $(OBJ_LESPREMIXED_EXE) $(OBJ_BASE) $(OBJ_NASADATA) $(OBJ_REACTIONS) $(OBJ_LESPREMIXED) $(OBJ_TURBULENT) $(OBJ_ICEMCFD) $(LDFLAGS)
	@echo ' '
	@echo Program $(EXE_LESPREMIXED2D) has been brought up to date.
	@echo '--------------------------------------------------'
	@echo ' '

$(LESPREMIXED_DIR)LESPremixed2D.depend: $(SRC_LESPREMIXED_EXE) 
	@echo ' '
	@echo Determining LESPremixed2D source file dependencies for a $(PLATFORM) platform.
	@echo '-----------------------------------------------------------------------'
	@echo ' '
	touch $(LESPREMIXED_DIR)LESPremixed2D.depend
	makedepend -f$(LESPREMIXED_DIR)LESPremixed2D.depend $(DEPENDSFLAGS) $(CPPFLAGS) $(SRC_LESPREMIXED_EXE) $(SRC_LESPREMIXED) >& /dev/null
	@echo ' '
	@echo LESPremixed2D source file dependencies have been brought up to date.
	@echo '-------------------------------------------------------------'
	@echo ' '

$(EXE_GAUSSIAN2D): $(GAUSSIAN_DIR)Gaussian2D.depend $(OBJ_GAUSSIAN_EXE) $(OBJ_BASE) $(OBJ_GAUSSIAN) $(OBJ_INTERFACE) $(OBJ_ICEMCFD)
	@echo ' '
	@echo Building program $(EXE_GAUSSIAN2D) for a $(PLATFORM) platform.
	@echo '--------------------------------------------------------'
	@echo ' '
	$(LD) -o $(EXE_GAUSSIAN2D) $(OBJ_GAUSSIAN_EXE) $(OBJ_BASE) $(OBJ_GAUSSIAN) $(OBJ_INTERFACE) $(OBJ_ICEMCFD) $(LDFLAGS)
	@echo ' '
	@echo Program $(EXE_GAUSSIAN2D) has been brought up to date.
	@echo '------------------------------------------------'
	@echo ' '

$(GAUSSIAN_DIR)Gaussian2D.depend: $(SRC_GAUSSIAN_EXE) 
	@echo ' '
	@echo Determining Gaussian2D source file dependencies for a $(PLATFORM) platform.
	@echo '-----------------------------------------------------------------------'
	@echo ' '
	touch $(GAUSSIAN_DIR)Gaussian2D.depend
	makedepend -f$(GAUSSIAN_DIR)Gaussian2D.depend $(DEPENDSFLAGS) $(CPPFLAGS) $(SRC_GAUSSIAN_EXE) $(SRC_GAUSSIAN) >& /dev/null
	@echo ' '
	@echo Gaussian2D source file dependencies have been brought up to date.
	@echo '-------------------------------------------------------------'
	@echo ' '

$(EXE_ION5MOMENT2D): $(ION_DIR)Ion5Moment2D.depend $(OBJ_ION_EXE) $(OBJ_BASE) $(OBJ_ION) $(OBJ_EULER) $(OBJ_INTERFACE) $(OBJ_ICEMCFD)
	@echo ' '
	@echo Building program $(EXE_ION5MOMENT2D) for a $(PLATFORM) platform.
	@echo '----------------------------------------------------------------'
	@echo ' '
	$(LD) -o $(EXE_ION5MOMENT2D) $(OBJ_ION_EXE) $(OBJ_BASE) $(OBJ_ION) $(OBJ_EULER) $(OBJ_INTERFACE) $(OBJ_ICEMCFD) $(LDFLAGS)
	@echo ' '
	@echo Program $(EXE_ION5MOMENT2D) has been brought up to date.
	@echo '--------------------------------------------------------'
	@echo ' '

$(ION_DIR)Ion5Moment2D.depend: $(SRC_ION_EXE) 
	@echo ' '
	@echo Determining Ion5Moment2D source file dependencies for a $(PLATFORM) platform.
	@echo '-----------------------------------------------------------------------------'
	@echo ' '
	touch $(ION_DIR)Ion5Moment2D.depend
	makedepend -f$(ION_DIR)Ion5Moment2D.depend $(DEPENDSFLAGS) $(CPPFLAGS) $(SRC_ION_EXE) $(SRC_ION) >& /dev/null
	@echo ' '
	@echo Ion5Moment2D source file dependencies have been brought up to date.
	@echo '-------------------------------------------------------------------'
	@echo ' '

$(EXE_ELECTROSTATIC2D): $(ELECTROSTATIC_DIR)Electrostatic2D.depend $(OBJ_ELECTROSTATIC_EXE) $(OBJ_BASE) $(OBJ_ELECTROSTATIC) $(OBJ_ICEMCFD)
	@echo ' '
	@echo Building program $(EXE_ELECTROSTATIC2D) for a $(PLATFORM) platform.
	@echo '-----------------------------------------------------------'
	@echo ' '
	$(LD) -o $(EXE_ELECTROSTATIC2D) $(OBJ_ELECTROSTATIC_EXE) $(OBJ_BASE) $(OBJ_ELECTROSTATIC) $(OBJ_ICEMCFD) $(LDFLAGS)
	@echo ' '
	@echo Program $(EXE_ELECTROSTATIC2D) has been brought up to date.
	@echo '---------------------------------------------------'
	@echo ' '

$(ELECTROSTATIC_DIR)Electrostatic2D.depend: $(SRC_ELECTROSTATIC_EXE)
	@echo ' '
	@echo Determining Electrostatic2D source file dependencies for a $(PLATFORM) platform.
	@echo '------------------------------------------------------------------------'
	@echo ' '
	touch $(ELECTROSTATIC_DIR)Electrostatic2D.depend
	makedepend -f$(ELECTROSTATIC_DIR)Electrostatic2D.depend $(DEPENDSFLAGS) $(CPPFLAGS) $(SRC_ELECTROSTATIC_EXE) $(SRC_ELECTROSTATIC) >& /dev/null
	@echo ' '
	@echo Electrostatic2D source file dependencies have been brought up to date.
	@echo '--------------------------------------------------------------'
	@echo ' '

$(EXE_RTE2D): $(RTE_DIR)Rte2D.depend $(OBJ_RTE_EXE) $(OBJ_BASE) $(OBJ_RTE) $(OBJ_ICEMCFD)
	@echo ' '
	@echo Building program $(EXE_RTE2D) for a $(PLATFORM) platform.
	@echo '-----------------------------------------------------------'
	@echo ' '
	$(LD) -o $(EXE_RTE2D) $(OBJ_RTE_EXE) $(OBJ_BASE) $(OBJ_RTE) $(OBJ_ICEMCFD) $(LDFLAGS)
	@echo ' '
	@echo Program $(EXE_RTE2D) has been brought up to date.
	@echo '---------------------------------------------------'
	@echo ' '

$(RTE_DIR)Rte2D.depend: $(SRC_RTE_EXE)
	@echo ' '
	@echo Determining Euler2D source file dependencies for a $(PLATFORM) platform.
	@echo '------------------------------------------------------------------------'
	@echo ' '
	touch $(RTE_DIR)Rte2D.depend
	makedepend -f$(RTE_DIR)Rte2D.depend $(DEPENDSFLAGS) $(CPPFLAGS) $(SRC_RTE_EXE) $(SRC_RTE) >& /dev/null
	@echo ' '
	@echo Rte2D source file dependencies have been brought up to date.
	@echo '--------------------------------------------------------------'
	@echo ' '

$(EXE_LEVELSET2D): $(LEVELSET_DIR)LevelSet2D.depend $(OBJ_LEVELSET_EXE) $(OBJ_BASE) $(OBJ_LEVELSET) $(OBJ_INTERFACE)
	@echo ' '
	@echo Building program $(EXE_LEVELSET2D) for a $(PLATFORM) platform.
	@echo '------------------------------------------------------------------------'
	@echo ' '
	$(LD) -o $(EXE_LEVELSET2D) $(OBJ_LEVELSET_EXE) $(OBJ_BASE) $(OBJ_LEVELSET) $(OBJ_INTERFACE) $(LDFLAGS)
	@echo ' '
	@echo Program $(EXE_LEVELSET2D) has been brought up to date.
	@echo '------------------------------------------------------------------------'
	@echo ' '

$(LEVELSET_DIR)LevelSet2D.depend: $(SRC_LEVELSET_EXE) 
	@echo ' '
	@echo Determining LevelSet2D source file dependencies for a $(PLATFORM) platform.
	@echo '------------------------------------------------------------------------'
	@echo ' '
	touch $(LEVELSET_DIR)LevelSet2D.depend
	makedepend -f$(LEVELSET_DIR)LevelSet2D.depend $(DEPENDSFLAGS) $(CPPFLAGS) $(SRC_LEVELSET_EXE) $(SRC_LEVELSET) >& /dev/null
	@echo ' '
	@echo LevelSet2D source file dependencies have been brought up to date.
	@echo '------------------------------------------------------------------------'
	@echo ' '

$(EXE_EMBEDDEDBOUNDARIES2D): $(INTERFACE_DIR)EmbeddedBoundaries2D.depend $(OBJ_EMBEDDEDBOUNDARIES_EXE) $(OBJ_BASE) $(OBJ_EMBEDDEDBOUNDARIES) $(OBJ_INTERFACE) $(OBJ_LEVELSET) $(OBJ_EULER) $(OBJ_NAVIERSTOKES) $(OBJ_DUSTY) $(OBJ_ELECTROSTATIC) $(OBJ_ICEMCFD) $(OBJ_GAUSSIAN)
	@echo ' '
	@echo Building program $(EXE_EMBEDDEDBOUNDARIES2D) for a $(PLATFORM) platform.
	@echo '------------------------------------------------------------------'
	@echo ' '
	$(LD) -o $(EXE_EMBEDDEDBOUNDARIES2D) $(OBJ_EMBEDDEDBOUNDARIES_EXE) $(OBJ_BASE) $(OBJ_EMBEDDEDBOUNDARIES) $(OBJ_INTERFACE) $(OBJ_LEVELSET) $(OBJ_EULER) $(OBJ_NAVIERSTOKES) $(OBJ_DUSTY) $(OBJ_ELECTROSTATIC) $(OBJ_ICEMCFD) $(OBJ_GAUSSIAN) $(LDFLAGS)
	@echo ' '
	@echo Program $(EXE_EMBEDDEDBOUNDARIES2D) has been brought up to date.
	@echo '----------------------------------------------------------'
	@echo ' '

$(INTERFACE_DIR)EmbeddedBoundaries2D.depend: $(SRC_EMBEDDEDBOUNDARIES_EXE)
	@echo ' '
	@echo Determining EmbeddedBoundaries2D source file dependencies for a $(PLATFORM) platform.
	@echo '-------------------------------------------------------------------------------'
	@echo ' '
	touch $(INTERFACE_DIR)EmbeddedBoundaries2D.depend
	makedepend -f$(INTERFACE_DIR)EmbeddedBoundaries2D.depend $(DEPENDSFLAGS) $(CPPFLAGS) $(SRC_EMBEDDEDBOUNDARIES_EXE) $(SRC_EMBEDDEDBOUNDARIES) >& /dev/null
	@echo ' '
	@echo EmbeddedBoundaries2D source file dependencies have been brought up to date.
	@echo '---------------------------------------------------------------------'
	@echo ' '

$(EXE_ICEMCFD_UTIL1): CFFC.depend $(ICEM_DIR)icemcfd2tecplot.depend $(OBJ_ICEMCFD_UTIL1)
	@echo ' '
	@echo Building program $(EXE_ICEMCFD_UTIL1) for a $(PLATFORM) platform.
	@echo '-----------------------------------------------------------------'
	@echo ' '
	$(LD) -o $(EXE_ICEMCFD_UTIL1) $(OBJ_ICEMCFD_UTIL1) $(LDFLAGS)
	@echo ' '
	@echo Program $(EXE_ICEMCFD_UTIL1) has been brought up to date.
	@echo '---------------------------------------------------------'
	@echo ' '

$(EXE_ICEMCFD_UTIL2): CFFC.depend $(ICEM_DIR)icemcfd2grid2dquad.depend $(OBJ_ICEMCFD_UTIL2)
	@echo ' '
	@echo Building program $(EXE_ICEMCFD_UTIL2) for a $(PLATFORM) platform.
	@echo '-----------------------------------------------------------------'
	@echo ' '
	$(LD) -o $(EXE_ICEMCFD_UTIL2) $(OBJ_ICEMCFD_UTIL2) $(LDFLAGS)
	@echo ' '
	@echo Program $(EXE_ICEMCFD_UTIL2) has been brought up to date.
	@echo '---------------------------------------------------------'
	@echo ' '

$(ICEM_DIR)icemcfd2tecplot.depend: $(SRC_ICEMCFD_UTIL1)
	@echo ' '
	@echo Determining ICEM CFD utility program source file dependencies for a $(PLATFORM) platform.
	@echo '-----------------------------------------------------------------------------------------'
	@echo ' '
	touch $(ICEM_DIR)icemcfd2tecplot.depend
	makedepend -f$(ICEM_DIR)icemcfd2tecplot.depend $(DEPENDSFLAGS) $(CPPFLAGS) $(SRC_ICEMCFD_UTIL1) >& /dev/null
	@echo ' '
	@echo ICEM CFD utility program source file dependencies have been brought up to date.
	@echo '-------------------------------------------------------------------------------'
	@echo ' '

$(ICEM_DIR)icemcfd2grid2dquad.depend: $(SRC_ICEMCFD_UTIL2)
	@echo ' '
	@echo Determining ICEM CFD utility program source file dependencies for a $(PLATFORM) platform.
	@echo '-----------------------------------------------------------------------------------------'
	@echo ' '
	touch $(ICEM_DIR)icemcfd2grid2dquad.depend
	makedepend -f$(ICEM_DIR)icemcfd2grid2dquad.depend $(DEPENDSFLAGS) $(CPPFLAGS) $(SRC_ICEMCFD_UTIL2) >& /dev/null
	@echo ' '
	@echo ICEM CFD utility program source file dependencies have been brought up to date.
	@echo '-------------------------------------------------------------------------------'
	@echo ' '

#
# Install/Uninstall targets
install: $(EXE_MAIN)
	@echo "Installing $(EXE_MAIN)"
	cp $(EXE_MAIN) $(CFFC_BIN_DIR)
	@echo " "
	@echo "Installation complete"
	@echo "---------------------"
	@echo " "

install-all: $(EXE_MAIN) $(EXE_ICEMCFD_UTIL1) $(EXE_ICEMCFD_UTIL2) \
        $(EXE_ADVECTDIFFUSE2D) $(EXE_EULER2D) $(EXE_NAVIERSTOKES2D) $(EXE_CHEM2D) \
        $(EXE_HIGHTEMP2D) $(EXE_DUSTY2D) $(EXE_LESPREMIXED2D) $(EXE_GAUSSIAN2D) \
        $(EXE_ION5MOMENT2D) $(EXE_ELECTROSTATIC2D) $(EXE_RTE2D) $(EXE_LEVELSET2D) \
        $(EXE_EMBEDDEDBOUNDARIES2D) 
	@for f in $(EXE_MAIN) $(EXE_ICEMCFD_UTIL1) $(EXE_ICEMCFD_UTIL2) \
        $(EXE_ADVECTDIFFUSE2D) $(EXE_EULER2D) $(EXE_NAVIERSTOKES2D) $(EXE_CHEM2D) \
        $(EXE_HIGHTEMP2D) $(EXE_DUSTY2D) $(EXE_LESPREMIXED2D) $(EXE_GAUSSIAN2D) \
        $(EXE_ION5MOMENT2D) $(EXE_ELECTROSTATIC2D) $(EXE_RTE2D) $(EXE_LEVELSET2D) \
        $(EXE_EMBEDDEDBOUNDARIES2D); \
	do \
	  echo "Installing $$f"; \
	  cp $$f $(CFFC_BIN_DIR); \
	done;
	@echo " "
	@echo "Installation complete"
	@echo "---------------------"
	@echo " "

uninstall:
	@echo "Uninstalling $(EXE_MAIN)"
	cd $(CFFC_BIN_DIR); rm -f $(EXE_MAIN)
	@echo " "
	@echo "Un-Install complete"
	@echo "---------------------"
	@echo " "

uninstall-all:
	@for f in $(EXE_MAIN) $(EXE_ICEMCFD_UTIL1) $(EXE_ICEMCFD_UTIL2) \
        $(EXE_ADVECTDIFFUSE2D) $(EXE_EULER2D) $(EXE_NAVIERSTOKES2D) $(EXE_CHEM2D) \
        $(EXE_HIGHTEMP2D) $(EXE_DUSTY2D) $(EXE_LESPREMIXED2D) $(EXE_GAUSSIAN2D) \
        $(EXE_ION5MOMENT2D) $(EXE_ELECTROSTATIC2D) $(EXE_RTE2D) $(EXE_LEVELSET2D) \
        $(EXE_EMBEDDEDBOUNDARIES2D); \
	do \
	  echo "Uninstalling $$f"; \
	  cd $(CFFC_BIN_DIR); \
	  rm -f $$f; \
	done;
	@echo " "
	@echo "Un-Install complete"
	@echo "---------------------"
	@echo " "

#
# Create code documentation using doxygen and latex.
documentation:
	@echo ' '
	@echo Creating code documentation using doxygen.
	@echo '------------------------------------------'
	@echo ' '
	cp $(DOXYGEN_DIR_2D)/code_documentation.doxygen .
	doxygen code_documentation.doxygen
	rm code_documentation.doxygen
	@echo ' '
	@echo Code documentation created using doxygen.
	@echo '-----------------------------------------'
	@echo ' '
	@echo Creating user manuals using LaTeX.
	@echo '------------------------------------------'
	@echo ' '
	cd $(LATEX_DIR_2D)/users_guide_src; make.userguide;
	cd $(LATEX_DIR_2D)/programmers_guide_src; make.programmersguide; 
	cd $(LATEX_DIR_2D)/reference_manual_src; make.referencemanual;
	@echo ' '
	@echo User manuals created using LaTeX.
	@echo '-----------------------------------------'
	@echo ' '

#
# Clean up source, documentation, and libraray directories
clean:
	@echo ' '
	@echo Cleaning source file directories.
	@echo '---------------------------------'
	@echo ' '
	rm -f *.depend *.o *.bak *.il *~
	rm -f $(MATH_DIR)*.o $(MATH_DIR)*.il $(MATH_DIR)*~
	rm -f $(CFD_DIR)*.o $(CFD_DIR)*.il $(CFD_DIR)*~
	rm -f $(MPI_DIR)*.o $(MPI_DIR)*.il $(MPI_DIR)*~
	rm -f $(GRID_DIR)*.o $(GRID_DIR)*.il $(GRID_DIR)*~
	rm -f $(AMR_DIR)*.o $(AMR_DIR)*.il $(AMR_DIR)*~
	rm -f $(SYSTEM_DIR)*.o $(SYSTEM_DIR)*.il $(SYSTEM_DIR)*~
	rm -f $(SOLVERS1D_DIR)*.o $(SOLVERS1D_DIR)*.il $(SOLVERS1D_DIR)*~ 
	rm -f $(ADVECTDIFFUSE_DIR)*.o $(ADVECTDIFFUSE_DIR)*.il $(ADVECTDIFFUSE_DIR)*~ $(ADVECTDIFFUSE_DIR)*.depend $(ADVECTDIFFUSE_DIR)*.bak
	rm -f $(EULER_DIR)*.o $(EULER_DIR)*.il $(EULER_DIR)*~ $(EULER_DIR)*.depend $(EULER_DIR)*.bak
	rm -f $(NAVIERSTOKES_DIR)*.o $(NAVIERSTOKES_DIR)*.il $(NAVIERSTOKES_DIR)*~ $(NAVIERSTOKES_DIR)*.depend $(NAVIERSTOKES_DIR)*.bak
	rm -f $(CHEM_DIR)*.o $(CHEM_DIR)*.il $(CHEM_DIR)*~ $(CHEM_DIR)*.depend $(CHEM_DIR)*.bak
	rm -f $(HIGHTEMP_DIR)*.o $(HIGHTEMP_DIR)*.il $(HIGHTEMP_DIR)*~ $(HIGHTEMP_DIR)*.depend $(HIGHTEMP_DIR)*.bak
	rm -f $(DUSTY_DIR)*.o $(DUSTY_DIR)*.il $(DUSTY_DIR)*~ $(DUSTY_DIR)*.depend $(DUSTY_DIR)*.bak
	rm -f $(LESPREMIXED_DIR)*.o $(LESPREMIXED_DIR)*.il $(LESPREMIXED_DIR)*~ $(LESPREMIXED_DIR)*.depend $(LESPREMIXED_DIR)*.bak
	rm -f $(GAUSSIAN_DIR)*.o $(GAUSSIAN_DIR)*.il $(GAUSSIAN_DIR)*~ $(GAUSSIAN_DIR)*.depend $(GAUSSIAN_DIR)*.bak
	rm -f $(ION_DIR)*.o $(ION_DIR)*.il $(ION_DIR)*~ $(ION_DIR)*.depend $(ION_DIR)*.bak
	rm -f $(ELECTROSTATIC_DIR)*.o $(ELECTROSTATIC_DIR)*.il $(ELECTROSTATIC_DIR)*~ $(ELECTROSTATIC_DIR)*.depend $(ELECTROSTATIC_DIR)*.bak
	rm -f $(RTE_DIR)*.o $(RTE_DIR)*.il $(RTE_DIR)*~ $(RTE_DIR)*.depend $(RTE_DIR)*.bak
	rm -f $(INTERFACE_DIR)*.o $(INTERFACE_DIR)*.il $(INTERFACE_DIR)*~ $(INTERFACE_DIR)*.depend $(INTERFACE_DIR)*.bak
	rm -f $(LEVELSET_DIR)*.o $(LEVELSET_DIR)*.il $(LEVELSET_DIR)*~ $(LEVELSET_DIR)*.depend $(LEVELSET_DIR)*.bak
	rm -f $(PHYSICS_DIR)*.o $(PHYSICS_DIR)*.il $(PHYSICS_DIR)*~
	rm -f $(TURBULENT_DIR)*.o $(TURBULENT_DIR)*.il $(TURBULENT_DIR)*~
	rm -f $(EOS_DIR)*.o $(EOS_DIR)*~
	rm -f $(NASADATA_DIR)*.o $(NASADATA_DIR)*.il $(NASADATA_DIR)*~
	rm -f $(REACTIONS_DIR)*.o $(REACTIONS_DIR)*.il $(REACTIONS_DIR)*~
	rm -f $(ICEM_DIR)*.o $(ICEM_DIR)*.il $(ICEM_DIR)*~ $(ICEM_DIR)*.depend $(ICEM_DIR)*.bak
	rm -f $(MULTIGRID_DIR)*~
	rm -f $(NKS_DIR)*~
	rm -f $(MODULE_DIR)/*.mod $(MODULE_DIR)/*~
	rm -f $(EXE_MAIN)
	rm -f $(EXE_ICEMCFD_UTIL1) $(EXE_ICEMCFD_UTIL2)
	rm -f $(EXE_ADVECTDIFFUSE2D)
	rm -f $(EXE_EULER2D)
	rm -f $(EXE_NAVIERSTOKES2D)
	rm -f $(EXE_CHEM2D)
	rm -f $(EXE_HIGHTEMP2D)
	rm -f $(EXE_DUSTY2D)
	rm -f $(EXE_LESPREMIXED2D)
	rm -f $(EXE_GAUSSIAN2D)
	rm -f $(EXE_ION5MOMENT2D)
	rm -f $(EXE_ELECTROSTATIC2D)
	rm -f $(EXE_RTE2D)
	rm -f $(EXE_LEVELSET2D)
	rm -f $(EXE_EMBEDDEDBOUNDARIES2D)
	@echo ' '
	@echo All source file directories are now clean.
	@echo '------------------------------------------'
	@echo ' '

clean-extras:
	@echo ' '
	@echo Cleaning cantera and fftw directories.
	@echo '-----------------------------------------------'
	@echo ' '
	@if [ ! -f $(CANTERA_DIR)/Makefile ] ; then \
	  echo "Cantera already clean."; \
	else \
	  cd $(CANTERA_DIR); make -i clean; \
	fi
	@if [ ! -f $(FFTW_DIR)/Makefile ] ; then \
	  echo "fftw already clean."; \
	else \
	  cd $(FFTW_DIR); make clean; \
	  cd $(FFTW_DIR); make distclean; \
	fi

superclean: clean-extras
	@echo ' '
	@echo Cleaning documentation and library directories.
	@echo '-----------------------------------------------'
	@echo ' '
	rm -f $(DOXYGEN_DIR_2D)/html/*
	rm -f $(DOXYGEN_DIR_2D)/latex/*
	cd $(LATEX_DIR_2D)/users_guide_src; rm -f *~ *.ps *.pdf *.aux *.log *.dvi *.toc users_guide/*; 
	cd $(LATEX_DIR_2D)/programmers_guide_src; rm -f *~ *.ps *.pdf *.aux *.log *.dvi *.toc programmers_guide/*; 
	cd $(LATEX_DIR_2D)/reference_manual_src; rm -f *~ *.ps *.pdf *.aux *.log *.dvi *.toc reference_manual/*;
	cd $(SPARSELIB_DIR); make CFFC_SRC_TREE=$(CFFC_SRC_TREE) wipe;
	cd $(SPARSELIB_DIR); make CFFC_SRC_TREE=$(CFFC_SRC_TREE) clean;
	cd $(BPKIT_DIR)/src; make CFFC_SRC_TREE=$(CFFC_SRC_TREE) clean;
	@echo ' '
	@echo All documentation and library directories are now clean.
	@echo '-------------------------------------------------------'
	@echo ' '

#
# Dependencies for Fortran 90 objects/modules
$(OBJ_REACTIONS_F90): $(MOD_MATH_F90) $(SRC_REACTIONS_F90) 

$(MOD_MATH_F90): $(MATH_DIR)complexify.f90 $(MATH_DIR)Complexify.h
	$(F90) $(F90FLAGS) $(MODFLAG) $(MODULE_DIR) -I$(MODULE_DIR) -c -o $(MATH_DIR)complexify.o $(MATH_DIR)complexify.f90

#
# Default dependencies for Fortran 90 objects
.SUFFIXES: .f90
.f90.o:
	$(F90) $(F90FLAGS) $(MODFLAG) $(MODULE_DIR) -I$(MODULE_DIR) -c -o $*.o $*.f90

#
# Include header file dependencies
include CFFC.depend
include cffc2D.depend
include $(ICEM_DIR)icemcfd2tecplot.depend
include $(ICEM_DIR)icemcfd2grid2dquad.depend
include $(ADVECTDIFFUSE_DIR)AdvectDiffuse2D.depend
include $(EULER_DIR)Euler2D.depend
include $(NAVIERSTOKES_DIR)NavierStokes2D.depend
include $(CHEM_DIR)Chem2D.depend
include $(HIGHTEMP_DIR)HighTemp2D.depend
include $(DUSTY_DIR)Dusty2D.depend
include $(LESPREMIXED_DIR)LESPremixed2D.depend
include $(GAUSSIAN_DIR)Gaussian2D.depend
include $(ION_DIR)Ion5Moment2D.depend
include $(ELECTROSTATIC_DIR)Electrostatic2D.depend
include $(RTE_DIR)Rte2D.depend
include $(INTERFACE_DIR)EmbeddedBoundaries2D.depend
include $(LEVELSET_DIR)LevelSet2D.depend<|MERGE_RESOLUTION|>--- conflicted
+++ resolved
@@ -56,9 +56,10 @@
 # Set default f90 module directory
 MODULE_DIR = F90_Modules
 
-
-#
-# C++ Source files
+###############################################################################
+# C++, C, and Fortran Source Files
+###############################################################################
+# Math:
 SRC_MATH = $(MATH_DIR)Vector2D.cc \
            $(MATH_DIR)Tensor2D.cc \
            $(MATH_DIR)Third_order_tensor2D.cc \
@@ -74,14 +75,22 @@
 	   $(MATH_DIR)Polyfit/dpolft.f
 SRC_MATH_F90 = $(MATH_DIR)complexify.f90
 SRC_MATH += $(SRC_MATH_F90)
+
+# CFD and MPI:
 SRC_CFD = $(CFD_DIR)CFD.cc
 SRC_MPI = $(MPI_DIR)MPI.cc
+
+# Grid:
 SRC_GRID = $(GRID_DIR)Cell1D.cc \
            $(GRID_DIR)Cell2D.cc \
            $(GRID_DIR)Grid2DQuadSingleBlock.cc \
            $(GRID_DIR)Grid2DQuadMultiBlock.cc \
            $(GRID_DIR)Grid3DHexaSingleBlock.cc \
            $(GRID_DIR)Grid3DHexaMultiBlock.cc
+SRC_ICEMCFD = $(ICEM_DIR)ICEMCFD.cc \
+	      $(ICEM_DIR)ICEMCFD_ctype.c
+
+# AMR:
 ifeq ($(MPI_VERSION),NoMPI)
   SRC_AMR = $(AMR_DIR)AdaptiveBlock.cc \
 	    $(AMR_DIR)AdaptiveBlock_NoMPI.cc \
@@ -91,8 +100,8 @@
 	    $(AMR_DIR)AdaptiveBlock_MPI.cc \
             $(AMR_DIR)QuadTree.cc
 endif
-SRC_SYSTEM = $(SYSTEM_DIR)System_Linux.cc
-#
+
+# 1D:
 SRC_SCALAR = $(SOLVERS1D_DIR)Scalar1D.cc \
              $(SOLVERS1D_DIR)Scalar1DSolvers.cc
 SRC_HEAT = $(SOLVERS1D_DIR)Heat1D.cc \
@@ -106,7 +115,8 @@
 SRC_MHD1D = $(SOLVERS1D_DIR)MHD1DState.cc \
             $(SOLVERS1D_DIR)MHD1D.cc \
             $(SOLVERS1D_DIR)MHD1DSolvers.cc
-#
+
+# Advectdiffuse2D:
 SRC_ADVECTDIFFUSE = $(ADVECTDIFFUSE_DIR)AdvectDiffuse2DState.cc \
 	            $(ADVECTDIFFUSE_DIR)AdvectDiffuse2DInput.cc \
                     $(ADVECTDIFFUSE_DIR)AdvectDiffuse2DQuad.cc \
@@ -116,6 +126,8 @@
                     $(ADVECTDIFFUSE_DIR)AdvectDiffuse2DQuadSolvers.cc \
                     $(ADVECTDIFFUSE_DIR)AdvectDiffuse2DQuad_NKS.cc
 SRC_ADVECTDIFFUSE_EXE = $(ADVECTDIFFUSE_DIR)AdvectDiffuse2D.cc
+
+# Euler2D:
 SRC_EULER = $(EULER_DIR)Euler2DState.cc \
             $(EULER_DIR)Euler2DInput.cc \
             $(EULER_DIR)Euler2DQuad.cc \
@@ -124,6 +136,8 @@
             $(EULER_DIR)Euler2DQuadGrid.cc \
             $(EULER_DIR)Euler2DQuadSolvers.cc 
 SRC_EULER_EXE = $(EULER_DIR)Euler2D.cc
+
+# NavierStokes2D:
 SRC_NAVIERSTOKES = $(NAVIERSTOKES_DIR)NavierStokes2DState.cc \
                    $(NAVIERSTOKES_DIR)NavierStokes2DInput.cc \
                    $(NAVIERSTOKES_DIR)NavierStokes2DQuad.cc \
@@ -136,6 +150,8 @@
                    $(NAVIERSTOKES_DIR)NavierStokes2DQuadGrid.cc \
                    $(NAVIERSTOKES_DIR)NavierStokes2DQuadSolvers.cc
 SRC_NAVIERSTOKES_EXE = $(NAVIERSTOKES_DIR)NavierStokes2D.cc
+
+# Chem2D:
 SRC_CHEM = $(CHEM_DIR)Chem2DState.cc \
 	   $(CHEM_DIR)Chem2DTools.cc \
 	   $(CHEM_DIR)Chem2DInput.cc \
@@ -146,6 +162,8 @@
 	   $(CHEM_DIR)Chem2DQuadSingleBlock.cc \
 	   $(CHEM_DIR)Chem2DQuadSolvers.cc
 SRC_CHEM_EXE = $(CHEM_DIR)Chem2D.cc  
+
+# HighTemp2D:
 SRC_HIGHTEMP = $(HIGHTEMP_DIR)HighTemp2DState.cc \
                $(HIGHTEMP_DIR)HighTemp2DInput.cc  \
                $(HIGHTEMP_DIR)HighTemp2DQuad.cc  \
@@ -159,6 +177,8 @@
                $(HIGHTEMP_DIR)HighTemp2DdRdU.cc  \
                $(HIGHTEMP_DIR)HighTemp2DQuadSolvers.cc
 SRC_HIGHTEMP_EXE = $(HIGHTEMP_DIR)HighTemp2D.cc
+
+# Dusty2D:
 SRC_DUSTY = $(DUSTY_DIR)Particle2DComponents.cc \
             $(DUSTY_DIR)Dusty2DState.cc \
             $(DUSTY_DIR)Dusty2DInput.cc \
@@ -172,6 +192,8 @@
             $(DUSTY_DIR)Dusty2DQuadGrid.cc \
             $(DUSTY_DIR)Dusty2DQuadSolvers.cc
 SRC_DUSTY_EXE = $(DUSTY_DIR)Dusty2D.cc  
+
+# LESPremixed2D:
 SRC_LESPREMIXED = $(LESPREMIXED_DIR)LESPremixed2DState.cc \
 	          $(LESPREMIXED_DIR)LESPremixed2DInput.cc \
 	          $(LESPREMIXED_DIR)LESPremixed2DQuad.cc \
@@ -185,6 +207,8 @@
 	          $(LESPREMIXED_DIR)PowerLaw.cc \
 	          $(LESPREMIXED_DIR)Scalars.cc 
 SRC_LESPREMIXED_EXE = $(LESPREMIXED_DIR)LESPremixed2D.cc
+
+# Gaussian2D:
 SRC_GAUSSIAN = $(GAUSSIAN_DIR)Gaussian2DState.cc \
                $(GAUSSIAN_DIR)Gaussian2DInput.cc \
                $(GAUSSIAN_DIR)Gaussian2DCartesian.cc \
@@ -196,6 +220,8 @@
                $(GAUSSIAN_DIR)Gaussian2DQuadIOSingleBlock.cc \
                $(GAUSSIAN_DIR)Gaussian2DQuadIOMultiBlock.cc
 SRC_GAUSSIAN_EXE = $(GAUSSIAN_DIR)Gaussian2D.cc
+
+# Ion5Moment2D:
 SRC_ION = $(ION_DIR)Ion5Moment2DState.cc \
           $(ION_DIR)Ion5Moment2DInput.cc \
           $(ION_DIR)Ion5Moment2DQuad.cc \
@@ -204,6 +230,8 @@
           $(ION_DIR)Ion5Moment2DQuadGrid.cc \
           $(ION_DIR)Ion5Moment2DQuadSolvers.cc
 SRC_ION_EXE = $(ION_DIR)Ion5Moment2D.cc
+
+# Electrostatic2D:
 SRC_ELECTROSTATIC = $(ELECTROSTATIC_DIR)Electrostatic2DState.cc \
 	            $(ELECTROSTATIC_DIR)Electrostatic2DInput.cc \
                     $(ELECTROSTATIC_DIR)Electrostatic2DQuad.cc \
@@ -214,6 +242,8 @@
                     $(ELECTROSTATIC_DIR)Electrostatic2DQuadGrid.cc \
                     $(ELECTROSTATIC_DIR)Electrostatic2DQuadSolvers.cc
 SRC_ELECTROSTATIC_EXE = $(ELECTROSTATIC_DIR)Electrostatic2D.cc   
+
+# Rte2D:
 SRC_RTE = $(RTE_DIR)Rte2DState.cc \
           $(RTE_DIR)Rte2DInput.cc \
           $(RTE_DIR)Rte2DQuad.cc \
@@ -224,8 +254,12 @@
           $(RTE_DIR)Rte2DTools.cc \
           $(RTE_DIR)SNBCK.cc 
 SRC_RTE_EXE = $(RTE_DIR)Rte2D.cc
+
+# EmbeddedBoundaries2D:
 SRC_INTERFACE = $(INTERFACE_DIR)Interface2D.cc
 SRC_EMBEDDEDBOUNDARIES_EXE = $(INTERFACE_DIR)EmbeddedBoundaries2D.cc
+
+# LevelSet2D:
 SRC_LEVELSET = $(LEVELSET_DIR)LevelSet2DInput.cc \
                $(LEVELSET_DIR)LevelSet2DQuad.cc \
                $(LEVELSET_DIR)LevelSet2DQuadSingleBlock.cc \
@@ -243,7 +277,8 @@
                $(LEVELSET_DIR)LevelSet2DQuadGrid.cc \
                $(LEVELSET_DIR)LevelSet2DQuadSolvers.cc
 SRC_LEVELSET_EXE = $(LEVELSET_DIR)LevelSet2D.cc
-#
+
+# Physics, Turbulence, Thermodynamics, and Chemistry:
 SRC_TURBULENT = $(TURBULENT_DIR)SFSModelling.cc
 SRC_EOS = $(EOS_DIR)tgas.f \
           $(EOS_DIR)ugas.f
@@ -254,167 +289,38 @@
 SRC_REACTIONS_F90 = $(REACTIONS_DIR)c_15step_GRI211.f90 \
                     $(REACTIONS_DIR)c_15step_GRI3.f90
 SRC_REACTIONS += $(SRC_REACTIONS_F90)
-SRC_ICEMCFD = $(ICEM_DIR)ICEMCFD.cc \
-	      $(ICEM_DIR)ICEMCFD_ctype.c
-#
+
+# TUT testing:
+SRC_TUT = TestRun.cc \
+          TestData.cc \
+	  BasicTests/Sample_Test.cc \
+          BasicTests/test_TestData.cc
+SRC_TUT := $(addprefix $(UNIT_TESTING_DIR), $(SRC_TUT))
+
+# System:
+SRC_SYSTEM = $(SYSTEM_DIR)System_Linux.cc
+
+# Base and CFFC sources:
 SRC_BASE = $(SRC_MATH) $(SRC_CFD) $(SRC_MPI) $(SRC_GRID) $(SRC_AMR) \
            $(SRC_SYSTEM)
+ifeq ($(TUT_TESTING),ON) 
+  SRC_BASE += $(SRC_TUT)
+endif
 SRC_CFFC = $(SRC_BASE) $(SRC_SCALAR) $(SRC_HEAT) $(SRC_HYPERHEAT) $(SRC_EULER1D) $(SRC_MHD1D) \
            $(SRC_ADVECTDIFFUSE) $(SRC_EULER) $(SRC_NAVIERSTOKES) $(SRC_CHEM) $(SRC_HIGHTEMP) \
            $(SRC_DUSTY) $(SRC_LESPREMIXED) $(SRC_GAUSSIAN) $(SRC_ION) $(SRC_ELECTROSTATIC) \
            $(SRC_RTE) $(SRC_INTERFACE) $(SRC_LEVELSET) \
            $(SRC_TURBULENT) $(SRC_EOS) $(SRC_NASADATA) $(SRC_REACTIONS) $(SRC_ICEMCFD)
-#
+
+# Executable sources:
 SRC_MAIN = cffc2D.cc
 SRC_ICEMCFD_UTIL1 = $(ICEM_DIR)icemcfd2tecplot.cc 
 SRC_ICEMCFD_UTIL2 = $(ICEM_DIR)icemcfd2grid2dquad.cc
 
-#
-##################### SRC_TUT (unit testing framework) #############################################
-SRC_TUT    = Test_Run.cc  BasicTestData.cc \
-	     BasicTests/TestSample.cc  BasicTests/test_BasicTestData.cc
-SRC_TUT   := $(addprefix $(UNIT_TESTING_DIR), $(SRC_TUT))
-#--- Add SRC_TUT to SRC_BASE  ----
-ifeq ($(COMPILE_TESTS),ON) 
-  SRC_BASE += $(SRC_TUT)
-endif
-
-#
-# C++ Header files
-INC_MATH  = $(MATH_DIR)Math.h \
-            $(MATH_DIR)Vector2D.h \
-            $(MATH_DIR)Third_order_tensor2D.h \
-            $(MATH_DIR)Vector3D.h \
-            $(MATH_DIR)Tensor2D.h \
-            $(MATH_DIR)Tensor3D.h \
-            $(MATH_DIR)SplineFit.h \
-            $(MATH_DIR)Spline2D.h \
-            $(MATH_DIR)Matrix.h \
-            $(MATH_DIR)LinearSystems.h \
-	    $(MATH_DIR)LinkedList.h \
-	    $(MATH_DIR)Polygon.h \
-	    $(MATH_DIR)Simpson.h \
-	    $(MATH_DIR)Quadrature.h \
-	    $(MATH_DIR)Polyfit/Polyfit.h \
-            $(MATH_DIR)Complexify.h
-INC_CFD = $(CFD_DIR)CFD.h
-INC_MPI = $(MPI_DIR)MPI.h
-INC_GRID = $(GRID_DIR)Cell1D.h \
-	   $(GRID_DIR)Cell2D.h \
-	   $(GRID_DIR)Cell3D.h \
-           $(GRID_DIR)Grid2DQuad.h \
-           $(GRID_DIR)Grid3DHexa.h
-INC_AMR = $(AMR_DIR)AdaptiveBlock.h \
-          $(AMR_DIR)AdaptiveBlock2D_MessagePassing.h \
-          $(AMR_DIR)QuadTree.h \
-          $(AMR_DIR)QuadTree_Morton.h \
-	  $(AMR_DIR)AMR.h
-INC_SYSTEM = $(SYSTEM_DIR)System_Linux.h
-#
-INC_SCALAR = $(SOLVERS1D_DIR)Scalar1D.h
-INC_HEAT = $(SOLVERS1D_DIR)Heat1D.h
-INC_HYPERHEAT = $(SOLVERS1D_DIR)HyperHeat1DState.h \
-                $(SOLVERS1D_DIR)HyperHeat1D.h
-INC_EULER1D = $(SOLVERS1D_DIR)Euler1DState.h \
-              $(SOLVERS1D_DIR)Euler1D.h
-INC_MHD1D = $(SOLVERS1D_DIR)MHD1DState.h \
-            $(SOLVERS1D_DIR)MHD1D.h
-#
-INC_ADVECTDIFFUSE = $(ADVECTDIFFUSE_DIR)AdvectDiffuse2DState.h \
-                    $(ADVECTDIFFUSE_DIR)AdvectDiffuse2DInput.h \
-	            $(ADVECTDIFFUSE_DIR)AdvectDiffuse2DQuad.h \
-		    $(ADVECTDIFFUSE_DIR)AdvectDiffuse2DQuad_NKS.h \
-	            $(ADVECTDIFFUSE_DIR)AdvectDiffuse2DQuad_GMRES.h \
-	            $(ADVECTDIFFUSE_DIR)AdvectDiffuse2DQuadMultigrid.h
-INC_EULER = $(EULER_DIR)Euler2DState.h \
-	    $(EULER_DIR)Euler2DInput.h \
-	    $(EULER_DIR)Euler2DQuad.h 
-INC_NAVIERSTOKES = $(NAVIERSTOKES_DIR)NavierStokes2DState.h \
-	           $(NAVIERSTOKES_DIR)NavierStokes2DInput.h \
-	           $(NAVIERSTOKES_DIR)NavierStokes2DQuad.h \
-	           $(NAVIERSTOKES_DIR)NavierStokes2DQuadMultigrid.h
-INC_CHEM = $(CHEM_DIR)Chem2DInput.h \
-	   $(CHEM_DIR)Chem2DQuad.h \
-	   $(CHEM_DIR)Chem2DState.h \
-	   $(CHEM_DIR)Chem2DQuadMultigrid.h 
-INC_HIGHTEMP = $(HIGHTEMP_DIR)HighTemp2DState.h \
-               $(HIGHTEMP_DIR)HighTemp2DInput.h  \
-               $(HIGHTEMP_DIR)HighTemp2DQuad.h  \
-               $(HIGHTEMP_DIR)HighTemp2DdRdU.h  \
-               $(HIGHTEMP_DIR)HighTemp2DQuadMultigrid.h  \
-               $(HIGHTEMP_DIR)HighTemp2DQuadNKS.h
-INC_DUSTY = $(DUSTY_DIR)Particle2DState.h \
-	    $(DUSTY_DIR)Particle2DComponents.h \
-	    $(DUSTY_DIR)Dusty2DState.h \
-	    $(DUSTY_DIR)Dusty2DInput.h \
-	    $(DUSTY_DIR)Dusty2DQuad.h \
-	    $(DUSTY_DIR)Dusty2DQuadMultigrid.h
-INC_LESPREMIXED = $(LESPREMIXED_DIR)LESPremixed2DState.h \
-	          $(LESPREMIXED_DIR)LESPremixed2DInput.h \
-	          $(LESPREMIXED_DIR)LESPremixed2DQuad.h \
-	          $(LESPREMIXED_DIR)LESPremixed2DdRdU.h \
-	          $(LESPREMIXED_DIR)LESPremixed2DQuadMultigrid.h \
-	          $(LESPREMIXED_DIR)LESPremixed2DQuadNKS.h \
-	          $(LESPREMIXED_DIR)LESPremixed2DTurbInit.h \
-	          $(LESPREMIXED_DIR)LESPremixed2DReactions.h \
-	          $(LESPREMIXED_DIR)PowerLaw.h \
-	          $(LESPREMIXED_DIR)Scalars.h
-INC_GAUSSIAN = $(GAUSSIAN_DIR)Gaussian2DState.h \
-	       $(GAUSSIAN_DIR)Gaussian2DInput.h \
-               $(GAUSSIAN_DIR)Gaussian2DCartesian.h \
-	       $(GAUSSIAN_DIR)Gaussian2DQuad.h
-INC_ION = $(ION_DIR)Ion5Moment2DState.h \
-          $(ION_DIR)Ion5Moment2DInput.h \
-          $(ION_DIR)Ion5Moment2DQuad.h
-INC_ELECTROSTATIC = $(ELECTROSTATIC_DIR)Electrostatic2DState.h \
-	            $(ELECTROSTATIC_DIR)Electrostatic2DInput.h \
-	            $(ELECTROSTATIC_DIR)Electrostatic2DQuad.h
-INC_RTE = $(RTE_DIR)Rte2DState.h \
-	  $(RTE_DIR)Rte2DInput.h \
-	  $(RTE_DIR)Rte2DQuad.h \
-	  $(RTE_DIR)Rte2DQuadMultigrid.h \
-	  $(RTE_DIR)Rte2DQuadNKS.h \
-	  $(RTE_DIR)Rte2DQuadAMR.h \
-	  $(RTE_DIR)Rte2DTools.h \
-	  $(RTE_DIR)SNBCK.h \
-	  $(RTE_DIR)Planck.h 
-INC_INTERFACE = $(INTERFACE_DIR)Interface2D.h
-INC_EMBEDDEDBOUNDARIES = $(INTERFACE_DIR)EmbeddedBoundaries2D_Input.h \
-	                 $(INTERFACE_DIR)EmbeddedBoundaries2D.h \
-	                 $(INTERFACE_DIR)EmbeddedBoundaries2D_Solver.h \
-	                 $(INTERFACE_DIR)EmbeddedBoundaries2D_FASMultigrid.h \
-	                 $(INTERFACE_DIR)EmbeddedBoundaries2D_Euler.h \
-	                 $(INTERFACE_DIR)EmbeddedBoundaries2D_NavierStokes.h \
-	                 $(INTERFACE_DIR)EmbeddedBoundaries2D_Dusty.h
-INC_LEVELSET = $(LEVELSET_DIR)LevelSet2DState.h \
-               $(LEVELSET_DIR)LevelSet2DInput.h \
-               $(LEVELSET_DIR)LevelSet2DQuad.h
-#
-INC_PHYSICS = $(PHYSICS_DIR)GasConstants.h \
-	      $(PHYSICS_DIR)SolidConstants.h \
-	      $(PHYSICS_DIR)Species.h 
-INC_TURBULENT = $(TURBULENT_DIR)Turbulent2DWallData.h \
-	        $(TURBULENT_DIR)TurbulenceModelling.h \
-	        $(TURBULENT_DIR)SFSModelling.h
-INC_EOS = $(EOS_DIR)EquationOfState.h
-INC_NASADATA = $(NASADATA_DIR)NASARP1311data.h \
-	       $(NASADATA_DIR)LennardJones.h
-INC_REACTIONS = $(REACTIONS_DIR)Reactions.h \
-		$(REACTIONS_DIR)15step.h \
-INC_ICEMCFD = $(ICEM_DIR)ICEMCFD.h
-#
-INC_MULTIGRID = $(MULTIGRID_DIR)FASMultigrid2D.h \
-	        $(MULTIGRID_DIR)FASMultigrid2DInput.h
-INC_NKS = $(NKS_DIR)NKS2D.h \
-	  $(NKS_DIR)NKSInput2D.h \
-	  $(NKS_DIR)GMRES2D.h \
-	  $(NKS_DIR)Block_Preconditioner2D.h
-INC_NASA_ROTORS = $(GRID_DIR)NASARotor37.h \
-	          $(GRID_DIR)NASARotor67.h
-INC_ELLIPTIC = $(CFD_DIR)EllipticOperatorAnalysis2D.h
-
-#
+###############################################################################
 # Compiled object code files
+###############################################################################
+# Math:
 OBJ_MATH = $(MATH_DIR)Vector2D.o \
            $(MATH_DIR)Tensor2D.o \
            $(MATH_DIR)Third_order_tensor2D.o \
@@ -431,14 +337,22 @@
 OBJ_MATH_F90 = $(MATH_DIR)complexify.o 
 OBJ_MATH += $(OBJ_MATH_F90)
 MOD_MATH_F90 = $(MODULE_DIR)/complexify.mod
+
+# CFD and MPI:
 OBJ_CFD = $(CFD_DIR)CFD.o
 OBJ_MPI = $(MPI_DIR)MPI.o
+
+# Grid:
 OBJ_GRID = $(GRID_DIR)Cell1D.o \
            $(GRID_DIR)Cell2D.o \
            $(GRID_DIR)Grid2DQuadSingleBlock.o \
            $(GRID_DIR)Grid2DQuadMultiBlock.o \
            $(GRID_DIR)Grid3DHexaSingleBlock.o \
            $(GRID_DIR)Grid3DHexaMultiBlock.o
+OBJ_ICEMCFD = $(ICEM_DIR)ICEMCFD.o \
+	      $(ICEM_DIR)ICEMCFD_ctype.o
+
+# AMR:
 ifeq ($(MPI_VERSION),NoMPI)
   OBJ_AMR = $(AMR_DIR)AdaptiveBlock.o \
 	    $(AMR_DIR)AdaptiveBlock_NoMPI.o \
@@ -448,8 +362,8 @@
 	    $(AMR_DIR)AdaptiveBlock_MPI.o \
             $(AMR_DIR)QuadTree.o
 endif
-OBJ_SYSTEM = $(SYSTEM_DIR)System_Linux.o
-#
+
+# 1D:
 OBJ_SCALAR = $(SOLVERS1D_DIR)Scalar1D.o \
              $(SOLVERS1D_DIR)Scalar1DSolvers.o
 OBJ_HEAT = $(SOLVERS1D_DIR)Heat1D.o \
@@ -463,7 +377,8 @@
 OBJ_MHD1D = $(SOLVERS1D_DIR)MHD1DState.o \
             $(SOLVERS1D_DIR)MHD1D.o \
             $(SOLVERS1D_DIR)MHD1DSolvers.o
-#
+
+# Advectdiffuse2D:
 OBJ_ADVECTDIFFUSE = $(ADVECTDIFFUSE_DIR)AdvectDiffuse2DState.o \
 	            $(ADVECTDIFFUSE_DIR)AdvectDiffuse2DInput.o \
                     $(ADVECTDIFFUSE_DIR)AdvectDiffuse2DQuad.o \
@@ -473,6 +388,8 @@
 	            $(ADVECTDIFFUSE_DIR)AdvectDiffuse2DQuadSolvers.o \
 		    $(ADVECTDIFFUSE_DIR)AdvectDiffuse2DQuad_NKS.o
 OBJ_ADVECTDIFFUSE_EXE = $(ADVECTDIFFUSE_DIR)AdvectDiffuse2D.o
+
+# Euler2D:
 OBJ_EULER = $(EULER_DIR)Euler2DState.o \
             $(EULER_DIR)Euler2DInput.o \
             $(EULER_DIR)Euler2DQuad.o \
@@ -481,6 +398,8 @@
             $(EULER_DIR)Euler2DQuadGrid.o \
             $(EULER_DIR)Euler2DQuadSolvers.o 
 OBJ_EULER_EXE = $(EULER_DIR)Euler2D.o
+
+# NavierStokes2D:
 OBJ_NAVIERSTOKES = $(NAVIERSTOKES_DIR)NavierStokes2DState.o \
                    $(NAVIERSTOKES_DIR)NavierStokes2DInput.o \
                    $(NAVIERSTOKES_DIR)NavierStokes2DQuad.o \
@@ -493,6 +412,8 @@
                    $(NAVIERSTOKES_DIR)NavierStokes2DQuadGrid.o \
                    $(NAVIERSTOKES_DIR)NavierStokes2DQuadSolvers.o
 OBJ_NAVIERSTOKES_EXE = $(NAVIERSTOKES_DIR)NavierStokes2D.o
+
+# Chem2D:
 OBJ_CHEM = $(CHEM_DIR)Chem2DState.o \
 	   $(CHEM_DIR)dRdU.o \
 	   $(CHEM_DIR)Chem2DTools.o \
@@ -503,6 +424,8 @@
 	   $(CHEM_DIR)Chem2DQuadSingleBlock.o \
 	   $(CHEM_DIR)Chem2DQuadSolvers.o 
 OBJ_CHEM_EXE = $(CHEM_DIR)Chem2D.o
+
+# HighTemp2D:
 OBJ_HIGHTEMP = $(HIGHTEMP_DIR)HighTemp2DState.o \
                $(HIGHTEMP_DIR)HighTemp2DInput.o  \
                $(HIGHTEMP_DIR)HighTemp2DQuad.o  \
@@ -516,6 +439,8 @@
                $(HIGHTEMP_DIR)HighTemp2DdRdU.o  \
                $(HIGHTEMP_DIR)HighTemp2DQuadSolvers.o
 OBJ_HIGHTEMP_EXE = $(HIGHTEMP_DIR)HighTemp2D.o
+
+# Dusty2D:
 OBJ_DUSTY = $(DUSTY_DIR)Particle2DComponents.o \
             $(DUSTY_DIR)Dusty2DState.o \
             $(DUSTY_DIR)Dusty2DInput.o \
@@ -529,6 +454,8 @@
             $(DUSTY_DIR)Dusty2DQuadGrid.o \
             $(DUSTY_DIR)Dusty2DQuadSolvers.o
 OBJ_DUSTY_EXE = $(DUSTY_DIR)Dusty2D.o
+
+# LESPremixed2D:
 OBJ_LESPREMIXED = $(LESPREMIXED_DIR)LESPremixed2DState.o \
 	          $(LESPREMIXED_DIR)LESPremixed2DInput.o \
 	          $(LESPREMIXED_DIR)LESPremixed2DQuad.o \
@@ -542,6 +469,8 @@
 	          $(LESPREMIXED_DIR)PowerLaw.o \
 	          $(LESPREMIXED_DIR)Scalars.o 
 OBJ_LESPREMIXED_EXE = $(LESPREMIXED_DIR)LESPremixed2D.o
+
+# Gaussian2D:
 OBJ_GAUSSIAN = $(GAUSSIAN_DIR)Gaussian2DState.o \
                $(GAUSSIAN_DIR)Gaussian2DInput.o \
                $(GAUSSIAN_DIR)Gaussian2DCartesian.o \
@@ -553,6 +482,8 @@
                $(GAUSSIAN_DIR)Gaussian2DQuadIOSingleBlock.o \
                $(GAUSSIAN_DIR)Gaussian2DQuadIOMultiBlock.o
 OBJ_GAUSSIAN_EXE = $(GAUSSIAN_DIR)Gaussian2D.o
+
+# Ion5Moment2D:
 OBJ_ION = $(ION_DIR)Ion5Moment2DState.o \
           $(ION_DIR)Ion5Moment2DInput.o \
           $(ION_DIR)Ion5Moment2DQuad.o \
@@ -561,6 +492,8 @@
           $(ION_DIR)Ion5Moment2DQuadGrid.o \
           $(ION_DIR)Ion5Moment2DQuadSolvers.o
 OBJ_ION_EXE = $(ION_DIR)Ion5Moment2D.o
+
+# Electrostatic2D:
 OBJ_ELECTROSTATIC = $(ELECTROSTATIC_DIR)Electrostatic2DState.o \
 	            $(ELECTROSTATIC_DIR)Electrostatic2DInput.o \
                     $(ELECTROSTATIC_DIR)Electrostatic2DQuad.o \
@@ -571,6 +504,8 @@
                     $(ELECTROSTATIC_DIR)Electrostatic2DQuadGrid.o \
                     $(ELECTROSTATIC_DIR)Electrostatic2DQuadSolvers.o
 OBJ_ELECTROSTATIC_EXE = $(ELECTROSTATIC_DIR)Electrostatic2D.o
+
+# Rte2D:
 OBJ_RTE = $(RTE_DIR)Rte2DState.o \
           $(RTE_DIR)Rte2DInput.o \
           $(RTE_DIR)Rte2DQuad.o \
@@ -581,8 +516,12 @@
 	  $(RTE_DIR)Rte2DTools.o \
           $(RTE_DIR)SNBCK.o
 OBJ_RTE_EXE = $(RTE_DIR)Rte2D.o
+
+# EmbeddedBoundaries2D:
 OBJ_INTERFACE = $(INTERFACE_DIR)Interface2D.o
 OBJ_EMBEDDEDBOUNDARIES_EXE = $(INTERFACE_DIR)EmbeddedBoundaries2D.o
+
+# LevelSet2D:
 OBJ_LEVELSET = $(LEVELSET_DIR)LevelSet2DInput.o \
                $(LEVELSET_DIR)LevelSet2DQuad.o \
                $(LEVELSET_DIR)LevelSet2DQuadSingleBlock.o \
@@ -600,7 +539,8 @@
                $(LEVELSET_DIR)LevelSet2DQuadGrid.o \
                $(LEVELSET_DIR)LevelSet2DQuadSolvers.o
 OBJ_LEVELSET_EXE = $(LEVELSET_DIR)LevelSet2D.o
-#
+
+# Physics, Turbulence, Thermodynamics, and Chemistry:
 OBJ_TURBULENT = $(TURBULENT_DIR)SFSModelling.o
 OBJ_EOS = $(EOS_DIR)tgas.o \
           $(EOS_DIR)ugas.o
@@ -611,38 +551,35 @@
 OBJ_REACTIONS_F90 = $(REACTIONS_DIR)c_15step_GRI211.o \
 		    $(REACTIONS_DIR)c_15step_GRI3.o
 OBJ_REACTIONS += $(OBJ_REACTIONS_F90)
-OBJ_ICEMCFD = $(ICEM_DIR)ICEMCFD.o \
-	      $(ICEM_DIR)ICEMCFD_ctype.o
-#
+
+# TUT testing:
+OBJ_TUT := $(SRC_TUT:.cc=.o)
+
+# System:
+OBJ_SYSTEM = $(SYSTEM_DIR)System_Linux.o
+
+# Base and CFFC objects:
 OBJ_BASE = $(OBJ_MATH) $(OBJ_CFD) $(OBJ_MPI) $(OBJ_GRID) $(OBJ_AMR) \
-<<<<<<< HEAD
 	   $(OBJ_SYSTEM)
-=======
-	   $(OBJ_SYSTEM) $(OBJ_POLYFIT)
-
-#--- Add OBJ_TUT to OBJ_BASE  ----
-OBJ_TUT := $(SRC_TUT:.cc=.o)
-ifeq ($(COMPILE_TESTS),ON) 
+ifeq ($(TUT_TESTING),ON) 
   OBJ_BASE += $(OBJ_TUT)
 endif
-
->>>>>>> d9de4b65
 OBJ_CFFC = $(OBJ_BASE) $(OBJ_SCALAR) $(OBJ_HEAT) $(OBJ_HYPERHEAT) $(OBJ_EULER1D) $(OBJ_MHD1D) \
            $(OBJ_ADVECTDIFFUSE) $(OBJ_EULER) $(OBJ_NAVIERSTOKES) $(OBJ_CHEM) $(OBJ_HIGHTEMP) \
            $(OBJ_DUSTY) $(OBJ_LESPREMIXED) $(OBJ_GAUSSIAN) $(OBJ_ION) $(OBJ_ELECTROSTATIC) \
            $(OBJ_RTE) $(OBJ_INTERFACE) $(OBJ_LEVELSET) \
            $(OBJ_TURBULENT) $(OBJ_EOS) $(OBJ_NASADATA) $(OBJ_REACTIONS) $(OBJ_ICEMCFD)
-#
+
+# Executable objects:
 OBJ_MAIN = cffc2D.o
 OBJ_ICEMCFD_UTIL1 = $(ICEM_DIR)icemcfd2tecplot.o \
                     $(OBJ_MATH) $(OBJ_CFD) $(OBJ_MPI) $(OBJ_GRID) $(OBJ_ICEMCFD)
 OBJ_ICEMCFD_UTIL2 = $(ICEM_DIR)icemcfd2grid2dquad.o \
                     $(OBJ_MATH) $(OBJ_CFD) $(OBJ_MPI) $(OBJ_GRID) $(OBJ_ICEMCFD) 
 
-
-
-#
+###############################################################################
 # Define the executables
+###############################################################################
 EXE_MAIN = cffc2D
 EXE_ICEMCFD_UTIL1 = icemcfd2tecplot
 EXE_ICEMCFD_UTIL2 = icemcfd2grid2dquad
@@ -660,8 +597,9 @@
 EXE_LEVELSET2D = levelset2D
 EXE_EMBEDDEDBOUNDARIES2D = embeddedboundaries2D
 
-#
+###############################################################################
 # Define dependencies
+###############################################################################
 help:
 	@echo "+-----------------------------------------------------------------------------------+"
 	@echo "|                                                                                   |"
@@ -703,6 +641,7 @@
 	@echo "|                  GCC_VERSION = V296, V3+ (default), ICC                           |"
 	@echo "|                  CANTERA_VERSION = NoCANTERA (default), V70                       |"
 	@echo "|                  FFTW_VERSION = V32 (default), NoFFTW                             |"
+	@echo "|                  TUT_TESTING = ON (default), OFF                                  |"
 	@echo "|                  PROFILING = OFF (default), ON                                    |"
 	@echo "|                                                                                   |"
 	@echo "| Ensure that the source directory is clean and the ICEMCFD, SparseLib++, BPKIT,    |"
@@ -1251,9 +1190,11 @@
 	@echo ' '
 	rm -f *.depend *.o *.bak *.il *~
 	rm -f $(MATH_DIR)*.o $(MATH_DIR)*.il $(MATH_DIR)*~
+	rm -f $(MATH_DIR)Polyfit/*.o $(MATH_DIR)Polyfit/*.il $(MATH_DIR)Polyfit/*~
 	rm -f $(CFD_DIR)*.o $(CFD_DIR)*.il $(CFD_DIR)*~
 	rm -f $(MPI_DIR)*.o $(MPI_DIR)*.il $(MPI_DIR)*~
 	rm -f $(GRID_DIR)*.o $(GRID_DIR)*.il $(GRID_DIR)*~
+	rm -f $(ICEM_DIR)*.o $(ICEM_DIR)*.il $(ICEM_DIR)*~ $(ICEM_DIR)*.depend $(ICEM_DIR)*.bak
 	rm -f $(AMR_DIR)*.o $(AMR_DIR)*.il $(AMR_DIR)*~
 	rm -f $(SYSTEM_DIR)*.o $(SYSTEM_DIR)*.il $(SYSTEM_DIR)*~
 	rm -f $(SOLVERS1D_DIR)*.o $(SOLVERS1D_DIR)*.il $(SOLVERS1D_DIR)*~ 
@@ -1275,7 +1216,8 @@
 	rm -f $(EOS_DIR)*.o $(EOS_DIR)*~
 	rm -f $(NASADATA_DIR)*.o $(NASADATA_DIR)*.il $(NASADATA_DIR)*~
 	rm -f $(REACTIONS_DIR)*.o $(REACTIONS_DIR)*.il $(REACTIONS_DIR)*~
-	rm -f $(ICEM_DIR)*.o $(ICEM_DIR)*.il $(ICEM_DIR)*~ $(ICEM_DIR)*.depend $(ICEM_DIR)*.bak
+	rm -f $(UNIT_TESTING_DIR)*.o $(UNIT_TESTING_DIR)*.il $(UNIT_TESTING_DIR)*~
+	rm -f $(UNIT_TESTING_DIR)BasicTests/*.o $(UNIT_TESTING_DIR)BasicTests/*.il $(UNIT_TESTING_DIR)BasicTests/*~
 	rm -f $(MULTIGRID_DIR)*~
 	rm -f $(NKS_DIR)*~
 	rm -f $(MODULE_DIR)/*.mod $(MODULE_DIR)/*~
