#
# Makefile for CFFC (2D version)
#
# Computational Framework for Fluids and Combustion (CFFC)
#

#
# Set CFFC directory location which can be overridden by 
# setting an environement variable CFFC_Path
CFFC_Path:= $(shell cd ../; pwd)

#
# Set CFFC source tree
CFFC_SRC_TREE = 2D

#
# Set standard directories
CFFC_BIN_DIR = $(CFFC_Path)/bin

#
# Platform compile options 
include makefile.def

#
# Assign sub directories
ADVECTDIFFUSE_DIR = AdvectDiffuse2D/
AMR_DIR = AMR/
CFD_DIR = CFD/
CHEM_DIR = Chem2D/
DUSTY_DIR = Dusty2D/
ELECTROSTATIC_DIR = Electrostatic2D/
EOS_DIR = EquationOfState/
EULER_DIR = Euler2D/
GRID_DIR = Grid/
HIGHTEMP_DIR = HighTemp2D/
ICEM_DIR = ICEM/
INTERFACE_DIR = Interface2D/
ION_DIR = Ion5Moment2D/
LESPREMIXED_DIR = LESPremixed2D/
LEVELSET_DIR = LevelSet2D/
RTE_DIR = Rte2D/
MATH_DIR = Math/
MPI_DIR = MPI/
MULTIGRID_DIR = FASMultigrid2D/
NAVIERSTOKES_DIR = NavierStokes2D/
NKS_DIR = NewtonKrylovSchwarz2D/
PHYSICS_DIR = Physics/
SOLVERS1D_DIR = Solvers1D/
SYSTEM_DIR = System/
TURBULENT_DIR = Turbulent2D/
GAUSSIAN_DIR = Gaussian2D/
NASARP1311_DIR = $(PHYSICS_DIR)NASAData/
REACTIONS_DIR = Reactions/

#
# Set default f90 module directory
MODULE_DIR = F90_Modules

#
# C++ Source files
SRC_MATH = $(MATH_DIR)Vector2D.cc \
           $(MATH_DIR)Tensor2D.cc \
	   $(MATH_DIR)Tensor3D.cc \
           $(MATH_DIR)Spline2D.cc \
           $(MATH_DIR)Matrix.cc \
           $(MATH_DIR)LinearSystems.cc \
	   $(MATH_DIR)LinkedList.cc \
	   $(MATH_DIR)Polygon.cc \
	   $(MATH_DIR)Polyfit/Polyfit.cc \
	   $(MATH_DIR)Polyfit/dp1vlu.f \
	   $(MATH_DIR)Polyfit/dpcoef.f \
	   $(MATH_DIR)Polyfit/dpolft.f \
	   $(MATH_DIR)complexify.f90
SRC_CFD = $(CFD_DIR)CFD.cc
SRC_MPI = $(MPI_DIR)MPI.cc
SRC_SYSTEM = $(SYSTEM_DIR)System_Linux.cc
SRC_GRID = $(GRID_DIR)Cell1D.cc \
           $(GRID_DIR)Cell2D.cc \
           $(GRID_DIR)Grid2DQuadSingleBlock.cc \
           $(GRID_DIR)Grid2DQuadMultiBlock.cc \
           $(GRID_DIR)Grid3DHexaSingleBlock.cc \
           $(GRID_DIR)Grid3DHexaMultiBlock.cc
ifeq ($(MPI_VERSION),NoMPI)
  SRC_AMR = $(AMR_DIR)AdaptiveBlock.cc \
	    $(AMR_DIR)AdaptiveBlock_NoMPI.cc \
            $(AMR_DIR)QuadTree.cc
else
  SRC_AMR = $(AMR_DIR)AdaptiveBlock.cc \
	    $(AMR_DIR)AdaptiveBlock_MPI.cc \
            $(AMR_DIR)QuadTree.cc
endif
SRC_SCALAR = $(SOLVERS1D_DIR)Scalar1D.cc \
             $(SOLVERS1D_DIR)Scalar1DSolvers.cc
SRC_HEAT = $(SOLVERS1D_DIR)Heat1D.cc \
           $(SOLVERS1D_DIR)Heat1DSolvers.cc
SRC_HYPERHEAT = $(SOLVERS1D_DIR)HyperHeat1DState.cc \
                $(SOLVERS1D_DIR)HyperHeat1D.cc \
                $(SOLVERS1D_DIR)HyperHeat1DSolvers.cc
SRC_EULER1D = $(SOLVERS1D_DIR)Euler1DState.cc \
              $(SOLVERS1D_DIR)Euler1D.cc \
              $(SOLVERS1D_DIR)Euler1DSolvers.cc
SRC_MHD1D = $(SOLVERS1D_DIR)MHD1DState.cc \
            $(SOLVERS1D_DIR)MHD1D.cc \
            $(SOLVERS1D_DIR)MHD1DSolvers.cc
SRC_ADVECTDIFFUSE = $(ADVECTDIFFUSE_DIR)AdvectDiffuse2DState.cc \
	            $(ADVECTDIFFUSE_DIR)AdvectDiffuse2DInput.cc \
                    $(ADVECTDIFFUSE_DIR)AdvectDiffuse2DQuad.cc \
	            $(ADVECTDIFFUSE_DIR)AdvectDiffuse2DQuadSingleBlock.cc \
                    $(ADVECTDIFFUSE_DIR)AdvectDiffuse2DQuadMultiBlock.cc \
                    $(ADVECTDIFFUSE_DIR)AdvectDiffuse2DQuadGrid.cc \
                    $(ADVECTDIFFUSE_DIR)AdvectDiffuse2DQuadSolvers.cc \
                    $(ADVECTDIFFUSE_DIR)AdvectDiffuse2DQuad_NKS.cc
SRC_ADVECTDIFFUSE_EXE = $(ADVECTDIFFUSE_DIR)AdvectDiffuse2D.cc
SRC_CHEM = $(CHEM_DIR)Chem2DState.cc \
	   $(CHEM_DIR)Chem2DTools.cc \
	   $(CHEM_DIR)Chem2DInput.cc \
	   $(CHEM_DIR)Chem2DQuad.cc \
	   $(CHEM_DIR)Chem2DQuadGrid.cc \
	   $(CHEM_DIR)dRdU.cc \
	   $(CHEM_DIR)Chem2DQuadMultiBlock.cc \
	   $(CHEM_DIR)Chem2DQuadSingleBlock.cc \
	   $(CHEM_DIR)Chem2DQuadSolvers.cc
SRC_CHEM_EXE = $(CHEM_DIR)Chem2D.cc  
SRC_HIGHTEMP = $(HIGHTEMP_DIR)HighTemp2DState.cc \
               $(HIGHTEMP_DIR)HighTemp2DInput.cc  \
               $(HIGHTEMP_DIR)HighTemp2DQuad.cc  \
               $(HIGHTEMP_DIR)HighTemp2DQuadGrid.cc \
               $(HIGHTEMP_DIR)HighTemp2DQuadMultiBlock.cc  \
               $(HIGHTEMP_DIR)HighTemp2DQuadSingleBlock.cc  \
               $(HIGHTEMP_DIR)HighTemp2DQuadIOMultiBlock.cc  \
               $(HIGHTEMP_DIR)HighTemp2DQuadIOSingleBlock.cc  \
               $(HIGHTEMP_DIR)HighTemp2DQuadTurbulenceMultiBlock.cc  \
               $(HIGHTEMP_DIR)HighTemp2DQuadTurbulenceSingleBlock.cc  \
               $(HIGHTEMP_DIR)HighTemp2DdRdU.cc  \
               $(HIGHTEMP_DIR)HighTemp2DQuadSolvers.cc
SRC_HIGHTEMP_EXE = $(HIGHTEMP_DIR)HighTemp2D.cc  
SRC_EOS = $(EOS_DIR)tgas.f \
          $(EOS_DIR)ugas.f
SRC_GAUSSIAN = $(GAUSSIAN_DIR)Gaussian2DState.cc \
               $(GAUSSIAN_DIR)Gaussian2DInput.cc \
               $(GAUSSIAN_DIR)Gaussian2DCartesian.cc \
               $(GAUSSIAN_DIR)Gaussian2DCartesianSolvers.cc \
               $(GAUSSIAN_DIR)Gaussian2DQuadGrid.cc \
               $(GAUSSIAN_DIR)Gaussian2DQuadSingleBlock.cc \
               $(GAUSSIAN_DIR)Gaussian2DQuadMultiBlock.cc \
               $(GAUSSIAN_DIR)Gaussian2DQuadSolvers.cc \
               $(GAUSSIAN_DIR)Gaussian2DQuadIOSingleBlock.cc \
               $(GAUSSIAN_DIR)Gaussian2DQuadIOMultiBlock.cc
SRC_GAUSSIAN_EXE = $(GAUSSIAN_DIR)Gaussian2D.cc
SRC_DUSTY = $(DUSTY_DIR)Particle2DComponents.cc \
            $(DUSTY_DIR)Dusty2DState.cc \
            $(DUSTY_DIR)Dusty2DInput.cc \
            $(DUSTY_DIR)Dusty2DQuad.cc \
            $(DUSTY_DIR)Dusty2DQuadSingleBlock.cc \
            $(DUSTY_DIR)Dusty2DQuadMultiBlock.cc \
            $(DUSTY_DIR)Dusty2DQuadIOSingleBlock.cc \
            $(DUSTY_DIR)Dusty2DQuadIOMultiBlock.cc \
            $(DUSTY_DIR)Dusty2DQuadTurbulenceSingleBlock.cc \
            $(DUSTY_DIR)Dusty2DQuadTurbulenceMultiBlock.cc \
            $(DUSTY_DIR)Dusty2DQuadGrid.cc \
            $(DUSTY_DIR)Dusty2DQuadSolvers.cc
SRC_DUSTY_EXE = $(DUSTY_DIR)Dusty2D.cc  
SRC_ELECTROSTATIC = $(ELECTROSTATIC_DIR)Electrostatic2DState.cc \
	            $(ELECTROSTATIC_DIR)Electrostatic2DInput.cc \
                    $(ELECTROSTATIC_DIR)Electrostatic2DQuad.cc \
                    $(ELECTROSTATIC_DIR)Electrostatic2DQuadSingleBlock.cc \
                    $(ELECTROSTATIC_DIR)Electrostatic2DQuadMultiBlock.cc \
                    $(ELECTROSTATIC_DIR)Electrostatic2DQuadIOSingleBlock.cc \
                    $(ELECTROSTATIC_DIR)Electrostatic2DQuadIOMultiBlock.cc \
                    $(ELECTROSTATIC_DIR)Electrostatic2DQuadGrid.cc \
                    $(ELECTROSTATIC_DIR)Electrostatic2DQuadSolvers.cc
SRC_ELECTROSTATIC_EXE = $(ELECTROSTATIC_DIR)Electrostatic2D.cc   
SRC_EULER = $(EULER_DIR)Euler2DState.cc \
            $(EULER_DIR)Euler2DInput.cc \
            $(EULER_DIR)Euler2DQuad.cc \
            $(EULER_DIR)Euler2DQuadSingleBlock.cc \
            $(EULER_DIR)Euler2DQuadMultiBlock.cc \
            $(EULER_DIR)Euler2DQuadGrid.cc \
            $(EULER_DIR)Euler2DQuadSolvers.cc 
SRC_EULER_EXE = $(EULER_DIR)Euler2D.cc
SRC_INTERFACE = $(INTERFACE_DIR)Interface2D.cc
SRC_EMBEDDEDBOUNDARIES_EXE = $(INTERFACE_DIR)EmbeddedBoundaries2D.cc
SRC_ION = $(ION_DIR)Ion5Moment2DState.cc \
          $(ION_DIR)Ion5Moment2DInput.cc \
          $(ION_DIR)Ion5Moment2DQuad.cc \
          $(ION_DIR)Ion5Moment2DQuadSingleBlock.cc \
          $(ION_DIR)Ion5Moment2DQuadMultiBlock.cc \
          $(ION_DIR)Ion5Moment2DQuadGrid.cc \
          $(ION_DIR)Ion5Moment2DQuadSolvers.cc
SRC_ION_EXE = $(ION_DIR)Ion5Moment2D.cc
SRC_LESPREMIXED_F90 = $(LESPREMIXED_DIR)complexify.f90 \
	              $(LESPREMIXED_DIR)c_15step_GRI211.f90 \
	              $(LESPREMIXED_DIR)c_15step_GRI3.f90
SRC_LESPREMIXED = $(LESPREMIXED_DIR)LESPremixed2DState.cc \
	          $(LESPREMIXED_DIR)LESPremixed2DInput.cc \
	          $(LESPREMIXED_DIR)LESPremixed2DQuad.cc \
	          $(LESPREMIXED_DIR)LESPremixed2DQuadSingleBlock.cc \
	          $(LESPREMIXED_DIR)LESPremixed2DQuadMultiBlock.cc \
	          $(LESPREMIXED_DIR)LESPremixed2DQuadGrid.cc \
	          $(LESPREMIXED_DIR)LESPremixed2DQuadSolvers.cc \
	          $(LESPREMIXED_DIR)LESPremixed2DTools.cc \
	          $(LESPREMIXED_DIR)LESPremixed2DTurbInit.cc \
	          $(LESPREMIXED_DIR)LESPremixed2DdRdU.cc \
	          $(LESPREMIXED_DIR)PowerLaw.cc \
<<<<<<< HEAD
	          $(LESPREMIXED_DIR)Scalars.cc \
	          $(LESPREMIXED_DIR)15step_GRI211.f \
	          $(LESPREMIXED_DIR)15step_GRI3.f \
                  $(SRC_LESPREMIXED_F90)
=======
	          $(LESPREMIXED_DIR)Scalars.cc 
>>>>>>> e2de5091
SRC_LESPREMIXED_EXE = $(LESPREMIXED_DIR)LESPremixed2D.cc
SRC_LEVELSET = $(LEVELSET_DIR)LevelSet2DInput.cc \
               $(LEVELSET_DIR)LevelSet2DQuad.cc \
               $(LEVELSET_DIR)LevelSet2DQuadSingleBlock.cc \
               $(LEVELSET_DIR)LevelSet2DQuadMultiBlock.cc \
               $(LEVELSET_DIR)LevelSet2DQuadIOSingleBlock.cc \
               $(LEVELSET_DIR)LevelSet2DQuadIOMultiBlock.cc \
               $(LEVELSET_DIR)LevelSet2DQuadInterfaceSingleBlock.cc \
               $(LEVELSET_DIR)LevelSet2DQuadInterfaceMultiBlock.cc \
               $(LEVELSET_DIR)LevelSet2DQuadHamiltonJacobiSingleBlock.cc \
               $(LEVELSET_DIR)LevelSet2DQuadHamiltonJacobiMultiBlock.cc \
               $(LEVELSET_DIR)LevelSet2DQuadEikonalSingleBlock.cc \
               $(LEVELSET_DIR)LevelSet2DQuadEikonalMultiBlock.cc \
               $(LEVELSET_DIR)LevelSet2DQuadScalarExtensionSingleBlock.cc \
               $(LEVELSET_DIR)LevelSet2DQuadScalarExtensionMultiBlock.cc \
               $(LEVELSET_DIR)LevelSet2DQuadGrid.cc \
               $(LEVELSET_DIR)LevelSet2DQuadSolvers.cc
SRC_LEVELSET_EXE = $(LEVELSET_DIR)LevelSet2D.cc
SRC_RTE = $(RTE_DIR)Rte2DState.cc \
          $(RTE_DIR)Rte2DInput.cc \
          $(RTE_DIR)Rte2DQuad.cc \
          $(RTE_DIR)Rte2DQuadSingleBlock.cc \
          $(RTE_DIR)Rte2DQuadMultiBlock.cc \
          $(RTE_DIR)Rte2DQuadGrid.cc \
          $(RTE_DIR)Rte2DQuadSolvers.cc \
          $(RTE_DIR)Rte2DTools.cc \
          $(RTE_DIR)SNBCK.cc 
SRC_RTE_EXE = $(RTE_DIR)Rte2D.cc
SRC_NAVIERSTOKES = $(NAVIERSTOKES_DIR)NavierStokes2DState.cc \
                   $(NAVIERSTOKES_DIR)NavierStokes2DInput.cc \
                   $(NAVIERSTOKES_DIR)NavierStokes2DQuad.cc \
                   $(NAVIERSTOKES_DIR)NavierStokes2DQuadSingleBlock.cc \
                   $(NAVIERSTOKES_DIR)NavierStokes2DQuadMultiBlock.cc \
                   $(NAVIERSTOKES_DIR)NavierStokes2DQuadIOSingleBlock.cc \
                   $(NAVIERSTOKES_DIR)NavierStokes2DQuadIOMultiBlock.cc \
                   $(NAVIERSTOKES_DIR)NavierStokes2DQuadTurbulenceSingleBlock.cc \
                   $(NAVIERSTOKES_DIR)NavierStokes2DQuadTurbulenceMultiBlock.cc \
                   $(NAVIERSTOKES_DIR)NavierStokes2DQuadGrid.cc \
                   $(NAVIERSTOKES_DIR)NavierStokes2DQuadSolvers.cc
SRC_NAVIERSTOKES_EXE = $(NAVIERSTOKES_DIR)NavierStokes2D.cc
SRC_NASARP1311 = $(NASARP1311_DIR)NASARP1311dataclass.cc   
SRC_TURBULENT = $(TURBULENT_DIR)SFSModelling.cc
SRC_REACTIONS = $(REACTIONS_DIR)Reactions.cc \
	   	$(REACTIONS_DIR)15step_GRI211.f \
	  	$(REACTIONS_DIR)15step_GRI3.f \
	   	$(REACTIONS_DIR)c_15step_GRI211.f90 \
	   	$(REACTIONS_DIR)c_15step_GRI3.f90

SRC_ICEMCFD = $(ICEM_DIR)ICEMCFD.cc \
	      $(ICEM_DIR)ICEMCFD_ctype.c
SRC_BASE =  $(SRC_MATH) $(SRC_CFD) $(SRC_MPI) $(SRC_GRID) $(SRC_AMR) \
            $(SRC_SYSTEM)
SRC_CFFC = $(SRC_BASE) $(SRC_SCALAR) $(SRC_HEAT) $(SRC_HYPERHEAT) $(SRC_EULER1D) $(SRC_MHD1D) \
           $(SRC_ADVECTDIFFUSE) $(SRC_CHEM) $(SRC_DUSTY) $(SRC_EULER) $(SRC_HIGHTEMP) \
	   $(SRC_ION) $(SRC_ELECTROSTATIC) $(SRC_INTERFACE) $(SRC_LEVELSET) $(SRC_NAVIERSTOKES) \
	   $(SRC_GAUSSIAN) $(SRC_LESPREMIXED) $(SRC_RTE2D) $(SRC_TURBULENT) $(SRC_EOS) $(SRC_ICEMCFD)
SRC_MAIN = cffc2D.cc
SRC_ICEMCFD_UTIL1 = $(ICEM_DIR)icemcfd2tecplot.cc 
SRC_ICEMCFD_UTIL2 = $(ICEM_DIR)icemcfd2grid2dquad.cc

#
# C++ Header files
INC_MATH  = $(MATH_DIR)Math.h \
            $(MATH_DIR)Vector2D.h \
            $(MATH_DIR)Vector3D.h \
            $(MATH_DIR)Tensor2D.h \
            $(MATH_DIR)Tensor3D.h \
            $(MATH_DIR)SplineFit.h \
            $(MATH_DIR)Spline2D.h \
            $(MATH_DIR)Matrix.h \
            $(MATH_DIR)LinearSystems.h \
	    $(MATH_DIR)LinkedList.h \
	    $(MATH_DIR)Polygon.h \
	    $(MATH_DIR)Simpson.h \
	    $(MATH_DIR)Quadrature.h \
	    $(MATH_DIR)Polyfit/Polyfit.h \
            $(MATH_DIR)Complexify.h
INC_SYSTEM = $(SYSTEM_DIR)System_Linux.h
INC_CFD = $(CFD_DIR)CFD.h
INC_MPI = $(MPI_DIR)MPI.h
INC_PHYSICS = $(PHYSICS_DIR)GasConstants.h \
	      $(PHYSICS_DIR)SolidConstants.h \
	      $(PHYSICS_DIR)Species.h 
INC_GRID = $(GRID_DIR)Cell1D.h \
	   $(GRID_DIR)Cell2D.h \
	   $(GRID_DIR)Cell3D.h \
           $(GRID_DIR)Grid2DQuad.h \
           $(GRID_DIR)Grid3DHexa.h
INC_AMR = $(AMR_DIR)AdaptiveBlock.h \
          $(AMR_DIR)AdaptiveBlock2D_MessagePassing.h \
          $(AMR_DIR)QuadTree.h \
          $(AMR_DIR)QuadTree_Morton.h \
	  $(AMR_DIR)AMR.h
INC_SCALAR = $(SOLVERS1D_DIR)Scalar1D.h
INC_HEAT = $(SOLVERS1D_DIR)Heat1D.h
INC_HYPERHEAT = $(SOLVERS1D_DIR)HyperHeat1DState.h \
                $(SOLVERS1D_DIR)HyperHeat1D.h
INC_EULER1D = $(SOLVERS1D_DIR)Euler1DState.h \
              $(SOLVERS1D_DIR)Euler1D.h
INC_MHD1D = $(SOLVERS1D_DIR)MHD1DState.h \
            $(SOLVERS1D_DIR)MHD1D.h
INC_ADVECTDIFFUSE = $(ADVECTDIFFUSE_DIR)AdvectDiffuse2DState.h \
                    $(ADVECTDIFFUSE_DIR)AdvectDiffuse2DInput.h \
	            $(ADVECTDIFFUSE_DIR)AdvectDiffuse2DQuad.h \
		    $(ADVECTDIFFUSE_DIR)AdvectDiffuse2DQuad_NKS.h \
	            $(ADVECTDIFFUSE_DIR)AdvectDiffuse2DQuad_GMRES.h \
	            $(ADVECTDIFFUSE_DIR)AdvectDiffuse2DQuadMultigrid.h
INC_CHEM = $(CHEM_DIR)Chem2DInput.h \
	   $(CHEM_DIR)Chem2DQuad.h \
	   $(CHEM_DIR)Chem2DState.h \
	   $(CHEM_DIR)Chem2DQuadMultigrid.h 
INC_HIGHTEMP = $(HIGHTEMP_DIR)HighTemp2DState.h \
               $(HIGHTEMP_DIR)HighTemp2DInput.h  \
               $(HIGHTEMP_DIR)HighTemp2DQuad.h  \
               $(HIGHTEMP_DIR)HighTemp2DdRdU.h  \
               $(HIGHTEMP_DIR)HighTemp2DQuadMultigrid.h  \
               $(HIGHTEMP_DIR)HighTemp2DQuadNKS.h
INC_EOS = $(EOS_DIR)EquationOfState.h
INC_GAUSSIAN = $(GAUSSIAN_DIR)Gaussian2DState.h \
	       $(GAUSSIAN_DIR)Gaussian2DInput.h \
               $(GAUSSIAN_DIR)Gaussian2DCartesian.h \
	       $(GAUSSIAN_DIR)Gaussian2DQuad.h
INC_DUSTY = $(DUSTY_DIR)Particle2DState.h \
	    $(DUSTY_DIR)Particle2DComponents.h \
	    $(DUSTY_DIR)Dusty2DState.h \
	    $(DUSTY_DIR)Dusty2DInput.h \
	    $(DUSTY_DIR)Dusty2DQuad.h \
	    $(DUSTY_DIR)Dusty2DQuadMultigrid.h
INC_ELECTROSTATIC = $(ELECTROSTATIC_DIR)Electrostatic2DState.h \
	            $(ELECTROSTATIC_DIR)Electrostatic2DInput.h \
	            $(ELECTROSTATIC_DIR)Electrostatic2DQuad.h
INC_EULER = $(EULER_DIR)Euler2DState.h \
	    $(EULER_DIR)Euler2DInput.h \
	    $(EULER_DIR)Euler2DQuad.h 
INC_INTERFACE = $(INTERFACE_DIR)Interface2D.h
INC_EMBEDDEDBOUNDARIES = $(INTERFACE_DIR)EmbeddedBoundaries2D_Input.h \
	                 $(INTERFACE_DIR)EmbeddedBoundaries2D.h \
	                 $(INTERFACE_DIR)EmbeddedBoundaries2D_Solver.h \
	                 $(INTERFACE_DIR)EmbeddedBoundaries2D_FASMultigrid.h \
	                 $(INTERFACE_DIR)EmbeddedBoundaries2D_Euler.h \
	                 $(INTERFACE_DIR)EmbeddedBoundaries2D_NavierStokes.h \
	                 $(INTERFACE_DIR)EmbeddedBoundaries2D_Dusty.h
INC_ION = $(ION_DIR)Ion5Moment2DState.h \
          $(ION_DIR)Ion5Moment2DInput.h \
          $(ION_DIR)Ion5Moment2DQuad.h
INC_LEVELSET = $(LEVELSET_DIR)LevelSet2DState.h \
               $(LEVELSET_DIR)LevelSet2DInput.h \
               $(LEVELSET_DIR)LevelSet2DQuad.h
INC_LESPREMIXED = $(LESPREMIXED_DIR)LESPremixed2DState.h \
	          $(LESPREMIXED_DIR)LESPremixed2DInput.h \
	          $(LESPREMIXED_DIR)LESPremixed2DQuad.h \
	          $(LESPREMIXED_DIR)LESPremixed2DdRdU.h \
	          $(LESPREMIXED_DIR)LESPremixed2DQuadMultigrid.h \
	          $(LESPREMIXED_DIR)LESPremixed2DQuadNKS.h \
	          $(LESPREMIXED_DIR)LESPremixed2DTurbInit.h \
	          $(LESPREMIXED_DIR)LESPremixed2DReactions.h \
	          $(LESPREMIXED_DIR)PowerLaw.h \
	          $(LESPREMIXED_DIR)Scalars.h 
INC_NAVIERSTOKES = $(NAVIERSTOKES_DIR)NavierStokes2DState.h \
	           $(NAVIERSTOKES_DIR)NavierStokes2DInput.h \
	           $(NAVIERSTOKES_DIR)NavierStokes2DQuad.h \
	           $(NAVIERSTOKES_DIR)NavierStokes2DQuadMultigrid.h
INC_NASARP1311 = $(NASARP1311_DIR)NASARP1311data.h \
		 $(NASARP1311_DIR)LennardJones.h
INC_TURBULENT = $(TURBULENT_DIR)Turbulent2DWallData.h \
	        $(TURBULENT_DIR)TurbulenceModelling.h \
	        $(TURBULENT_DIR)SFSModelling.h
INC_RTE = $(RTE_DIR)Rte2DState.h \
	  $(RTE_DIR)Rte2DInput.h \
	  $(RTE_DIR)Rte2DQuad.h \
	  $(RTE_DIR)Rte2DQuadMultigrid.h \
	  $(RTE_DIR)Rte2DQuadNKS.h \
	  $(RTE_DIR)Rte2DQuadAMR.h \
	  $(RTE_DIR)Rte2DTools.h \
	  $(RTE_DIR)SNBCK.h \
	  $(RTE_DIR)Planck.h 
INC_MULTIGRID = $(MULTIGRID_DIR)FASMultigrid2D.h \
	        $(MULTIGRID_DIR)FASMultigrid2DInput.h
INC_NKS = $(NKS_DIR)NKS2D.h \
	  $(NKS_DIR)NKSInput2D.h \
	  $(NKS_DIR)GMRES2D.h \
	  $(NKS_DIR)Block_Preconditioner2D.h
INC_ICEMCFD = $(ICEM_DIR)ICEMCFD.h
INC_NASA_ROTORS = $(GRID_DIR)NASARotor37.h \
	          $(GRID_DIR)NASARotor67.h
INC_ELLIPTIC = $(CFD_DIR)EllipticOperatorAnalysis2D.h
INC_REACTIONS = $(REACTIONS_DIR)Reactions.h \
		$(REACTIONS_DIR)15step.h \

#
# Compiled object code files
OBJ_MATH = $(MATH_DIR)Vector2D.o \
           $(MATH_DIR)Tensor2D.o \
           $(MATH_DIR)Tensor3D.o \
           $(MATH_DIR)Spline2D.o \
           $(MATH_DIR)Matrix.o \
           $(MATH_DIR)LinearSystems.o \
	   $(MATH_DIR)LinkedList.o \
	   $(MATH_DIR)Polygon.o \
	   $(MATH_DIR)Polyfit/Polyfit.o \
	   $(MATH_DIR)Polyfit/dp1vlu.o \
	   $(MATH_DIR)Polyfit/dpcoef.o \
	   $(MATH_DIR)Polyfit/dpolft.o \
	   $(MATH_DIR)complexify.o 
OBJ_CFD = $(CFD_DIR)CFD.o
OBJ_MPI = $(MPI_DIR)MPI.o
OBJ_SYSTEM = $(SYSTEM_DIR)System_Linux.o
OBJ_GRID = $(GRID_DIR)Cell1D.o \
           $(GRID_DIR)Cell2D.o \
           $(GRID_DIR)Grid2DQuadSingleBlock.o \
           $(GRID_DIR)Grid2DQuadMultiBlock.o \
           $(GRID_DIR)Grid3DHexaSingleBlock.o \
           $(GRID_DIR)Grid3DHexaMultiBlock.o
ifeq ($(MPI_VERSION),NoMPI)
  OBJ_AMR = $(AMR_DIR)AdaptiveBlock.o \
	    $(AMR_DIR)AdaptiveBlock_NoMPI.o \
            $(AMR_DIR)QuadTree.o
else
  OBJ_AMR = $(AMR_DIR)AdaptiveBlock.o \
	    $(AMR_DIR)AdaptiveBlock_MPI.o \
            $(AMR_DIR)QuadTree.o
endif
OBJ_SCALAR = $(SOLVERS1D_DIR)Scalar1D.o \
             $(SOLVERS1D_DIR)Scalar1DSolvers.o
OBJ_HEAT = $(SOLVERS1D_DIR)Heat1D.o \
           $(SOLVERS1D_DIR)Heat1DSolvers.o
OBJ_HYPERHEAT = $(SOLVERS1D_DIR)HyperHeat1DState.o \
                $(SOLVERS1D_DIR)HyperHeat1D.o \
                $(SOLVERS1D_DIR)HyperHeat1DSolvers.o
OBJ_EULER1D = $(SOLVERS1D_DIR)Euler1DState.o \
              $(SOLVERS1D_DIR)Euler1D.o \
              $(SOLVERS1D_DIR)Euler1DSolvers.o
OBJ_MHD1D = $(SOLVERS1D_DIR)MHD1DState.o \
            $(SOLVERS1D_DIR)MHD1D.o \
            $(SOLVERS1D_DIR)MHD1DSolvers.o
OBJ_ADVECTDIFFUSE = $(ADVECTDIFFUSE_DIR)AdvectDiffuse2DState.o \
	            $(ADVECTDIFFUSE_DIR)AdvectDiffuse2DInput.o \
                    $(ADVECTDIFFUSE_DIR)AdvectDiffuse2DQuad.o \
                    $(ADVECTDIFFUSE_DIR)AdvectDiffuse2DQuadSingleBlock.o \
	            $(ADVECTDIFFUSE_DIR)AdvectDiffuse2DQuadMultiBlock.o \
                    $(ADVECTDIFFUSE_DIR)AdvectDiffuse2DQuadGrid.o \
	            $(ADVECTDIFFUSE_DIR)AdvectDiffuse2DQuadSolvers.o \
		    $(ADVECTDIFFUSE_DIR)AdvectDiffuse2DQuad_NKS.o
OBJ_ADVECTDIFFUSE_EXE = $(ADVECTDIFFUSE_DIR)AdvectDiffuse2D.o
OBJ_CHEM = $(CHEM_DIR)Chem2DState.o \
	   $(CHEM_DIR)dRdU.o \
	   $(CHEM_DIR)Chem2DTools.o \
	   $(CHEM_DIR)Chem2DInput.o \
	   $(CHEM_DIR)Chem2DQuad.o \
	   $(CHEM_DIR)Chem2DQuadGrid.o \
	   $(CHEM_DIR)Chem2DQuadMultiBlock.o \
	   $(CHEM_DIR)Chem2DQuadSingleBlock.o \
	   $(CHEM_DIR)Chem2DQuadSolvers.o 
OBJ_CHEM_EXE = $(CHEM_DIR)Chem2D.o
OBJ_HIGHTEMP = $(HIGHTEMP_DIR)HighTemp2DState.o \
               $(HIGHTEMP_DIR)HighTemp2DInput.o  \
               $(HIGHTEMP_DIR)HighTemp2DQuad.o  \
               $(HIGHTEMP_DIR)HighTemp2DQuadGrid.o \
               $(HIGHTEMP_DIR)HighTemp2DQuadMultiBlock.o  \
               $(HIGHTEMP_DIR)HighTemp2DQuadSingleBlock.o  \
               $(HIGHTEMP_DIR)HighTemp2DQuadIOMultiBlock.o  \
               $(HIGHTEMP_DIR)HighTemp2DQuadIOSingleBlock.o  \
               $(HIGHTEMP_DIR)HighTemp2DQuadTurbulenceMultiBlock.o  \
               $(HIGHTEMP_DIR)HighTemp2DQuadTurbulenceSingleBlock.o  \
               $(HIGHTEMP_DIR)HighTemp2DdRdU.o  \
               $(HIGHTEMP_DIR)HighTemp2DQuadSolvers.o
OBJ_HIGHTEMP_EXE = $(HIGHTEMP_DIR)HighTemp2D.o
OBJ_EOS = $(EOS_DIR)tgas.o \
          $(EOS_DIR)ugas.o
OBJ_GAUSSIAN = $(GAUSSIAN_DIR)Gaussian2DState.o \
               $(GAUSSIAN_DIR)Gaussian2DInput.o \
               $(GAUSSIAN_DIR)Gaussian2DCartesian.o \
               $(GAUSSIAN_DIR)Gaussian2DCartesianSolvers.o \
               $(GAUSSIAN_DIR)Gaussian2DQuadGrid.o \
               $(GAUSSIAN_DIR)Gaussian2DQuadSingleBlock.o \
               $(GAUSSIAN_DIR)Gaussian2DQuadMultiBlock.o \
               $(GAUSSIAN_DIR)Gaussian2DQuadSolvers.o \
               $(GAUSSIAN_DIR)Gaussian2DQuadIOSingleBlock.o \
               $(GAUSSIAN_DIR)Gaussian2DQuadIOMultiBlock.o
OBJ_GAUSSIAN_EXE = $(GAUSSIAN_DIR)Gaussian2D.o
OBJ_DUSTY = $(DUSTY_DIR)Particle2DComponents.o \
            $(DUSTY_DIR)Dusty2DState.o \
            $(DUSTY_DIR)Dusty2DInput.o \
            $(DUSTY_DIR)Dusty2DQuad.o \
            $(DUSTY_DIR)Dusty2DQuadSingleBlock.o \
            $(DUSTY_DIR)Dusty2DQuadMultiBlock.o \
            $(DUSTY_DIR)Dusty2DQuadIOSingleBlock.o \
            $(DUSTY_DIR)Dusty2DQuadIOMultiBlock.o \
            $(DUSTY_DIR)Dusty2DQuadTurbulenceSingleBlock.o \
            $(DUSTY_DIR)Dusty2DQuadTurbulenceMultiBlock.o \
            $(DUSTY_DIR)Dusty2DQuadGrid.o \
            $(DUSTY_DIR)Dusty2DQuadSolvers.o
OBJ_DUSTY_EXE = $(DUSTY_DIR)Dusty2D.o
OBJ_ELECTROSTATIC = $(ELECTROSTATIC_DIR)Electrostatic2DState.o \
	            $(ELECTROSTATIC_DIR)Electrostatic2DInput.o \
                    $(ELECTROSTATIC_DIR)Electrostatic2DQuad.o \
                    $(ELECTROSTATIC_DIR)Electrostatic2DQuadSingleBlock.o \
                    $(ELECTROSTATIC_DIR)Electrostatic2DQuadMultiBlock.o \
                    $(ELECTROSTATIC_DIR)Electrostatic2DQuadIOSingleBlock.o \
                    $(ELECTROSTATIC_DIR)Electrostatic2DQuadIOMultiBlock.o \
                    $(ELECTROSTATIC_DIR)Electrostatic2DQuadGrid.o \
                    $(ELECTROSTATIC_DIR)Electrostatic2DQuadSolvers.o
OBJ_ELECTROSTATIC_EXE = $(ELECTROSTATIC_DIR)Electrostatic2D.o
OBJ_EULER = $(EULER_DIR)Euler2DState.o \
            $(EULER_DIR)Euler2DInput.o \
            $(EULER_DIR)Euler2DQuad.o \
            $(EULER_DIR)Euler2DQuadSingleBlock.o \
            $(EULER_DIR)Euler2DQuadMultiBlock.o \
            $(EULER_DIR)Euler2DQuadGrid.o \
            $(EULER_DIR)Euler2DQuadSolvers.o 
OBJ_EULER_EXE = $(EULER_DIR)Euler2D.o
OBJ_INTERFACE = $(INTERFACE_DIR)Interface2D.o
OBJ_EMBEDDEDBOUNDARIES_EXE = $(INTERFACE_DIR)EmbeddedBoundaries2D.o
OBJ_ION = $(ION_DIR)Ion5Moment2DState.o \
          $(ION_DIR)Ion5Moment2DInput.o \
          $(ION_DIR)Ion5Moment2DQuad.o \
          $(ION_DIR)Ion5Moment2DQuadSingleBlock.o \
          $(ION_DIR)Ion5Moment2DQuadMultiBlock.o \
          $(ION_DIR)Ion5Moment2DQuadGrid.o \
          $(ION_DIR)Ion5Moment2DQuadSolvers.o
OBJ_ION_EXE = $(ION_DIR)Ion5Moment2D.o
OBJ_LESPREMIXED_F90 = $(LESPREMIXED_DIR)complexify.o \
	              $(LESPREMIXED_DIR)c_15step_GRI211.o \
	              $(LESPREMIXED_DIR)c_15step_GRI3.o
MOD_LESPREMIXED_F90 = $(MODULE_DIR)/complexify.mod
OBJ_LESPREMIXED = $(LESPREMIXED_DIR)LESPremixed2DState.o \
	          $(LESPREMIXED_DIR)LESPremixed2DInput.o \
	          $(LESPREMIXED_DIR)LESPremixed2DQuad.o \
	          $(LESPREMIXED_DIR)LESPremixed2DQuadSingleBlock.o \
	          $(LESPREMIXED_DIR)LESPremixed2DQuadMultiBlock.o \
	          $(LESPREMIXED_DIR)LESPremixed2DQuadGrid.o \
	          $(LESPREMIXED_DIR)LESPremixed2DQuadSolvers.o \
	          $(LESPREMIXED_DIR)LESPremixed2DTools.o \
	          $(LESPREMIXED_DIR)LESPremixed2DTurbInit.o \
	          $(LESPREMIXED_DIR)LESPremixed2DdRdU.o \
	          $(LESPREMIXED_DIR)PowerLaw.o \
<<<<<<< HEAD
	          $(LESPREMIXED_DIR)Scalars.o \
	          $(LESPREMIXED_DIR)15step_GRI211.o \
	          $(LESPREMIXED_DIR)15step_GRI3.o \
	          $(OBJ_LESPREMIXED_F90)
=======
	          $(LESPREMIXED_DIR)Scalars.o 
>>>>>>> e2de5091
OBJ_LESPREMIXED_EXE = $(LESPREMIXED_DIR)LESPremixed2D.o
OBJ_LEVELSET = $(LEVELSET_DIR)LevelSet2DInput.o \
               $(LEVELSET_DIR)LevelSet2DQuad.o \
               $(LEVELSET_DIR)LevelSet2DQuadSingleBlock.o \
               $(LEVELSET_DIR)LevelSet2DQuadMultiBlock.o \
               $(LEVELSET_DIR)LevelSet2DQuadIOSingleBlock.o \
               $(LEVELSET_DIR)LevelSet2DQuadIOMultiBlock.o \
               $(LEVELSET_DIR)LevelSet2DQuadInterfaceSingleBlock.o \
               $(LEVELSET_DIR)LevelSet2DQuadInterfaceMultiBlock.o \
               $(LEVELSET_DIR)LevelSet2DQuadHamiltonJacobiSingleBlock.o \
               $(LEVELSET_DIR)LevelSet2DQuadHamiltonJacobiMultiBlock.o \
               $(LEVELSET_DIR)LevelSet2DQuadEikonalSingleBlock.o \
               $(LEVELSET_DIR)LevelSet2DQuadEikonalMultiBlock.o \
               $(LEVELSET_DIR)LevelSet2DQuadScalarExtensionSingleBlock.o \
               $(LEVELSET_DIR)LevelSet2DQuadScalarExtensionMultiBlock.o \
               $(LEVELSET_DIR)LevelSet2DQuadGrid.o \
               $(LEVELSET_DIR)LevelSet2DQuadSolvers.o
OBJ_LEVELSET_EXE = $(LEVELSET_DIR)LevelSet2D.o
OBJ_NAVIERSTOKES = $(NAVIERSTOKES_DIR)NavierStokes2DState.o \
                   $(NAVIERSTOKES_DIR)NavierStokes2DInput.o \
                   $(NAVIERSTOKES_DIR)NavierStokes2DQuad.o \
                   $(NAVIERSTOKES_DIR)NavierStokes2DQuadSingleBlock.o \
                   $(NAVIERSTOKES_DIR)NavierStokes2DQuadMultiBlock.o \
                   $(NAVIERSTOKES_DIR)NavierStokes2DQuadIOSingleBlock.o \
                   $(NAVIERSTOKES_DIR)NavierStokes2DQuadIOMultiBlock.o \
                   $(NAVIERSTOKES_DIR)NavierStokes2DQuadTurbulenceSingleBlock.o \
                   $(NAVIERSTOKES_DIR)NavierStokes2DQuadTurbulenceMultiBlock.o \
                   $(NAVIERSTOKES_DIR)NavierStokes2DQuadGrid.o \
                   $(NAVIERSTOKES_DIR)NavierStokes2DQuadSolvers.o
OBJ_NAVIERSTOKES_EXE = $(NAVIERSTOKES_DIR)NavierStokes2D.o 
OBJ_RTE = $(RTE_DIR)Rte2DState.o \
          $(RTE_DIR)Rte2DInput.o \
          $(RTE_DIR)Rte2DQuad.o \
          $(RTE_DIR)Rte2DQuadSingleBlock.o \
          $(RTE_DIR)Rte2DQuadMultiBlock.o \
          $(RTE_DIR)Rte2DQuadGrid.o \
          $(RTE_DIR)Rte2DQuadSolvers.o \
	  $(RTE_DIR)Rte2DTools.o \
          $(RTE_DIR)SNBCK.o
OBJ_RTE_EXE = $(RTE_DIR)Rte2D.o
OBJ_NASARP1311 = $(NASARP1311_DIR)NASARP1311dataclass.o  
OBJ_TURBULENT = $(TURBULENT_DIR)SFSModelling.o
OBJ_ICEMCFD = $(ICEM_DIR)ICEMCFD.o \
	      $(ICEM_DIR)ICEMCFD_ctype.o
OBJ_REACTIONS = $(REACTIONS_DIR)Reactions.o \
		$(REACTIONS_DIR)15step_GRI211.o \
		$(REACTIONS_DIR)15step_GRI3.o \
		$(REACTIONS_DIR)c_15step_GRI211.o \
		$(REACTIONS_DIR)c_15step_GRI3.o
OBJ_BASE = $(OBJ_MATH) $(OBJ_CFD) $(OBJ_MPI) $(OBJ_GRID) $(OBJ_AMR) \
	   $(OBJ_SYSTEM)
OBJ_CFFC = $(OBJ_BASE) $(OBJ_SCALAR) $(OBJ_HEAT) $(OBJ_HYPERHEAT) $(OBJ_EULER1D) $(OBJ_MHD1D) \
	   $(OBJ_ADVECTDIFFUSE) $(OBJ_CHEM) $(OBJ_DUSTY) $(OBJ_EULER) $(OBJ_HIGHTEMP) \
	   $(OBJ_ION) $(OBJ_ELECTROSTATIC) $(OBJ_INTERFACE) $(OBJ_LESPREMIXED) $(OBJ_LEVELSET) \
	   $(OBJ_NAVIERSTOKES) $(OBJ_GAUSSIAN) $(OBJ_EOS) $(OBJ_ICEMCFD) $(OBJ_TURBULENT) \
	   $(OBJ_NASARP1311) $(OBJ_REACTIONS)
OBJ_MAIN = cffc2D.o
OBJ_ICEMCFD_UTIL1 = $(ICEM_DIR)icemcfd2tecplot.o \
                    $(OBJ_MATH) $(OBJ_CFD) $(OBJ_MPI) $(OBJ_GRID) $(OBJ_ICEMCFD)
OBJ_ICEMCFD_UTIL2 = $(ICEM_DIR)icemcfd2grid2dquad.o \
                    $(OBJ_MATH) $(OBJ_CFD) $(OBJ_MPI) $(OBJ_GRID) $(OBJ_ICEMCFD) 

#
# Define the executables
EXE_MAIN = cffc2D
EXE_ICEMCFD_UTIL1 = icemcfd2tecplot
EXE_ICEMCFD_UTIL2 = icemcfd2grid2dquad
EXE_ADVECTDIFFUSE2D = advectdiffuse2D
EXE_CHEM2D = chem2D
EXE_HIGHTEMP2D = hightemp2D
EXE_DUSTY2D = dusty2D
EXE_ELECTROSTATIC2D = electrostatic2D
EXE_EULER2D = euler2D
EXE_ION5MOMENT2D = ion5moment2D
EXE_LESPREMIXED2D = lespremixed2D
EXE_LEVELSET2D = levelset2D
EXE_NAVIERSTOKES2D = navierstokes2D
EXE_RTE2D = rte2D
EXE_EMBEDDEDBOUNDARIES2D = embeddedboundaries2D
EXE_GAUSSIAN2D = gaussian2D

#
# implicit rule for f90
%.o : %.f90
	$(FC) -c $(FFLAGS) -o $@ $<

#
# Define dependencies
help:
	@echo "+-----------------------------------------------------------------------------------+"
	@echo "|                                                                                   |"
	@echo "|                           makefile for CFFC                                       |"
	@echo "|                                                                                   |"
	@echo "| Usage: make all                  compile all executable programs                  |"
	@echo "|        make cffc2D               compile cffc2D program                           |"
	@echo "|        make install              copies cffc2D executable to bin directory        |"
	@echo "|        make install-all          copies all executables to bin directory          |"
	@echo "|        make uninstall            removes cffc2D executable from bin directory     |"
	@echo "|        make uinstall-all         removes all executables from bin directory       |"
	@echo "|        make documentation        create code documentaion using doxygen & latex   |"
	@echo "|        make icemcfd2tecplot      compile icemcfd2tecplot program                  |"
	@echo "|        make icemcfd2grid2dquad   compile icemcfd2grid2dquad program               |"
	@echo "|        make advectdiffuse2D      compile advectdiffuse2D stand alone program      |"
	@echo "|        make chem2D               compile chem2D stand alone program               |"
	@echo "|        make dusty2D              compile dusty2D stand alone program              |"
	@echo "|        make electrostatic2D      compile electrostatic2D stand alone program      |"
	@echo "|        make euler2D              compile euler2D stand alone program              |"
	@echo "|        make hightemp2D           compile hightemp2D stand alone program           |"
	@echo "|        make ion5moment2D         compile ion5moment2D stand alone program         |"
	@echo "|        make lespremixed2D        compile lespremixed2D stand alone program        |"
	@echo "|        make levelset2D           compile levelset2D stand alone program           |"
	@echo "|        make navierstokes2D       compile navierstokes2D stand alone program       |"
	@echo "|        make embeddedboundaries2D compile embeddedboundaries2D stand alone program |"
	@echo "|        make gaussian2D           compile gaussian2D stand alone program           |"
	@echo "|        make rte2D                compile rte2D stand alone program                |"
	@echo "|        make libraries-all        create all supporting libraries                  |"
	@echo "|        make sparselib            create SparseLib++ library                       |"
	@echo "|        make bpkit                create BPKIT library                             |"
	@echo "|        make cantera              create Cantera library                           |"
	@echo "|        make fftw                 create fftw library                              |"
	@echo "|        make clean                clean up source directories                      |"
	@echo "|        make superclean           clean up documentation and library directories   |"
	@echo "|        make help                 display makefile usage information               |"
	@echo "|                                                                                   |"
	@echo "| Package Options: MPI_VERSION = NoMPI (default), MPICH, MPICH2, MPT (sgi)          |"
	@echo "|                  ICEMCFD_VERSION = NoICEMCFD (default),V41,V42,V43,V50,V10,V11    |"
	@echo "|                  GCC_VERSION = V296, V3+ (default), ICC                           |"
	@echo "|                  CANTERA_VERSION = NoCANTERA (default), V70                       |"
	@echo "|                  FFTW_VERSION = V32 (default), NoFFTW                             |"
	@echo "|                  PROFILING = OFF (default), ON                                    |"
	@echo "|                                                                                   |"
	@echo "| Ensure that the source directory is clean and the ICEMCFD, SparseLib++, BPKIT,    |"
	@echo "| FFTW, and Cantera libraries are up to date before re-making CFFC from scratch.    |"
	@echo "|                                                                                   |"
	@echo "| An environment variable, CFFC_Path, needs to be set to the location               |"
	@echo "| of the CFFC source directory.  This can be done as follows:                       |"
	@echo "|                                                                                   |"
	@echo "|  bash:   export CFFC_Path=/your/path/here/CFFC                                    |"
	@echo "|  tcsh:   setenv CFFC_Path /your/path/here/CFFC                                    |"
	@echo "|                                                                                   |"
	@echo "+-----------------------------------------------------------------------------------+"

all: $(EXE_MAIN) $(EXE_ICEMCFD_UTIL1) $(EXE_ICEMCFD_UTIL2) $(EXE_CHEM2D) $(EXE_ADVECTDIFFUSE2D) \
     $(EXE_DUSTY2D) $(EXE_EULER2D) $(EXE_ION5MOMENT2D) $(EXE_LEVELSET2D) $(EXE_NAVIERSTOKES2D) \
     $(EXE_EMBEDDEDBOUNDARIES2D) $(EXE_GAUSSIAN2D) $(EXE_LESPREMIXED2D) $(EXE_HIGHTEMP2D) $(EXE_RTE2D)
	@echo ' '
	@echo All programs have been brought up to date.
	@echo '------------------------------------------'
	@echo ' '

libraries-all: sparselib bpkit fftw
	@echo ' '	
	@echo All libraries have been brought up to date.
	@echo '-------------------------------------------'
	@echo ' '

sparselib:
	@echo ' '
	@echo Building $(SPARSELIB) library for a $(PLATFORM) platform.
	@echo '--------------------------------------------------------'
	@echo ' '
	cd $(SPARSELIB_DIR); make CFFC_SRC_TREE=$(CFFC_SRC_TREE) wipe;
	cd $(SPARSELIB_DIR); make CFFC_SRC_TREE=$(CFFC_SRC_TREE) clean;
	cd $(SPARSELIB_DIR); make CFFC_SRC_TREE=$(CFFC_SRC_TREE) sp;
	@echo ' '
	@echo $(SPARSELIB) library has been brought up to date.
	@echo '------------------------------------------------'
	@echo ' '

bpkit:
	@echo ' '
	@echo Building $(BPKIT) library for a $(PLATFORM) platform.
	@echo '----------------------------------------------------'
	@echo ' '
	cd $(BPKIT_DIR)/src; make CFFC_SRC_TREE=$(CFFC_SRC_TREE) clean;
	cd $(BPKIT_DIR)/src; make CFFC_SRC_TREE=$(CFFC_SRC_TREE);
	@echo ' '
	@echo $(BPKIT) library has been brought up to date.
	@echo '--------------------------------------------'
	@echo ' '

cantera:
	@echo ' '
	@echo Building $(CANTERA) library for a $(PLATFORM) platform.
	@echo '----------------------------------------------------'
	@echo ' '
	cd $(CANTERA_DIR); ./preconfig CXX="$(CXX) $(CXXFLAGS)" CC="$(CC)" F77="$(FC)" \
          CXXFLAGS="$(CPPFLAGS)" CFLAGS="$(CFLAGS)" FFLAGS="$(FFLAGS)" \
	  LCXX_END_LIBS="$(CANTERA_LCXX_END_LIBS)" PYTHON_PACKAGE="$(CANTERA_PYTHON_PACKAGE)";
	cd $(CANTERA_DIR); make;
	@echo ' '
	@echo $(CANTERA) library has been brought up to date.
	@echo '--------------------------------------------'
	@echo ' '

fftw:
	@echo ' '
	@echo Building $(FFTW) library for a $(PLATFORM) platform.
	@echo '--------------------------------------------------------'
	@echo ' '
	cd $(FFTW_DIR); ./configure --prefix=$(FFTW_DIR);
	cd $(FFTW_DIR); make;
	cd $(FFTW_DIR); make install;
	@echo ' '
	@echo $(FFTW) library has been brought up to date.
	@echo '------------------------------------------------'
	@echo ' '

$(EXE_MAIN): CFFC.depend cffc2D.depend $(OBJ_MAIN) $(OBJ_CFFC)
	@echo ' '
	@echo Building program $(EXE_MAIN) for a $(PLATFORM) platform.
	@echo '--------------------------------------------------------'
	@echo ' '
	$(LD) -o $(EXE_MAIN) $(OBJ_MAIN) $(OBJ_CFFC) $(LDFLAGS)
	@echo ' '
	@echo Program $(EXE_MAIN) has been brought up to date.
	@echo '------------------------------------------------'
	@echo ' '

CFFC.depend: $(SRC_CFFC)
	@echo ' '
	@echo Determining CFFC source file dependencies for a $(PLATFORM) platform.
	@echo '--------------------------------------------------------------------------------'
	@echo ' '
	touch CFFC.depend
	makedepend -fCFFC.depend $(DEPENDSFLAGS) $(CPPFLAGS) $(SRC_CFFC) >& /dev/null
	@echo ' '
	@echo CFFC source file dependencies have been brought up to date.
	@echo '-----------------------------------------------------------------'
	@echo ' '

cffc2D.depend: $(SRC_MAIN)
	@echo ' '
	@echo Determining cffc2D source file dependencies for a $(PLATFORM) platform.
	@echo '--------=--------------------------------------------------------------'
	@echo ' '
	touch cffc2D.depend
	makedepend -fcffc2D.depend $(DEPENDSFLAGS) $(CPPFLAGS) $(SRC_MAIN) >& /dev/null
	@echo ' '
	@echo cffc2D source file dependencies have been brought up to date.
	@echo '-----------------------------------------------------------------'
	@echo ' '

$(EXE_ADVECTDIFFUSE2D): $(ADVECTDIFFUSE_DIR)AdvectDiffuse2D.depend $(OBJ_ADVECTDIFFUSE_EXE) $(OBJ_BASE) $(OBJ_ADVECTDIFFUSE) $(OBJ_ICEMCFD)
	@echo ' '
	@echo Building program $(EXE_ADVECTDIFFUSE2D) for a $(PLATFORM) platform.
	@echo '----------------------------------------------------------'
	@echo ' '
	$(LD) -o $(EXE_ADVECTDIFFUSE2D) $(OBJ_ADVECTDIFFUSE_EXE) $(OBJ_BASE) $(OBJ_ADVECTDIFFUSE) $(OBJ_ICEMCFD) $(LDFLAGS)
	@echo ' '
	@echo Program $(EXE_ADVECTDIFFUSE2D) has been brought up to date.
	@echo '--------------------------------------------------'
	@echo ' '

$(ADVECTDIFFUSE_DIR)AdvectDiffuse2D.depend: $(SRC_ADVECTDIFFUSE_EXE) 
	@echo ' '
	@echo Determining AdvectDiffuse2D source file dependencies for a $(PLATFORM) platform.
	@echo '-----------------------------------------------------------------------'
	@echo ' '
	touch $(ADVECTDIFFUSE_DIR)AdvectDiffuse2D.depend
	makedepend -f$(ADVECTDIFFUSE_DIR)AdvectDiffuse2D.depend $(DEPENDSFLAGS) $(CPPFLAGS) $(SRC_ADVECTDIFFUSE_EXE) $(SRC_ADVECTDIFFUSE) >& /dev/null
	@echo ' '
	@echo AdvectDiffuse2D source file dependencies have been brought up to date.
	@echo '-------------------------------------------------------------'
	@echo ' '

$(EXE_CHEM2D): $(CHEM_DIR)Chem2D.depend $(OBJ_CHEM_EXE) $(OBJ_BASE) $(OBJ_NASARP1311) $(OBJ_REACTIONS) $(OBJ_CHEM) $(OBJ_ICEMCFD)
	@echo ' '
	@echo Building program $(EXE_CHEM2D) for a $(PLATFORM) platform.
	@echo '----------------------------------------------------------'
	@echo ' '
	$(LD) -o $(EXE_CHEM2D) $(OBJ_CHEM_EXE) $(OBJ_BASE) $(OBJ_NASARP1311) $(OBJ_REACTIONS) $(OBJ_CHEM) $(OBJ_ICEMCFD) $(LDFLAGS)
	@echo ' '
	@echo Program $(EXE_CHEM2D) has been brought up to date.
	@echo '--------------------------------------------------'
	@echo ' '

$(CHEM_DIR)Chem2D.depend: $(SRC_CHEM_EXE) 
	@echo ' '
	@echo Determining Chem2D source file dependencies for a $(PLATFORM) platform.
	@echo '-----------------------------------------------------------------------'
	@echo ' '
	touch $(CHEM_DIR)Chem2D.depend
	makedepend -f$(CHEM_DIR)Chem2D.depend $(DEPENDSFLAGS) $(CPPFLAGS) $(SRC_CHEM_EXE) $(SRC_CHEM) >& /dev/null
	@echo ' '
	@echo Chem2D source file dependencies have been brought up to date.
	@echo '-------------------------------------------------------------'
	@echo ' '

$(EXE_HIGHTEMP2D): $(HIGHTEMP_DIR)HighTemp2D.depend $(OBJ_HIGHTEMP_EXE) $(OBJ_BASE) $(OBJ_INTERFACE) $(OBJ_HIGHTEMP) $(OBJ_ICEMCFD) $(OBJ_EOS)
	@echo ' '
	@echo Building program $(EXE_HIGHTEMP2D) for a $(PLATFORM) platform.
	@echo '----------------------------------------------------------'
	@echo ' '
	$(LD) -o $(EXE_HIGHTEMP2D) $(OBJ_HIGHTEMP_EXE) $(OBJ_BASE) $(OBJ_INTERFACE) $(OBJ_HIGHTEMP) $(OBJ_ICEMCFD) $(LDFLAGS) $(OBJ_EOS)
	@echo ' '
	@echo Program $(EXE_HIGHTEMP2D) has been brought up to date.
	@echo '--------------------------------------------------'
	@echo ' '

$(HIGHTEMP_DIR)HighTemp2D.depend: $(SRC_HIGHTEMP_EXE) 
	@echo ' '
	@echo Determining HighTemp2D source file dependencies for a $(PLATFORM) platform.
	@echo '-----------------------------------------------------------------------'
	@echo ' '
	touch $(HIGHTEMP_DIR)HighTemp2D.depend
	makedepend -f$(HIGHTEMP_DIR)HighTemp2D.depend $(DEPENDSFLAGS) $(CPPFLAGS) $(SRC_HIGHTEMP_EXE) >& /dev/null
	@echo ' '
	@echo HighTemp2D source file dependencies have been brought up to date.
	@echo '-------------------------------------------------------------'
	@echo ' '

$(EXE_DUSTY2D): $(DUSTY_DIR)Dusty2D.depend $(OBJ_DUSTY_EXE) $(OBJ_BASE) $(OBJ_DUSTY) $(OBJ_INTERFACE) $(OBJ_ELECTROSTATIC) $(OBJ_ICEMCFD)
	@echo ' '
	@echo Building program $(EXE_DUSTY2D) for a $(PLATFORM) platform.
	@echo '-----------------------------------------------------------'
	@echo ' '
	$(LD) -o $(EXE_DUSTY2D) $(OBJ_DUSTY_EXE) $(OBJ_BASE) $(OBJ_DUSTY) $(OBJ_INTERFACE) $(OBJ_ELECTROSTATIC) $(OBJ_ICEMCFD) $(LDFLAGS)
	@echo ' '
	@echo Program $(EXE_DUSTY2D) has been brought up to date.
	@echo '---------------------------------------------------'
	@echo ' '

$(DUSTY_DIR)Dusty2D.depend: $(SRC_DUSTY_EXE)
	@echo ' '
	@echo Determining $(DUSTY_DIR)Dusty2D source file dependencies for a $(PLATFORM) platform.
	@echo '------------------------------------------------------------------------'
	@echo ' '
	touch $(DUSTY_DIR)Dusty2D.depend
	makedepend -f$(DUSTY_DIR)Dusty2D.depend $(DEPENDSFLAGS) $(CPPFLAGS) $(SRC_DUSTY_EXE) $(SRC_DUSTY) >& /dev/null
	@echo ' '
	@echo Dusty2D source file dependencies have been brought up to date.
	@echo '--------------------------------------------------------------'
	@echo ' '

$(EXE_EULER2D): $(EULER_DIR)Euler2D.depend $(OBJ_EULER_EXE) $(OBJ_BASE) $(OBJ_EULER) $(OBJ_INTERFACE) $(OBJ_ICEMCFD)
	@echo ' '
	@echo Building program $(EXE_EULER2D) for a $(PLATFORM) platform.
	@echo '-----------------------------------------------------------'
	@echo ' '
	$(LD) -o $(EXE_EULER2D) $(OBJ_EULER_EXE) $(OBJ_BASE) $(OBJ_EULER) $(OBJ_INTERFACE) $(OBJ_ICEMCFD) $(LDFLAGS)
	@echo ' '
	@echo Program $(EXE_EULER2D) has been brought up to date.
	@echo '---------------------------------------------------'
	@echo ' '

$(EULER_DIR)Euler2D.depend: $(SRC_EULER_EXE)
	@echo ' '
	@echo Determining Euler2D source file dependencies for a $(PLATFORM) platform.
	@echo '------------------------------------------------------------------------'
	@echo ' '
	touch $(EULER_DIR)Euler2D.depend
	makedepend -f$(EULER_DIR)Euler2D.depend $(DEPENDSFLAGS) $(CPPFLAGS) $(SRC_EULER_EXE) $(SRC_EULER) >& /dev/null
	@echo ' '
	@echo Euler2D source file dependencies have been brought up to date.
	@echo '--------------------------------------------------------------'
	@echo ' '

$(EXE_ELECTROSTATIC2D): $(ELECTROSTATIC_DIR)Electrostatic2D.depend $(OBJ_ELECTROSTATIC_EXE) $(OBJ_BASE) $(OBJ_ELECTROSTATIC) $(OBJ_ICEMCFD)
	@echo ' '
	@echo Building program $(EXE_ELECTROSTATIC2D) for a $(PLATFORM) platform.
	@echo '-----------------------------------------------------------'
	@echo ' '
	$(LD) -o $(EXE_ELECTROSTATIC2D) $(OBJ_ELECTROSTATIC_EXE) $(OBJ_BASE) $(OBJ_ELECTROSTATIC) $(OBJ_ICEMCFD) $(LDFLAGS)
	@echo ' '
	@echo Program $(EXE_ELECTROSTATIC2D) has been brought up to date.
	@echo '---------------------------------------------------'
	@echo ' '

$(ELECTROSTATIC_DIR)Electrostatic2D.depend: $(SRC_ELECTROSTATIC_EXE)
	@echo ' '
	@echo Determining Electrostatic2D source file dependencies for a $(PLATFORM) platform.
	@echo '------------------------------------------------------------------------'
	@echo ' '
	touch $(ELECTROSTATIC_DIR)Electrostatic2D.depend
	makedepend -f$(ELECTROSTATIC_DIR)Electrostatic2D.depend $(DEPENDSFLAGS) $(CPPFLAGS) $(SRC_ELECTROSTATIC_EXE) $(SRC_ELECTROSTATIC) >& /dev/null
	@echo ' '
	@echo Electrostatic2D source file dependencies have been brought up to date.
	@echo '--------------------------------------------------------------'
	@echo ' '

$(EXE_ION5MOMENT2D): $(ION_DIR)Ion5Moment2D.depend $(OBJ_ION_EXE) $(OBJ_BASE) $(OBJ_ION) $(OBJ_EULER) $(OBJ_INTERFACE) $(OBJ_ICEMCFD)
	@echo ' '
	@echo Building program $(EXE_ION5MOMENT2D) for a $(PLATFORM) platform.
	@echo '----------------------------------------------------------------'
	@echo ' '
	$(LD) -o $(EXE_ION5MOMENT2D) $(OBJ_ION_EXE) $(OBJ_BASE) $(OBJ_ION) $(OBJ_EULER) $(OBJ_INTERFACE) $(OBJ_ICEMCFD) $(LDFLAGS)
	@echo ' '
	@echo Program $(EXE_ION5MOMENT2D) has been brought up to date.
	@echo '--------------------------------------------------------'
	@echo ' '

$(ION_DIR)Ion5Moment2D.depend: $(SRC_ION_EXE) 
	@echo ' '
	@echo Determining Ion5Moment2D source file dependencies for a $(PLATFORM) platform.
	@echo '-----------------------------------------------------------------------------'
	@echo ' '
	touch $(ION_DIR)Ion5Moment2D.depend
	makedepend -f$(ION_DIR)Ion5Moment2D.depend $(DEPENDSFLAGS) $(CPPFLAGS) $(SRC_ION_EXE) $(SRC_ION) >& /dev/null
	@echo ' '
	@echo Ion5Moment2D source file dependencies have been brought up to date.
	@echo '-------------------------------------------------------------------'
	@echo ' '

<<<<<<< HEAD
$(EXE_LESPREMIXED2D): $(LESPREMIXED_DIR)LESPremixed2D.depend $(MOD_LESPREMIXED_F90) \
                      $(OBJ_LESPREMIXED_EXE) $(OBJ_BASE) $(OBJ_NASARP1311) $(OBJ_LESPREMIXED) \
                      $(OBJ_TURBULENT) $(OBJ_ICEMCFD) 
=======
$(EXE_LESPREMIXED2D): $(LESPREMIXED_DIR)LESPremixed2D.depend $(OBJ_LESPREMIXED_EXE) $(OBJ_BASE) $(OBJ_NASARP1311) $(OBJ_REACTIONS) $(OBJ_LESPREMIXED) $(OBJ_TURBULENT) $(OBJ_ICEMCFD) 
>>>>>>> e2de5091
	@echo ' '
	@echo Building program $(EXE_LESPREMIXED2D) for a $(PLATFORM) platform.
	@echo '----------------------------------------------------------'
	@echo ' '
	$(LD) -o $(EXE_LESPREMIXED2D) $(OBJ_LESPREMIXED_EXE) $(OBJ_BASE) $(OBJ_NASARP1311) $(OBJ_REACTIONS) $(OBJ_LESPREMIXED) $(OBJ_TURBULENT) $(OBJ_ICEMCFD) $(LDFLAGS)
	@echo ' '
	@echo Program $(EXE_LESPREMIXED2D) has been brought up to date.
	@echo '--------------------------------------------------'
	@echo ' '

$(LESPREMIXED_DIR)LESPremixed2D.depend: $(SRC_LESPREMIXED_EXE) 
	@echo ' '
	@echo Determining LESPremixed2D source file dependencies for a $(PLATFORM) platform.
	@echo '-----------------------------------------------------------------------'
	@echo ' '
	touch $(LESPREMIXED_DIR)LESPremixed2D.depend
	makedepend -f$(LESPREMIXED_DIR)LESPremixed2D.depend $(DEPENDSFLAGS) $(CPPFLAGS) $(SRC_LESPREMIXED_EXE) $(SRC_LESPREMIXED) >& /dev/null
	@echo ' '
	@echo LESPremixed2D source file dependencies have been brought up to date.
	@echo '-------------------------------------------------------------'
	@echo ' '

$(OBJ_LESPREMIXED_F90): $(MOD_LESPREMIXED_F90)

$(MOD_LESPREMIXED_F90): $(LESPREMIXED_DIR)complexify.f90 $(LESPREMIXED_DIR)Complexify.h
	$(F90) $(F90FLAGS) -c $(LESPREMIXED_DIR)complexify.f90 -o $(LESPREMIXED_DIR)complexify.o $(MODFLAG) $(MODULE_DIR) -I$(MODULE_DIR) 

$(EXE_LEVELSET2D): $(LEVELSET_DIR)LevelSet2D.depend $(OBJ_LEVELSET_EXE) $(OBJ_BASE) $(OBJ_LEVELSET) $(OBJ_INTERFACE)
	@echo ' '
	@echo Building program $(EXE_LEVELSET2D) for a $(PLATFORM) platform.
	@echo '------------------------------------------------------------------------'
	@echo ' '
	$(LD) -o $(EXE_LEVELSET2D) $(OBJ_LEVELSET_EXE) $(OBJ_BASE) $(OBJ_LEVELSET) $(OBJ_INTERFACE) $(LDFLAGS)
	@echo ' '
	@echo Program $(EXE_LEVELSET2D) has been brought up to date.
	@echo '------------------------------------------------------------------------'
	@echo ' '

$(LEVELSET_DIR)LevelSet2D.depend: $(SRC_LEVELSET_EXE) 
	@echo ' '
	@echo Determining LevelSet2D source file dependencies for a $(PLATFORM) platform.
	@echo '------------------------------------------------------------------------'
	@echo ' '
	touch $(LEVELSET_DIR)LevelSet2D.depend
	makedepend -f$(LEVELSET_DIR)LevelSet2D.depend $(DEPENDSFLAGS) $(CPPFLAGS) $(SRC_LEVELSET_EXE) $(SRC_LEVELSET) >& /dev/null
	@echo ' '
	@echo LevelSet2D source file dependencies have been brought up to date.
	@echo '------------------------------------------------------------------------'
	@echo ' '

$(EXE_NAVIERSTOKES2D): $(NAVIERSTOKES_DIR)NavierStokes2D.depend $(OBJ_NAVIERSTOKES_EXE) $(OBJ_BASE) $(OBJ_NAVIERSTOKES) $(OBJ_INTERFACE) $(OBJ_ICEMCFD)
	@echo ' '
	@echo Building program $(EXE_NAVIERSTOKES2D) for a $(PLATFORM) platform.
	@echo '------------------------------------------------------------------'
	@echo ' '
	$(LD) -o $(EXE_NAVIERSTOKES2D) $(OBJ_NAVIERSTOKES_EXE) $(OBJ_BASE) $(OBJ_NAVIERSTOKES) $(OBJ_INTERFACE) $(OBJ_ICEMCFD) $(LDFLAGS)
	@echo ' '
	@echo Program $(EXE_NAVIERSTOKES2D) has been brought up to date.
	@echo '----------------------------------------------------------'
	@echo ' '

$(NAVIERSTOKES_DIR)NavierStokes2D.depend: $(SRC_NAVIERSTOKES_EXE)
	@echo ' '
	@echo Determining NavierStokes2D source file dependencies for a $(PLATFORM) platform.
	@echo '-------------------------------------------------------------------------------'
	@echo ' '
	touch $(NAVIERSTOKES_DIR)NavierStokes2D.depend
	makedepend -f$(NAVIERSTOKES_DIR)NavierStokes2D.depend $(DEPENDSFLAGS) $(CPPFLAGS) $(SRC_NAVIERSTOKES_EXE) $(SRC_NAVIERSTOKES) >& /dev/null
	@echo ' '
	@echo NavierStokes2D source file dependencies have been brought up to date.
	@echo '---------------------------------------------------------------------'
	@echo ' '

$(EXE_EMBEDDEDBOUNDARIES2D): $(INTERFACE_DIR)EmbeddedBoundaries2D.depend $(OBJ_EMBEDDEDBOUNDARIES_EXE) $(OBJ_BASE) $(OBJ_EMBEDDEDBOUNDARIES) $(OBJ_INTERFACE) $(OBJ_LEVELSET) $(OBJ_EULER) $(OBJ_NAVIERSTOKES) $(OBJ_DUSTY) $(OBJ_ELECTROSTATIC) $(OBJ_ICEMCFD) $(OBJ_GAUSSIAN)
	@echo ' '
	@echo Building program $(EXE_EMBEDDEDBOUNDARIES2D) for a $(PLATFORM) platform.
	@echo '------------------------------------------------------------------'
	@echo ' '
	$(LD) -o $(EXE_EMBEDDEDBOUNDARIES2D) $(OBJ_EMBEDDEDBOUNDARIES_EXE) $(OBJ_BASE) $(OBJ_EMBEDDEDBOUNDARIES) $(OBJ_INTERFACE) $(OBJ_LEVELSET) $(OBJ_EULER) $(OBJ_NAVIERSTOKES) $(OBJ_DUSTY) $(OBJ_ELECTROSTATIC) $(OBJ_ICEMCFD) $(OBJ_GAUSSIAN) $(LDFLAGS)
	@echo ' '
	@echo Program $(EXE_EMBEDDEDBOUNDARIES2D) has been brought up to date.
	@echo '----------------------------------------------------------'
	@echo ' '

$(INTERFACE_DIR)EmbeddedBoundaries2D.depend: $(SRC_EMBEDDEDBOUNDARIES_EXE)
	@echo ' '
	@echo Determining EmbeddedBoundaries2D source file dependencies for a $(PLATFORM) platform.
	@echo '-------------------------------------------------------------------------------'
	@echo ' '
	touch $(INTERFACE_DIR)EmbeddedBoundaries2D.depend
	makedepend -f$(INTERFACE_DIR)EmbeddedBoundaries2D.depend $(DEPENDSFLAGS) $(CPPFLAGS) $(SRC_EMBEDDEDBOUNDARIES_EXE) $(SRC_EMBEDDEDBOUNDARIES) >& /dev/null
	@echo ' '
	@echo EmbeddedBoundaries2D source file dependencies have been brought up to date.
	@echo '---------------------------------------------------------------------'
	@echo ' '

$(EXE_GAUSSIAN2D): $(GAUSSIAN_DIR)Gaussian2D.depend $(OBJ_GAUSSIAN_EXE) $(OBJ_BASE) $(OBJ_GAUSSIAN) $(OBJ_INTERFACE) $(OBJ_ICEMCFD)
	@echo ' '
	@echo Building program $(EXE_GAUSSIAN2D) for a $(PLATFORM) platform.
	@echo '--------------------------------------------------------'
	@echo ' '
	$(LD) -o $(EXE_GAUSSIAN2D) $(OBJ_GAUSSIAN_EXE) $(OBJ_BASE) $(OBJ_GAUSSIAN) $(OBJ_INTERFACE) $(OBJ_ICEMCFD) $(LDFLAGS)
	@echo ' '
	@echo Program $(EXE_GAUSSIAN2D) has been brought up to date.
	@echo '------------------------------------------------'
	@echo ' '

$(GAUSSIAN_DIR)Gaussian2D.depend: $(SRC_GAUSSIAN_EXE) 
	@echo ' '
	@echo Determining Gaussian2D source file dependencies for a $(PLATFORM) platform.
	@echo '-----------------------------------------------------------------------'
	@echo ' '
	touch $(GAUSSIAN_DIR)Gaussian2D.depend
	makedepend -f$(GAUSSIAN_DIR)Gaussian2D.depend $(DEPENDSFLAGS) $(CPPFLAGS) $(SRC_GAUSSIAN_EXE) $(SRC_GAUSSIAN) >& /dev/null
	@echo ' '
	@echo Gaussian2D source file dependencies have been brought up to date.
	@echo '-------------------------------------------------------------'
	@echo ' '

$(EXE_RTE2D): $(RTE_DIR)Rte2D.depend $(OBJ_RTE_EXE) $(OBJ_BASE) $(OBJ_RTE) $(OBJ_ICEMCFD)
	@echo ' '
	@echo Building program $(EXE_RTE2D) for a $(PLATFORM) platform.
	@echo '-----------------------------------------------------------'
	@echo ' '
	$(LD) -o $(EXE_RTE2D) $(OBJ_RTE_EXE) $(OBJ_BASE) $(OBJ_RTE) $(OBJ_ICEMCFD) $(LDFLAGS)
	@echo ' '
	@echo Program $(EXE_RTE2D) has been brought up to date.
	@echo '---------------------------------------------------'
	@echo ' '

$(RTE_DIR)Rte2D.depend: $(SRC_RTE_EXE)
	@echo ' '
	@echo Determining Euler2D source file dependencies for a $(PLATFORM) platform.
	@echo '------------------------------------------------------------------------'
	@echo ' '
	touch $(RTE_DIR)Rte2D.depend
	makedepend -f$(RTE_DIR)Rte2D.depend $(DEPENDSFLAGS) $(CPPFLAGS) $(SRC_RTE_EXE) $(SRC_RTE) >& /dev/null
	@echo ' '
	@echo Rte2D source file dependencies have been brought up to date.
	@echo '--------------------------------------------------------------'
	@echo ' '


$(EXE_ICEMCFD_UTIL1): CFFC.depend $(ICEM_DIR)icemcfd2tecplot.depend $(OBJ_ICEMCFD_UTIL1)
	@echo ' '
	@echo Building program $(EXE_ICEMCFD_UTIL1) for a $(PLATFORM) platform.
	@echo '-----------------------------------------------------------------'
	@echo ' '
	$(LD) -o $(EXE_ICEMCFD_UTIL1) $(OBJ_ICEMCFD_UTIL1) $(LDFLAGS)
	@echo ' '
	@echo Program $(EXE_ICEMCFD_UTIL1) has been brought up to date.
	@echo '---------------------------------------------------------'
	@echo ' '

$(EXE_ICEMCFD_UTIL2): CFFC.depend $(ICEM_DIR)icemcfd2grid2dquad.depend $(OBJ_ICEMCFD_UTIL2)
	@echo ' '
	@echo Building program $(EXE_ICEMCFD_UTIL2) for a $(PLATFORM) platform.
	@echo '-----------------------------------------------------------------'
	@echo ' '
	$(LD) -o $(EXE_ICEMCFD_UTIL2) $(OBJ_ICEMCFD_UTIL2) $(LDFLAGS)
	@echo ' '
	@echo Program $(EXE_ICEMCFD_UTIL2) has been brought up to date.
	@echo '---------------------------------------------------------'
	@echo ' '

$(ICEM_DIR)icemcfd2tecplot.depend: $(SRC_ICEMCFD_UTIL1)
	@echo ' '
	@echo Determining ICEM CFD utility program source file dependencies for a $(PLATFORM) platform.
	@echo '-----------------------------------------------------------------------------------------'
	@echo ' '
	touch $(ICEM_DIR)icemcfd2tecplot.depend
	makedepend -f$(ICEM_DIR)icemcfd2tecplot.depend $(DEPENDSFLAGS) $(CPPFLAGS) $(SRC_ICEMCFD_UTIL1) >& /dev/null
	@echo ' '
	@echo ICEM CFD utility program source file dependencies have been brought up to date.
	@echo '-------------------------------------------------------------------------------'
	@echo ' '

$(ICEM_DIR)icemcfd2grid2dquad.depend: $(SRC_ICEMCFD_UTIL2)
	@echo ' '
	@echo Determining ICEM CFD utility program source file dependencies for a $(PLATFORM) platform.
	@echo '-----------------------------------------------------------------------------------------'
	@echo ' '
	touch $(ICEM_DIR)icemcfd2grid2dquad.depend
	makedepend -f$(ICEM_DIR)icemcfd2grid2dquad.depend $(DEPENDSFLAGS) $(CPPFLAGS) $(SRC_ICEMCFD_UTIL2) >& /dev/null
	@echo ' '
	@echo ICEM CFD utility program source file dependencies have been brought up to date.
	@echo '-------------------------------------------------------------------------------'
	@echo ' '

#
# Install/Uninstall targets
install: $(EXE_MAIN)
	@echo "Installing $(EXE_MAIN)"
	cp $(EXE_MAIN) $(CFFC_BIN_DIR)
	@echo " "
	@echo "Installation complete"
	@echo "---------------------"
	@echo " "

install-all: $(EXE_MAIN) $(EXE_ICEMCFD_UTIL1) $(EXE_ICEMCFD_UTIL2) \
        $(EXE_ADVECTDIFFUSE2D) $(EXE_CHEM2D) $(EXE_DUSTY2D) $(EXE_EULER2D) \
        $(EXE_ION5MOMENT2D) $(EXE_LESPREMIXED2D) $(EXE_LEVELSET2D) $(EXE_NAVIERSTOKES2D) \
        $(EXE_EMBEDDEDBOUNDARIES2D) $(EXE_GAUSSIAN2D) $(EXE_HIGHTEMP2D)
	@for f in $(EXE_MAIN) $(EXE_ICEMCFD_UTIL1) $(EXE_ICEMCFD_UTIL2) \
	$(EXE_ADVECTDIFFUSE2D) $(EXE_CHEM2D) $(EXE_DUSTY2D) $(EXE_EULER2D) \
        $(EXE_ION5MOMENT2D) $(EXE_LEVELSET2D) $(EXE_NAVIERSTOKES2D) \
        $(EXE_EMBEDDEDBOUNDARIES2D) $(EXE_GAUSSIAN2D) $(EXE_LESPREMIXED2D) \
        $(EXE_HIGHTEMP2D) $(EXE_RTE2D); \
	do \
	  echo "Installing $$f"; \
	  cp $$f $(CFFC_BIN_DIR); \
	done;
	@echo " "
	@echo "Installation complete"
	@echo "---------------------"
	@echo " "

uninstall:
	@echo "Uninstalling $(EXE_MAIN)"
	cd $(CFFC_BIN_DIR); rm -f $(EXE_MAIN)
	@echo " "
	@echo "Un-Install complete"
	@echo "---------------------"
	@echo " "

uninstall-all:
	@for f in $(EXE_MAIN) $(EXE_ICEMCFD_UTIL1) $(EXE_ICEMCFD_UTIL2) \
	$(EXE_ADVECTDIFFUSE2D) $(EXE_CHEM2D) $(EXE_DUSTY2D) $(EXE_EULER2D) \
        $(EXE_ION5MOMENT2D) $(EXE_LEVELSET2D) $(EXE_NAVIERSTOKES2D) \
        $(EXE_EMBEDDEDBOUNDARIES2D) $(EXE_LESPREMIXED2D) $(EXE_HIGHTEMP2D) \
        $(EXE_RTE2D); \
	do \
	  echo "Uninstalling $$f"; \
	  cd $(CFFC_BIN_DIR); \
	  rm -f $$f; \
	done;
	@echo " "
	@echo "Un-Install complete"
	@echo "---------------------"
	@echo " "

#
# Create code documentation using doxygen and latex.
documentation:
	@echo ' '
	@echo Creating code documentation using doxygen.
	@echo '------------------------------------------'
	@echo ' '
	cp $(DOXYGEN_DIR_2D)/code_documentation.doxygen .
	doxygen code_documentation.doxygen
	rm code_documentation.doxygen
	@echo ' '
	@echo Code documentation created using doxygen.
	@echo '-----------------------------------------'
	@echo ' '
	@echo Creating user manuals using LaTeX.
	@echo '------------------------------------------'
	@echo ' '
	cd $(LATEX_DIR_2D)/users_guide_src; make.userguide;
	cd $(LATEX_DIR_2D)/programmers_guide_src; make.programmersguide; 
	cd $(LATEX_DIR_2D)/reference_manual_src; make.referencemanual;
	@echo ' '
	@echo User manuals created using LaTeX.
	@echo '-----------------------------------------'
	@echo ' '

#
# Clean up source, documentation, and libraray directories
clean:
	@echo ' '
	@echo Cleaning source file directories.
	@echo '---------------------------------'
	@echo ' '
	rm -f *.depend *.o *.bak *.il *~
	rm -f $(SOLVERS1D_DIR)*.o $(SOLVERS1D_DIR)*.il $(SOLVERS1D_DIR)*~ 
	rm -f $(AMR_DIR)*.o $(AMR_DIR)*.il $(AMR_DIR)*~
	rm -f $(ADVECTDIFFUSE_DIR)*.o $(ADVECTDIFFUSE_DIR)*.il $(ADVECTDIFFUSE_DIR)*~ $(ADVECTDIFFUSE_DIR)*.depend $(ADVECTDIFFUSE_DIR)*.bak
	rm -f $(AMR_DIR)*.o $(AMR_DIR)*.il $(AMR_DIR)*~
	rm -f $(CFD_DIR)*.o $(CFD_DIR)*.il $(CFD_DIR)*~
	rm -f $(CHEM_DIR)*.o $(CHEM_DIR)*.il $(CHEM_DIR)*~ $(CHEM_DIR)*.depend $(CHEM_DIR)*.bak
	rm -f $(HIGHTEMP_DIR)*.o $(HIGHTEMP_DIR)*.il $(HIGHTEMP_DIR)*~ $(HIGHTEMP_DIR)*.depend $(HIGHTEMP_DIR)*.bak
	rm -f $(EOS_DIR)*.o $(EOS_DIR)*~
	rm -f $(DUSTY_DIR)*.o $(DUSTY_DIR)*.il $(DUSTY_DIR)*~ $(DUSTY_DIR)*.depend $(DUSTY_DIR)*.bak
	rm -f $(ELECTROSTATIC_DIR)*.o $(ELECTROSTATIC_DIR)*.il $(ELECTROSTATIC_DIR)*~ $(ELECTROSTATIC_DIR)*.depend $(ELECTROSTATIC_DIR)*.bak
	rm -f $(EULER_DIR)*.o $(EULER_DIR)*.il $(EULER_DIR)*~ $(EULER_DIR)*.depend $(EULER_DIR)*.bak
	rm -f $(RTE_DIR)*.o $(RTE_DIR)*.il $(RTE_DIR)*~ $(RTE_DIR)*.depend $(RTE_DIR)*.bak
	rm -f $(MULTIGRID_DIR)*~
	rm -f $(NKS_DIR)*~
	rm -f $(GRID_DIR)*.o $(GRID_DIR)*.il $(GRID_DIR)*~
	rm -f $(ICEM_DIR)*.o $(ICEM_DIR)*.il $(ICEM_DIR)*~ $(ICEM_DIR)*.depend $(ICEM_DIR)*.bak
	rm -f $(ION_DIR)*.o $(ION_DIR)*.il $(ION_DIR)*~ $(ION_DIR)*.depend $(ION_DIR)*.bak
	rm -f $(INTERFACE_DIR)*.o $(INTERFACE_DIR)*.il $(INTERFACE_DIR)*~ $(INTERFACE_DIR)*.depend $(INTERFACE_DIR)*.bak
	rm -f $(LEVELSET_DIR)*.o $(LEVELSET_DIR)*.il $(LEVELSET_DIR)*~ $(LEVELSET_DIR)*.depend $(LEVELSET_DIR)*.bak
	rm -f $(LESPREMIXED_DIR)*.o $(LESPREMIXED_DIR)*.il $(LESPREMIXED_DIR)*~ $(LESPREMIXED_DIR)*.depend $(LESPREMIXED_DIR)*.bak *.mod
	rm -f $(MATH_DIR)*.o $(MATH_DIR)*.il $(MATH_DIR)*~
	rm -f $(MPI_DIR)*.o $(MPI_DIR)*.il $(MPI_DIR)*~
	rm -f $(NAVIERSTOKES_DIR)*.o $(NAVIERSTOKES_DIR)*.il $(NAVIERSTOKES_DIR)*~ $(NAVIERSTOKES_DIR)*.depend $(NAVIERSTOKES_DIR)*.bak
	rm -f $(PHYSICS_DIR)*.o $(PHYSICS_DIR)*.il $(PHYSICS_DIR)*~
	rm -f $(SYSTEM_DIR)*.o $(SYSTEM_DIR)*.il $(SYSTEM_DIR)*~
	rm -f $(TURBULENT_DIR)*.o $(TURBULENT_DIR)*.il $(TURBULENT_DIR)*~
	rm -f $(GAUSSIAN_DIR)*.o $(GAUSSIAN_DIR)*.il $(GAUSSIAN_DIR)*~
	rm -f $(REACTIONS_DIR)*.o $(REACTIONS_DIR)*.il $(REACTIONS_DIR)*~
	rm -f $(NASARP1311_DIR)*.o $(NASARP1311_DIR)*.il $(NASARP1311_DIR)*~
	rm -f $(EXE_MAIN)
	rm -f $(EXE_ICEMCFD_UTIL1) $(EXE_ICEMCFD_UTIL2)
	rm -f $(EXE_ADVECTDIFFUSE2D)
	rm -f $(EXE_CHEM2D)
	rm -f $(EXE_HIGHTEMP2D)
	rm -f $(EXE_DUSTY2D)
	rm -f $(EXE_ELECTROSTATIC2D)
	rm -f $(EXE_EMBEDDEDBOUNDARIES2D)
	rm -f $(EXE_EULER2D)
	rm -f $(EXE_ION5MOMENT2D)
	rm -f $(EXE_LESPREMIXED2D)
	rm -f $(EXE_LEVELSET2D)
	rm -f $(EXE_RTE2D)
	rm -f $(EXE_NAVIERSTOKES2D)
	rm -f $(EXE_GAUSSIAN2D)
	@echo ' '
	@echo All source file directories are now clean.
	@echo '------------------------------------------'
	@echo ' '

clean-extras:
	@echo ' '
	@echo Cleaning cantera and fftw directories.
	@echo '-----------------------------------------------'
	@echo ' '
	@if [ ! -f $(CANTERA_DIR)/Makefile ] ; then \
	  echo "Cantera already clean."; \
	else \
	  cd $(CANTERA_DIR); make -i clean; \
	fi
	@if [ ! -f $(FFTW_DIR)/Makefile ] ; then \
	  echo "fftw already clean."; \
	else \
	  cd $(FFTW_DIR); make clean; \
	  cd $(FFTW_DIR); make distclean; \
	fi

superclean: clean-extras
	@echo ' '
	@echo Cleaning documentation and library directories.
	@echo '-----------------------------------------------'
	@echo ' '
	rm -f $(DOXYGEN_DIR_2D)/html/*
	rm -f $(DOXYGEN_DIR_2D)/latex/*
	cd $(LATEX_DIR_2D)/users_guide_src; rm -f *~ *.ps *.pdf *.aux *.log *.dvi *.toc users_guide/*; 
	cd $(LATEX_DIR_2D)/programmers_guide_src; rm -f *~ *.ps *.pdf *.aux *.log *.dvi *.toc programmers_guide/*; 
	cd $(LATEX_DIR_2D)/reference_manual_src; rm -f *~ *.ps *.pdf *.aux *.log *.dvi *.toc reference_manual/*;
	cd $(SPARSELIB_DIR); make CFFC_SRC_TREE=$(CFFC_SRC_TREE) wipe;
	cd $(SPARSELIB_DIR); make CFFC_SRC_TREE=$(CFFC_SRC_TREE) clean;
	cd $(BPKIT_DIR)/src; make CFFC_SRC_TREE=$(CFFC_SRC_TREE) clean;
	@echo ' '
	@echo All documentation and library directories are now clean.
	@echo '-------------------------------------------------------'
	@echo ' '

#
# Default dependencies for Fortran 90
.SUFFIXES: .f90
.f90.o:
	$(F90) $(F90FLAGS) -c $*.f90 -o $*.o $(MODFLAG) $(MODULE_DIR) -I$(MODULE_DIR) 

#
# Include header file dependencies
include CFFC.depend
include cffc2D.depend
include $(ADVECTDIFFUSE_DIR)AdvectDiffuse2D.depend
include $(CHEM_DIR)Chem2D.depend
include $(HIGHTEMP_DIR)HighTemp2D.depend
include $(DUSTY_DIR)Dusty2D.depend
include $(ELECTROSTATIC_DIR)Electrostatic2D.depend
include $(INTERFACE_DIR)EmbeddedBoundaries2D.depend
include $(EULER_DIR)Euler2D.depend
include $(ION_DIR)Ion5Moment2D.depend
include $(LESPREMIXED_DIR)LESPremixed2D.depend
include $(LEVELSET_DIR)LevelSet2D.depend
include $(NAVIERSTOKES_DIR)NavierStokes2D.depend
include $(RTE_DIR)Rte2D.depend
include $(ICEM_DIR)icemcfd2tecplot.depend
include $(ICEM_DIR)icemcfd2grid2dquad.depend
include $(GAUSSIAN_DIR)Gaussian2D.depend
<|MERGE_RESOLUTION|>--- conflicted
+++ resolved
@@ -49,7 +49,7 @@
 SYSTEM_DIR = System/
 TURBULENT_DIR = Turbulent2D/
 GAUSSIAN_DIR = Gaussian2D/
-NASARP1311_DIR = $(PHYSICS_DIR)NASAData/
+NASADATA_DIR = $(PHYSICS_DIR)NASAData/
 REACTIONS_DIR = Reactions/
 
 #
@@ -69,11 +69,11 @@
 	   $(MATH_DIR)Polyfit/Polyfit.cc \
 	   $(MATH_DIR)Polyfit/dp1vlu.f \
 	   $(MATH_DIR)Polyfit/dpcoef.f \
-	   $(MATH_DIR)Polyfit/dpolft.f \
-	   $(MATH_DIR)complexify.f90
+	   $(MATH_DIR)Polyfit/dpolft.f
+SRC_MATH_F90 = $(MATH_DIR)complexify.f90
+SRC_MATH += $(SRC_MATH_F90)
 SRC_CFD = $(CFD_DIR)CFD.cc
 SRC_MPI = $(MPI_DIR)MPI.cc
-SRC_SYSTEM = $(SYSTEM_DIR)System_Linux.cc
 SRC_GRID = $(GRID_DIR)Cell1D.cc \
            $(GRID_DIR)Cell2D.cc \
            $(GRID_DIR)Grid2DQuadSingleBlock.cc \
@@ -89,6 +89,8 @@
 	    $(AMR_DIR)AdaptiveBlock_MPI.cc \
             $(AMR_DIR)QuadTree.cc
 endif
+SRC_SYSTEM = $(SYSTEM_DIR)System_Linux.cc
+#
 SRC_SCALAR = $(SOLVERS1D_DIR)Scalar1D.cc \
              $(SOLVERS1D_DIR)Scalar1DSolvers.cc
 SRC_HEAT = $(SOLVERS1D_DIR)Heat1D.cc \
@@ -102,6 +104,7 @@
 SRC_MHD1D = $(SOLVERS1D_DIR)MHD1DState.cc \
             $(SOLVERS1D_DIR)MHD1D.cc \
             $(SOLVERS1D_DIR)MHD1DSolvers.cc
+#
 SRC_ADVECTDIFFUSE = $(ADVECTDIFFUSE_DIR)AdvectDiffuse2DState.cc \
 	            $(ADVECTDIFFUSE_DIR)AdvectDiffuse2DInput.cc \
                     $(ADVECTDIFFUSE_DIR)AdvectDiffuse2DQuad.cc \
@@ -111,6 +114,26 @@
                     $(ADVECTDIFFUSE_DIR)AdvectDiffuse2DQuadSolvers.cc \
                     $(ADVECTDIFFUSE_DIR)AdvectDiffuse2DQuad_NKS.cc
 SRC_ADVECTDIFFUSE_EXE = $(ADVECTDIFFUSE_DIR)AdvectDiffuse2D.cc
+SRC_EULER = $(EULER_DIR)Euler2DState.cc \
+            $(EULER_DIR)Euler2DInput.cc \
+            $(EULER_DIR)Euler2DQuad.cc \
+            $(EULER_DIR)Euler2DQuadSingleBlock.cc \
+            $(EULER_DIR)Euler2DQuadMultiBlock.cc \
+            $(EULER_DIR)Euler2DQuadGrid.cc \
+            $(EULER_DIR)Euler2DQuadSolvers.cc 
+SRC_EULER_EXE = $(EULER_DIR)Euler2D.cc
+SRC_NAVIERSTOKES = $(NAVIERSTOKES_DIR)NavierStokes2DState.cc \
+                   $(NAVIERSTOKES_DIR)NavierStokes2DInput.cc \
+                   $(NAVIERSTOKES_DIR)NavierStokes2DQuad.cc \
+                   $(NAVIERSTOKES_DIR)NavierStokes2DQuadSingleBlock.cc \
+                   $(NAVIERSTOKES_DIR)NavierStokes2DQuadMultiBlock.cc \
+                   $(NAVIERSTOKES_DIR)NavierStokes2DQuadIOSingleBlock.cc \
+                   $(NAVIERSTOKES_DIR)NavierStokes2DQuadIOMultiBlock.cc \
+                   $(NAVIERSTOKES_DIR)NavierStokes2DQuadTurbulenceSingleBlock.cc \
+                   $(NAVIERSTOKES_DIR)NavierStokes2DQuadTurbulenceMultiBlock.cc \
+                   $(NAVIERSTOKES_DIR)NavierStokes2DQuadGrid.cc \
+                   $(NAVIERSTOKES_DIR)NavierStokes2DQuadSolvers.cc
+SRC_NAVIERSTOKES_EXE = $(NAVIERSTOKES_DIR)NavierStokes2D.cc
 SRC_CHEM = $(CHEM_DIR)Chem2DState.cc \
 	   $(CHEM_DIR)Chem2DTools.cc \
 	   $(CHEM_DIR)Chem2DInput.cc \
@@ -133,20 +156,7 @@
                $(HIGHTEMP_DIR)HighTemp2DQuadTurbulenceSingleBlock.cc  \
                $(HIGHTEMP_DIR)HighTemp2DdRdU.cc  \
                $(HIGHTEMP_DIR)HighTemp2DQuadSolvers.cc
-SRC_HIGHTEMP_EXE = $(HIGHTEMP_DIR)HighTemp2D.cc  
-SRC_EOS = $(EOS_DIR)tgas.f \
-          $(EOS_DIR)ugas.f
-SRC_GAUSSIAN = $(GAUSSIAN_DIR)Gaussian2DState.cc \
-               $(GAUSSIAN_DIR)Gaussian2DInput.cc \
-               $(GAUSSIAN_DIR)Gaussian2DCartesian.cc \
-               $(GAUSSIAN_DIR)Gaussian2DCartesianSolvers.cc \
-               $(GAUSSIAN_DIR)Gaussian2DQuadGrid.cc \
-               $(GAUSSIAN_DIR)Gaussian2DQuadSingleBlock.cc \
-               $(GAUSSIAN_DIR)Gaussian2DQuadMultiBlock.cc \
-               $(GAUSSIAN_DIR)Gaussian2DQuadSolvers.cc \
-               $(GAUSSIAN_DIR)Gaussian2DQuadIOSingleBlock.cc \
-               $(GAUSSIAN_DIR)Gaussian2DQuadIOMultiBlock.cc
-SRC_GAUSSIAN_EXE = $(GAUSSIAN_DIR)Gaussian2D.cc
+SRC_HIGHTEMP_EXE = $(HIGHTEMP_DIR)HighTemp2D.cc
 SRC_DUSTY = $(DUSTY_DIR)Particle2DComponents.cc \
             $(DUSTY_DIR)Dusty2DState.cc \
             $(DUSTY_DIR)Dusty2DInput.cc \
@@ -160,37 +170,6 @@
             $(DUSTY_DIR)Dusty2DQuadGrid.cc \
             $(DUSTY_DIR)Dusty2DQuadSolvers.cc
 SRC_DUSTY_EXE = $(DUSTY_DIR)Dusty2D.cc  
-SRC_ELECTROSTATIC = $(ELECTROSTATIC_DIR)Electrostatic2DState.cc \
-	            $(ELECTROSTATIC_DIR)Electrostatic2DInput.cc \
-                    $(ELECTROSTATIC_DIR)Electrostatic2DQuad.cc \
-                    $(ELECTROSTATIC_DIR)Electrostatic2DQuadSingleBlock.cc \
-                    $(ELECTROSTATIC_DIR)Electrostatic2DQuadMultiBlock.cc \
-                    $(ELECTROSTATIC_DIR)Electrostatic2DQuadIOSingleBlock.cc \
-                    $(ELECTROSTATIC_DIR)Electrostatic2DQuadIOMultiBlock.cc \
-                    $(ELECTROSTATIC_DIR)Electrostatic2DQuadGrid.cc \
-                    $(ELECTROSTATIC_DIR)Electrostatic2DQuadSolvers.cc
-SRC_ELECTROSTATIC_EXE = $(ELECTROSTATIC_DIR)Electrostatic2D.cc   
-SRC_EULER = $(EULER_DIR)Euler2DState.cc \
-            $(EULER_DIR)Euler2DInput.cc \
-            $(EULER_DIR)Euler2DQuad.cc \
-            $(EULER_DIR)Euler2DQuadSingleBlock.cc \
-            $(EULER_DIR)Euler2DQuadMultiBlock.cc \
-            $(EULER_DIR)Euler2DQuadGrid.cc \
-            $(EULER_DIR)Euler2DQuadSolvers.cc 
-SRC_EULER_EXE = $(EULER_DIR)Euler2D.cc
-SRC_INTERFACE = $(INTERFACE_DIR)Interface2D.cc
-SRC_EMBEDDEDBOUNDARIES_EXE = $(INTERFACE_DIR)EmbeddedBoundaries2D.cc
-SRC_ION = $(ION_DIR)Ion5Moment2DState.cc \
-          $(ION_DIR)Ion5Moment2DInput.cc \
-          $(ION_DIR)Ion5Moment2DQuad.cc \
-          $(ION_DIR)Ion5Moment2DQuadSingleBlock.cc \
-          $(ION_DIR)Ion5Moment2DQuadMultiBlock.cc \
-          $(ION_DIR)Ion5Moment2DQuadGrid.cc \
-          $(ION_DIR)Ion5Moment2DQuadSolvers.cc
-SRC_ION_EXE = $(ION_DIR)Ion5Moment2D.cc
-SRC_LESPREMIXED_F90 = $(LESPREMIXED_DIR)complexify.f90 \
-	              $(LESPREMIXED_DIR)c_15step_GRI211.f90 \
-	              $(LESPREMIXED_DIR)c_15step_GRI3.f90
 SRC_LESPREMIXED = $(LESPREMIXED_DIR)LESPremixed2DState.cc \
 	          $(LESPREMIXED_DIR)LESPremixed2DInput.cc \
 	          $(LESPREMIXED_DIR)LESPremixed2DQuad.cc \
@@ -202,15 +181,49 @@
 	          $(LESPREMIXED_DIR)LESPremixed2DTurbInit.cc \
 	          $(LESPREMIXED_DIR)LESPremixed2DdRdU.cc \
 	          $(LESPREMIXED_DIR)PowerLaw.cc \
-<<<<<<< HEAD
-	          $(LESPREMIXED_DIR)Scalars.cc \
-	          $(LESPREMIXED_DIR)15step_GRI211.f \
-	          $(LESPREMIXED_DIR)15step_GRI3.f \
-                  $(SRC_LESPREMIXED_F90)
-=======
 	          $(LESPREMIXED_DIR)Scalars.cc 
->>>>>>> e2de5091
 SRC_LESPREMIXED_EXE = $(LESPREMIXED_DIR)LESPremixed2D.cc
+SRC_GAUSSIAN = $(GAUSSIAN_DIR)Gaussian2DState.cc \
+               $(GAUSSIAN_DIR)Gaussian2DInput.cc \
+               $(GAUSSIAN_DIR)Gaussian2DCartesian.cc \
+               $(GAUSSIAN_DIR)Gaussian2DCartesianSolvers.cc \
+               $(GAUSSIAN_DIR)Gaussian2DQuadGrid.cc \
+               $(GAUSSIAN_DIR)Gaussian2DQuadSingleBlock.cc \
+               $(GAUSSIAN_DIR)Gaussian2DQuadMultiBlock.cc \
+               $(GAUSSIAN_DIR)Gaussian2DQuadSolvers.cc \
+               $(GAUSSIAN_DIR)Gaussian2DQuadIOSingleBlock.cc \
+               $(GAUSSIAN_DIR)Gaussian2DQuadIOMultiBlock.cc
+SRC_GAUSSIAN_EXE = $(GAUSSIAN_DIR)Gaussian2D.cc
+SRC_ION = $(ION_DIR)Ion5Moment2DState.cc \
+          $(ION_DIR)Ion5Moment2DInput.cc \
+          $(ION_DIR)Ion5Moment2DQuad.cc \
+          $(ION_DIR)Ion5Moment2DQuadSingleBlock.cc \
+          $(ION_DIR)Ion5Moment2DQuadMultiBlock.cc \
+          $(ION_DIR)Ion5Moment2DQuadGrid.cc \
+          $(ION_DIR)Ion5Moment2DQuadSolvers.cc
+SRC_ION_EXE = $(ION_DIR)Ion5Moment2D.cc
+SRC_ELECTROSTATIC = $(ELECTROSTATIC_DIR)Electrostatic2DState.cc \
+	            $(ELECTROSTATIC_DIR)Electrostatic2DInput.cc \
+                    $(ELECTROSTATIC_DIR)Electrostatic2DQuad.cc \
+                    $(ELECTROSTATIC_DIR)Electrostatic2DQuadSingleBlock.cc \
+                    $(ELECTROSTATIC_DIR)Electrostatic2DQuadMultiBlock.cc \
+                    $(ELECTROSTATIC_DIR)Electrostatic2DQuadIOSingleBlock.cc \
+                    $(ELECTROSTATIC_DIR)Electrostatic2DQuadIOMultiBlock.cc \
+                    $(ELECTROSTATIC_DIR)Electrostatic2DQuadGrid.cc \
+                    $(ELECTROSTATIC_DIR)Electrostatic2DQuadSolvers.cc
+SRC_ELECTROSTATIC_EXE = $(ELECTROSTATIC_DIR)Electrostatic2D.cc   
+SRC_RTE = $(RTE_DIR)Rte2DState.cc \
+          $(RTE_DIR)Rte2DInput.cc \
+          $(RTE_DIR)Rte2DQuad.cc \
+          $(RTE_DIR)Rte2DQuadSingleBlock.cc \
+          $(RTE_DIR)Rte2DQuadMultiBlock.cc \
+          $(RTE_DIR)Rte2DQuadGrid.cc \
+          $(RTE_DIR)Rte2DQuadSolvers.cc \
+          $(RTE_DIR)Rte2DTools.cc \
+          $(RTE_DIR)SNBCK.cc 
+SRC_RTE_EXE = $(RTE_DIR)Rte2D.cc
+SRC_INTERFACE = $(INTERFACE_DIR)Interface2D.cc
+SRC_EMBEDDEDBOUNDARIES_EXE = $(INTERFACE_DIR)EmbeddedBoundaries2D.cc
 SRC_LEVELSET = $(LEVELSET_DIR)LevelSet2DInput.cc \
                $(LEVELSET_DIR)LevelSet2DQuad.cc \
                $(LEVELSET_DIR)LevelSet2DQuadSingleBlock.cc \
@@ -228,44 +241,28 @@
                $(LEVELSET_DIR)LevelSet2DQuadGrid.cc \
                $(LEVELSET_DIR)LevelSet2DQuadSolvers.cc
 SRC_LEVELSET_EXE = $(LEVELSET_DIR)LevelSet2D.cc
-SRC_RTE = $(RTE_DIR)Rte2DState.cc \
-          $(RTE_DIR)Rte2DInput.cc \
-          $(RTE_DIR)Rte2DQuad.cc \
-          $(RTE_DIR)Rte2DQuadSingleBlock.cc \
-          $(RTE_DIR)Rte2DQuadMultiBlock.cc \
-          $(RTE_DIR)Rte2DQuadGrid.cc \
-          $(RTE_DIR)Rte2DQuadSolvers.cc \
-          $(RTE_DIR)Rte2DTools.cc \
-          $(RTE_DIR)SNBCK.cc 
-SRC_RTE_EXE = $(RTE_DIR)Rte2D.cc
-SRC_NAVIERSTOKES = $(NAVIERSTOKES_DIR)NavierStokes2DState.cc \
-                   $(NAVIERSTOKES_DIR)NavierStokes2DInput.cc \
-                   $(NAVIERSTOKES_DIR)NavierStokes2DQuad.cc \
-                   $(NAVIERSTOKES_DIR)NavierStokes2DQuadSingleBlock.cc \
-                   $(NAVIERSTOKES_DIR)NavierStokes2DQuadMultiBlock.cc \
-                   $(NAVIERSTOKES_DIR)NavierStokes2DQuadIOSingleBlock.cc \
-                   $(NAVIERSTOKES_DIR)NavierStokes2DQuadIOMultiBlock.cc \
-                   $(NAVIERSTOKES_DIR)NavierStokes2DQuadTurbulenceSingleBlock.cc \
-                   $(NAVIERSTOKES_DIR)NavierStokes2DQuadTurbulenceMultiBlock.cc \
-                   $(NAVIERSTOKES_DIR)NavierStokes2DQuadGrid.cc \
-                   $(NAVIERSTOKES_DIR)NavierStokes2DQuadSolvers.cc
-SRC_NAVIERSTOKES_EXE = $(NAVIERSTOKES_DIR)NavierStokes2D.cc
-SRC_NASARP1311 = $(NASARP1311_DIR)NASARP1311dataclass.cc   
+#
 SRC_TURBULENT = $(TURBULENT_DIR)SFSModelling.cc
+SRC_EOS = $(EOS_DIR)tgas.f \
+          $(EOS_DIR)ugas.f
+SRC_NASADATA = $(NASADATA_DIR)NASARP1311dataclass.cc
 SRC_REACTIONS = $(REACTIONS_DIR)Reactions.cc \
 	   	$(REACTIONS_DIR)15step_GRI211.f \
-	  	$(REACTIONS_DIR)15step_GRI3.f \
-	   	$(REACTIONS_DIR)c_15step_GRI211.f90 \
-	   	$(REACTIONS_DIR)c_15step_GRI3.f90
-
+	  	$(REACTIONS_DIR)15step_GRI3.f
+SRC_REACTIONS_F90 = $(REACTIONS_DIR)c_15step_GRI211.f90 \
+                    $(REACTIONS_DIR)c_15step_GRI3.f90
+SRC_REACTIONS += $(SRC_REACTIONS_F90)
 SRC_ICEMCFD = $(ICEM_DIR)ICEMCFD.cc \
 	      $(ICEM_DIR)ICEMCFD_ctype.c
-SRC_BASE =  $(SRC_MATH) $(SRC_CFD) $(SRC_MPI) $(SRC_GRID) $(SRC_AMR) \
-            $(SRC_SYSTEM)
+#
+SRC_BASE = $(SRC_MATH) $(SRC_CFD) $(SRC_MPI) $(SRC_GRID) $(SRC_AMR) \
+           $(SRC_SYSTEM)
 SRC_CFFC = $(SRC_BASE) $(SRC_SCALAR) $(SRC_HEAT) $(SRC_HYPERHEAT) $(SRC_EULER1D) $(SRC_MHD1D) \
-           $(SRC_ADVECTDIFFUSE) $(SRC_CHEM) $(SRC_DUSTY) $(SRC_EULER) $(SRC_HIGHTEMP) \
-	   $(SRC_ION) $(SRC_ELECTROSTATIC) $(SRC_INTERFACE) $(SRC_LEVELSET) $(SRC_NAVIERSTOKES) \
-	   $(SRC_GAUSSIAN) $(SRC_LESPREMIXED) $(SRC_RTE2D) $(SRC_TURBULENT) $(SRC_EOS) $(SRC_ICEMCFD)
+           $(SRC_ADVECTDIFFUSE) $(SRC_EULER) $(SRC_NAVIERSTOKES) $(SRC_CHEM) $(SRC_HIGHTEMP) \
+           $(SRC_DUSTY) $(SRC_LESPREMIXED) $(SRC_GAUSSIAN) $(SRC_ION) $(SRC_ELECTROSTATIC) \
+           $(SRC_RTE) $(SRC_INTERFACE) $(SRC_LEVELSET) \
+           $(SRC_TURBULENT) $(SRC_EOS) $(SRC_NASADATA) $(SRC_REACTIONS) $(SRC_ICEMCFD)
+#
 SRC_MAIN = cffc2D.cc
 SRC_ICEMCFD_UTIL1 = $(ICEM_DIR)icemcfd2tecplot.cc 
 SRC_ICEMCFD_UTIL2 = $(ICEM_DIR)icemcfd2grid2dquad.cc
@@ -287,12 +284,8 @@
 	    $(MATH_DIR)Quadrature.h \
 	    $(MATH_DIR)Polyfit/Polyfit.h \
             $(MATH_DIR)Complexify.h
-INC_SYSTEM = $(SYSTEM_DIR)System_Linux.h
 INC_CFD = $(CFD_DIR)CFD.h
 INC_MPI = $(MPI_DIR)MPI.h
-INC_PHYSICS = $(PHYSICS_DIR)GasConstants.h \
-	      $(PHYSICS_DIR)SolidConstants.h \
-	      $(PHYSICS_DIR)Species.h 
 INC_GRID = $(GRID_DIR)Cell1D.h \
 	   $(GRID_DIR)Cell2D.h \
 	   $(GRID_DIR)Cell3D.h \
@@ -303,6 +296,8 @@
           $(AMR_DIR)QuadTree.h \
           $(AMR_DIR)QuadTree_Morton.h \
 	  $(AMR_DIR)AMR.h
+INC_SYSTEM = $(SYSTEM_DIR)System_Linux.h
+#
 INC_SCALAR = $(SOLVERS1D_DIR)Scalar1D.h
 INC_HEAT = $(SOLVERS1D_DIR)Heat1D.h
 INC_HYPERHEAT = $(SOLVERS1D_DIR)HyperHeat1DState.h \
@@ -311,12 +306,20 @@
               $(SOLVERS1D_DIR)Euler1D.h
 INC_MHD1D = $(SOLVERS1D_DIR)MHD1DState.h \
             $(SOLVERS1D_DIR)MHD1D.h
+#
 INC_ADVECTDIFFUSE = $(ADVECTDIFFUSE_DIR)AdvectDiffuse2DState.h \
                     $(ADVECTDIFFUSE_DIR)AdvectDiffuse2DInput.h \
 	            $(ADVECTDIFFUSE_DIR)AdvectDiffuse2DQuad.h \
 		    $(ADVECTDIFFUSE_DIR)AdvectDiffuse2DQuad_NKS.h \
 	            $(ADVECTDIFFUSE_DIR)AdvectDiffuse2DQuad_GMRES.h \
 	            $(ADVECTDIFFUSE_DIR)AdvectDiffuse2DQuadMultigrid.h
+INC_EULER = $(EULER_DIR)Euler2DState.h \
+	    $(EULER_DIR)Euler2DInput.h \
+	    $(EULER_DIR)Euler2DQuad.h 
+INC_NAVIERSTOKES = $(NAVIERSTOKES_DIR)NavierStokes2DState.h \
+	           $(NAVIERSTOKES_DIR)NavierStokes2DInput.h \
+	           $(NAVIERSTOKES_DIR)NavierStokes2DQuad.h \
+	           $(NAVIERSTOKES_DIR)NavierStokes2DQuadMultigrid.h
 INC_CHEM = $(CHEM_DIR)Chem2DInput.h \
 	   $(CHEM_DIR)Chem2DQuad.h \
 	   $(CHEM_DIR)Chem2DState.h \
@@ -327,37 +330,12 @@
                $(HIGHTEMP_DIR)HighTemp2DdRdU.h  \
                $(HIGHTEMP_DIR)HighTemp2DQuadMultigrid.h  \
                $(HIGHTEMP_DIR)HighTemp2DQuadNKS.h
-INC_EOS = $(EOS_DIR)EquationOfState.h
-INC_GAUSSIAN = $(GAUSSIAN_DIR)Gaussian2DState.h \
-	       $(GAUSSIAN_DIR)Gaussian2DInput.h \
-               $(GAUSSIAN_DIR)Gaussian2DCartesian.h \
-	       $(GAUSSIAN_DIR)Gaussian2DQuad.h
 INC_DUSTY = $(DUSTY_DIR)Particle2DState.h \
 	    $(DUSTY_DIR)Particle2DComponents.h \
 	    $(DUSTY_DIR)Dusty2DState.h \
 	    $(DUSTY_DIR)Dusty2DInput.h \
 	    $(DUSTY_DIR)Dusty2DQuad.h \
 	    $(DUSTY_DIR)Dusty2DQuadMultigrid.h
-INC_ELECTROSTATIC = $(ELECTROSTATIC_DIR)Electrostatic2DState.h \
-	            $(ELECTROSTATIC_DIR)Electrostatic2DInput.h \
-	            $(ELECTROSTATIC_DIR)Electrostatic2DQuad.h
-INC_EULER = $(EULER_DIR)Euler2DState.h \
-	    $(EULER_DIR)Euler2DInput.h \
-	    $(EULER_DIR)Euler2DQuad.h 
-INC_INTERFACE = $(INTERFACE_DIR)Interface2D.h
-INC_EMBEDDEDBOUNDARIES = $(INTERFACE_DIR)EmbeddedBoundaries2D_Input.h \
-	                 $(INTERFACE_DIR)EmbeddedBoundaries2D.h \
-	                 $(INTERFACE_DIR)EmbeddedBoundaries2D_Solver.h \
-	                 $(INTERFACE_DIR)EmbeddedBoundaries2D_FASMultigrid.h \
-	                 $(INTERFACE_DIR)EmbeddedBoundaries2D_Euler.h \
-	                 $(INTERFACE_DIR)EmbeddedBoundaries2D_NavierStokes.h \
-	                 $(INTERFACE_DIR)EmbeddedBoundaries2D_Dusty.h
-INC_ION = $(ION_DIR)Ion5Moment2DState.h \
-          $(ION_DIR)Ion5Moment2DInput.h \
-          $(ION_DIR)Ion5Moment2DQuad.h
-INC_LEVELSET = $(LEVELSET_DIR)LevelSet2DState.h \
-               $(LEVELSET_DIR)LevelSet2DInput.h \
-               $(LEVELSET_DIR)LevelSet2DQuad.h
 INC_LESPREMIXED = $(LESPREMIXED_DIR)LESPremixed2DState.h \
 	          $(LESPREMIXED_DIR)LESPremixed2DInput.h \
 	          $(LESPREMIXED_DIR)LESPremixed2DQuad.h \
@@ -367,16 +345,17 @@
 	          $(LESPREMIXED_DIR)LESPremixed2DTurbInit.h \
 	          $(LESPREMIXED_DIR)LESPremixed2DReactions.h \
 	          $(LESPREMIXED_DIR)PowerLaw.h \
-	          $(LESPREMIXED_DIR)Scalars.h 
-INC_NAVIERSTOKES = $(NAVIERSTOKES_DIR)NavierStokes2DState.h \
-	           $(NAVIERSTOKES_DIR)NavierStokes2DInput.h \
-	           $(NAVIERSTOKES_DIR)NavierStokes2DQuad.h \
-	           $(NAVIERSTOKES_DIR)NavierStokes2DQuadMultigrid.h
-INC_NASARP1311 = $(NASARP1311_DIR)NASARP1311data.h \
-		 $(NASARP1311_DIR)LennardJones.h
-INC_TURBULENT = $(TURBULENT_DIR)Turbulent2DWallData.h \
-	        $(TURBULENT_DIR)TurbulenceModelling.h \
-	        $(TURBULENT_DIR)SFSModelling.h
+	          $(LESPREMIXED_DIR)Scalars.h
+INC_GAUSSIAN = $(GAUSSIAN_DIR)Gaussian2DState.h \
+	       $(GAUSSIAN_DIR)Gaussian2DInput.h \
+               $(GAUSSIAN_DIR)Gaussian2DCartesian.h \
+	       $(GAUSSIAN_DIR)Gaussian2DQuad.h
+INC_ION = $(ION_DIR)Ion5Moment2DState.h \
+          $(ION_DIR)Ion5Moment2DInput.h \
+          $(ION_DIR)Ion5Moment2DQuad.h
+INC_ELECTROSTATIC = $(ELECTROSTATIC_DIR)Electrostatic2DState.h \
+	            $(ELECTROSTATIC_DIR)Electrostatic2DInput.h \
+	            $(ELECTROSTATIC_DIR)Electrostatic2DQuad.h
 INC_RTE = $(RTE_DIR)Rte2DState.h \
 	  $(RTE_DIR)Rte2DInput.h \
 	  $(RTE_DIR)Rte2DQuad.h \
@@ -386,18 +365,40 @@
 	  $(RTE_DIR)Rte2DTools.h \
 	  $(RTE_DIR)SNBCK.h \
 	  $(RTE_DIR)Planck.h 
+INC_INTERFACE = $(INTERFACE_DIR)Interface2D.h
+INC_EMBEDDEDBOUNDARIES = $(INTERFACE_DIR)EmbeddedBoundaries2D_Input.h \
+	                 $(INTERFACE_DIR)EmbeddedBoundaries2D.h \
+	                 $(INTERFACE_DIR)EmbeddedBoundaries2D_Solver.h \
+	                 $(INTERFACE_DIR)EmbeddedBoundaries2D_FASMultigrid.h \
+	                 $(INTERFACE_DIR)EmbeddedBoundaries2D_Euler.h \
+	                 $(INTERFACE_DIR)EmbeddedBoundaries2D_NavierStokes.h \
+	                 $(INTERFACE_DIR)EmbeddedBoundaries2D_Dusty.h
+INC_LEVELSET = $(LEVELSET_DIR)LevelSet2DState.h \
+               $(LEVELSET_DIR)LevelSet2DInput.h \
+               $(LEVELSET_DIR)LevelSet2DQuad.h
+#
+INC_PHYSICS = $(PHYSICS_DIR)GasConstants.h \
+	      $(PHYSICS_DIR)SolidConstants.h \
+	      $(PHYSICS_DIR)Species.h 
+INC_TURBULENT = $(TURBULENT_DIR)Turbulent2DWallData.h \
+	        $(TURBULENT_DIR)TurbulenceModelling.h \
+	        $(TURBULENT_DIR)SFSModelling.h
+INC_EOS = $(EOS_DIR)EquationOfState.h
+INC_NASADATA = $(NASADATA_DIR)NASARP1311data.h \
+	       $(NASADATA_DIR)LennardJones.h
+INC_REACTIONS = $(REACTIONS_DIR)Reactions.h \
+		$(REACTIONS_DIR)15step.h \
+INC_ICEMCFD = $(ICEM_DIR)ICEMCFD.h
+#
 INC_MULTIGRID = $(MULTIGRID_DIR)FASMultigrid2D.h \
 	        $(MULTIGRID_DIR)FASMultigrid2DInput.h
 INC_NKS = $(NKS_DIR)NKS2D.h \
 	  $(NKS_DIR)NKSInput2D.h \
 	  $(NKS_DIR)GMRES2D.h \
 	  $(NKS_DIR)Block_Preconditioner2D.h
-INC_ICEMCFD = $(ICEM_DIR)ICEMCFD.h
 INC_NASA_ROTORS = $(GRID_DIR)NASARotor37.h \
 	          $(GRID_DIR)NASARotor67.h
 INC_ELLIPTIC = $(CFD_DIR)EllipticOperatorAnalysis2D.h
-INC_REACTIONS = $(REACTIONS_DIR)Reactions.h \
-		$(REACTIONS_DIR)15step.h \
 
 #
 # Compiled object code files
@@ -412,11 +413,12 @@
 	   $(MATH_DIR)Polyfit/Polyfit.o \
 	   $(MATH_DIR)Polyfit/dp1vlu.o \
 	   $(MATH_DIR)Polyfit/dpcoef.o \
-	   $(MATH_DIR)Polyfit/dpolft.o \
-	   $(MATH_DIR)complexify.o 
+	   $(MATH_DIR)Polyfit/dpolft.o
+OBJ_MATH_F90 = $(MATH_DIR)complexify.o 
+OBJ_MATH += $(OBJ_MATH_F90)
+MOD_MATH_F90 = $(MODULE_DIR)/complexify.mod
 OBJ_CFD = $(CFD_DIR)CFD.o
 OBJ_MPI = $(MPI_DIR)MPI.o
-OBJ_SYSTEM = $(SYSTEM_DIR)System_Linux.o
 OBJ_GRID = $(GRID_DIR)Cell1D.o \
            $(GRID_DIR)Cell2D.o \
            $(GRID_DIR)Grid2DQuadSingleBlock.o \
@@ -432,6 +434,8 @@
 	    $(AMR_DIR)AdaptiveBlock_MPI.o \
             $(AMR_DIR)QuadTree.o
 endif
+OBJ_SYSTEM = $(SYSTEM_DIR)System_Linux.o
+#
 OBJ_SCALAR = $(SOLVERS1D_DIR)Scalar1D.o \
              $(SOLVERS1D_DIR)Scalar1DSolvers.o
 OBJ_HEAT = $(SOLVERS1D_DIR)Heat1D.o \
@@ -445,6 +449,7 @@
 OBJ_MHD1D = $(SOLVERS1D_DIR)MHD1DState.o \
             $(SOLVERS1D_DIR)MHD1D.o \
             $(SOLVERS1D_DIR)MHD1DSolvers.o
+#
 OBJ_ADVECTDIFFUSE = $(ADVECTDIFFUSE_DIR)AdvectDiffuse2DState.o \
 	            $(ADVECTDIFFUSE_DIR)AdvectDiffuse2DInput.o \
                     $(ADVECTDIFFUSE_DIR)AdvectDiffuse2DQuad.o \
@@ -454,6 +459,26 @@
 	            $(ADVECTDIFFUSE_DIR)AdvectDiffuse2DQuadSolvers.o \
 		    $(ADVECTDIFFUSE_DIR)AdvectDiffuse2DQuad_NKS.o
 OBJ_ADVECTDIFFUSE_EXE = $(ADVECTDIFFUSE_DIR)AdvectDiffuse2D.o
+OBJ_EULER = $(EULER_DIR)Euler2DState.o \
+            $(EULER_DIR)Euler2DInput.o \
+            $(EULER_DIR)Euler2DQuad.o \
+            $(EULER_DIR)Euler2DQuadSingleBlock.o \
+            $(EULER_DIR)Euler2DQuadMultiBlock.o \
+            $(EULER_DIR)Euler2DQuadGrid.o \
+            $(EULER_DIR)Euler2DQuadSolvers.o 
+OBJ_EULER_EXE = $(EULER_DIR)Euler2D.o
+OBJ_NAVIERSTOKES = $(NAVIERSTOKES_DIR)NavierStokes2DState.o \
+                   $(NAVIERSTOKES_DIR)NavierStokes2DInput.o \
+                   $(NAVIERSTOKES_DIR)NavierStokes2DQuad.o \
+                   $(NAVIERSTOKES_DIR)NavierStokes2DQuadSingleBlock.o \
+                   $(NAVIERSTOKES_DIR)NavierStokes2DQuadMultiBlock.o \
+                   $(NAVIERSTOKES_DIR)NavierStokes2DQuadIOSingleBlock.o \
+                   $(NAVIERSTOKES_DIR)NavierStokes2DQuadIOMultiBlock.o \
+                   $(NAVIERSTOKES_DIR)NavierStokes2DQuadTurbulenceSingleBlock.o \
+                   $(NAVIERSTOKES_DIR)NavierStokes2DQuadTurbulenceMultiBlock.o \
+                   $(NAVIERSTOKES_DIR)NavierStokes2DQuadGrid.o \
+                   $(NAVIERSTOKES_DIR)NavierStokes2DQuadSolvers.o
+OBJ_NAVIERSTOKES_EXE = $(NAVIERSTOKES_DIR)NavierStokes2D.o
 OBJ_CHEM = $(CHEM_DIR)Chem2DState.o \
 	   $(CHEM_DIR)dRdU.o \
 	   $(CHEM_DIR)Chem2DTools.o \
@@ -477,19 +502,6 @@
                $(HIGHTEMP_DIR)HighTemp2DdRdU.o  \
                $(HIGHTEMP_DIR)HighTemp2DQuadSolvers.o
 OBJ_HIGHTEMP_EXE = $(HIGHTEMP_DIR)HighTemp2D.o
-OBJ_EOS = $(EOS_DIR)tgas.o \
-          $(EOS_DIR)ugas.o
-OBJ_GAUSSIAN = $(GAUSSIAN_DIR)Gaussian2DState.o \
-               $(GAUSSIAN_DIR)Gaussian2DInput.o \
-               $(GAUSSIAN_DIR)Gaussian2DCartesian.o \
-               $(GAUSSIAN_DIR)Gaussian2DCartesianSolvers.o \
-               $(GAUSSIAN_DIR)Gaussian2DQuadGrid.o \
-               $(GAUSSIAN_DIR)Gaussian2DQuadSingleBlock.o \
-               $(GAUSSIAN_DIR)Gaussian2DQuadMultiBlock.o \
-               $(GAUSSIAN_DIR)Gaussian2DQuadSolvers.o \
-               $(GAUSSIAN_DIR)Gaussian2DQuadIOSingleBlock.o \
-               $(GAUSSIAN_DIR)Gaussian2DQuadIOMultiBlock.o
-OBJ_GAUSSIAN_EXE = $(GAUSSIAN_DIR)Gaussian2D.o
 OBJ_DUSTY = $(DUSTY_DIR)Particle2DComponents.o \
             $(DUSTY_DIR)Dusty2DState.o \
             $(DUSTY_DIR)Dusty2DInput.o \
@@ -503,38 +515,6 @@
             $(DUSTY_DIR)Dusty2DQuadGrid.o \
             $(DUSTY_DIR)Dusty2DQuadSolvers.o
 OBJ_DUSTY_EXE = $(DUSTY_DIR)Dusty2D.o
-OBJ_ELECTROSTATIC = $(ELECTROSTATIC_DIR)Electrostatic2DState.o \
-	            $(ELECTROSTATIC_DIR)Electrostatic2DInput.o \
-                    $(ELECTROSTATIC_DIR)Electrostatic2DQuad.o \
-                    $(ELECTROSTATIC_DIR)Electrostatic2DQuadSingleBlock.o \
-                    $(ELECTROSTATIC_DIR)Electrostatic2DQuadMultiBlock.o \
-                    $(ELECTROSTATIC_DIR)Electrostatic2DQuadIOSingleBlock.o \
-                    $(ELECTROSTATIC_DIR)Electrostatic2DQuadIOMultiBlock.o \
-                    $(ELECTROSTATIC_DIR)Electrostatic2DQuadGrid.o \
-                    $(ELECTROSTATIC_DIR)Electrostatic2DQuadSolvers.o
-OBJ_ELECTROSTATIC_EXE = $(ELECTROSTATIC_DIR)Electrostatic2D.o
-OBJ_EULER = $(EULER_DIR)Euler2DState.o \
-            $(EULER_DIR)Euler2DInput.o \
-            $(EULER_DIR)Euler2DQuad.o \
-            $(EULER_DIR)Euler2DQuadSingleBlock.o \
-            $(EULER_DIR)Euler2DQuadMultiBlock.o \
-            $(EULER_DIR)Euler2DQuadGrid.o \
-            $(EULER_DIR)Euler2DQuadSolvers.o 
-OBJ_EULER_EXE = $(EULER_DIR)Euler2D.o
-OBJ_INTERFACE = $(INTERFACE_DIR)Interface2D.o
-OBJ_EMBEDDEDBOUNDARIES_EXE = $(INTERFACE_DIR)EmbeddedBoundaries2D.o
-OBJ_ION = $(ION_DIR)Ion5Moment2DState.o \
-          $(ION_DIR)Ion5Moment2DInput.o \
-          $(ION_DIR)Ion5Moment2DQuad.o \
-          $(ION_DIR)Ion5Moment2DQuadSingleBlock.o \
-          $(ION_DIR)Ion5Moment2DQuadMultiBlock.o \
-          $(ION_DIR)Ion5Moment2DQuadGrid.o \
-          $(ION_DIR)Ion5Moment2DQuadSolvers.o
-OBJ_ION_EXE = $(ION_DIR)Ion5Moment2D.o
-OBJ_LESPREMIXED_F90 = $(LESPREMIXED_DIR)complexify.o \
-	              $(LESPREMIXED_DIR)c_15step_GRI211.o \
-	              $(LESPREMIXED_DIR)c_15step_GRI3.o
-MOD_LESPREMIXED_F90 = $(MODULE_DIR)/complexify.mod
 OBJ_LESPREMIXED = $(LESPREMIXED_DIR)LESPremixed2DState.o \
 	          $(LESPREMIXED_DIR)LESPremixed2DInput.o \
 	          $(LESPREMIXED_DIR)LESPremixed2DQuad.o \
@@ -546,15 +526,49 @@
 	          $(LESPREMIXED_DIR)LESPremixed2DTurbInit.o \
 	          $(LESPREMIXED_DIR)LESPremixed2DdRdU.o \
 	          $(LESPREMIXED_DIR)PowerLaw.o \
-<<<<<<< HEAD
-	          $(LESPREMIXED_DIR)Scalars.o \
-	          $(LESPREMIXED_DIR)15step_GRI211.o \
-	          $(LESPREMIXED_DIR)15step_GRI3.o \
-	          $(OBJ_LESPREMIXED_F90)
-=======
 	          $(LESPREMIXED_DIR)Scalars.o 
->>>>>>> e2de5091
 OBJ_LESPREMIXED_EXE = $(LESPREMIXED_DIR)LESPremixed2D.o
+OBJ_GAUSSIAN = $(GAUSSIAN_DIR)Gaussian2DState.o \
+               $(GAUSSIAN_DIR)Gaussian2DInput.o \
+               $(GAUSSIAN_DIR)Gaussian2DCartesian.o \
+               $(GAUSSIAN_DIR)Gaussian2DCartesianSolvers.o \
+               $(GAUSSIAN_DIR)Gaussian2DQuadGrid.o \
+               $(GAUSSIAN_DIR)Gaussian2DQuadSingleBlock.o \
+               $(GAUSSIAN_DIR)Gaussian2DQuadMultiBlock.o \
+               $(GAUSSIAN_DIR)Gaussian2DQuadSolvers.o \
+               $(GAUSSIAN_DIR)Gaussian2DQuadIOSingleBlock.o \
+               $(GAUSSIAN_DIR)Gaussian2DQuadIOMultiBlock.o
+OBJ_GAUSSIAN_EXE = $(GAUSSIAN_DIR)Gaussian2D.o
+OBJ_ION = $(ION_DIR)Ion5Moment2DState.o \
+          $(ION_DIR)Ion5Moment2DInput.o \
+          $(ION_DIR)Ion5Moment2DQuad.o \
+          $(ION_DIR)Ion5Moment2DQuadSingleBlock.o \
+          $(ION_DIR)Ion5Moment2DQuadMultiBlock.o \
+          $(ION_DIR)Ion5Moment2DQuadGrid.o \
+          $(ION_DIR)Ion5Moment2DQuadSolvers.o
+OBJ_ION_EXE = $(ION_DIR)Ion5Moment2D.o
+OBJ_ELECTROSTATIC = $(ELECTROSTATIC_DIR)Electrostatic2DState.o \
+	            $(ELECTROSTATIC_DIR)Electrostatic2DInput.o \
+                    $(ELECTROSTATIC_DIR)Electrostatic2DQuad.o \
+                    $(ELECTROSTATIC_DIR)Electrostatic2DQuadSingleBlock.o \
+                    $(ELECTROSTATIC_DIR)Electrostatic2DQuadMultiBlock.o \
+                    $(ELECTROSTATIC_DIR)Electrostatic2DQuadIOSingleBlock.o \
+                    $(ELECTROSTATIC_DIR)Electrostatic2DQuadIOMultiBlock.o \
+                    $(ELECTROSTATIC_DIR)Electrostatic2DQuadGrid.o \
+                    $(ELECTROSTATIC_DIR)Electrostatic2DQuadSolvers.o
+OBJ_ELECTROSTATIC_EXE = $(ELECTROSTATIC_DIR)Electrostatic2D.o
+OBJ_RTE = $(RTE_DIR)Rte2DState.o \
+          $(RTE_DIR)Rte2DInput.o \
+          $(RTE_DIR)Rte2DQuad.o \
+          $(RTE_DIR)Rte2DQuadSingleBlock.o \
+          $(RTE_DIR)Rte2DQuadMultiBlock.o \
+          $(RTE_DIR)Rte2DQuadGrid.o \
+          $(RTE_DIR)Rte2DQuadSolvers.o \
+	  $(RTE_DIR)Rte2DTools.o \
+          $(RTE_DIR)SNBCK.o
+OBJ_RTE_EXE = $(RTE_DIR)Rte2D.o
+OBJ_INTERFACE = $(INTERFACE_DIR)Interface2D.o
+OBJ_EMBEDDEDBOUNDARIES_EXE = $(INTERFACE_DIR)EmbeddedBoundaries2D.o
 OBJ_LEVELSET = $(LEVELSET_DIR)LevelSet2DInput.o \
                $(LEVELSET_DIR)LevelSet2DQuad.o \
                $(LEVELSET_DIR)LevelSet2DQuadSingleBlock.o \
@@ -572,44 +586,28 @@
                $(LEVELSET_DIR)LevelSet2DQuadGrid.o \
                $(LEVELSET_DIR)LevelSet2DQuadSolvers.o
 OBJ_LEVELSET_EXE = $(LEVELSET_DIR)LevelSet2D.o
-OBJ_NAVIERSTOKES = $(NAVIERSTOKES_DIR)NavierStokes2DState.o \
-                   $(NAVIERSTOKES_DIR)NavierStokes2DInput.o \
-                   $(NAVIERSTOKES_DIR)NavierStokes2DQuad.o \
-                   $(NAVIERSTOKES_DIR)NavierStokes2DQuadSingleBlock.o \
-                   $(NAVIERSTOKES_DIR)NavierStokes2DQuadMultiBlock.o \
-                   $(NAVIERSTOKES_DIR)NavierStokes2DQuadIOSingleBlock.o \
-                   $(NAVIERSTOKES_DIR)NavierStokes2DQuadIOMultiBlock.o \
-                   $(NAVIERSTOKES_DIR)NavierStokes2DQuadTurbulenceSingleBlock.o \
-                   $(NAVIERSTOKES_DIR)NavierStokes2DQuadTurbulenceMultiBlock.o \
-                   $(NAVIERSTOKES_DIR)NavierStokes2DQuadGrid.o \
-                   $(NAVIERSTOKES_DIR)NavierStokes2DQuadSolvers.o
-OBJ_NAVIERSTOKES_EXE = $(NAVIERSTOKES_DIR)NavierStokes2D.o 
-OBJ_RTE = $(RTE_DIR)Rte2DState.o \
-          $(RTE_DIR)Rte2DInput.o \
-          $(RTE_DIR)Rte2DQuad.o \
-          $(RTE_DIR)Rte2DQuadSingleBlock.o \
-          $(RTE_DIR)Rte2DQuadMultiBlock.o \
-          $(RTE_DIR)Rte2DQuadGrid.o \
-          $(RTE_DIR)Rte2DQuadSolvers.o \
-	  $(RTE_DIR)Rte2DTools.o \
-          $(RTE_DIR)SNBCK.o
-OBJ_RTE_EXE = $(RTE_DIR)Rte2D.o
-OBJ_NASARP1311 = $(NASARP1311_DIR)NASARP1311dataclass.o  
+#
 OBJ_TURBULENT = $(TURBULENT_DIR)SFSModelling.o
+OBJ_EOS = $(EOS_DIR)tgas.o \
+          $(EOS_DIR)ugas.o
+OBJ_NASADATA = $(NASADATA_DIR)NASARP1311dataclass.o
+OBJ_REACTIONS = $(REACTIONS_DIR)Reactions.o \
+		$(REACTIONS_DIR)15step_GRI211.o \
+		$(REACTIONS_DIR)15step_GRI3.o
+OBJ_REACTIONS_F90 = $(REACTIONS_DIR)c_15step_GRI211.o \
+		    $(REACTIONS_DIR)c_15step_GRI3.o
+OBJ_REACTIONS += $(OBJ_REACTIONS_F90)
 OBJ_ICEMCFD = $(ICEM_DIR)ICEMCFD.o \
 	      $(ICEM_DIR)ICEMCFD_ctype.o
-OBJ_REACTIONS = $(REACTIONS_DIR)Reactions.o \
-		$(REACTIONS_DIR)15step_GRI211.o \
-		$(REACTIONS_DIR)15step_GRI3.o \
-		$(REACTIONS_DIR)c_15step_GRI211.o \
-		$(REACTIONS_DIR)c_15step_GRI3.o
+#
 OBJ_BASE = $(OBJ_MATH) $(OBJ_CFD) $(OBJ_MPI) $(OBJ_GRID) $(OBJ_AMR) \
 	   $(OBJ_SYSTEM)
 OBJ_CFFC = $(OBJ_BASE) $(OBJ_SCALAR) $(OBJ_HEAT) $(OBJ_HYPERHEAT) $(OBJ_EULER1D) $(OBJ_MHD1D) \
-	   $(OBJ_ADVECTDIFFUSE) $(OBJ_CHEM) $(OBJ_DUSTY) $(OBJ_EULER) $(OBJ_HIGHTEMP) \
-	   $(OBJ_ION) $(OBJ_ELECTROSTATIC) $(OBJ_INTERFACE) $(OBJ_LESPREMIXED) $(OBJ_LEVELSET) \
-	   $(OBJ_NAVIERSTOKES) $(OBJ_GAUSSIAN) $(OBJ_EOS) $(OBJ_ICEMCFD) $(OBJ_TURBULENT) \
-	   $(OBJ_NASARP1311) $(OBJ_REACTIONS)
+           $(OBJ_ADVECTDIFFUSE) $(OBJ_EULER) $(OBJ_NAVIERSTOKES) $(OBJ_CHEM) $(OBJ_HIGHTEMP) \
+           $(OBJ_DUSTY) $(OBJ_LESPREMIXED) $(OBJ_GAUSSIAN) $(OBJ_ION) $(OBJ_ELECTROSTATIC) \
+           $(OBJ_RTE) $(OBJ_INTERFACE) $(OBJ_LEVELSET) \
+           $(OBJ_TURBULENT) $(OBJ_EOS) $(OBJ_NASADATA) $(OBJ_REACTIONS) $(OBJ_ICEMCFD)
+#
 OBJ_MAIN = cffc2D.o
 OBJ_ICEMCFD_UTIL1 = $(ICEM_DIR)icemcfd2tecplot.o \
                     $(OBJ_MATH) $(OBJ_CFD) $(OBJ_MPI) $(OBJ_GRID) $(OBJ_ICEMCFD)
@@ -622,23 +620,18 @@
 EXE_ICEMCFD_UTIL1 = icemcfd2tecplot
 EXE_ICEMCFD_UTIL2 = icemcfd2grid2dquad
 EXE_ADVECTDIFFUSE2D = advectdiffuse2D
+EXE_EULER2D = euler2D
+EXE_NAVIERSTOKES2D = navierstokes2D
 EXE_CHEM2D = chem2D
 EXE_HIGHTEMP2D = hightemp2D
 EXE_DUSTY2D = dusty2D
+EXE_LESPREMIXED2D = lespremixed2D
+EXE_GAUSSIAN2D = gaussian2D
+EXE_ION5MOMENT2D = ion5moment2D
 EXE_ELECTROSTATIC2D = electrostatic2D
-EXE_EULER2D = euler2D
-EXE_ION5MOMENT2D = ion5moment2D
-EXE_LESPREMIXED2D = lespremixed2D
+EXE_RTE2D = rte2D
 EXE_LEVELSET2D = levelset2D
-EXE_NAVIERSTOKES2D = navierstokes2D
-EXE_RTE2D = rte2D
 EXE_EMBEDDEDBOUNDARIES2D = embeddedboundaries2D
-EXE_GAUSSIAN2D = gaussian2D
-
-#
-# implicit rule for f90
-%.o : %.f90
-	$(FC) -c $(FFLAGS) -o $@ $<
 
 #
 # Define dependencies
@@ -657,18 +650,18 @@
 	@echo "|        make icemcfd2tecplot      compile icemcfd2tecplot program                  |"
 	@echo "|        make icemcfd2grid2dquad   compile icemcfd2grid2dquad program               |"
 	@echo "|        make advectdiffuse2D      compile advectdiffuse2D stand alone program      |"
+	@echo "|        make euler2D              compile euler2D stand alone program              |"
+	@echo "|        make navierstokes2D       compile navierstokes2D stand alone program       |"
 	@echo "|        make chem2D               compile chem2D stand alone program               |"
+	@echo "|        make hightemp2D           compile hightemp2D stand alone program           |"
 	@echo "|        make dusty2D              compile dusty2D stand alone program              |"
+	@echo "|        make lespremixed2D        compile lespremixed2D stand alone program        |"
+	@echo "|        make gaussian2D           compile gaussian2D stand alone program           |"
+	@echo "|        make ion5moment2D         compile ion5moment2D stand alone program         |"
 	@echo "|        make electrostatic2D      compile electrostatic2D stand alone program      |"
-	@echo "|        make euler2D              compile euler2D stand alone program              |"
-	@echo "|        make hightemp2D           compile hightemp2D stand alone program           |"
-	@echo "|        make ion5moment2D         compile ion5moment2D stand alone program         |"
-	@echo "|        make lespremixed2D        compile lespremixed2D stand alone program        |"
+	@echo "|        make rte2D                compile rte2D stand alone program                |"
 	@echo "|        make levelset2D           compile levelset2D stand alone program           |"
-	@echo "|        make navierstokes2D       compile navierstokes2D stand alone program       |"
 	@echo "|        make embeddedboundaries2D compile embeddedboundaries2D stand alone program |"
-	@echo "|        make gaussian2D           compile gaussian2D stand alone program           |"
-	@echo "|        make rte2D                compile rte2D stand alone program                |"
 	@echo "|        make libraries-all        create all supporting libraries                  |"
 	@echo "|        make sparselib            create SparseLib++ library                       |"
 	@echo "|        make bpkit                create BPKIT library                             |"
@@ -696,9 +689,11 @@
 	@echo "|                                                                                   |"
 	@echo "+-----------------------------------------------------------------------------------+"
 
-all: $(EXE_MAIN) $(EXE_ICEMCFD_UTIL1) $(EXE_ICEMCFD_UTIL2) $(EXE_CHEM2D) $(EXE_ADVECTDIFFUSE2D) \
-     $(EXE_DUSTY2D) $(EXE_EULER2D) $(EXE_ION5MOMENT2D) $(EXE_LEVELSET2D) $(EXE_NAVIERSTOKES2D) \
-     $(EXE_EMBEDDEDBOUNDARIES2D) $(EXE_GAUSSIAN2D) $(EXE_LESPREMIXED2D) $(EXE_HIGHTEMP2D) $(EXE_RTE2D)
+all: $(EXE_MAIN) $(EXE_ICEMCFD_UTIL1) $(EXE_ICEMCFD_UTIL2) \
+     $(EXE_ADVECTDIFFUSE2D) $(EXE_EULER2D) $(EXE_NAVIERSTOKES2D) $(EXE_CHEM2D) \
+     $(EXE_HIGHTEMP2D) $(EXE_DUSTY2D) $(EXE_LESPREMIXED2D) $(EXE_GAUSSIAN2D) \
+     $(EXE_ION5MOMENT2D) $(EXE_ELECTROSTATIC2D) $(EXE_RTE2D) $(EXE_LEVELSET2D) \
+     $(EXE_EMBEDDEDBOUNDARIES2D)
 	@echo ' '
 	@echo All programs have been brought up to date.
 	@echo '------------------------------------------'
@@ -820,12 +815,58 @@
 	@echo '-------------------------------------------------------------'
 	@echo ' '
 
-$(EXE_CHEM2D): $(CHEM_DIR)Chem2D.depend $(OBJ_CHEM_EXE) $(OBJ_BASE) $(OBJ_NASARP1311) $(OBJ_REACTIONS) $(OBJ_CHEM) $(OBJ_ICEMCFD)
+$(EXE_EULER2D): $(EULER_DIR)Euler2D.depend $(OBJ_EULER_EXE) $(OBJ_BASE) $(OBJ_EULER) $(OBJ_INTERFACE) $(OBJ_ICEMCFD)
+	@echo ' '
+	@echo Building program $(EXE_EULER2D) for a $(PLATFORM) platform.
+	@echo '-----------------------------------------------------------'
+	@echo ' '
+	$(LD) -o $(EXE_EULER2D) $(OBJ_EULER_EXE) $(OBJ_BASE) $(OBJ_EULER) $(OBJ_INTERFACE) $(OBJ_ICEMCFD) $(LDFLAGS)
+	@echo ' '
+	@echo Program $(EXE_EULER2D) has been brought up to date.
+	@echo '---------------------------------------------------'
+	@echo ' '
+
+$(EULER_DIR)Euler2D.depend: $(SRC_EULER_EXE)
+	@echo ' '
+	@echo Determining Euler2D source file dependencies for a $(PLATFORM) platform.
+	@echo '------------------------------------------------------------------------'
+	@echo ' '
+	touch $(EULER_DIR)Euler2D.depend
+	makedepend -f$(EULER_DIR)Euler2D.depend $(DEPENDSFLAGS) $(CPPFLAGS) $(SRC_EULER_EXE) $(SRC_EULER) >& /dev/null
+	@echo ' '
+	@echo Euler2D source file dependencies have been brought up to date.
+	@echo '--------------------------------------------------------------'
+	@echo ' '
+
+$(EXE_NAVIERSTOKES2D): $(NAVIERSTOKES_DIR)NavierStokes2D.depend $(OBJ_NAVIERSTOKES_EXE) $(OBJ_BASE) $(OBJ_NAVIERSTOKES) $(OBJ_INTERFACE) $(OBJ_ICEMCFD)
+	@echo ' '
+	@echo Building program $(EXE_NAVIERSTOKES2D) for a $(PLATFORM) platform.
+	@echo '------------------------------------------------------------------'
+	@echo ' '
+	$(LD) -o $(EXE_NAVIERSTOKES2D) $(OBJ_NAVIERSTOKES_EXE) $(OBJ_BASE) $(OBJ_NAVIERSTOKES) $(OBJ_INTERFACE) $(OBJ_ICEMCFD) $(LDFLAGS)
+	@echo ' '
+	@echo Program $(EXE_NAVIERSTOKES2D) has been brought up to date.
+	@echo '----------------------------------------------------------'
+	@echo ' '
+
+$(NAVIERSTOKES_DIR)NavierStokes2D.depend: $(SRC_NAVIERSTOKES_EXE)
+	@echo ' '
+	@echo Determining NavierStokes2D source file dependencies for a $(PLATFORM) platform.
+	@echo '-------------------------------------------------------------------------------'
+	@echo ' '
+	touch $(NAVIERSTOKES_DIR)NavierStokes2D.depend
+	makedepend -f$(NAVIERSTOKES_DIR)NavierStokes2D.depend $(DEPENDSFLAGS) $(CPPFLAGS) $(SRC_NAVIERSTOKES_EXE) $(SRC_NAVIERSTOKES) >& /dev/null
+	@echo ' '
+	@echo NavierStokes2D source file dependencies have been brought up to date.
+	@echo '---------------------------------------------------------------------'
+	@echo ' '
+
+$(EXE_CHEM2D): $(CHEM_DIR)Chem2D.depend $(OBJ_CHEM_EXE) $(OBJ_BASE) $(OBJ_NASADATA) $(OBJ_REACTIONS) $(OBJ_CHEM) $(OBJ_ICEMCFD)
 	@echo ' '
 	@echo Building program $(EXE_CHEM2D) for a $(PLATFORM) platform.
 	@echo '----------------------------------------------------------'
 	@echo ' '
-	$(LD) -o $(EXE_CHEM2D) $(OBJ_CHEM_EXE) $(OBJ_BASE) $(OBJ_NASARP1311) $(OBJ_REACTIONS) $(OBJ_CHEM) $(OBJ_ICEMCFD) $(LDFLAGS)
+	$(LD) -o $(EXE_CHEM2D) $(OBJ_CHEM_EXE) $(OBJ_BASE) $(OBJ_NASADATA) $(OBJ_REACTIONS) $(OBJ_CHEM) $(OBJ_ICEMCFD) $(LDFLAGS)
 	@echo ' '
 	@echo Program $(EXE_CHEM2D) has been brought up to date.
 	@echo '--------------------------------------------------'
@@ -889,108 +930,120 @@
 	@echo '--------------------------------------------------------------'
 	@echo ' '
 
-$(EXE_EULER2D): $(EULER_DIR)Euler2D.depend $(OBJ_EULER_EXE) $(OBJ_BASE) $(OBJ_EULER) $(OBJ_INTERFACE) $(OBJ_ICEMCFD)
-	@echo ' '
-	@echo Building program $(EXE_EULER2D) for a $(PLATFORM) platform.
+$(EXE_LESPREMIXED2D): $(LESPREMIXED_DIR)LESPremixed2D.depend $(OBJ_LESPREMIXED_EXE) $(OBJ_BASE) $(OBJ_NASADATA) $(OBJ_REACTIONS) $(OBJ_LESPREMIXED) $(OBJ_TURBULENT) $(OBJ_ICEMCFD) 
+	@echo ' '
+	@echo Building program $(EXE_LESPREMIXED2D) for a $(PLATFORM) platform.
+	@echo '----------------------------------------------------------'
+	@echo ' '
+	$(LD) -o $(EXE_LESPREMIXED2D) $(OBJ_LESPREMIXED_EXE) $(OBJ_BASE) $(OBJ_NASADATA) $(OBJ_REACTIONS) $(OBJ_LESPREMIXED) $(OBJ_TURBULENT) $(OBJ_ICEMCFD) $(LDFLAGS)
+	@echo ' '
+	@echo Program $(EXE_LESPREMIXED2D) has been brought up to date.
+	@echo '--------------------------------------------------'
+	@echo ' '
+
+$(LESPREMIXED_DIR)LESPremixed2D.depend: $(SRC_LESPREMIXED_EXE) 
+	@echo ' '
+	@echo Determining LESPremixed2D source file dependencies for a $(PLATFORM) platform.
+	@echo '-----------------------------------------------------------------------'
+	@echo ' '
+	touch $(LESPREMIXED_DIR)LESPremixed2D.depend
+	makedepend -f$(LESPREMIXED_DIR)LESPremixed2D.depend $(DEPENDSFLAGS) $(CPPFLAGS) $(SRC_LESPREMIXED_EXE) $(SRC_LESPREMIXED) >& /dev/null
+	@echo ' '
+	@echo LESPremixed2D source file dependencies have been brought up to date.
+	@echo '-------------------------------------------------------------'
+	@echo ' '
+
+$(EXE_GAUSSIAN2D): $(GAUSSIAN_DIR)Gaussian2D.depend $(OBJ_GAUSSIAN_EXE) $(OBJ_BASE) $(OBJ_GAUSSIAN) $(OBJ_INTERFACE) $(OBJ_ICEMCFD)
+	@echo ' '
+	@echo Building program $(EXE_GAUSSIAN2D) for a $(PLATFORM) platform.
+	@echo '--------------------------------------------------------'
+	@echo ' '
+	$(LD) -o $(EXE_GAUSSIAN2D) $(OBJ_GAUSSIAN_EXE) $(OBJ_BASE) $(OBJ_GAUSSIAN) $(OBJ_INTERFACE) $(OBJ_ICEMCFD) $(LDFLAGS)
+	@echo ' '
+	@echo Program $(EXE_GAUSSIAN2D) has been brought up to date.
+	@echo '------------------------------------------------'
+	@echo ' '
+
+$(GAUSSIAN_DIR)Gaussian2D.depend: $(SRC_GAUSSIAN_EXE) 
+	@echo ' '
+	@echo Determining Gaussian2D source file dependencies for a $(PLATFORM) platform.
+	@echo '-----------------------------------------------------------------------'
+	@echo ' '
+	touch $(GAUSSIAN_DIR)Gaussian2D.depend
+	makedepend -f$(GAUSSIAN_DIR)Gaussian2D.depend $(DEPENDSFLAGS) $(CPPFLAGS) $(SRC_GAUSSIAN_EXE) $(SRC_GAUSSIAN) >& /dev/null
+	@echo ' '
+	@echo Gaussian2D source file dependencies have been brought up to date.
+	@echo '-------------------------------------------------------------'
+	@echo ' '
+
+$(EXE_ION5MOMENT2D): $(ION_DIR)Ion5Moment2D.depend $(OBJ_ION_EXE) $(OBJ_BASE) $(OBJ_ION) $(OBJ_EULER) $(OBJ_INTERFACE) $(OBJ_ICEMCFD)
+	@echo ' '
+	@echo Building program $(EXE_ION5MOMENT2D) for a $(PLATFORM) platform.
+	@echo '----------------------------------------------------------------'
+	@echo ' '
+	$(LD) -o $(EXE_ION5MOMENT2D) $(OBJ_ION_EXE) $(OBJ_BASE) $(OBJ_ION) $(OBJ_EULER) $(OBJ_INTERFACE) $(OBJ_ICEMCFD) $(LDFLAGS)
+	@echo ' '
+	@echo Program $(EXE_ION5MOMENT2D) has been brought up to date.
+	@echo '--------------------------------------------------------'
+	@echo ' '
+
+$(ION_DIR)Ion5Moment2D.depend: $(SRC_ION_EXE) 
+	@echo ' '
+	@echo Determining Ion5Moment2D source file dependencies for a $(PLATFORM) platform.
+	@echo '-----------------------------------------------------------------------------'
+	@echo ' '
+	touch $(ION_DIR)Ion5Moment2D.depend
+	makedepend -f$(ION_DIR)Ion5Moment2D.depend $(DEPENDSFLAGS) $(CPPFLAGS) $(SRC_ION_EXE) $(SRC_ION) >& /dev/null
+	@echo ' '
+	@echo Ion5Moment2D source file dependencies have been brought up to date.
+	@echo '-------------------------------------------------------------------'
+	@echo ' '
+
+$(EXE_ELECTROSTATIC2D): $(ELECTROSTATIC_DIR)Electrostatic2D.depend $(OBJ_ELECTROSTATIC_EXE) $(OBJ_BASE) $(OBJ_ELECTROSTATIC) $(OBJ_ICEMCFD)
+	@echo ' '
+	@echo Building program $(EXE_ELECTROSTATIC2D) for a $(PLATFORM) platform.
 	@echo '-----------------------------------------------------------'
 	@echo ' '
-	$(LD) -o $(EXE_EULER2D) $(OBJ_EULER_EXE) $(OBJ_BASE) $(OBJ_EULER) $(OBJ_INTERFACE) $(OBJ_ICEMCFD) $(LDFLAGS)
-	@echo ' '
-	@echo Program $(EXE_EULER2D) has been brought up to date.
+	$(LD) -o $(EXE_ELECTROSTATIC2D) $(OBJ_ELECTROSTATIC_EXE) $(OBJ_BASE) $(OBJ_ELECTROSTATIC) $(OBJ_ICEMCFD) $(LDFLAGS)
+	@echo ' '
+	@echo Program $(EXE_ELECTROSTATIC2D) has been brought up to date.
 	@echo '---------------------------------------------------'
 	@echo ' '
 
-$(EULER_DIR)Euler2D.depend: $(SRC_EULER_EXE)
+$(ELECTROSTATIC_DIR)Electrostatic2D.depend: $(SRC_ELECTROSTATIC_EXE)
+	@echo ' '
+	@echo Determining Electrostatic2D source file dependencies for a $(PLATFORM) platform.
+	@echo '------------------------------------------------------------------------'
+	@echo ' '
+	touch $(ELECTROSTATIC_DIR)Electrostatic2D.depend
+	makedepend -f$(ELECTROSTATIC_DIR)Electrostatic2D.depend $(DEPENDSFLAGS) $(CPPFLAGS) $(SRC_ELECTROSTATIC_EXE) $(SRC_ELECTROSTATIC) >& /dev/null
+	@echo ' '
+	@echo Electrostatic2D source file dependencies have been brought up to date.
+	@echo '--------------------------------------------------------------'
+	@echo ' '
+
+$(EXE_RTE2D): $(RTE_DIR)Rte2D.depend $(OBJ_RTE_EXE) $(OBJ_BASE) $(OBJ_RTE) $(OBJ_ICEMCFD)
+	@echo ' '
+	@echo Building program $(EXE_RTE2D) for a $(PLATFORM) platform.
+	@echo '-----------------------------------------------------------'
+	@echo ' '
+	$(LD) -o $(EXE_RTE2D) $(OBJ_RTE_EXE) $(OBJ_BASE) $(OBJ_RTE) $(OBJ_ICEMCFD) $(LDFLAGS)
+	@echo ' '
+	@echo Program $(EXE_RTE2D) has been brought up to date.
+	@echo '---------------------------------------------------'
+	@echo ' '
+
+$(RTE_DIR)Rte2D.depend: $(SRC_RTE_EXE)
 	@echo ' '
 	@echo Determining Euler2D source file dependencies for a $(PLATFORM) platform.
 	@echo '------------------------------------------------------------------------'
 	@echo ' '
-	touch $(EULER_DIR)Euler2D.depend
-	makedepend -f$(EULER_DIR)Euler2D.depend $(DEPENDSFLAGS) $(CPPFLAGS) $(SRC_EULER_EXE) $(SRC_EULER) >& /dev/null
-	@echo ' '
-	@echo Euler2D source file dependencies have been brought up to date.
+	touch $(RTE_DIR)Rte2D.depend
+	makedepend -f$(RTE_DIR)Rte2D.depend $(DEPENDSFLAGS) $(CPPFLAGS) $(SRC_RTE_EXE) $(SRC_RTE) >& /dev/null
+	@echo ' '
+	@echo Rte2D source file dependencies have been brought up to date.
 	@echo '--------------------------------------------------------------'
 	@echo ' '
-
-$(EXE_ELECTROSTATIC2D): $(ELECTROSTATIC_DIR)Electrostatic2D.depend $(OBJ_ELECTROSTATIC_EXE) $(OBJ_BASE) $(OBJ_ELECTROSTATIC) $(OBJ_ICEMCFD)
-	@echo ' '
-	@echo Building program $(EXE_ELECTROSTATIC2D) for a $(PLATFORM) platform.
-	@echo '-----------------------------------------------------------'
-	@echo ' '
-	$(LD) -o $(EXE_ELECTROSTATIC2D) $(OBJ_ELECTROSTATIC_EXE) $(OBJ_BASE) $(OBJ_ELECTROSTATIC) $(OBJ_ICEMCFD) $(LDFLAGS)
-	@echo ' '
-	@echo Program $(EXE_ELECTROSTATIC2D) has been brought up to date.
-	@echo '---------------------------------------------------'
-	@echo ' '
-
-$(ELECTROSTATIC_DIR)Electrostatic2D.depend: $(SRC_ELECTROSTATIC_EXE)
-	@echo ' '
-	@echo Determining Electrostatic2D source file dependencies for a $(PLATFORM) platform.
-	@echo '------------------------------------------------------------------------'
-	@echo ' '
-	touch $(ELECTROSTATIC_DIR)Electrostatic2D.depend
-	makedepend -f$(ELECTROSTATIC_DIR)Electrostatic2D.depend $(DEPENDSFLAGS) $(CPPFLAGS) $(SRC_ELECTROSTATIC_EXE) $(SRC_ELECTROSTATIC) >& /dev/null
-	@echo ' '
-	@echo Electrostatic2D source file dependencies have been brought up to date.
-	@echo '--------------------------------------------------------------'
-	@echo ' '
-
-$(EXE_ION5MOMENT2D): $(ION_DIR)Ion5Moment2D.depend $(OBJ_ION_EXE) $(OBJ_BASE) $(OBJ_ION) $(OBJ_EULER) $(OBJ_INTERFACE) $(OBJ_ICEMCFD)
-	@echo ' '
-	@echo Building program $(EXE_ION5MOMENT2D) for a $(PLATFORM) platform.
-	@echo '----------------------------------------------------------------'
-	@echo ' '
-	$(LD) -o $(EXE_ION5MOMENT2D) $(OBJ_ION_EXE) $(OBJ_BASE) $(OBJ_ION) $(OBJ_EULER) $(OBJ_INTERFACE) $(OBJ_ICEMCFD) $(LDFLAGS)
-	@echo ' '
-	@echo Program $(EXE_ION5MOMENT2D) has been brought up to date.
-	@echo '--------------------------------------------------------'
-	@echo ' '
-
-$(ION_DIR)Ion5Moment2D.depend: $(SRC_ION_EXE) 
-	@echo ' '
-	@echo Determining Ion5Moment2D source file dependencies for a $(PLATFORM) platform.
-	@echo '-----------------------------------------------------------------------------'
-	@echo ' '
-	touch $(ION_DIR)Ion5Moment2D.depend
-	makedepend -f$(ION_DIR)Ion5Moment2D.depend $(DEPENDSFLAGS) $(CPPFLAGS) $(SRC_ION_EXE) $(SRC_ION) >& /dev/null
-	@echo ' '
-	@echo Ion5Moment2D source file dependencies have been brought up to date.
-	@echo '-------------------------------------------------------------------'
-	@echo ' '
-
-<<<<<<< HEAD
-$(EXE_LESPREMIXED2D): $(LESPREMIXED_DIR)LESPremixed2D.depend $(MOD_LESPREMIXED_F90) \
-                      $(OBJ_LESPREMIXED_EXE) $(OBJ_BASE) $(OBJ_NASARP1311) $(OBJ_LESPREMIXED) \
-                      $(OBJ_TURBULENT) $(OBJ_ICEMCFD) 
-=======
-$(EXE_LESPREMIXED2D): $(LESPREMIXED_DIR)LESPremixed2D.depend $(OBJ_LESPREMIXED_EXE) $(OBJ_BASE) $(OBJ_NASARP1311) $(OBJ_REACTIONS) $(OBJ_LESPREMIXED) $(OBJ_TURBULENT) $(OBJ_ICEMCFD) 
->>>>>>> e2de5091
-	@echo ' '
-	@echo Building program $(EXE_LESPREMIXED2D) for a $(PLATFORM) platform.
-	@echo '----------------------------------------------------------'
-	@echo ' '
-	$(LD) -o $(EXE_LESPREMIXED2D) $(OBJ_LESPREMIXED_EXE) $(OBJ_BASE) $(OBJ_NASARP1311) $(OBJ_REACTIONS) $(OBJ_LESPREMIXED) $(OBJ_TURBULENT) $(OBJ_ICEMCFD) $(LDFLAGS)
-	@echo ' '
-	@echo Program $(EXE_LESPREMIXED2D) has been brought up to date.
-	@echo '--------------------------------------------------'
-	@echo ' '
-
-$(LESPREMIXED_DIR)LESPremixed2D.depend: $(SRC_LESPREMIXED_EXE) 
-	@echo ' '
-	@echo Determining LESPremixed2D source file dependencies for a $(PLATFORM) platform.
-	@echo '-----------------------------------------------------------------------'
-	@echo ' '
-	touch $(LESPREMIXED_DIR)LESPremixed2D.depend
-	makedepend -f$(LESPREMIXED_DIR)LESPremixed2D.depend $(DEPENDSFLAGS) $(CPPFLAGS) $(SRC_LESPREMIXED_EXE) $(SRC_LESPREMIXED) >& /dev/null
-	@echo ' '
-	@echo LESPremixed2D source file dependencies have been brought up to date.
-	@echo '-------------------------------------------------------------'
-	@echo ' '
-
-$(OBJ_LESPREMIXED_F90): $(MOD_LESPREMIXED_F90)
-
-$(MOD_LESPREMIXED_F90): $(LESPREMIXED_DIR)complexify.f90 $(LESPREMIXED_DIR)Complexify.h
-	$(F90) $(F90FLAGS) -c $(LESPREMIXED_DIR)complexify.f90 -o $(LESPREMIXED_DIR)complexify.o $(MODFLAG) $(MODULE_DIR) -I$(MODULE_DIR) 
 
 $(EXE_LEVELSET2D): $(LEVELSET_DIR)LevelSet2D.depend $(OBJ_LEVELSET_EXE) $(OBJ_BASE) $(OBJ_LEVELSET) $(OBJ_INTERFACE)
 	@echo ' '
@@ -1015,29 +1068,6 @@
 	@echo '------------------------------------------------------------------------'
 	@echo ' '
 
-$(EXE_NAVIERSTOKES2D): $(NAVIERSTOKES_DIR)NavierStokes2D.depend $(OBJ_NAVIERSTOKES_EXE) $(OBJ_BASE) $(OBJ_NAVIERSTOKES) $(OBJ_INTERFACE) $(OBJ_ICEMCFD)
-	@echo ' '
-	@echo Building program $(EXE_NAVIERSTOKES2D) for a $(PLATFORM) platform.
-	@echo '------------------------------------------------------------------'
-	@echo ' '
-	$(LD) -o $(EXE_NAVIERSTOKES2D) $(OBJ_NAVIERSTOKES_EXE) $(OBJ_BASE) $(OBJ_NAVIERSTOKES) $(OBJ_INTERFACE) $(OBJ_ICEMCFD) $(LDFLAGS)
-	@echo ' '
-	@echo Program $(EXE_NAVIERSTOKES2D) has been brought up to date.
-	@echo '----------------------------------------------------------'
-	@echo ' '
-
-$(NAVIERSTOKES_DIR)NavierStokes2D.depend: $(SRC_NAVIERSTOKES_EXE)
-	@echo ' '
-	@echo Determining NavierStokes2D source file dependencies for a $(PLATFORM) platform.
-	@echo '-------------------------------------------------------------------------------'
-	@echo ' '
-	touch $(NAVIERSTOKES_DIR)NavierStokes2D.depend
-	makedepend -f$(NAVIERSTOKES_DIR)NavierStokes2D.depend $(DEPENDSFLAGS) $(CPPFLAGS) $(SRC_NAVIERSTOKES_EXE) $(SRC_NAVIERSTOKES) >& /dev/null
-	@echo ' '
-	@echo NavierStokes2D source file dependencies have been brought up to date.
-	@echo '---------------------------------------------------------------------'
-	@echo ' '
-
 $(EXE_EMBEDDEDBOUNDARIES2D): $(INTERFACE_DIR)EmbeddedBoundaries2D.depend $(OBJ_EMBEDDEDBOUNDARIES_EXE) $(OBJ_BASE) $(OBJ_EMBEDDEDBOUNDARIES) $(OBJ_INTERFACE) $(OBJ_LEVELSET) $(OBJ_EULER) $(OBJ_NAVIERSTOKES) $(OBJ_DUSTY) $(OBJ_ELECTROSTATIC) $(OBJ_ICEMCFD) $(OBJ_GAUSSIAN)
 	@echo ' '
 	@echo Building program $(EXE_EMBEDDEDBOUNDARIES2D) for a $(PLATFORM) platform.
@@ -1060,53 +1090,6 @@
 	@echo EmbeddedBoundaries2D source file dependencies have been brought up to date.
 	@echo '---------------------------------------------------------------------'
 	@echo ' '
-
-$(EXE_GAUSSIAN2D): $(GAUSSIAN_DIR)Gaussian2D.depend $(OBJ_GAUSSIAN_EXE) $(OBJ_BASE) $(OBJ_GAUSSIAN) $(OBJ_INTERFACE) $(OBJ_ICEMCFD)
-	@echo ' '
-	@echo Building program $(EXE_GAUSSIAN2D) for a $(PLATFORM) platform.
-	@echo '--------------------------------------------------------'
-	@echo ' '
-	$(LD) -o $(EXE_GAUSSIAN2D) $(OBJ_GAUSSIAN_EXE) $(OBJ_BASE) $(OBJ_GAUSSIAN) $(OBJ_INTERFACE) $(OBJ_ICEMCFD) $(LDFLAGS)
-	@echo ' '
-	@echo Program $(EXE_GAUSSIAN2D) has been brought up to date.
-	@echo '------------------------------------------------'
-	@echo ' '
-
-$(GAUSSIAN_DIR)Gaussian2D.depend: $(SRC_GAUSSIAN_EXE) 
-	@echo ' '
-	@echo Determining Gaussian2D source file dependencies for a $(PLATFORM) platform.
-	@echo '-----------------------------------------------------------------------'
-	@echo ' '
-	touch $(GAUSSIAN_DIR)Gaussian2D.depend
-	makedepend -f$(GAUSSIAN_DIR)Gaussian2D.depend $(DEPENDSFLAGS) $(CPPFLAGS) $(SRC_GAUSSIAN_EXE) $(SRC_GAUSSIAN) >& /dev/null
-	@echo ' '
-	@echo Gaussian2D source file dependencies have been brought up to date.
-	@echo '-------------------------------------------------------------'
-	@echo ' '
-
-$(EXE_RTE2D): $(RTE_DIR)Rte2D.depend $(OBJ_RTE_EXE) $(OBJ_BASE) $(OBJ_RTE) $(OBJ_ICEMCFD)
-	@echo ' '
-	@echo Building program $(EXE_RTE2D) for a $(PLATFORM) platform.
-	@echo '-----------------------------------------------------------'
-	@echo ' '
-	$(LD) -o $(EXE_RTE2D) $(OBJ_RTE_EXE) $(OBJ_BASE) $(OBJ_RTE) $(OBJ_ICEMCFD) $(LDFLAGS)
-	@echo ' '
-	@echo Program $(EXE_RTE2D) has been brought up to date.
-	@echo '---------------------------------------------------'
-	@echo ' '
-
-$(RTE_DIR)Rte2D.depend: $(SRC_RTE_EXE)
-	@echo ' '
-	@echo Determining Euler2D source file dependencies for a $(PLATFORM) platform.
-	@echo '------------------------------------------------------------------------'
-	@echo ' '
-	touch $(RTE_DIR)Rte2D.depend
-	makedepend -f$(RTE_DIR)Rte2D.depend $(DEPENDSFLAGS) $(CPPFLAGS) $(SRC_RTE_EXE) $(SRC_RTE) >& /dev/null
-	@echo ' '
-	@echo Rte2D source file dependencies have been brought up to date.
-	@echo '--------------------------------------------------------------'
-	@echo ' '
-
 
 $(EXE_ICEMCFD_UTIL1): CFFC.depend $(ICEM_DIR)icemcfd2tecplot.depend $(OBJ_ICEMCFD_UTIL1)
 	@echo ' '
@@ -1165,14 +1148,15 @@
 	@echo " "
 
 install-all: $(EXE_MAIN) $(EXE_ICEMCFD_UTIL1) $(EXE_ICEMCFD_UTIL2) \
-        $(EXE_ADVECTDIFFUSE2D) $(EXE_CHEM2D) $(EXE_DUSTY2D) $(EXE_EULER2D) \
-        $(EXE_ION5MOMENT2D) $(EXE_LESPREMIXED2D) $(EXE_LEVELSET2D) $(EXE_NAVIERSTOKES2D) \
-        $(EXE_EMBEDDEDBOUNDARIES2D) $(EXE_GAUSSIAN2D) $(EXE_HIGHTEMP2D)
+        $(EXE_ADVECTDIFFUSE2D) $(EXE_EULER2D) $(EXE_NAVIERSTOKES2D) $(EXE_CHEM2D) \
+        $(EXE_HIGHTEMP2D) $(EXE_DUSTY2D) $(EXE_LESPREMIXED2D) $(EXE_GAUSSIAN2D) \
+        $(EXE_ION5MOMENT2D) $(EXE_ELECTROSTATIC2D) $(EXE_RTE2D) $(EXE_LEVELSET2D) \
+        $(EXE_EMBEDDEDBOUNDARIES2D) 
 	@for f in $(EXE_MAIN) $(EXE_ICEMCFD_UTIL1) $(EXE_ICEMCFD_UTIL2) \
-	$(EXE_ADVECTDIFFUSE2D) $(EXE_CHEM2D) $(EXE_DUSTY2D) $(EXE_EULER2D) \
-        $(EXE_ION5MOMENT2D) $(EXE_LEVELSET2D) $(EXE_NAVIERSTOKES2D) \
-        $(EXE_EMBEDDEDBOUNDARIES2D) $(EXE_GAUSSIAN2D) $(EXE_LESPREMIXED2D) \
-        $(EXE_HIGHTEMP2D) $(EXE_RTE2D); \
+        $(EXE_ADVECTDIFFUSE2D) $(EXE_EULER2D) $(EXE_NAVIERSTOKES2D) $(EXE_CHEM2D) \
+        $(EXE_HIGHTEMP2D) $(EXE_DUSTY2D) $(EXE_LESPREMIXED2D) $(EXE_GAUSSIAN2D) \
+        $(EXE_ION5MOMENT2D) $(EXE_ELECTROSTATIC2D) $(EXE_RTE2D) $(EXE_LEVELSET2D) \
+        $(EXE_EMBEDDEDBOUNDARIES2D); \
 	do \
 	  echo "Installing $$f"; \
 	  cp $$f $(CFFC_BIN_DIR); \
@@ -1192,10 +1176,10 @@
 
 uninstall-all:
 	@for f in $(EXE_MAIN) $(EXE_ICEMCFD_UTIL1) $(EXE_ICEMCFD_UTIL2) \
-	$(EXE_ADVECTDIFFUSE2D) $(EXE_CHEM2D) $(EXE_DUSTY2D) $(EXE_EULER2D) \
-        $(EXE_ION5MOMENT2D) $(EXE_LEVELSET2D) $(EXE_NAVIERSTOKES2D) \
-        $(EXE_EMBEDDEDBOUNDARIES2D) $(EXE_LESPREMIXED2D) $(EXE_HIGHTEMP2D) \
-        $(EXE_RTE2D); \
+        $(EXE_ADVECTDIFFUSE2D) $(EXE_EULER2D) $(EXE_NAVIERSTOKES2D) $(EXE_CHEM2D) \
+        $(EXE_HIGHTEMP2D) $(EXE_DUSTY2D) $(EXE_LESPREMIXED2D) $(EXE_GAUSSIAN2D) \
+        $(EXE_ION5MOMENT2D) $(EXE_ELECTROSTATIC2D) $(EXE_RTE2D) $(EXE_LEVELSET2D) \
+        $(EXE_EMBEDDEDBOUNDARIES2D); \
 	do \
 	  echo "Uninstalling $$f"; \
 	  cd $(CFFC_BIN_DIR); \
@@ -1239,50 +1223,50 @@
 	@echo '---------------------------------'
 	@echo ' '
 	rm -f *.depend *.o *.bak *.il *~
+	rm -f $(MATH_DIR)*.o $(MATH_DIR)*.il $(MATH_DIR)*~
+	rm -f $(CFD_DIR)*.o $(CFD_DIR)*.il $(CFD_DIR)*~
+	rm -f $(MPI_DIR)*.o $(MPI_DIR)*.il $(MPI_DIR)*~
+	rm -f $(GRID_DIR)*.o $(GRID_DIR)*.il $(GRID_DIR)*~
+	rm -f $(AMR_DIR)*.o $(AMR_DIR)*.il $(AMR_DIR)*~
+	rm -f $(SYSTEM_DIR)*.o $(SYSTEM_DIR)*.il $(SYSTEM_DIR)*~
 	rm -f $(SOLVERS1D_DIR)*.o $(SOLVERS1D_DIR)*.il $(SOLVERS1D_DIR)*~ 
-	rm -f $(AMR_DIR)*.o $(AMR_DIR)*.il $(AMR_DIR)*~
 	rm -f $(ADVECTDIFFUSE_DIR)*.o $(ADVECTDIFFUSE_DIR)*.il $(ADVECTDIFFUSE_DIR)*~ $(ADVECTDIFFUSE_DIR)*.depend $(ADVECTDIFFUSE_DIR)*.bak
-	rm -f $(AMR_DIR)*.o $(AMR_DIR)*.il $(AMR_DIR)*~
-	rm -f $(CFD_DIR)*.o $(CFD_DIR)*.il $(CFD_DIR)*~
+	rm -f $(EULER_DIR)*.o $(EULER_DIR)*.il $(EULER_DIR)*~ $(EULER_DIR)*.depend $(EULER_DIR)*.bak
+	rm -f $(NAVIERSTOKES_DIR)*.o $(NAVIERSTOKES_DIR)*.il $(NAVIERSTOKES_DIR)*~ $(NAVIERSTOKES_DIR)*.depend $(NAVIERSTOKES_DIR)*.bak
 	rm -f $(CHEM_DIR)*.o $(CHEM_DIR)*.il $(CHEM_DIR)*~ $(CHEM_DIR)*.depend $(CHEM_DIR)*.bak
 	rm -f $(HIGHTEMP_DIR)*.o $(HIGHTEMP_DIR)*.il $(HIGHTEMP_DIR)*~ $(HIGHTEMP_DIR)*.depend $(HIGHTEMP_DIR)*.bak
+	rm -f $(DUSTY_DIR)*.o $(DUSTY_DIR)*.il $(DUSTY_DIR)*~ $(DUSTY_DIR)*.depend $(DUSTY_DIR)*.bak
+	rm -f $(LESPREMIXED_DIR)*.o $(LESPREMIXED_DIR)*.il $(LESPREMIXED_DIR)*~ $(LESPREMIXED_DIR)*.depend $(LESPREMIXED_DIR)*.bak
+	rm -f $(GAUSSIAN_DIR)*.o $(GAUSSIAN_DIR)*.il $(GAUSSIAN_DIR)*~ $(GAUSSIAN_DIR)*.depend $(GAUSSIAN_DIR)*.bak
+	rm -f $(ION_DIR)*.o $(ION_DIR)*.il $(ION_DIR)*~ $(ION_DIR)*.depend $(ION_DIR)*.bak
+	rm -f $(ELECTROSTATIC_DIR)*.o $(ELECTROSTATIC_DIR)*.il $(ELECTROSTATIC_DIR)*~ $(ELECTROSTATIC_DIR)*.depend $(ELECTROSTATIC_DIR)*.bak
+	rm -f $(RTE_DIR)*.o $(RTE_DIR)*.il $(RTE_DIR)*~ $(RTE_DIR)*.depend $(RTE_DIR)*.bak
+	rm -f $(INTERFACE_DIR)*.o $(INTERFACE_DIR)*.il $(INTERFACE_DIR)*~ $(INTERFACE_DIR)*.depend $(INTERFACE_DIR)*.bak
+	rm -f $(LEVELSET_DIR)*.o $(LEVELSET_DIR)*.il $(LEVELSET_DIR)*~ $(LEVELSET_DIR)*.depend $(LEVELSET_DIR)*.bak
+	rm -f $(PHYSICS_DIR)*.o $(PHYSICS_DIR)*.il $(PHYSICS_DIR)*~
+	rm -f $(TURBULENT_DIR)*.o $(TURBULENT_DIR)*.il $(TURBULENT_DIR)*~
 	rm -f $(EOS_DIR)*.o $(EOS_DIR)*~
-	rm -f $(DUSTY_DIR)*.o $(DUSTY_DIR)*.il $(DUSTY_DIR)*~ $(DUSTY_DIR)*.depend $(DUSTY_DIR)*.bak
-	rm -f $(ELECTROSTATIC_DIR)*.o $(ELECTROSTATIC_DIR)*.il $(ELECTROSTATIC_DIR)*~ $(ELECTROSTATIC_DIR)*.depend $(ELECTROSTATIC_DIR)*.bak
-	rm -f $(EULER_DIR)*.o $(EULER_DIR)*.il $(EULER_DIR)*~ $(EULER_DIR)*.depend $(EULER_DIR)*.bak
-	rm -f $(RTE_DIR)*.o $(RTE_DIR)*.il $(RTE_DIR)*~ $(RTE_DIR)*.depend $(RTE_DIR)*.bak
+	rm -f $(NASADATA_DIR)*.o $(NASADATA_DIR)*.il $(NASADATA_DIR)*~
+	rm -f $(REACTIONS_DIR)*.o $(REACTIONS_DIR)*.il $(REACTIONS_DIR)*~
+	rm -f $(ICEM_DIR)*.o $(ICEM_DIR)*.il $(ICEM_DIR)*~ $(ICEM_DIR)*.depend $(ICEM_DIR)*.bak
 	rm -f $(MULTIGRID_DIR)*~
 	rm -f $(NKS_DIR)*~
-	rm -f $(GRID_DIR)*.o $(GRID_DIR)*.il $(GRID_DIR)*~
-	rm -f $(ICEM_DIR)*.o $(ICEM_DIR)*.il $(ICEM_DIR)*~ $(ICEM_DIR)*.depend $(ICEM_DIR)*.bak
-	rm -f $(ION_DIR)*.o $(ION_DIR)*.il $(ION_DIR)*~ $(ION_DIR)*.depend $(ION_DIR)*.bak
-	rm -f $(INTERFACE_DIR)*.o $(INTERFACE_DIR)*.il $(INTERFACE_DIR)*~ $(INTERFACE_DIR)*.depend $(INTERFACE_DIR)*.bak
-	rm -f $(LEVELSET_DIR)*.o $(LEVELSET_DIR)*.il $(LEVELSET_DIR)*~ $(LEVELSET_DIR)*.depend $(LEVELSET_DIR)*.bak
-	rm -f $(LESPREMIXED_DIR)*.o $(LESPREMIXED_DIR)*.il $(LESPREMIXED_DIR)*~ $(LESPREMIXED_DIR)*.depend $(LESPREMIXED_DIR)*.bak *.mod
-	rm -f $(MATH_DIR)*.o $(MATH_DIR)*.il $(MATH_DIR)*~
-	rm -f $(MPI_DIR)*.o $(MPI_DIR)*.il $(MPI_DIR)*~
-	rm -f $(NAVIERSTOKES_DIR)*.o $(NAVIERSTOKES_DIR)*.il $(NAVIERSTOKES_DIR)*~ $(NAVIERSTOKES_DIR)*.depend $(NAVIERSTOKES_DIR)*.bak
-	rm -f $(PHYSICS_DIR)*.o $(PHYSICS_DIR)*.il $(PHYSICS_DIR)*~
-	rm -f $(SYSTEM_DIR)*.o $(SYSTEM_DIR)*.il $(SYSTEM_DIR)*~
-	rm -f $(TURBULENT_DIR)*.o $(TURBULENT_DIR)*.il $(TURBULENT_DIR)*~
-	rm -f $(GAUSSIAN_DIR)*.o $(GAUSSIAN_DIR)*.il $(GAUSSIAN_DIR)*~
-	rm -f $(REACTIONS_DIR)*.o $(REACTIONS_DIR)*.il $(REACTIONS_DIR)*~
-	rm -f $(NASARP1311_DIR)*.o $(NASARP1311_DIR)*.il $(NASARP1311_DIR)*~
+	rm -f $(MODULE_DIR)/*.mod $(MODULE_DIR)/*~
 	rm -f $(EXE_MAIN)
 	rm -f $(EXE_ICEMCFD_UTIL1) $(EXE_ICEMCFD_UTIL2)
 	rm -f $(EXE_ADVECTDIFFUSE2D)
+	rm -f $(EXE_EULER2D)
+	rm -f $(EXE_NAVIERSTOKES2D)
 	rm -f $(EXE_CHEM2D)
 	rm -f $(EXE_HIGHTEMP2D)
 	rm -f $(EXE_DUSTY2D)
+	rm -f $(EXE_LESPREMIXED2D)
+	rm -f $(EXE_GAUSSIAN2D)
+	rm -f $(EXE_ION5MOMENT2D)
 	rm -f $(EXE_ELECTROSTATIC2D)
+	rm -f $(EXE_RTE2D)
+	rm -f $(EXE_LEVELSET2D)
 	rm -f $(EXE_EMBEDDEDBOUNDARIES2D)
-	rm -f $(EXE_EULER2D)
-	rm -f $(EXE_ION5MOMENT2D)
-	rm -f $(EXE_LESPREMIXED2D)
-	rm -f $(EXE_LEVELSET2D)
-	rm -f $(EXE_RTE2D)
-	rm -f $(EXE_NAVIERSTOKES2D)
-	rm -f $(EXE_GAUSSIAN2D)
 	@echo ' '
 	@echo All source file directories are now clean.
 	@echo '------------------------------------------'
@@ -1324,27 +1308,34 @@
 	@echo ' '
 
 #
-# Default dependencies for Fortran 90
+# Dependencies for Fortran 90 objects/modules
+$(OBJ_REACTIONS_F90): $(MOD_MATH_F90) $(SRC_REACTIONS_F90) 
+
+$(MOD_MATH_F90): $(MATH_DIR)complexify.f90 $(MATH_DIR)Complexify.h
+	$(F90) $(F90FLAGS) $(MODFLAG) $(MODULE_DIR) -I$(MODULE_DIR) -c -o $(MATH_DIR)complexify.o $(MATH_DIR)complexify.f90
+
+#
+# Default dependencies for Fortran 90 objects
 .SUFFIXES: .f90
 .f90.o:
-	$(F90) $(F90FLAGS) -c $*.f90 -o $*.o $(MODFLAG) $(MODULE_DIR) -I$(MODULE_DIR) 
+	$(F90) $(F90FLAGS) $(MODFLAG) $(MODULE_DIR) -I$(MODULE_DIR) -c -o $*.o $*.f90
 
 #
 # Include header file dependencies
 include CFFC.depend
 include cffc2D.depend
+include $(ICEM_DIR)icemcfd2tecplot.depend
+include $(ICEM_DIR)icemcfd2grid2dquad.depend
 include $(ADVECTDIFFUSE_DIR)AdvectDiffuse2D.depend
+include $(EULER_DIR)Euler2D.depend
+include $(NAVIERSTOKES_DIR)NavierStokes2D.depend
 include $(CHEM_DIR)Chem2D.depend
 include $(HIGHTEMP_DIR)HighTemp2D.depend
 include $(DUSTY_DIR)Dusty2D.depend
+include $(LESPREMIXED_DIR)LESPremixed2D.depend
+include $(GAUSSIAN_DIR)Gaussian2D.depend
+include $(ION_DIR)Ion5Moment2D.depend
 include $(ELECTROSTATIC_DIR)Electrostatic2D.depend
+include $(RTE_DIR)Rte2D.depend
 include $(INTERFACE_DIR)EmbeddedBoundaries2D.depend
-include $(EULER_DIR)Euler2D.depend
-include $(ION_DIR)Ion5Moment2D.depend
-include $(LESPREMIXED_DIR)LESPremixed2D.depend
-include $(LEVELSET_DIR)LevelSet2D.depend
-include $(NAVIERSTOKES_DIR)NavierStokes2D.depend
-include $(RTE_DIR)Rte2D.depend
-include $(ICEM_DIR)icemcfd2tecplot.depend
-include $(ICEM_DIR)icemcfd2grid2dquad.depend
-include $(GAUSSIAN_DIR)Gaussian2D.depend
+include $(LEVELSET_DIR)LevelSet2D.depend