#
# Makefile for CFFC (2D version)
#
# Computational Framework for Fluids and Combustion (CFFC)
#

#
# Set CFFC directory location which can be overridden by 
# setting an environement variable CFFC_Path
CFFC_Path:= $(shell cd ../; pwd)

#
# Set CFFC source tree
CFFC_SRC_TREE = 2D

#
# Set standard directories
CFFC_BIN_DIR = $(CFFC_Path)/bin

#
# Platform compile options 
include makefile.def

#
# Assign sub directories
ADVECTDIFFUSE_DIR = AdvectDiffuse2D/
AMR_DIR = AMR/
CFD_DIR = CFD/
CHEM_DIR = Chem2D/
DUSTY_DIR = Dusty2D/
ELECTROSTATIC_DIR = Electrostatic2D/
EOS_DIR = EquationOfState/
EULER_DIR = Euler2D/
GRID_DIR = Grid/
HIGHTEMP_DIR = HighTemp2D/
ICEM_DIR = ICEM/
INTERFACE_DIR = Interface2D/
ION_DIR = Ion5Moment2D/
LESPREMIXED_DIR = LESPremixed2D/
LEVELSET_DIR = LevelSet2D/
RTE_DIR = Rte2D/
MATH_DIR = Math/
MPI_DIR = MPI/
MULTIGRID_DIR = FASMultigrid2D/
NAVIERSTOKES_DIR = NavierStokes2D/
NKS_DIR = NewtonKrylovSchwarz2D/
PHYSICS_DIR = Physics/
SOLVERS1D_DIR = Solvers1D/
SYSTEM_DIR = System/
TURBULENT_DIR = Turbulent2D/
GAUSSIAN_DIR = Gaussian2D/
NASADATA_DIR = $(PHYSICS_DIR)NASAData/
REACTIONS_DIR = Reactions/

#
# Set default f90 module directory
MODULE_DIR = F90_Modules

###############################################################################
# C++, C, and Fortran Source Files
###############################################################################
# Math:
SRC_MATH = $(MATH_DIR)Vector2D.cc \
           $(MATH_DIR)Tensor2D.cc \
           $(MATH_DIR)Third_order_tensor2D.cc \
	   $(MATH_DIR)Tensor3D.cc \
           $(MATH_DIR)Spline2D.cc \
           $(MATH_DIR)Matrix.cc \
           $(MATH_DIR)LinearSystems.cc \
	   $(MATH_DIR)LinkedList.cc \
	   $(MATH_DIR)Polygon.cc \
	   $(MATH_DIR)Polyfit/Polyfit.cc \
	   $(MATH_DIR)Polyfit/dp1vlu.f \
	   $(MATH_DIR)Polyfit/dpcoef.f \
	   $(MATH_DIR)Polyfit/dpolft.f
SRC_MATH_F90 = $(MATH_DIR)complexify.f90
SRC_MATH += $(SRC_MATH_F90)

# CFD and MPI:
SRC_CFD = $(CFD_DIR)CFD.cc
SRC_MPI = $(MPI_DIR)MPI.cc

# Grid:
SRC_GRID = $(GRID_DIR)Cell1D.cc \
           $(GRID_DIR)Cell2D.cc \
           $(GRID_DIR)Grid2DQuadSingleBlock.cc \
           $(GRID_DIR)Grid2DQuadMultiBlock.cc \
           $(GRID_DIR)Grid3DHexaSingleBlock.cc \
           $(GRID_DIR)Grid3DHexaMultiBlock.cc
SRC_ICEMCFD = $(ICEM_DIR)ICEMCFD.cc \
	      $(ICEM_DIR)ICEMCFD_ctype.c

# AMR:
ifeq ($(MPI_VERSION),NoMPI)
  SRC_AMR = $(AMR_DIR)AdaptiveBlock.cc \
	    $(AMR_DIR)AdaptiveBlock_NoMPI.cc \
            $(AMR_DIR)QuadTree.cc
else
  SRC_AMR = $(AMR_DIR)AdaptiveBlock.cc \
	    $(AMR_DIR)AdaptiveBlock_MPI.cc \
            $(AMR_DIR)QuadTree.cc
endif

# 1D:
SRC_SCALAR = $(SOLVERS1D_DIR)Scalar1D.cc \
             $(SOLVERS1D_DIR)Scalar1DSolvers.cc
SRC_HEAT = $(SOLVERS1D_DIR)Heat1D.cc \
           $(SOLVERS1D_DIR)Heat1DSolvers.cc
SRC_HYPERHEAT = $(SOLVERS1D_DIR)HyperHeat1DState.cc \
                $(SOLVERS1D_DIR)HyperHeat1D.cc \
                $(SOLVERS1D_DIR)HyperHeat1DSolvers.cc
SRC_EULER1D = $(SOLVERS1D_DIR)Euler1DState.cc \
              $(SOLVERS1D_DIR)Euler1D.cc \
              $(SOLVERS1D_DIR)Euler1DSolvers.cc
SRC_MHD1D = $(SOLVERS1D_DIR)MHD1DState.cc \
            $(SOLVERS1D_DIR)MHD1D.cc \
            $(SOLVERS1D_DIR)MHD1DSolvers.cc

# Advectdiffuse2D:
SRC_ADVECTDIFFUSE = $(ADVECTDIFFUSE_DIR)AdvectDiffuse2DState.cc \
	            $(ADVECTDIFFUSE_DIR)AdvectDiffuse2DInput.cc \
                    $(ADVECTDIFFUSE_DIR)AdvectDiffuse2DQuad.cc \
	            $(ADVECTDIFFUSE_DIR)AdvectDiffuse2DQuadSingleBlock.cc \
                    $(ADVECTDIFFUSE_DIR)AdvectDiffuse2DQuadMultiBlock.cc \
                    $(ADVECTDIFFUSE_DIR)AdvectDiffuse2DQuadGrid.cc \
                    $(ADVECTDIFFUSE_DIR)AdvectDiffuse2DQuadSolvers.cc \
                    $(ADVECTDIFFUSE_DIR)AdvectDiffuse2DQuad_NKS.cc
SRC_ADVECTDIFFUSE_EXE = $(ADVECTDIFFUSE_DIR)AdvectDiffuse2D.cc

# Euler2D:
SRC_EULER = $(EULER_DIR)Euler2DState.cc \
            $(EULER_DIR)Euler2DInput.cc \
            $(EULER_DIR)Euler2DQuad.cc \
            $(EULER_DIR)Euler2DQuadSingleBlock.cc \
            $(EULER_DIR)Euler2DQuadMultiBlock.cc \
            $(EULER_DIR)Euler2DQuadGrid.cc \
            $(EULER_DIR)Euler2DQuadSolvers.cc 
SRC_EULER_EXE = $(EULER_DIR)Euler2D.cc

# NavierStokes2D:
SRC_NAVIERSTOKES = $(NAVIERSTOKES_DIR)NavierStokes2DState.cc \
                   $(NAVIERSTOKES_DIR)NavierStokes2DInput.cc \
                   $(NAVIERSTOKES_DIR)NavierStokes2DQuad.cc \
                   $(NAVIERSTOKES_DIR)NavierStokes2DQuadSingleBlock.cc \
                   $(NAVIERSTOKES_DIR)NavierStokes2DQuadMultiBlock.cc \
                   $(NAVIERSTOKES_DIR)NavierStokes2DQuadIOSingleBlock.cc \
                   $(NAVIERSTOKES_DIR)NavierStokes2DQuadIOMultiBlock.cc \
                   $(NAVIERSTOKES_DIR)NavierStokes2DQuadTurbulenceSingleBlock.cc \
                   $(NAVIERSTOKES_DIR)NavierStokes2DQuadTurbulenceMultiBlock.cc \
                   $(NAVIERSTOKES_DIR)NavierStokes2DQuadGrid.cc \
                   $(NAVIERSTOKES_DIR)NavierStokes2DQuadSolvers.cc
SRC_NAVIERSTOKES_EXE = $(NAVIERSTOKES_DIR)NavierStokes2D.cc

# Chem2D:
SRC_CHEM = $(CHEM_DIR)Chem2DState.cc \
	   $(CHEM_DIR)Chem2DTools.cc \
	   $(CHEM_DIR)Chem2DInput.cc \
	   $(CHEM_DIR)Chem2DQuad.cc \
	   $(CHEM_DIR)Chem2DQuadGrid.cc \
	   $(CHEM_DIR)dRdU.cc \
	   $(CHEM_DIR)Chem2DQuadMultiBlock.cc \
	   $(CHEM_DIR)Chem2DQuadSingleBlock.cc \
	   $(CHEM_DIR)Chem2DQuadSolvers.cc
SRC_CHEM_EXE = $(CHEM_DIR)Chem2D.cc  

# HighTemp2D:
SRC_HIGHTEMP = $(HIGHTEMP_DIR)HighTemp2DState.cc \
               $(HIGHTEMP_DIR)HighTemp2DInput.cc  \
               $(HIGHTEMP_DIR)HighTemp2DQuad.cc  \
               $(HIGHTEMP_DIR)HighTemp2DQuadGrid.cc \
               $(HIGHTEMP_DIR)HighTemp2DQuadMultiBlock.cc  \
               $(HIGHTEMP_DIR)HighTemp2DQuadSingleBlock.cc  \
               $(HIGHTEMP_DIR)HighTemp2DQuadIOMultiBlock.cc  \
               $(HIGHTEMP_DIR)HighTemp2DQuadIOSingleBlock.cc  \
               $(HIGHTEMP_DIR)HighTemp2DQuadTurbulenceMultiBlock.cc  \
               $(HIGHTEMP_DIR)HighTemp2DQuadTurbulenceSingleBlock.cc  \
               $(HIGHTEMP_DIR)HighTemp2DdRdU.cc  \
               $(HIGHTEMP_DIR)HighTemp2DQuadSolvers.cc
SRC_HIGHTEMP_EXE = $(HIGHTEMP_DIR)HighTemp2D.cc

# Dusty2D:
SRC_DUSTY = $(DUSTY_DIR)Particle2DComponents.cc \
            $(DUSTY_DIR)Dusty2DState.cc \
            $(DUSTY_DIR)Dusty2DInput.cc \
            $(DUSTY_DIR)Dusty2DQuad.cc \
            $(DUSTY_DIR)Dusty2DQuadSingleBlock.cc \
            $(DUSTY_DIR)Dusty2DQuadMultiBlock.cc \
            $(DUSTY_DIR)Dusty2DQuadIOSingleBlock.cc \
            $(DUSTY_DIR)Dusty2DQuadIOMultiBlock.cc \
            $(DUSTY_DIR)Dusty2DQuadTurbulenceSingleBlock.cc \
            $(DUSTY_DIR)Dusty2DQuadTurbulenceMultiBlock.cc \
            $(DUSTY_DIR)Dusty2DQuadGrid.cc \
            $(DUSTY_DIR)Dusty2DQuadSolvers.cc
SRC_DUSTY_EXE = $(DUSTY_DIR)Dusty2D.cc  

# LESPremixed2D:
SRC_LESPREMIXED = $(LESPREMIXED_DIR)LESPremixed2DState.cc \
	          $(LESPREMIXED_DIR)LESPremixed2DInput.cc \
	          $(LESPREMIXED_DIR)LESPremixed2DQuad.cc \
	          $(LESPREMIXED_DIR)LESPremixed2DQuadSingleBlock.cc \
	          $(LESPREMIXED_DIR)LESPremixed2DQuadMultiBlock.cc \
	          $(LESPREMIXED_DIR)LESPremixed2DQuadGrid.cc \
	          $(LESPREMIXED_DIR)LESPremixed2DQuadSolvers.cc \
	          $(LESPREMIXED_DIR)LESPremixed2DTools.cc \
	          $(LESPREMIXED_DIR)LESPremixed2DTurbInit.cc \
	          $(LESPREMIXED_DIR)LESPremixed2DdRdU.cc \
	          $(LESPREMIXED_DIR)PowerLaw.cc \
	          $(LESPREMIXED_DIR)Scalars.cc 
SRC_LESPREMIXED_EXE = $(LESPREMIXED_DIR)LESPremixed2D.cc

# Gaussian2D:
SRC_GAUSSIAN = $(GAUSSIAN_DIR)Gaussian2DState.cc \
               $(GAUSSIAN_DIR)Gaussian2DInput.cc \
               $(GAUSSIAN_DIR)Gaussian2DCartesian.cc \
               $(GAUSSIAN_DIR)Gaussian2DCartesianSolvers.cc \
               $(GAUSSIAN_DIR)Gaussian2DQuadGrid.cc \
               $(GAUSSIAN_DIR)Gaussian2DQuadSingleBlock.cc \
               $(GAUSSIAN_DIR)Gaussian2DQuadMultiBlock.cc \
               $(GAUSSIAN_DIR)Gaussian2DQuadSolvers.cc \
               $(GAUSSIAN_DIR)Gaussian2DQuadIOSingleBlock.cc \
               $(GAUSSIAN_DIR)Gaussian2DQuadIOMultiBlock.cc
SRC_GAUSSIAN_EXE = $(GAUSSIAN_DIR)Gaussian2D.cc

# Ion5Moment2D:
SRC_ION = $(ION_DIR)Ion5Moment2DState.cc \
          $(ION_DIR)Ion5Moment2DInput.cc \
          $(ION_DIR)Ion5Moment2DQuad.cc \
          $(ION_DIR)Ion5Moment2DQuadSingleBlock.cc \
          $(ION_DIR)Ion5Moment2DQuadMultiBlock.cc \
          $(ION_DIR)Ion5Moment2DQuadGrid.cc \
          $(ION_DIR)Ion5Moment2DQuadSolvers.cc
SRC_ION_EXE = $(ION_DIR)Ion5Moment2D.cc

# Electrostatic2D:
SRC_ELECTROSTATIC = $(ELECTROSTATIC_DIR)Electrostatic2DState.cc \
	            $(ELECTROSTATIC_DIR)Electrostatic2DInput.cc \
                    $(ELECTROSTATIC_DIR)Electrostatic2DQuad.cc \
                    $(ELECTROSTATIC_DIR)Electrostatic2DQuadSingleBlock.cc \
                    $(ELECTROSTATIC_DIR)Electrostatic2DQuadMultiBlock.cc \
                    $(ELECTROSTATIC_DIR)Electrostatic2DQuadIOSingleBlock.cc \
                    $(ELECTROSTATIC_DIR)Electrostatic2DQuadIOMultiBlock.cc \
                    $(ELECTROSTATIC_DIR)Electrostatic2DQuadGrid.cc \
                    $(ELECTROSTATIC_DIR)Electrostatic2DQuadSolvers.cc
SRC_ELECTROSTATIC_EXE = $(ELECTROSTATIC_DIR)Electrostatic2D.cc   

# Rte2D:
SRC_RTE = $(RTE_DIR)Rte2DState.cc \
          $(RTE_DIR)Rte2DInput.cc \
          $(RTE_DIR)Rte2DQuad.cc \
          $(RTE_DIR)Rte2DQuadSingleBlock.cc \
          $(RTE_DIR)Rte2DQuadMultiBlock.cc \
          $(RTE_DIR)Rte2DQuadGrid.cc \
          $(RTE_DIR)Rte2DQuadSolvers.cc \
          $(RTE_DIR)Rte2DTools.cc \
          $(RTE_DIR)SNBCK.cc 
SRC_RTE_EXE = $(RTE_DIR)Rte2D.cc

# EmbeddedBoundaries2D:
SRC_INTERFACE = $(INTERFACE_DIR)Interface2D.cc
SRC_EMBEDDEDBOUNDARIES_EXE = $(INTERFACE_DIR)EmbeddedBoundaries2D.cc

# LevelSet2D:
SRC_LEVELSET = $(LEVELSET_DIR)LevelSet2DInput.cc \
               $(LEVELSET_DIR)LevelSet2DQuad.cc \
               $(LEVELSET_DIR)LevelSet2DQuadSingleBlock.cc \
               $(LEVELSET_DIR)LevelSet2DQuadMultiBlock.cc \
               $(LEVELSET_DIR)LevelSet2DQuadIOSingleBlock.cc \
               $(LEVELSET_DIR)LevelSet2DQuadIOMultiBlock.cc \
               $(LEVELSET_DIR)LevelSet2DQuadInterfaceSingleBlock.cc \
               $(LEVELSET_DIR)LevelSet2DQuadInterfaceMultiBlock.cc \
               $(LEVELSET_DIR)LevelSet2DQuadHamiltonJacobiSingleBlock.cc \
               $(LEVELSET_DIR)LevelSet2DQuadHamiltonJacobiMultiBlock.cc \
               $(LEVELSET_DIR)LevelSet2DQuadEikonalSingleBlock.cc \
               $(LEVELSET_DIR)LevelSet2DQuadEikonalMultiBlock.cc \
               $(LEVELSET_DIR)LevelSet2DQuadScalarExtensionSingleBlock.cc \
               $(LEVELSET_DIR)LevelSet2DQuadScalarExtensionMultiBlock.cc \
               $(LEVELSET_DIR)LevelSet2DQuadGrid.cc \
               $(LEVELSET_DIR)LevelSet2DQuadSolvers.cc
SRC_LEVELSET_EXE = $(LEVELSET_DIR)LevelSet2D.cc

# Physics, Turbulence, Thermodynamics, and Chemistry:
SRC_TURBULENT = $(TURBULENT_DIR)SFSModelling.cc
SRC_EOS = $(EOS_DIR)tgas.f \
          $(EOS_DIR)ugas.f
SRC_NASADATA = $(NASADATA_DIR)NASARP1311dataclass.cc
SRC_REACTIONS = $(REACTIONS_DIR)Reactions.cc \
	   	$(REACTIONS_DIR)15step_GRI211.f \
	  	$(REACTIONS_DIR)15step_GRI3.f
SRC_REACTIONS_F90 = $(REACTIONS_DIR)c_15step_GRI211.f90 \
                    $(REACTIONS_DIR)c_15step_GRI3.f90
SRC_REACTIONS += $(SRC_REACTIONS_F90)

# TUT testing:
SRC_TUT = TestRun.cc \
          TestData.cc \
	  BasicTests/Sample_Test.cc \
          BasicTests/test_TestData.cc
SRC_TUT := $(addprefix $(UNIT_TESTING_DIR), $(SRC_TUT))

# System:
SRC_SYSTEM = $(SYSTEM_DIR)System_Linux.cc

# Base and CFFC sources:
SRC_BASE = $(SRC_MATH) $(SRC_CFD) $(SRC_MPI) $(SRC_GRID) $(SRC_AMR) \
           $(SRC_SYSTEM)
ifeq ($(TUT_TESTING),ON) 
  SRC_BASE += $(SRC_TUT)
endif
SRC_CFFC = $(SRC_BASE) $(SRC_SCALAR) $(SRC_HEAT) $(SRC_HYPERHEAT) $(SRC_EULER1D) $(SRC_MHD1D) \
           $(SRC_ADVECTDIFFUSE) $(SRC_EULER) $(SRC_NAVIERSTOKES) $(SRC_CHEM) $(SRC_HIGHTEMP) \
           $(SRC_DUSTY) $(SRC_LESPREMIXED) $(SRC_GAUSSIAN) $(SRC_ION) $(SRC_ELECTROSTATIC) \
           $(SRC_RTE) $(SRC_INTERFACE) $(SRC_LEVELSET) \
           $(SRC_TURBULENT) $(SRC_EOS) $(SRC_NASADATA) $(SRC_REACTIONS) $(SRC_ICEMCFD)

# Executable sources:
SRC_MAIN = cffc2D.cc
SRC_ICEMCFD_UTIL1 = $(ICEM_DIR)icemcfd2tecplot.cc 
SRC_ICEMCFD_UTIL2 = $(ICEM_DIR)icemcfd2grid2dquad.cc

<<<<<<< HEAD
###############################################################################
=======
#
# C++ Header files
INC_MATH  = $(MATH_DIR)Math.h \
            $(MATH_DIR)Vector2D.h \
            $(MATH_DIR)Vector3D.h \
            $(MATH_DIR)Tensor2D.h \
            $(MATH_DIR)Tensor3D.h \
            $(MATH_DIR)SplineFit.h \
            $(MATH_DIR)Spline2D.h \
            $(MATH_DIR)Matrix.h \
            $(MATH_DIR)LinearSystems.h \
	    $(MATH_DIR)LinkedList.h \
	    $(MATH_DIR)Polygon.h \
	    $(MATH_DIR)Simpson.h \
	    $(MATH_DIR)Quadrature.h \
	    $(MATH_DIR)Polyfit/Polyfit.h \
            $(MATH_DIR)Complexify.h
INC_CFD = $(CFD_DIR)CFD.h
INC_MPI = $(MPI_DIR)MPI.h
INC_GRID = $(GRID_DIR)Cell1D.h \
	   $(GRID_DIR)Cell2D.h \
	   $(GRID_DIR)Cell3D.h \
           $(GRID_DIR)Grid2DQuad.h \
           $(GRID_DIR)Grid3DHexa.h
INC_AMR = $(AMR_DIR)AdaptiveBlock.h \
          $(AMR_DIR)AdaptiveBlock2D_MessagePassing.h \
          $(AMR_DIR)QuadTree.h \
          $(AMR_DIR)QuadTree_Morton.h \
	  $(AMR_DIR)AMR.h
INC_SYSTEM = $(SYSTEM_DIR)System_Linux.h
#
INC_SCALAR = $(SOLVERS1D_DIR)Scalar1D.h
INC_HEAT = $(SOLVERS1D_DIR)Heat1D.h
INC_HYPERHEAT = $(SOLVERS1D_DIR)HyperHeat1DState.h \
                $(SOLVERS1D_DIR)HyperHeat1D.h
INC_EULER1D = $(SOLVERS1D_DIR)Euler1DState.h \
              $(SOLVERS1D_DIR)Euler1D.h
INC_MHD1D = $(SOLVERS1D_DIR)MHD1DState.h \
            $(SOLVERS1D_DIR)MHD1D.h
#
INC_ADVECTDIFFUSE = $(ADVECTDIFFUSE_DIR)AdvectDiffuse2DState.h \
                    $(ADVECTDIFFUSE_DIR)AdvectDiffuse2DInput.h \
	            $(ADVECTDIFFUSE_DIR)AdvectDiffuse2DQuad.h \
		    $(ADVECTDIFFUSE_DIR)AdvectDiffuse2DQuad_NKS.h \
	            $(ADVECTDIFFUSE_DIR)AdvectDiffuse2DQuad_GMRES.h \
	            $(ADVECTDIFFUSE_DIR)AdvectDiffuse2DQuadMultigrid.h
INC_EULER = $(EULER_DIR)Euler2DState.h \
	    $(EULER_DIR)Euler2DInput.h \
	    $(EULER_DIR)Euler2DQuad.h 
INC_NAVIERSTOKES = $(NAVIERSTOKES_DIR)NavierStokes2DState.h \
	           $(NAVIERSTOKES_DIR)NavierStokes2DInput.h \
	           $(NAVIERSTOKES_DIR)NavierStokes2DQuad.h \
	           $(NAVIERSTOKES_DIR)NavierStokes2DQuadMultigrid.h
INC_CHEM = $(CHEM_DIR)Chem2DInput.h \
	   $(CHEM_DIR)Chem2DQuad.h \
	   $(CHEM_DIR)Chem2DState.h \
	   $(CHEM_DIR)Chem2DQuadMultigrid.h 
INC_HIGHTEMP = $(HIGHTEMP_DIR)HighTemp2DState.h \
               $(HIGHTEMP_DIR)HighTemp2DInput.h  \
               $(HIGHTEMP_DIR)HighTemp2DQuad.h  \
               $(HIGHTEMP_DIR)HighTemp2DdRdU.h  \
               $(HIGHTEMP_DIR)HighTemp2DQuadMultigrid.h  \
               $(HIGHTEMP_DIR)HighTemp2DQuadNKS.h
INC_DUSTY = $(DUSTY_DIR)Particle2DState.h \
	    $(DUSTY_DIR)Particle2DComponents.h \
	    $(DUSTY_DIR)Dusty2DState.h \
	    $(DUSTY_DIR)Dusty2DInput.h \
	    $(DUSTY_DIR)Dusty2DQuad.h \
	    $(DUSTY_DIR)Dusty2DQuadMultigrid.h
INC_LESPREMIXED = $(LESPREMIXED_DIR)LESPremixed2DState.h \
	          $(LESPREMIXED_DIR)LESPremixed2DInput.h \
	          $(LESPREMIXED_DIR)LESPremixed2DQuad.h \
	          $(LESPREMIXED_DIR)LESPremixed2DdRdU.h \
	          $(LESPREMIXED_DIR)LESPremixed2DQuadMultigrid.h \
	          $(LESPREMIXED_DIR)LESPremixed2DQuadNKS.h \
	          $(LESPREMIXED_DIR)LESPremixed2DTurbInit.h \
	          $(LESPREMIXED_DIR)PowerLaw.h \
	          $(LESPREMIXED_DIR)Scalars.h
INC_GAUSSIAN = $(GAUSSIAN_DIR)Gaussian2DState.h \
	       $(GAUSSIAN_DIR)Gaussian2DInput.h \
               $(GAUSSIAN_DIR)Gaussian2DCartesian.h \
	       $(GAUSSIAN_DIR)Gaussian2DQuad.h
INC_ION = $(ION_DIR)Ion5Moment2DState.h \
          $(ION_DIR)Ion5Moment2DInput.h \
          $(ION_DIR)Ion5Moment2DQuad.h
INC_ELECTROSTATIC = $(ELECTROSTATIC_DIR)Electrostatic2DState.h \
	            $(ELECTROSTATIC_DIR)Electrostatic2DInput.h \
	            $(ELECTROSTATIC_DIR)Electrostatic2DQuad.h
INC_RTE = $(RTE_DIR)Rte2DState.h \
	  $(RTE_DIR)Rte2DInput.h \
	  $(RTE_DIR)Rte2DQuad.h \
	  $(RTE_DIR)Rte2DQuadMultigrid.h \
	  $(RTE_DIR)Rte2DQuadNKS.h \
	  $(RTE_DIR)Rte2DQuadAMR.h \
	  $(RTE_DIR)Rte2DTools.h \
	  $(RTE_DIR)SNBCK.h \
	  $(RTE_DIR)Planck.h 
INC_INTERFACE = $(INTERFACE_DIR)Interface2D.h
INC_EMBEDDEDBOUNDARIES = $(INTERFACE_DIR)EmbeddedBoundaries2D_Input.h \
	                 $(INTERFACE_DIR)EmbeddedBoundaries2D.h \
	                 $(INTERFACE_DIR)EmbeddedBoundaries2D_Solver.h \
	                 $(INTERFACE_DIR)EmbeddedBoundaries2D_FASMultigrid.h \
	                 $(INTERFACE_DIR)EmbeddedBoundaries2D_Euler.h \
	                 $(INTERFACE_DIR)EmbeddedBoundaries2D_NavierStokes.h \
	                 $(INTERFACE_DIR)EmbeddedBoundaries2D_Dusty.h
INC_LEVELSET = $(LEVELSET_DIR)LevelSet2DState.h \
               $(LEVELSET_DIR)LevelSet2DInput.h \
               $(LEVELSET_DIR)LevelSet2DQuad.h
#
INC_PHYSICS = $(PHYSICS_DIR)GasConstants.h \
	      $(PHYSICS_DIR)SolidConstants.h \
	      $(PHYSICS_DIR)Species.h 
INC_TURBULENT = $(TURBULENT_DIR)Turbulent2DWallData.h \
	        $(TURBULENT_DIR)TurbulenceModelling.h \
	        $(TURBULENT_DIR)SFSModelling.h
INC_EOS = $(EOS_DIR)EquationOfState.h
INC_NASADATA = $(NASADATA_DIR)NASARP1311data.h \
	       $(NASADATA_DIR)LennardJones.h
INC_REACTIONS = $(REACTIONS_DIR)Reactions.h \
		$(REACTIONS_DIR)15step.h \
INC_ICEMCFD = $(ICEM_DIR)ICEMCFD.h
#
INC_MULTIGRID = $(MULTIGRID_DIR)FASMultigrid2D.h \
	        $(MULTIGRID_DIR)FASMultigrid2DInput.h
INC_NKS = $(NKS_DIR)NKS2D.h \
	  $(NKS_DIR)NKSInput2D.h \
	  $(NKS_DIR)GMRES2D.h \
	  $(NKS_DIR)Block_Preconditioner2D.h
INC_NASA_ROTORS = $(GRID_DIR)NASARotor37.h \
	          $(GRID_DIR)NASARotor67.h
INC_ELLIPTIC = $(CFD_DIR)EllipticOperatorAnalysis2D.h

#
>>>>>>> 5b362c64
# Compiled object code files
###############################################################################
# Math:
OBJ_MATH = $(MATH_DIR)Vector2D.o \
           $(MATH_DIR)Tensor2D.o \
           $(MATH_DIR)Third_order_tensor2D.o \
           $(MATH_DIR)Tensor3D.o \
           $(MATH_DIR)Spline2D.o \
           $(MATH_DIR)Matrix.o \
           $(MATH_DIR)LinearSystems.o \
	   $(MATH_DIR)LinkedList.o \
	   $(MATH_DIR)Polygon.o \
	   $(MATH_DIR)Polyfit/Polyfit.o \
	   $(MATH_DIR)Polyfit/dp1vlu.o \
	   $(MATH_DIR)Polyfit/dpcoef.o \
	   $(MATH_DIR)Polyfit/dpolft.o
OBJ_MATH_F90 = $(MATH_DIR)complexify.o 
OBJ_MATH += $(OBJ_MATH_F90)
MOD_MATH_F90 = $(MODULE_DIR)/complexify.mod

# CFD and MPI:
OBJ_CFD = $(CFD_DIR)CFD.o
OBJ_MPI = $(MPI_DIR)MPI.o

# Grid:
OBJ_GRID = $(GRID_DIR)Cell1D.o \
           $(GRID_DIR)Cell2D.o \
           $(GRID_DIR)Grid2DQuadSingleBlock.o \
           $(GRID_DIR)Grid2DQuadMultiBlock.o \
           $(GRID_DIR)Grid3DHexaSingleBlock.o \
           $(GRID_DIR)Grid3DHexaMultiBlock.o
OBJ_ICEMCFD = $(ICEM_DIR)ICEMCFD.o \
	      $(ICEM_DIR)ICEMCFD_ctype.o

# AMR:
ifeq ($(MPI_VERSION),NoMPI)
  OBJ_AMR = $(AMR_DIR)AdaptiveBlock.o \
	    $(AMR_DIR)AdaptiveBlock_NoMPI.o \
            $(AMR_DIR)QuadTree.o
else
  OBJ_AMR = $(AMR_DIR)AdaptiveBlock.o \
	    $(AMR_DIR)AdaptiveBlock_MPI.o \
            $(AMR_DIR)QuadTree.o
endif

# 1D:
OBJ_SCALAR = $(SOLVERS1D_DIR)Scalar1D.o \
             $(SOLVERS1D_DIR)Scalar1DSolvers.o
OBJ_HEAT = $(SOLVERS1D_DIR)Heat1D.o \
           $(SOLVERS1D_DIR)Heat1DSolvers.o
OBJ_HYPERHEAT = $(SOLVERS1D_DIR)HyperHeat1DState.o \
                $(SOLVERS1D_DIR)HyperHeat1D.o \
                $(SOLVERS1D_DIR)HyperHeat1DSolvers.o
OBJ_EULER1D = $(SOLVERS1D_DIR)Euler1DState.o \
              $(SOLVERS1D_DIR)Euler1D.o \
              $(SOLVERS1D_DIR)Euler1DSolvers.o
OBJ_MHD1D = $(SOLVERS1D_DIR)MHD1DState.o \
            $(SOLVERS1D_DIR)MHD1D.o \
            $(SOLVERS1D_DIR)MHD1DSolvers.o

# Advectdiffuse2D:
OBJ_ADVECTDIFFUSE = $(ADVECTDIFFUSE_DIR)AdvectDiffuse2DState.o \
	            $(ADVECTDIFFUSE_DIR)AdvectDiffuse2DInput.o \
                    $(ADVECTDIFFUSE_DIR)AdvectDiffuse2DQuad.o \
                    $(ADVECTDIFFUSE_DIR)AdvectDiffuse2DQuadSingleBlock.o \
	            $(ADVECTDIFFUSE_DIR)AdvectDiffuse2DQuadMultiBlock.o \
                    $(ADVECTDIFFUSE_DIR)AdvectDiffuse2DQuadGrid.o \
	            $(ADVECTDIFFUSE_DIR)AdvectDiffuse2DQuadSolvers.o \
		    $(ADVECTDIFFUSE_DIR)AdvectDiffuse2DQuad_NKS.o
OBJ_ADVECTDIFFUSE_EXE = $(ADVECTDIFFUSE_DIR)AdvectDiffuse2D.o

# Euler2D:
OBJ_EULER = $(EULER_DIR)Euler2DState.o \
            $(EULER_DIR)Euler2DInput.o \
            $(EULER_DIR)Euler2DQuad.o \
            $(EULER_DIR)Euler2DQuadSingleBlock.o \
            $(EULER_DIR)Euler2DQuadMultiBlock.o \
            $(EULER_DIR)Euler2DQuadGrid.o \
            $(EULER_DIR)Euler2DQuadSolvers.o 
OBJ_EULER_EXE = $(EULER_DIR)Euler2D.o

# NavierStokes2D:
OBJ_NAVIERSTOKES = $(NAVIERSTOKES_DIR)NavierStokes2DState.o \
                   $(NAVIERSTOKES_DIR)NavierStokes2DInput.o \
                   $(NAVIERSTOKES_DIR)NavierStokes2DQuad.o \
                   $(NAVIERSTOKES_DIR)NavierStokes2DQuadSingleBlock.o \
                   $(NAVIERSTOKES_DIR)NavierStokes2DQuadMultiBlock.o \
                   $(NAVIERSTOKES_DIR)NavierStokes2DQuadIOSingleBlock.o \
                   $(NAVIERSTOKES_DIR)NavierStokes2DQuadIOMultiBlock.o \
                   $(NAVIERSTOKES_DIR)NavierStokes2DQuadTurbulenceSingleBlock.o \
                   $(NAVIERSTOKES_DIR)NavierStokes2DQuadTurbulenceMultiBlock.o \
                   $(NAVIERSTOKES_DIR)NavierStokes2DQuadGrid.o \
                   $(NAVIERSTOKES_DIR)NavierStokes2DQuadSolvers.o
OBJ_NAVIERSTOKES_EXE = $(NAVIERSTOKES_DIR)NavierStokes2D.o

# Chem2D:
OBJ_CHEM = $(CHEM_DIR)Chem2DState.o \
	   $(CHEM_DIR)dRdU.o \
	   $(CHEM_DIR)Chem2DTools.o \
	   $(CHEM_DIR)Chem2DInput.o \
	   $(CHEM_DIR)Chem2DQuad.o \
	   $(CHEM_DIR)Chem2DQuadGrid.o \
	   $(CHEM_DIR)Chem2DQuadMultiBlock.o \
	   $(CHEM_DIR)Chem2DQuadSingleBlock.o \
	   $(CHEM_DIR)Chem2DQuadSolvers.o 
OBJ_CHEM_EXE = $(CHEM_DIR)Chem2D.o

# HighTemp2D:
OBJ_HIGHTEMP = $(HIGHTEMP_DIR)HighTemp2DState.o \
               $(HIGHTEMP_DIR)HighTemp2DInput.o  \
               $(HIGHTEMP_DIR)HighTemp2DQuad.o  \
               $(HIGHTEMP_DIR)HighTemp2DQuadGrid.o \
               $(HIGHTEMP_DIR)HighTemp2DQuadMultiBlock.o  \
               $(HIGHTEMP_DIR)HighTemp2DQuadSingleBlock.o  \
               $(HIGHTEMP_DIR)HighTemp2DQuadIOMultiBlock.o  \
               $(HIGHTEMP_DIR)HighTemp2DQuadIOSingleBlock.o  \
               $(HIGHTEMP_DIR)HighTemp2DQuadTurbulenceMultiBlock.o  \
               $(HIGHTEMP_DIR)HighTemp2DQuadTurbulenceSingleBlock.o  \
               $(HIGHTEMP_DIR)HighTemp2DdRdU.o  \
               $(HIGHTEMP_DIR)HighTemp2DQuadSolvers.o
OBJ_HIGHTEMP_EXE = $(HIGHTEMP_DIR)HighTemp2D.o

# Dusty2D:
OBJ_DUSTY = $(DUSTY_DIR)Particle2DComponents.o \
            $(DUSTY_DIR)Dusty2DState.o \
            $(DUSTY_DIR)Dusty2DInput.o \
            $(DUSTY_DIR)Dusty2DQuad.o \
            $(DUSTY_DIR)Dusty2DQuadSingleBlock.o \
            $(DUSTY_DIR)Dusty2DQuadMultiBlock.o \
            $(DUSTY_DIR)Dusty2DQuadIOSingleBlock.o \
            $(DUSTY_DIR)Dusty2DQuadIOMultiBlock.o \
            $(DUSTY_DIR)Dusty2DQuadTurbulenceSingleBlock.o \
            $(DUSTY_DIR)Dusty2DQuadTurbulenceMultiBlock.o \
            $(DUSTY_DIR)Dusty2DQuadGrid.o \
            $(DUSTY_DIR)Dusty2DQuadSolvers.o
OBJ_DUSTY_EXE = $(DUSTY_DIR)Dusty2D.o

# LESPremixed2D:
OBJ_LESPREMIXED = $(LESPREMIXED_DIR)LESPremixed2DState.o \
	          $(LESPREMIXED_DIR)LESPremixed2DInput.o \
	          $(LESPREMIXED_DIR)LESPremixed2DQuad.o \
	          $(LESPREMIXED_DIR)LESPremixed2DQuadSingleBlock.o \
	          $(LESPREMIXED_DIR)LESPremixed2DQuadMultiBlock.o \
	          $(LESPREMIXED_DIR)LESPremixed2DQuadGrid.o \
	          $(LESPREMIXED_DIR)LESPremixed2DQuadSolvers.o \
	          $(LESPREMIXED_DIR)LESPremixed2DTools.o \
	          $(LESPREMIXED_DIR)LESPremixed2DTurbInit.o \
	          $(LESPREMIXED_DIR)LESPremixed2DdRdU.o \
	          $(LESPREMIXED_DIR)PowerLaw.o \
	          $(LESPREMIXED_DIR)Scalars.o 
OBJ_LESPREMIXED_EXE = $(LESPREMIXED_DIR)LESPremixed2D.o

# Gaussian2D:
OBJ_GAUSSIAN = $(GAUSSIAN_DIR)Gaussian2DState.o \
               $(GAUSSIAN_DIR)Gaussian2DInput.o \
               $(GAUSSIAN_DIR)Gaussian2DCartesian.o \
               $(GAUSSIAN_DIR)Gaussian2DCartesianSolvers.o \
               $(GAUSSIAN_DIR)Gaussian2DQuadGrid.o \
               $(GAUSSIAN_DIR)Gaussian2DQuadSingleBlock.o \
               $(GAUSSIAN_DIR)Gaussian2DQuadMultiBlock.o \
               $(GAUSSIAN_DIR)Gaussian2DQuadSolvers.o \
               $(GAUSSIAN_DIR)Gaussian2DQuadIOSingleBlock.o \
               $(GAUSSIAN_DIR)Gaussian2DQuadIOMultiBlock.o
OBJ_GAUSSIAN_EXE = $(GAUSSIAN_DIR)Gaussian2D.o

# Ion5Moment2D:
OBJ_ION = $(ION_DIR)Ion5Moment2DState.o \
          $(ION_DIR)Ion5Moment2DInput.o \
          $(ION_DIR)Ion5Moment2DQuad.o \
          $(ION_DIR)Ion5Moment2DQuadSingleBlock.o \
          $(ION_DIR)Ion5Moment2DQuadMultiBlock.o \
          $(ION_DIR)Ion5Moment2DQuadGrid.o \
          $(ION_DIR)Ion5Moment2DQuadSolvers.o
OBJ_ION_EXE = $(ION_DIR)Ion5Moment2D.o

# Electrostatic2D:
OBJ_ELECTROSTATIC = $(ELECTROSTATIC_DIR)Electrostatic2DState.o \
	            $(ELECTROSTATIC_DIR)Electrostatic2DInput.o \
                    $(ELECTROSTATIC_DIR)Electrostatic2DQuad.o \
                    $(ELECTROSTATIC_DIR)Electrostatic2DQuadSingleBlock.o \
                    $(ELECTROSTATIC_DIR)Electrostatic2DQuadMultiBlock.o \
                    $(ELECTROSTATIC_DIR)Electrostatic2DQuadIOSingleBlock.o \
                    $(ELECTROSTATIC_DIR)Electrostatic2DQuadIOMultiBlock.o \
                    $(ELECTROSTATIC_DIR)Electrostatic2DQuadGrid.o \
                    $(ELECTROSTATIC_DIR)Electrostatic2DQuadSolvers.o
OBJ_ELECTROSTATIC_EXE = $(ELECTROSTATIC_DIR)Electrostatic2D.o

# Rte2D:
OBJ_RTE = $(RTE_DIR)Rte2DState.o \
          $(RTE_DIR)Rte2DInput.o \
          $(RTE_DIR)Rte2DQuad.o \
          $(RTE_DIR)Rte2DQuadSingleBlock.o \
          $(RTE_DIR)Rte2DQuadMultiBlock.o \
          $(RTE_DIR)Rte2DQuadGrid.o \
          $(RTE_DIR)Rte2DQuadSolvers.o \
	  $(RTE_DIR)Rte2DTools.o \
          $(RTE_DIR)SNBCK.o
OBJ_RTE_EXE = $(RTE_DIR)Rte2D.o

# EmbeddedBoundaries2D:
OBJ_INTERFACE = $(INTERFACE_DIR)Interface2D.o
OBJ_EMBEDDEDBOUNDARIES_EXE = $(INTERFACE_DIR)EmbeddedBoundaries2D.o

# LevelSet2D:
OBJ_LEVELSET = $(LEVELSET_DIR)LevelSet2DInput.o \
               $(LEVELSET_DIR)LevelSet2DQuad.o \
               $(LEVELSET_DIR)LevelSet2DQuadSingleBlock.o \
               $(LEVELSET_DIR)LevelSet2DQuadMultiBlock.o \
               $(LEVELSET_DIR)LevelSet2DQuadIOSingleBlock.o \
               $(LEVELSET_DIR)LevelSet2DQuadIOMultiBlock.o \
               $(LEVELSET_DIR)LevelSet2DQuadInterfaceSingleBlock.o \
               $(LEVELSET_DIR)LevelSet2DQuadInterfaceMultiBlock.o \
               $(LEVELSET_DIR)LevelSet2DQuadHamiltonJacobiSingleBlock.o \
               $(LEVELSET_DIR)LevelSet2DQuadHamiltonJacobiMultiBlock.o \
               $(LEVELSET_DIR)LevelSet2DQuadEikonalSingleBlock.o \
               $(LEVELSET_DIR)LevelSet2DQuadEikonalMultiBlock.o \
               $(LEVELSET_DIR)LevelSet2DQuadScalarExtensionSingleBlock.o \
               $(LEVELSET_DIR)LevelSet2DQuadScalarExtensionMultiBlock.o \
               $(LEVELSET_DIR)LevelSet2DQuadGrid.o \
               $(LEVELSET_DIR)LevelSet2DQuadSolvers.o
OBJ_LEVELSET_EXE = $(LEVELSET_DIR)LevelSet2D.o

# Physics, Turbulence, Thermodynamics, and Chemistry:
OBJ_TURBULENT = $(TURBULENT_DIR)SFSModelling.o
OBJ_EOS = $(EOS_DIR)tgas.o \
          $(EOS_DIR)ugas.o
OBJ_NASADATA = $(NASADATA_DIR)NASARP1311dataclass.o
OBJ_REACTIONS = $(REACTIONS_DIR)Reactions.o \
		$(REACTIONS_DIR)15step_GRI211.o \
		$(REACTIONS_DIR)15step_GRI3.o
OBJ_REACTIONS_F90 = $(REACTIONS_DIR)c_15step_GRI211.o \
		    $(REACTIONS_DIR)c_15step_GRI3.o
OBJ_REACTIONS += $(OBJ_REACTIONS_F90)

# TUT testing:
OBJ_TUT := $(SRC_TUT:.cc=.o)

# System:
OBJ_SYSTEM = $(SYSTEM_DIR)System_Linux.o

# Base and CFFC objects:
OBJ_BASE = $(OBJ_MATH) $(OBJ_CFD) $(OBJ_MPI) $(OBJ_GRID) $(OBJ_AMR) \
	   $(OBJ_SYSTEM)
ifeq ($(TUT_TESTING),ON) 
  OBJ_BASE += $(OBJ_TUT)
endif
OBJ_CFFC = $(OBJ_BASE) $(OBJ_SCALAR) $(OBJ_HEAT) $(OBJ_HYPERHEAT) $(OBJ_EULER1D) $(OBJ_MHD1D) \
           $(OBJ_ADVECTDIFFUSE) $(OBJ_EULER) $(OBJ_NAVIERSTOKES) $(OBJ_CHEM) $(OBJ_HIGHTEMP) \
           $(OBJ_DUSTY) $(OBJ_LESPREMIXED) $(OBJ_GAUSSIAN) $(OBJ_ION) $(OBJ_ELECTROSTATIC) \
           $(OBJ_RTE) $(OBJ_INTERFACE) $(OBJ_LEVELSET) \
           $(OBJ_TURBULENT) $(OBJ_EOS) $(OBJ_NASADATA) $(OBJ_REACTIONS) $(OBJ_ICEMCFD)

# Executable objects:
OBJ_MAIN = cffc2D.o
OBJ_ICEMCFD_UTIL1 = $(ICEM_DIR)icemcfd2tecplot.o \
                    $(OBJ_MATH) $(OBJ_CFD) $(OBJ_MPI) $(OBJ_GRID) $(OBJ_ICEMCFD)
OBJ_ICEMCFD_UTIL2 = $(ICEM_DIR)icemcfd2grid2dquad.o \
                    $(OBJ_MATH) $(OBJ_CFD) $(OBJ_MPI) $(OBJ_GRID) $(OBJ_ICEMCFD) 

###############################################################################
# Define the executables
###############################################################################
EXE_MAIN = cffc2D
EXE_ICEMCFD_UTIL1 = icemcfd2tecplot
EXE_ICEMCFD_UTIL2 = icemcfd2grid2dquad
EXE_ADVECTDIFFUSE2D = advectdiffuse2D
EXE_EULER2D = euler2D
EXE_NAVIERSTOKES2D = navierstokes2D
EXE_CHEM2D = chem2D
EXE_HIGHTEMP2D = hightemp2D
EXE_DUSTY2D = dusty2D
EXE_LESPREMIXED2D = lespremixed2D
EXE_GAUSSIAN2D = gaussian2D
EXE_ION5MOMENT2D = ion5moment2D
EXE_ELECTROSTATIC2D = electrostatic2D
EXE_RTE2D = rte2D
EXE_LEVELSET2D = levelset2D
EXE_EMBEDDEDBOUNDARIES2D = embeddedboundaries2D

###############################################################################
# Define dependencies
###############################################################################
help:
	@echo "+-----------------------------------------------------------------------------------+"
	@echo "|                                                                                   |"
	@echo "|                           makefile for CFFC                                       |"
	@echo "|                                                                                   |"
	@echo "| Usage: make all                  compile all executable programs                  |"
	@echo "|        make cffc2D               compile cffc2D program                           |"
	@echo "|        make install              copies cffc2D executable to bin directory        |"
	@echo "|        make install-all          copies all executables to bin directory          |"
	@echo "|        make uninstall            removes cffc2D executable from bin directory     |"
	@echo "|        make uinstall-all         removes all executables from bin directory       |"
	@echo "|        make documentation        create code documentaion using doxygen & latex   |"
	@echo "|        make icemcfd2tecplot      compile icemcfd2tecplot program                  |"
	@echo "|        make icemcfd2grid2dquad   compile icemcfd2grid2dquad program               |"
	@echo "|        make advectdiffuse2D      compile advectdiffuse2D stand alone program      |"
	@echo "|        make euler2D              compile euler2D stand alone program              |"
	@echo "|        make navierstokes2D       compile navierstokes2D stand alone program       |"
	@echo "|        make chem2D               compile chem2D stand alone program               |"
	@echo "|        make hightemp2D           compile hightemp2D stand alone program           |"
	@echo "|        make dusty2D              compile dusty2D stand alone program              |"
	@echo "|        make lespremixed2D        compile lespremixed2D stand alone program        |"
	@echo "|        make gaussian2D           compile gaussian2D stand alone program           |"
	@echo "|        make ion5moment2D         compile ion5moment2D stand alone program         |"
	@echo "|        make electrostatic2D      compile electrostatic2D stand alone program      |"
	@echo "|        make rte2D                compile rte2D stand alone program                |"
	@echo "|        make levelset2D           compile levelset2D stand alone program           |"
	@echo "|        make embeddedboundaries2D compile embeddedboundaries2D stand alone program |"
	@echo "|        make libraries-all        create all supporting libraries                  |"
	@echo "|        make sparselib            create SparseLib++ library                       |"
	@echo "|        make bpkit                create BPKIT library                             |"
	@echo "|        make cantera              create Cantera library                           |"
	@echo "|        make fftw                 create fftw library                              |"
	@echo "|        make clean                clean up source directories                      |"
	@echo "|        make superclean           clean up documentation and library directories   |"
	@echo "|        make help                 display makefile usage information               |"
	@echo "|                                                                                   |"
	@echo "| Package Options: MPI_VERSION = NoMPI (default), MPICH, MPICH2, MPT (sgi)          |"
	@echo "|                  ICEMCFD_VERSION = NoICEMCFD (default),V41,V42,V43,V50,V10,V11    |"
	@echo "|                  GCC_VERSION = V296, V3+ (default), ICC                           |"
	@echo "|                  CANTERA_VERSION = NoCANTERA (default), V70                       |"
	@echo "|                  FFTW_VERSION = V32 (default), NoFFTW                             |"
	@echo "|                  TUT_TESTING = ON (default), OFF                                  |"
	@echo "|                  PROFILING = OFF (default), ON                                    |"
	@echo "|                                                                                   |"
	@echo "| Ensure that the source directory is clean and the ICEMCFD, SparseLib++, BPKIT,    |"
	@echo "| FFTW, and Cantera libraries are up to date before re-making CFFC from scratch.    |"
	@echo "|                                                                                   |"
	@echo "| An environment variable, CFFC_Path, needs to be set to the location               |"
	@echo "| of the CFFC source directory.  This can be done as follows:                       |"
	@echo "|                                                                                   |"
	@echo "|  bash:   export CFFC_Path=/your/path/here/CFFC                                    |"
	@echo "|  tcsh:   setenv CFFC_Path /your/path/here/CFFC                                    |"
	@echo "|                                                                                   |"
	@echo "+-----------------------------------------------------------------------------------+"

all: $(EXE_MAIN) $(EXE_ICEMCFD_UTIL1) $(EXE_ICEMCFD_UTIL2) \
     $(EXE_ADVECTDIFFUSE2D) $(EXE_EULER2D) $(EXE_NAVIERSTOKES2D) $(EXE_CHEM2D) \
     $(EXE_HIGHTEMP2D) $(EXE_DUSTY2D) $(EXE_LESPREMIXED2D) $(EXE_GAUSSIAN2D) \
     $(EXE_ION5MOMENT2D) $(EXE_ELECTROSTATIC2D) $(EXE_RTE2D) $(EXE_LEVELSET2D) \
     $(EXE_EMBEDDEDBOUNDARIES2D)
	@echo ' '
	@echo All programs have been brought up to date.
	@echo '------------------------------------------'
	@echo ' '

libraries-all: sparselib bpkit fftw
	@echo ' '	
	@echo All libraries have been brought up to date.
	@echo '-------------------------------------------'
	@echo ' '

sparselib:
	@echo ' '
	@echo Building $(SPARSELIB) library for a $(PLATFORM) platform.
	@echo '--------------------------------------------------------'
	@echo ' '
	cd $(SPARSELIB_DIR); make CFFC_SRC_TREE=$(CFFC_SRC_TREE) wipe;
	cd $(SPARSELIB_DIR); make CFFC_SRC_TREE=$(CFFC_SRC_TREE) clean;
	cd $(SPARSELIB_DIR); make CFFC_SRC_TREE=$(CFFC_SRC_TREE) sp;
	@echo ' '
	@echo $(SPARSELIB) library has been brought up to date.
	@echo '------------------------------------------------'
	@echo ' '

bpkit:
	@echo ' '
	@echo Building $(BPKIT) library for a $(PLATFORM) platform.
	@echo '----------------------------------------------------'
	@echo ' '
	cd $(BPKIT_DIR)/src; make CFFC_SRC_TREE=$(CFFC_SRC_TREE) clean;
	cd $(BPKIT_DIR)/src; make CFFC_SRC_TREE=$(CFFC_SRC_TREE);
	@echo ' '
	@echo $(BPKIT) library has been brought up to date.
	@echo '--------------------------------------------'
	@echo ' '

cantera:
	@echo ' '
	@echo Building $(CANTERA) library for a $(PLATFORM) platform.
	@echo '----------------------------------------------------'
	@echo ' '
	cd $(CANTERA_DIR); ./preconfig CXX="$(CXX) $(CXXFLAGS)" CC="$(CC)" F77="$(FC)" \
          CXXFLAGS="$(CPPFLAGS)" CFLAGS="$(CFLAGS)" FFLAGS="$(FFLAGS)" \
	  LCXX_END_LIBS="$(CANTERA_LCXX_END_LIBS)" PYTHON_PACKAGE="$(CANTERA_PYTHON_PACKAGE)";
	cd $(CANTERA_DIR); make;
	@echo ' '
	@echo $(CANTERA) library has been brought up to date.
	@echo '--------------------------------------------'
	@echo ' '

fftw:
	@echo ' '
	@echo Building $(FFTW) library for a $(PLATFORM) platform.
	@echo '--------------------------------------------------------'
	@echo ' '
	cd $(FFTW_DIR); ./configure --prefix=$(FFTW_DIR);
	cd $(FFTW_DIR); make;
	cd $(FFTW_DIR); make install;
	@echo ' '
	@echo $(FFTW) library has been brought up to date.
	@echo '------------------------------------------------'
	@echo ' '

$(EXE_MAIN): CFFC.depend cffc2D.depend $(OBJ_MAIN) $(OBJ_CFFC)
	@echo ' '
	@echo Building program $(EXE_MAIN) for a $(PLATFORM) platform.
	@echo '--------------------------------------------------------'
	@echo ' '
	$(LD) -o $(EXE_MAIN) $(OBJ_MAIN) $(OBJ_CFFC) $(LDFLAGS)
	@echo ' '
	@echo Program $(EXE_MAIN) has been brought up to date.
	@echo '------------------------------------------------'
	@echo ' '

CFFC.depend: $(SRC_CFFC)
	@echo ' '
	@echo Determining CFFC source file dependencies for a $(PLATFORM) platform.
	@echo '--------------------------------------------------------------------------------'
	@echo ' '
	touch CFFC.depend
	makedepend -fCFFC.depend $(DEPENDSFLAGS) $(CPPFLAGS) $(SRC_CFFC) >& /dev/null
	@echo ' '
	@echo CFFC source file dependencies have been brought up to date.
	@echo '-----------------------------------------------------------------'
	@echo ' '

cffc2D.depend: $(SRC_MAIN)
	@echo ' '
	@echo Determining cffc2D source file dependencies for a $(PLATFORM) platform.
	@echo '--------=--------------------------------------------------------------'
	@echo ' '
	touch cffc2D.depend
	makedepend -fcffc2D.depend $(DEPENDSFLAGS) $(CPPFLAGS) $(SRC_MAIN) >& /dev/null
	@echo ' '
	@echo cffc2D source file dependencies have been brought up to date.
	@echo '-----------------------------------------------------------------'
	@echo ' '

$(EXE_ADVECTDIFFUSE2D): $(ADVECTDIFFUSE_DIR)AdvectDiffuse2D.depend $(OBJ_ADVECTDIFFUSE_EXE) $(OBJ_BASE) $(OBJ_ADVECTDIFFUSE) $(OBJ_ICEMCFD)
	@echo ' '
	@echo Building program $(EXE_ADVECTDIFFUSE2D) for a $(PLATFORM) platform.
	@echo '----------------------------------------------------------'
	@echo ' '
	$(LD) -o $(EXE_ADVECTDIFFUSE2D) $(OBJ_ADVECTDIFFUSE_EXE) $(OBJ_BASE) $(OBJ_ADVECTDIFFUSE) $(OBJ_ICEMCFD) $(LDFLAGS)
	@echo ' '
	@echo Program $(EXE_ADVECTDIFFUSE2D) has been brought up to date.
	@echo '--------------------------------------------------'
	@echo ' '

$(ADVECTDIFFUSE_DIR)AdvectDiffuse2D.depend: $(SRC_ADVECTDIFFUSE_EXE) 
	@echo ' '
	@echo Determining AdvectDiffuse2D source file dependencies for a $(PLATFORM) platform.
	@echo '-----------------------------------------------------------------------'
	@echo ' '
	touch $(ADVECTDIFFUSE_DIR)AdvectDiffuse2D.depend
	makedepend -f$(ADVECTDIFFUSE_DIR)AdvectDiffuse2D.depend $(DEPENDSFLAGS) $(CPPFLAGS) $(SRC_ADVECTDIFFUSE_EXE) $(SRC_ADVECTDIFFUSE) >& /dev/null
	@echo ' '
	@echo AdvectDiffuse2D source file dependencies have been brought up to date.
	@echo '-------------------------------------------------------------'
	@echo ' '

$(EXE_EULER2D): $(EULER_DIR)Euler2D.depend $(OBJ_EULER_EXE) $(OBJ_BASE) $(OBJ_EULER) $(OBJ_INTERFACE) $(OBJ_ICEMCFD)
	@echo ' '
	@echo Building program $(EXE_EULER2D) for a $(PLATFORM) platform.
	@echo '-----------------------------------------------------------'
	@echo ' '
	$(LD) -o $(EXE_EULER2D) $(OBJ_EULER_EXE) $(OBJ_BASE) $(OBJ_EULER) $(OBJ_INTERFACE) $(OBJ_ICEMCFD) $(LDFLAGS)
	@echo ' '
	@echo Program $(EXE_EULER2D) has been brought up to date.
	@echo '---------------------------------------------------'
	@echo ' '

$(EULER_DIR)Euler2D.depend: $(SRC_EULER_EXE)
	@echo ' '
	@echo Determining Euler2D source file dependencies for a $(PLATFORM) platform.
	@echo '------------------------------------------------------------------------'
	@echo ' '
	touch $(EULER_DIR)Euler2D.depend
	makedepend -f$(EULER_DIR)Euler2D.depend $(DEPENDSFLAGS) $(CPPFLAGS) $(SRC_EULER_EXE) $(SRC_EULER) >& /dev/null
	@echo ' '
	@echo Euler2D source file dependencies have been brought up to date.
	@echo '--------------------------------------------------------------'
	@echo ' '

$(EXE_NAVIERSTOKES2D): $(NAVIERSTOKES_DIR)NavierStokes2D.depend $(OBJ_NAVIERSTOKES_EXE) $(OBJ_BASE) $(OBJ_NAVIERSTOKES) $(OBJ_INTERFACE) $(OBJ_ICEMCFD)
	@echo ' '
	@echo Building program $(EXE_NAVIERSTOKES2D) for a $(PLATFORM) platform.
	@echo '------------------------------------------------------------------'
	@echo ' '
	$(LD) -o $(EXE_NAVIERSTOKES2D) $(OBJ_NAVIERSTOKES_EXE) $(OBJ_BASE) $(OBJ_NAVIERSTOKES) $(OBJ_INTERFACE) $(OBJ_ICEMCFD) $(LDFLAGS)
	@echo ' '
	@echo Program $(EXE_NAVIERSTOKES2D) has been brought up to date.
	@echo '----------------------------------------------------------'
	@echo ' '

$(NAVIERSTOKES_DIR)NavierStokes2D.depend: $(SRC_NAVIERSTOKES_EXE)
	@echo ' '
	@echo Determining NavierStokes2D source file dependencies for a $(PLATFORM) platform.
	@echo '-------------------------------------------------------------------------------'
	@echo ' '
	touch $(NAVIERSTOKES_DIR)NavierStokes2D.depend
	makedepend -f$(NAVIERSTOKES_DIR)NavierStokes2D.depend $(DEPENDSFLAGS) $(CPPFLAGS) $(SRC_NAVIERSTOKES_EXE) $(SRC_NAVIERSTOKES) >& /dev/null
	@echo ' '
	@echo NavierStokes2D source file dependencies have been brought up to date.
	@echo '---------------------------------------------------------------------'
	@echo ' '

$(EXE_CHEM2D): $(CHEM_DIR)Chem2D.depend $(OBJ_CHEM_EXE) $(OBJ_BASE) $(OBJ_NASADATA) $(OBJ_REACTIONS) $(OBJ_CHEM) $(OBJ_ICEMCFD)
	@echo ' '
	@echo Building program $(EXE_CHEM2D) for a $(PLATFORM) platform.
	@echo '----------------------------------------------------------'
	@echo ' '
	$(LD) -o $(EXE_CHEM2D) $(OBJ_CHEM_EXE) $(OBJ_BASE) $(OBJ_NASADATA) $(OBJ_REACTIONS) $(OBJ_CHEM) $(OBJ_ICEMCFD) $(LDFLAGS)
	@echo ' '
	@echo Program $(EXE_CHEM2D) has been brought up to date.
	@echo '--------------------------------------------------'
	@echo ' '

$(CHEM_DIR)Chem2D.depend: $(SRC_CHEM_EXE) 
	@echo ' '
	@echo Determining Chem2D source file dependencies for a $(PLATFORM) platform.
	@echo '-----------------------------------------------------------------------'
	@echo ' '
	touch $(CHEM_DIR)Chem2D.depend
	makedepend -f$(CHEM_DIR)Chem2D.depend $(DEPENDSFLAGS) $(CPPFLAGS) $(SRC_CHEM_EXE) $(SRC_CHEM) >& /dev/null
	@echo ' '
	@echo Chem2D source file dependencies have been brought up to date.
	@echo '-------------------------------------------------------------'
	@echo ' '

$(EXE_HIGHTEMP2D): $(HIGHTEMP_DIR)HighTemp2D.depend $(OBJ_HIGHTEMP_EXE) $(OBJ_BASE) $(OBJ_INTERFACE) $(OBJ_HIGHTEMP) $(OBJ_ICEMCFD) $(OBJ_EOS)
	@echo ' '
	@echo Building program $(EXE_HIGHTEMP2D) for a $(PLATFORM) platform.
	@echo '----------------------------------------------------------'
	@echo ' '
	$(LD) -o $(EXE_HIGHTEMP2D) $(OBJ_HIGHTEMP_EXE) $(OBJ_BASE) $(OBJ_INTERFACE) $(OBJ_HIGHTEMP) $(OBJ_ICEMCFD) $(LDFLAGS) $(OBJ_EOS)
	@echo ' '
	@echo Program $(EXE_HIGHTEMP2D) has been brought up to date.
	@echo '--------------------------------------------------'
	@echo ' '

$(HIGHTEMP_DIR)HighTemp2D.depend: $(SRC_HIGHTEMP_EXE) 
	@echo ' '
	@echo Determining HighTemp2D source file dependencies for a $(PLATFORM) platform.
	@echo '-----------------------------------------------------------------------'
	@echo ' '
	touch $(HIGHTEMP_DIR)HighTemp2D.depend
	makedepend -f$(HIGHTEMP_DIR)HighTemp2D.depend $(DEPENDSFLAGS) $(CPPFLAGS) $(SRC_HIGHTEMP_EXE) >& /dev/null
	@echo ' '
	@echo HighTemp2D source file dependencies have been brought up to date.
	@echo '-------------------------------------------------------------'
	@echo ' '

$(EXE_DUSTY2D): $(DUSTY_DIR)Dusty2D.depend $(OBJ_DUSTY_EXE) $(OBJ_BASE) $(OBJ_DUSTY) $(OBJ_INTERFACE) $(OBJ_ELECTROSTATIC) $(OBJ_ICEMCFD)
	@echo ' '
	@echo Building program $(EXE_DUSTY2D) for a $(PLATFORM) platform.
	@echo '-----------------------------------------------------------'
	@echo ' '
	$(LD) -o $(EXE_DUSTY2D) $(OBJ_DUSTY_EXE) $(OBJ_BASE) $(OBJ_DUSTY) $(OBJ_INTERFACE) $(OBJ_ELECTROSTATIC) $(OBJ_ICEMCFD) $(LDFLAGS)
	@echo ' '
	@echo Program $(EXE_DUSTY2D) has been brought up to date.
	@echo '---------------------------------------------------'
	@echo ' '

$(DUSTY_DIR)Dusty2D.depend: $(SRC_DUSTY_EXE)
	@echo ' '
	@echo Determining $(DUSTY_DIR)Dusty2D source file dependencies for a $(PLATFORM) platform.
	@echo '------------------------------------------------------------------------'
	@echo ' '
	touch $(DUSTY_DIR)Dusty2D.depend
	makedepend -f$(DUSTY_DIR)Dusty2D.depend $(DEPENDSFLAGS) $(CPPFLAGS) $(SRC_DUSTY_EXE) $(SRC_DUSTY) >& /dev/null
	@echo ' '
	@echo Dusty2D source file dependencies have been brought up to date.
	@echo '--------------------------------------------------------------'
	@echo ' '

$(EXE_LESPREMIXED2D): $(LESPREMIXED_DIR)LESPremixed2D.depend $(OBJ_LESPREMIXED_EXE) $(OBJ_BASE) $(OBJ_NASADATA) $(OBJ_REACTIONS) $(OBJ_LESPREMIXED) $(OBJ_TURBULENT) $(OBJ_ICEMCFD) 
	@echo ' '
	@echo Building program $(EXE_LESPREMIXED2D) for a $(PLATFORM) platform.
	@echo '----------------------------------------------------------'
	@echo ' '
	$(LD) -o $(EXE_LESPREMIXED2D) $(OBJ_LESPREMIXED_EXE) $(OBJ_BASE) $(OBJ_NASADATA) $(OBJ_REACTIONS) $(OBJ_LESPREMIXED) $(OBJ_TURBULENT) $(OBJ_ICEMCFD) $(LDFLAGS)
	@echo ' '
	@echo Program $(EXE_LESPREMIXED2D) has been brought up to date.
	@echo '--------------------------------------------------'
	@echo ' '

$(LESPREMIXED_DIR)LESPremixed2D.depend: $(SRC_LESPREMIXED_EXE) 
	@echo ' '
	@echo Determining LESPremixed2D source file dependencies for a $(PLATFORM) platform.
	@echo '-----------------------------------------------------------------------'
	@echo ' '
	touch $(LESPREMIXED_DIR)LESPremixed2D.depend
	makedepend -f$(LESPREMIXED_DIR)LESPremixed2D.depend $(DEPENDSFLAGS) $(CPPFLAGS) $(SRC_LESPREMIXED_EXE) $(SRC_LESPREMIXED) >& /dev/null
	@echo ' '
	@echo LESPremixed2D source file dependencies have been brought up to date.
	@echo '-------------------------------------------------------------'
	@echo ' '

$(EXE_GAUSSIAN2D): $(GAUSSIAN_DIR)Gaussian2D.depend $(OBJ_GAUSSIAN_EXE) $(OBJ_BASE) $(OBJ_GAUSSIAN) $(OBJ_INTERFACE) $(OBJ_ICEMCFD)
	@echo ' '
	@echo Building program $(EXE_GAUSSIAN2D) for a $(PLATFORM) platform.
	@echo '--------------------------------------------------------'
	@echo ' '
	$(LD) -o $(EXE_GAUSSIAN2D) $(OBJ_GAUSSIAN_EXE) $(OBJ_BASE) $(OBJ_GAUSSIAN) $(OBJ_INTERFACE) $(OBJ_ICEMCFD) $(LDFLAGS)
	@echo ' '
	@echo Program $(EXE_GAUSSIAN2D) has been brought up to date.
	@echo '------------------------------------------------'
	@echo ' '

$(GAUSSIAN_DIR)Gaussian2D.depend: $(SRC_GAUSSIAN_EXE) 
	@echo ' '
	@echo Determining Gaussian2D source file dependencies for a $(PLATFORM) platform.
	@echo '-----------------------------------------------------------------------'
	@echo ' '
	touch $(GAUSSIAN_DIR)Gaussian2D.depend
	makedepend -f$(GAUSSIAN_DIR)Gaussian2D.depend $(DEPENDSFLAGS) $(CPPFLAGS) $(SRC_GAUSSIAN_EXE) $(SRC_GAUSSIAN) >& /dev/null
	@echo ' '
	@echo Gaussian2D source file dependencies have been brought up to date.
	@echo '-------------------------------------------------------------'
	@echo ' '

$(EXE_ION5MOMENT2D): $(ION_DIR)Ion5Moment2D.depend $(OBJ_ION_EXE) $(OBJ_BASE) $(OBJ_ION) $(OBJ_EULER) $(OBJ_INTERFACE) $(OBJ_ICEMCFD)
	@echo ' '
	@echo Building program $(EXE_ION5MOMENT2D) for a $(PLATFORM) platform.
	@echo '----------------------------------------------------------------'
	@echo ' '
	$(LD) -o $(EXE_ION5MOMENT2D) $(OBJ_ION_EXE) $(OBJ_BASE) $(OBJ_ION) $(OBJ_EULER) $(OBJ_INTERFACE) $(OBJ_ICEMCFD) $(LDFLAGS)
	@echo ' '
	@echo Program $(EXE_ION5MOMENT2D) has been brought up to date.
	@echo '--------------------------------------------------------'
	@echo ' '

$(ION_DIR)Ion5Moment2D.depend: $(SRC_ION_EXE) 
	@echo ' '
	@echo Determining Ion5Moment2D source file dependencies for a $(PLATFORM) platform.
	@echo '-----------------------------------------------------------------------------'
	@echo ' '
	touch $(ION_DIR)Ion5Moment2D.depend
	makedepend -f$(ION_DIR)Ion5Moment2D.depend $(DEPENDSFLAGS) $(CPPFLAGS) $(SRC_ION_EXE) $(SRC_ION) >& /dev/null
	@echo ' '
	@echo Ion5Moment2D source file dependencies have been brought up to date.
	@echo '-------------------------------------------------------------------'
	@echo ' '

$(EXE_ELECTROSTATIC2D): $(ELECTROSTATIC_DIR)Electrostatic2D.depend $(OBJ_ELECTROSTATIC_EXE) $(OBJ_BASE) $(OBJ_ELECTROSTATIC) $(OBJ_ICEMCFD)
	@echo ' '
	@echo Building program $(EXE_ELECTROSTATIC2D) for a $(PLATFORM) platform.
	@echo '-----------------------------------------------------------'
	@echo ' '
	$(LD) -o $(EXE_ELECTROSTATIC2D) $(OBJ_ELECTROSTATIC_EXE) $(OBJ_BASE) $(OBJ_ELECTROSTATIC) $(OBJ_ICEMCFD) $(LDFLAGS)
	@echo ' '
	@echo Program $(EXE_ELECTROSTATIC2D) has been brought up to date.
	@echo '---------------------------------------------------'
	@echo ' '

$(ELECTROSTATIC_DIR)Electrostatic2D.depend: $(SRC_ELECTROSTATIC_EXE)
	@echo ' '
	@echo Determining Electrostatic2D source file dependencies for a $(PLATFORM) platform.
	@echo '------------------------------------------------------------------------'
	@echo ' '
	touch $(ELECTROSTATIC_DIR)Electrostatic2D.depend
	makedepend -f$(ELECTROSTATIC_DIR)Electrostatic2D.depend $(DEPENDSFLAGS) $(CPPFLAGS) $(SRC_ELECTROSTATIC_EXE) $(SRC_ELECTROSTATIC) >& /dev/null
	@echo ' '
	@echo Electrostatic2D source file dependencies have been brought up to date.
	@echo '--------------------------------------------------------------'
	@echo ' '

$(EXE_RTE2D): $(RTE_DIR)Rte2D.depend $(OBJ_RTE_EXE) $(OBJ_BASE) $(OBJ_RTE) $(OBJ_ICEMCFD)
	@echo ' '
	@echo Building program $(EXE_RTE2D) for a $(PLATFORM) platform.
	@echo '-----------------------------------------------------------'
	@echo ' '
	$(LD) -o $(EXE_RTE2D) $(OBJ_RTE_EXE) $(OBJ_BASE) $(OBJ_RTE) $(OBJ_ICEMCFD) $(LDFLAGS)
	@echo ' '
	@echo Program $(EXE_RTE2D) has been brought up to date.
	@echo '---------------------------------------------------'
	@echo ' '

$(RTE_DIR)Rte2D.depend: $(SRC_RTE_EXE)
	@echo ' '
	@echo Determining Euler2D source file dependencies for a $(PLATFORM) platform.
	@echo '------------------------------------------------------------------------'
	@echo ' '
	touch $(RTE_DIR)Rte2D.depend
	makedepend -f$(RTE_DIR)Rte2D.depend $(DEPENDSFLAGS) $(CPPFLAGS) $(SRC_RTE_EXE) $(SRC_RTE) >& /dev/null
	@echo ' '
	@echo Rte2D source file dependencies have been brought up to date.
	@echo '--------------------------------------------------------------'
	@echo ' '

$(EXE_LEVELSET2D): $(LEVELSET_DIR)LevelSet2D.depend $(OBJ_LEVELSET_EXE) $(OBJ_BASE) $(OBJ_LEVELSET) $(OBJ_INTERFACE)
	@echo ' '
	@echo Building program $(EXE_LEVELSET2D) for a $(PLATFORM) platform.
	@echo '------------------------------------------------------------------------'
	@echo ' '
	$(LD) -o $(EXE_LEVELSET2D) $(OBJ_LEVELSET_EXE) $(OBJ_BASE) $(OBJ_LEVELSET) $(OBJ_INTERFACE) $(LDFLAGS)
	@echo ' '
	@echo Program $(EXE_LEVELSET2D) has been brought up to date.
	@echo '------------------------------------------------------------------------'
	@echo ' '

$(LEVELSET_DIR)LevelSet2D.depend: $(SRC_LEVELSET_EXE) 
	@echo ' '
	@echo Determining LevelSet2D source file dependencies for a $(PLATFORM) platform.
	@echo '------------------------------------------------------------------------'
	@echo ' '
	touch $(LEVELSET_DIR)LevelSet2D.depend
	makedepend -f$(LEVELSET_DIR)LevelSet2D.depend $(DEPENDSFLAGS) $(CPPFLAGS) $(SRC_LEVELSET_EXE) $(SRC_LEVELSET) >& /dev/null
	@echo ' '
	@echo LevelSet2D source file dependencies have been brought up to date.
	@echo '------------------------------------------------------------------------'
	@echo ' '

$(EXE_EMBEDDEDBOUNDARIES2D): $(INTERFACE_DIR)EmbeddedBoundaries2D.depend $(OBJ_EMBEDDEDBOUNDARIES_EXE) $(OBJ_BASE) $(OBJ_EMBEDDEDBOUNDARIES) $(OBJ_INTERFACE) $(OBJ_LEVELSET) $(OBJ_EULER) $(OBJ_NAVIERSTOKES) $(OBJ_DUSTY) $(OBJ_ELECTROSTATIC) $(OBJ_ICEMCFD) $(OBJ_GAUSSIAN)
	@echo ' '
	@echo Building program $(EXE_EMBEDDEDBOUNDARIES2D) for a $(PLATFORM) platform.
	@echo '------------------------------------------------------------------'
	@echo ' '
	$(LD) -o $(EXE_EMBEDDEDBOUNDARIES2D) $(OBJ_EMBEDDEDBOUNDARIES_EXE) $(OBJ_BASE) $(OBJ_EMBEDDEDBOUNDARIES) $(OBJ_INTERFACE) $(OBJ_LEVELSET) $(OBJ_EULER) $(OBJ_NAVIERSTOKES) $(OBJ_DUSTY) $(OBJ_ELECTROSTATIC) $(OBJ_ICEMCFD) $(OBJ_GAUSSIAN) $(LDFLAGS)
	@echo ' '
	@echo Program $(EXE_EMBEDDEDBOUNDARIES2D) has been brought up to date.
	@echo '----------------------------------------------------------'
	@echo ' '

$(INTERFACE_DIR)EmbeddedBoundaries2D.depend: $(SRC_EMBEDDEDBOUNDARIES_EXE)
	@echo ' '
	@echo Determining EmbeddedBoundaries2D source file dependencies for a $(PLATFORM) platform.
	@echo '-------------------------------------------------------------------------------'
	@echo ' '
	touch $(INTERFACE_DIR)EmbeddedBoundaries2D.depend
	makedepend -f$(INTERFACE_DIR)EmbeddedBoundaries2D.depend $(DEPENDSFLAGS) $(CPPFLAGS) $(SRC_EMBEDDEDBOUNDARIES_EXE) $(SRC_EMBEDDEDBOUNDARIES) >& /dev/null
	@echo ' '
	@echo EmbeddedBoundaries2D source file dependencies have been brought up to date.
	@echo '---------------------------------------------------------------------'
	@echo ' '

$(EXE_ICEMCFD_UTIL1): CFFC.depend $(ICEM_DIR)icemcfd2tecplot.depend $(OBJ_ICEMCFD_UTIL1)
	@echo ' '
	@echo Building program $(EXE_ICEMCFD_UTIL1) for a $(PLATFORM) platform.
	@echo '-----------------------------------------------------------------'
	@echo ' '
	$(LD) -o $(EXE_ICEMCFD_UTIL1) $(OBJ_ICEMCFD_UTIL1) $(LDFLAGS)
	@echo ' '
	@echo Program $(EXE_ICEMCFD_UTIL1) has been brought up to date.
	@echo '---------------------------------------------------------'
	@echo ' '

$(EXE_ICEMCFD_UTIL2): CFFC.depend $(ICEM_DIR)icemcfd2grid2dquad.depend $(OBJ_ICEMCFD_UTIL2)
	@echo ' '
	@echo Building program $(EXE_ICEMCFD_UTIL2) for a $(PLATFORM) platform.
	@echo '-----------------------------------------------------------------'
	@echo ' '
	$(LD) -o $(EXE_ICEMCFD_UTIL2) $(OBJ_ICEMCFD_UTIL2) $(LDFLAGS)
	@echo ' '
	@echo Program $(EXE_ICEMCFD_UTIL2) has been brought up to date.
	@echo '---------------------------------------------------------'
	@echo ' '

$(ICEM_DIR)icemcfd2tecplot.depend: $(SRC_ICEMCFD_UTIL1)
	@echo ' '
	@echo Determining ICEM CFD utility program source file dependencies for a $(PLATFORM) platform.
	@echo '-----------------------------------------------------------------------------------------'
	@echo ' '
	touch $(ICEM_DIR)icemcfd2tecplot.depend
	makedepend -f$(ICEM_DIR)icemcfd2tecplot.depend $(DEPENDSFLAGS) $(CPPFLAGS) $(SRC_ICEMCFD_UTIL1) >& /dev/null
	@echo ' '
	@echo ICEM CFD utility program source file dependencies have been brought up to date.
	@echo '-------------------------------------------------------------------------------'
	@echo ' '

$(ICEM_DIR)icemcfd2grid2dquad.depend: $(SRC_ICEMCFD_UTIL2)
	@echo ' '
	@echo Determining ICEM CFD utility program source file dependencies for a $(PLATFORM) platform.
	@echo '-----------------------------------------------------------------------------------------'
	@echo ' '
	touch $(ICEM_DIR)icemcfd2grid2dquad.depend
	makedepend -f$(ICEM_DIR)icemcfd2grid2dquad.depend $(DEPENDSFLAGS) $(CPPFLAGS) $(SRC_ICEMCFD_UTIL2) >& /dev/null
	@echo ' '
	@echo ICEM CFD utility program source file dependencies have been brought up to date.
	@echo '-------------------------------------------------------------------------------'
	@echo ' '

#
# Install/Uninstall targets
install: $(EXE_MAIN)
	@echo "Installing $(EXE_MAIN)"
	cp $(EXE_MAIN) $(CFFC_BIN_DIR)
	@echo " "
	@echo "Installation complete"
	@echo "---------------------"
	@echo " "

install-all: $(EXE_MAIN) $(EXE_ICEMCFD_UTIL1) $(EXE_ICEMCFD_UTIL2) \
        $(EXE_ADVECTDIFFUSE2D) $(EXE_EULER2D) $(EXE_NAVIERSTOKES2D) $(EXE_CHEM2D) \
        $(EXE_HIGHTEMP2D) $(EXE_DUSTY2D) $(EXE_LESPREMIXED2D) $(EXE_GAUSSIAN2D) \
        $(EXE_ION5MOMENT2D) $(EXE_ELECTROSTATIC2D) $(EXE_RTE2D) $(EXE_LEVELSET2D) \
        $(EXE_EMBEDDEDBOUNDARIES2D) 
	@for f in $(EXE_MAIN) $(EXE_ICEMCFD_UTIL1) $(EXE_ICEMCFD_UTIL2) \
        $(EXE_ADVECTDIFFUSE2D) $(EXE_EULER2D) $(EXE_NAVIERSTOKES2D) $(EXE_CHEM2D) \
        $(EXE_HIGHTEMP2D) $(EXE_DUSTY2D) $(EXE_LESPREMIXED2D) $(EXE_GAUSSIAN2D) \
        $(EXE_ION5MOMENT2D) $(EXE_ELECTROSTATIC2D) $(EXE_RTE2D) $(EXE_LEVELSET2D) \
        $(EXE_EMBEDDEDBOUNDARIES2D); \
	do \
	  echo "Installing $$f"; \
	  cp $$f $(CFFC_BIN_DIR); \
	done;
	@echo " "
	@echo "Installation complete"
	@echo "---------------------"
	@echo " "

uninstall:
	@echo "Uninstalling $(EXE_MAIN)"
	cd $(CFFC_BIN_DIR); rm -f $(EXE_MAIN)
	@echo " "
	@echo "Un-Install complete"
	@echo "---------------------"
	@echo " "

uninstall-all:
	@for f in $(EXE_MAIN) $(EXE_ICEMCFD_UTIL1) $(EXE_ICEMCFD_UTIL2) \
        $(EXE_ADVECTDIFFUSE2D) $(EXE_EULER2D) $(EXE_NAVIERSTOKES2D) $(EXE_CHEM2D) \
        $(EXE_HIGHTEMP2D) $(EXE_DUSTY2D) $(EXE_LESPREMIXED2D) $(EXE_GAUSSIAN2D) \
        $(EXE_ION5MOMENT2D) $(EXE_ELECTROSTATIC2D) $(EXE_RTE2D) $(EXE_LEVELSET2D) \
        $(EXE_EMBEDDEDBOUNDARIES2D); \
	do \
	  echo "Uninstalling $$f"; \
	  cd $(CFFC_BIN_DIR); \
	  rm -f $$f; \
	done;
	@echo " "
	@echo "Un-Install complete"
	@echo "---------------------"
	@echo " "

#
# Create code documentation using doxygen and latex.
documentation:
	@echo ' '
	@echo Creating code documentation using doxygen.
	@echo '------------------------------------------'
	@echo ' '
	cp $(DOXYGEN_DIR_2D)/code_documentation.doxygen .
	doxygen code_documentation.doxygen
	rm code_documentation.doxygen
	@echo ' '
	@echo Code documentation created using doxygen.
	@echo '-----------------------------------------'
	@echo ' '
	@echo Creating user manuals using LaTeX.
	@echo '------------------------------------------'
	@echo ' '
	cd $(LATEX_DIR_2D)/users_guide_src; make.userguide;
	cd $(LATEX_DIR_2D)/programmers_guide_src; make.programmersguide; 
	cd $(LATEX_DIR_2D)/reference_manual_src; make.referencemanual;
	@echo ' '
	@echo User manuals created using LaTeX.
	@echo '-----------------------------------------'
	@echo ' '

#
# Clean up source, documentation, and libraray directories
clean:
	@echo ' '
	@echo Cleaning source file directories.
	@echo '---------------------------------'
	@echo ' '
	rm -f *.depend *.o *.bak *.il *~
	rm -f $(MATH_DIR)*.o $(MATH_DIR)*.il $(MATH_DIR)*~
	rm -f $(MATH_DIR)Polyfit/*.o $(MATH_DIR)Polyfit/*.il $(MATH_DIR)Polyfit/*~
	rm -f $(CFD_DIR)*.o $(CFD_DIR)*.il $(CFD_DIR)*~
	rm -f $(MPI_DIR)*.o $(MPI_DIR)*.il $(MPI_DIR)*~
	rm -f $(GRID_DIR)*.o $(GRID_DIR)*.il $(GRID_DIR)*~
	rm -f $(ICEM_DIR)*.o $(ICEM_DIR)*.il $(ICEM_DIR)*~ $(ICEM_DIR)*.depend $(ICEM_DIR)*.bak
	rm -f $(AMR_DIR)*.o $(AMR_DIR)*.il $(AMR_DIR)*~
	rm -f $(SYSTEM_DIR)*.o $(SYSTEM_DIR)*.il $(SYSTEM_DIR)*~
	rm -f $(SOLVERS1D_DIR)*.o $(SOLVERS1D_DIR)*.il $(SOLVERS1D_DIR)*~ 
	rm -f $(ADVECTDIFFUSE_DIR)*.o $(ADVECTDIFFUSE_DIR)*.il $(ADVECTDIFFUSE_DIR)*~ $(ADVECTDIFFUSE_DIR)*.depend $(ADVECTDIFFUSE_DIR)*.bak
	rm -f $(EULER_DIR)*.o $(EULER_DIR)*.il $(EULER_DIR)*~ $(EULER_DIR)*.depend $(EULER_DIR)*.bak
	rm -f $(NAVIERSTOKES_DIR)*.o $(NAVIERSTOKES_DIR)*.il $(NAVIERSTOKES_DIR)*~ $(NAVIERSTOKES_DIR)*.depend $(NAVIERSTOKES_DIR)*.bak
	rm -f $(CHEM_DIR)*.o $(CHEM_DIR)*.il $(CHEM_DIR)*~ $(CHEM_DIR)*.depend $(CHEM_DIR)*.bak
	rm -f $(HIGHTEMP_DIR)*.o $(HIGHTEMP_DIR)*.il $(HIGHTEMP_DIR)*~ $(HIGHTEMP_DIR)*.depend $(HIGHTEMP_DIR)*.bak
	rm -f $(DUSTY_DIR)*.o $(DUSTY_DIR)*.il $(DUSTY_DIR)*~ $(DUSTY_DIR)*.depend $(DUSTY_DIR)*.bak
	rm -f $(LESPREMIXED_DIR)*.o $(LESPREMIXED_DIR)*.il $(LESPREMIXED_DIR)*~ $(LESPREMIXED_DIR)*.depend $(LESPREMIXED_DIR)*.bak
	rm -f $(GAUSSIAN_DIR)*.o $(GAUSSIAN_DIR)*.il $(GAUSSIAN_DIR)*~ $(GAUSSIAN_DIR)*.depend $(GAUSSIAN_DIR)*.bak
	rm -f $(ION_DIR)*.o $(ION_DIR)*.il $(ION_DIR)*~ $(ION_DIR)*.depend $(ION_DIR)*.bak
	rm -f $(ELECTROSTATIC_DIR)*.o $(ELECTROSTATIC_DIR)*.il $(ELECTROSTATIC_DIR)*~ $(ELECTROSTATIC_DIR)*.depend $(ELECTROSTATIC_DIR)*.bak
	rm -f $(RTE_DIR)*.o $(RTE_DIR)*.il $(RTE_DIR)*~ $(RTE_DIR)*.depend $(RTE_DIR)*.bak
	rm -f $(INTERFACE_DIR)*.o $(INTERFACE_DIR)*.il $(INTERFACE_DIR)*~ $(INTERFACE_DIR)*.depend $(INTERFACE_DIR)*.bak
	rm -f $(LEVELSET_DIR)*.o $(LEVELSET_DIR)*.il $(LEVELSET_DIR)*~ $(LEVELSET_DIR)*.depend $(LEVELSET_DIR)*.bak
	rm -f $(PHYSICS_DIR)*.o $(PHYSICS_DIR)*.il $(PHYSICS_DIR)*~
	rm -f $(TURBULENT_DIR)*.o $(TURBULENT_DIR)*.il $(TURBULENT_DIR)*~
	rm -f $(EOS_DIR)*.o $(EOS_DIR)*~
	rm -f $(NASADATA_DIR)*.o $(NASADATA_DIR)*.il $(NASADATA_DIR)*~
	rm -f $(REACTIONS_DIR)*.o $(REACTIONS_DIR)*.il $(REACTIONS_DIR)*~
	rm -f $(UNIT_TESTING_DIR)*.o $(UNIT_TESTING_DIR)*.il $(UNIT_TESTING_DIR)*~
	rm -f $(UNIT_TESTING_DIR)BasicTests/*.o $(UNIT_TESTING_DIR)BasicTests/*.il $(UNIT_TESTING_DIR)BasicTests/*~
	rm -f $(MULTIGRID_DIR)*~
	rm -f $(NKS_DIR)*~
	rm -f $(MODULE_DIR)/*.mod $(MODULE_DIR)/*~
	rm -f $(EXE_MAIN)
	rm -f $(EXE_ICEMCFD_UTIL1) $(EXE_ICEMCFD_UTIL2)
	rm -f $(EXE_ADVECTDIFFUSE2D)
	rm -f $(EXE_EULER2D)
	rm -f $(EXE_NAVIERSTOKES2D)
	rm -f $(EXE_CHEM2D)
	rm -f $(EXE_HIGHTEMP2D)
	rm -f $(EXE_DUSTY2D)
	rm -f $(EXE_LESPREMIXED2D)
	rm -f $(EXE_GAUSSIAN2D)
	rm -f $(EXE_ION5MOMENT2D)
	rm -f $(EXE_ELECTROSTATIC2D)
	rm -f $(EXE_RTE2D)
	rm -f $(EXE_LEVELSET2D)
	rm -f $(EXE_EMBEDDEDBOUNDARIES2D)
	@echo ' '
	@echo All source file directories are now clean.
	@echo '------------------------------------------'
	@echo ' '

clean-extras:
	@echo ' '
	@echo Cleaning cantera and fftw directories.
	@echo '-----------------------------------------------'
	@echo ' '
	@if [ ! -f $(CANTERA_DIR)/Makefile ] ; then \
	  echo "Cantera already clean."; \
	else \
	  cd $(CANTERA_DIR); make -i clean; \
	fi
	@if [ ! -f $(FFTW_DIR)/Makefile ] ; then \
	  echo "fftw already clean."; \
	else \
	  cd $(FFTW_DIR); make clean; \
	  cd $(FFTW_DIR); make distclean; \
	fi

superclean: clean-extras
	@echo ' '
	@echo Cleaning documentation and library directories.
	@echo '-----------------------------------------------'
	@echo ' '
	rm -f $(DOXYGEN_DIR_2D)/html/*
	rm -f $(DOXYGEN_DIR_2D)/latex/*
	cd $(LATEX_DIR_2D)/users_guide_src; rm -f *~ *.ps *.pdf *.aux *.log *.dvi *.toc users_guide/*; 
	cd $(LATEX_DIR_2D)/programmers_guide_src; rm -f *~ *.ps *.pdf *.aux *.log *.dvi *.toc programmers_guide/*; 
	cd $(LATEX_DIR_2D)/reference_manual_src; rm -f *~ *.ps *.pdf *.aux *.log *.dvi *.toc reference_manual/*;
	cd $(SPARSELIB_DIR); make CFFC_SRC_TREE=$(CFFC_SRC_TREE) wipe;
	cd $(SPARSELIB_DIR); make CFFC_SRC_TREE=$(CFFC_SRC_TREE) clean;
	cd $(BPKIT_DIR)/src; make CFFC_SRC_TREE=$(CFFC_SRC_TREE) clean;
	@echo ' '
	@echo All documentation and library directories are now clean.
	@echo '-------------------------------------------------------'
	@echo ' '

#
# Dependencies for Fortran 90 objects/modules
$(OBJ_REACTIONS_F90): $(MOD_MATH_F90) $(SRC_REACTIONS_F90) 

$(MOD_MATH_F90): $(MATH_DIR)complexify.f90 $(MATH_DIR)Complexify.h
	$(F90) $(F90FLAGS) $(MODFLAG) $(MODULE_DIR) -I$(MODULE_DIR) -c -o $(MATH_DIR)complexify.o $(MATH_DIR)complexify.f90

#
# Default dependencies for Fortran 90 objects
.SUFFIXES: .f90
.f90.o:
	$(F90) $(F90FLAGS) $(MODFLAG) $(MODULE_DIR) -I$(MODULE_DIR) -c -o $*.o $*.f90

#
# Include header file dependencies
include CFFC.depend
include cffc2D.depend
include $(ICEM_DIR)icemcfd2tecplot.depend
include $(ICEM_DIR)icemcfd2grid2dquad.depend
include $(ADVECTDIFFUSE_DIR)AdvectDiffuse2D.depend
include $(EULER_DIR)Euler2D.depend
include $(NAVIERSTOKES_DIR)NavierStokes2D.depend
include $(CHEM_DIR)Chem2D.depend
include $(HIGHTEMP_DIR)HighTemp2D.depend
include $(DUSTY_DIR)Dusty2D.depend
include $(LESPREMIXED_DIR)LESPremixed2D.depend
include $(GAUSSIAN_DIR)Gaussian2D.depend
include $(ION_DIR)Ion5Moment2D.depend
include $(ELECTROSTATIC_DIR)Electrostatic2D.depend
include $(RTE_DIR)Rte2D.depend
include $(INTERFACE_DIR)EmbeddedBoundaries2D.depend
include $(LEVELSET_DIR)LevelSet2D.depend<|MERGE_RESOLUTION|>--- conflicted
+++ resolved
@@ -2,7 +2,6 @@
 # Makefile for CFFC (2D version)
 #
 # Computational Framework for Fluids and Combustion (CFFC)
-#
 
 #
 # Set CFFC directory location which can be overridden by 
@@ -317,143 +316,7 @@
 SRC_ICEMCFD_UTIL1 = $(ICEM_DIR)icemcfd2tecplot.cc 
 SRC_ICEMCFD_UTIL2 = $(ICEM_DIR)icemcfd2grid2dquad.cc
 
-<<<<<<< HEAD
 ###############################################################################
-=======
-#
-# C++ Header files
-INC_MATH  = $(MATH_DIR)Math.h \
-            $(MATH_DIR)Vector2D.h \
-            $(MATH_DIR)Vector3D.h \
-            $(MATH_DIR)Tensor2D.h \
-            $(MATH_DIR)Tensor3D.h \
-            $(MATH_DIR)SplineFit.h \
-            $(MATH_DIR)Spline2D.h \
-            $(MATH_DIR)Matrix.h \
-            $(MATH_DIR)LinearSystems.h \
-	    $(MATH_DIR)LinkedList.h \
-	    $(MATH_DIR)Polygon.h \
-	    $(MATH_DIR)Simpson.h \
-	    $(MATH_DIR)Quadrature.h \
-	    $(MATH_DIR)Polyfit/Polyfit.h \
-            $(MATH_DIR)Complexify.h
-INC_CFD = $(CFD_DIR)CFD.h
-INC_MPI = $(MPI_DIR)MPI.h
-INC_GRID = $(GRID_DIR)Cell1D.h \
-	   $(GRID_DIR)Cell2D.h \
-	   $(GRID_DIR)Cell3D.h \
-           $(GRID_DIR)Grid2DQuad.h \
-           $(GRID_DIR)Grid3DHexa.h
-INC_AMR = $(AMR_DIR)AdaptiveBlock.h \
-          $(AMR_DIR)AdaptiveBlock2D_MessagePassing.h \
-          $(AMR_DIR)QuadTree.h \
-          $(AMR_DIR)QuadTree_Morton.h \
-	  $(AMR_DIR)AMR.h
-INC_SYSTEM = $(SYSTEM_DIR)System_Linux.h
-#
-INC_SCALAR = $(SOLVERS1D_DIR)Scalar1D.h
-INC_HEAT = $(SOLVERS1D_DIR)Heat1D.h
-INC_HYPERHEAT = $(SOLVERS1D_DIR)HyperHeat1DState.h \
-                $(SOLVERS1D_DIR)HyperHeat1D.h
-INC_EULER1D = $(SOLVERS1D_DIR)Euler1DState.h \
-              $(SOLVERS1D_DIR)Euler1D.h
-INC_MHD1D = $(SOLVERS1D_DIR)MHD1DState.h \
-            $(SOLVERS1D_DIR)MHD1D.h
-#
-INC_ADVECTDIFFUSE = $(ADVECTDIFFUSE_DIR)AdvectDiffuse2DState.h \
-                    $(ADVECTDIFFUSE_DIR)AdvectDiffuse2DInput.h \
-	            $(ADVECTDIFFUSE_DIR)AdvectDiffuse2DQuad.h \
-		    $(ADVECTDIFFUSE_DIR)AdvectDiffuse2DQuad_NKS.h \
-	            $(ADVECTDIFFUSE_DIR)AdvectDiffuse2DQuad_GMRES.h \
-	            $(ADVECTDIFFUSE_DIR)AdvectDiffuse2DQuadMultigrid.h
-INC_EULER = $(EULER_DIR)Euler2DState.h \
-	    $(EULER_DIR)Euler2DInput.h \
-	    $(EULER_DIR)Euler2DQuad.h 
-INC_NAVIERSTOKES = $(NAVIERSTOKES_DIR)NavierStokes2DState.h \
-	           $(NAVIERSTOKES_DIR)NavierStokes2DInput.h \
-	           $(NAVIERSTOKES_DIR)NavierStokes2DQuad.h \
-	           $(NAVIERSTOKES_DIR)NavierStokes2DQuadMultigrid.h
-INC_CHEM = $(CHEM_DIR)Chem2DInput.h \
-	   $(CHEM_DIR)Chem2DQuad.h \
-	   $(CHEM_DIR)Chem2DState.h \
-	   $(CHEM_DIR)Chem2DQuadMultigrid.h 
-INC_HIGHTEMP = $(HIGHTEMP_DIR)HighTemp2DState.h \
-               $(HIGHTEMP_DIR)HighTemp2DInput.h  \
-               $(HIGHTEMP_DIR)HighTemp2DQuad.h  \
-               $(HIGHTEMP_DIR)HighTemp2DdRdU.h  \
-               $(HIGHTEMP_DIR)HighTemp2DQuadMultigrid.h  \
-               $(HIGHTEMP_DIR)HighTemp2DQuadNKS.h
-INC_DUSTY = $(DUSTY_DIR)Particle2DState.h \
-	    $(DUSTY_DIR)Particle2DComponents.h \
-	    $(DUSTY_DIR)Dusty2DState.h \
-	    $(DUSTY_DIR)Dusty2DInput.h \
-	    $(DUSTY_DIR)Dusty2DQuad.h \
-	    $(DUSTY_DIR)Dusty2DQuadMultigrid.h
-INC_LESPREMIXED = $(LESPREMIXED_DIR)LESPremixed2DState.h \
-	          $(LESPREMIXED_DIR)LESPremixed2DInput.h \
-	          $(LESPREMIXED_DIR)LESPremixed2DQuad.h \
-	          $(LESPREMIXED_DIR)LESPremixed2DdRdU.h \
-	          $(LESPREMIXED_DIR)LESPremixed2DQuadMultigrid.h \
-	          $(LESPREMIXED_DIR)LESPremixed2DQuadNKS.h \
-	          $(LESPREMIXED_DIR)LESPremixed2DTurbInit.h \
-	          $(LESPREMIXED_DIR)PowerLaw.h \
-	          $(LESPREMIXED_DIR)Scalars.h
-INC_GAUSSIAN = $(GAUSSIAN_DIR)Gaussian2DState.h \
-	       $(GAUSSIAN_DIR)Gaussian2DInput.h \
-               $(GAUSSIAN_DIR)Gaussian2DCartesian.h \
-	       $(GAUSSIAN_DIR)Gaussian2DQuad.h
-INC_ION = $(ION_DIR)Ion5Moment2DState.h \
-          $(ION_DIR)Ion5Moment2DInput.h \
-          $(ION_DIR)Ion5Moment2DQuad.h
-INC_ELECTROSTATIC = $(ELECTROSTATIC_DIR)Electrostatic2DState.h \
-	            $(ELECTROSTATIC_DIR)Electrostatic2DInput.h \
-	            $(ELECTROSTATIC_DIR)Electrostatic2DQuad.h
-INC_RTE = $(RTE_DIR)Rte2DState.h \
-	  $(RTE_DIR)Rte2DInput.h \
-	  $(RTE_DIR)Rte2DQuad.h \
-	  $(RTE_DIR)Rte2DQuadMultigrid.h \
-	  $(RTE_DIR)Rte2DQuadNKS.h \
-	  $(RTE_DIR)Rte2DQuadAMR.h \
-	  $(RTE_DIR)Rte2DTools.h \
-	  $(RTE_DIR)SNBCK.h \
-	  $(RTE_DIR)Planck.h 
-INC_INTERFACE = $(INTERFACE_DIR)Interface2D.h
-INC_EMBEDDEDBOUNDARIES = $(INTERFACE_DIR)EmbeddedBoundaries2D_Input.h \
-	                 $(INTERFACE_DIR)EmbeddedBoundaries2D.h \
-	                 $(INTERFACE_DIR)EmbeddedBoundaries2D_Solver.h \
-	                 $(INTERFACE_DIR)EmbeddedBoundaries2D_FASMultigrid.h \
-	                 $(INTERFACE_DIR)EmbeddedBoundaries2D_Euler.h \
-	                 $(INTERFACE_DIR)EmbeddedBoundaries2D_NavierStokes.h \
-	                 $(INTERFACE_DIR)EmbeddedBoundaries2D_Dusty.h
-INC_LEVELSET = $(LEVELSET_DIR)LevelSet2DState.h \
-               $(LEVELSET_DIR)LevelSet2DInput.h \
-               $(LEVELSET_DIR)LevelSet2DQuad.h
-#
-INC_PHYSICS = $(PHYSICS_DIR)GasConstants.h \
-	      $(PHYSICS_DIR)SolidConstants.h \
-	      $(PHYSICS_DIR)Species.h 
-INC_TURBULENT = $(TURBULENT_DIR)Turbulent2DWallData.h \
-	        $(TURBULENT_DIR)TurbulenceModelling.h \
-	        $(TURBULENT_DIR)SFSModelling.h
-INC_EOS = $(EOS_DIR)EquationOfState.h
-INC_NASADATA = $(NASADATA_DIR)NASARP1311data.h \
-	       $(NASADATA_DIR)LennardJones.h
-INC_REACTIONS = $(REACTIONS_DIR)Reactions.h \
-		$(REACTIONS_DIR)15step.h \
-INC_ICEMCFD = $(ICEM_DIR)ICEMCFD.h
-#
-INC_MULTIGRID = $(MULTIGRID_DIR)FASMultigrid2D.h \
-	        $(MULTIGRID_DIR)FASMultigrid2DInput.h
-INC_NKS = $(NKS_DIR)NKS2D.h \
-	  $(NKS_DIR)NKSInput2D.h \
-	  $(NKS_DIR)GMRES2D.h \
-	  $(NKS_DIR)Block_Preconditioner2D.h
-INC_NASA_ROTORS = $(GRID_DIR)NASARotor37.h \
-	          $(GRID_DIR)NASARotor67.h
-INC_ELLIPTIC = $(CFD_DIR)EllipticOperatorAnalysis2D.h
-
-#
->>>>>>> 5b362c64
 # Compiled object code files
 ###############################################################################
 # Math:
