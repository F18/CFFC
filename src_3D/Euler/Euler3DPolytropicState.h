--- conflicted
+++ resolved
@@ -532,41 +532,30 @@
     static Euler3D_Polytropic_cState FluxRoe_n(const Euler3D_Polytropic_cState &Ul,
                                                const Euler3D_Polytropic_cState &Ur,
                                                const Vector3D &norm_dir);
-<<<<<<< HEAD
-=======
-    //@}   
+
+    //! Roe Average given 2 primitive states
+    static Euler3D_Polytropic_pState RoeAverage(const Euler3D_Polytropic_pState &Wl,
+                                                const Euler3D_Polytropic_pState &Wr);
+
+    //! Roe Average given 2 conservative states
+    static Euler3D_Polytropic_pState RoeAverage(const Euler3D_Polytropic_cState &Ul,
+                                                const Euler3D_Polytropic_cState &Ur);
+
+    //! Returns negative waves speeds (eigenvalues) using Harten entropy fix
+    static Euler3D_Polytropic_pState lambda_minus(const Euler3D_Polytropic_pState  &lambda_a,
+                                                  const Euler3D_Polytropic_pState  &lambda_l,
+                                                  const Euler3D_Polytropic_pState  &lambda_r);
+
+    //! Returns positive waves speeds (eigenvalues) using Harten entropy fix
+    static Euler3D_Polytropic_pState lambda_plus(const Euler3D_Polytropic_pState  &lambda_a,
+                                                 const Euler3D_Polytropic_pState  &lambda_l,
+                                                 const Euler3D_Polytropic_pState  &lambda_r);
+
     //! HLLE wavespeeds in n-direction given 2 primitive states and a direction
     static Vector2D HLLE_wavespeeds(const Euler3D_Polytropic_pState &Wl,
 				    const Euler3D_Polytropic_pState &Wr,
 				    const Vector3D &norm_dir);
 
-    //! Returns rotated primitive state aligned with norm_dir
-    Euler3D_Polytropic_pState Rotate(const Vector3D &norm_dir) const;
->>>>>>> 9f469edb
-
-    //! Roe Average given 2 primitive states
-    static Euler3D_Polytropic_pState RoeAverage(const Euler3D_Polytropic_pState &Wl,
-                                                const Euler3D_Polytropic_pState &Wr);
-
-    //! Roe Average given 2 conservative states
-    static Euler3D_Polytropic_pState RoeAverage(const Euler3D_Polytropic_cState &Ul,
-                                                const Euler3D_Polytropic_cState &Ur);
-
-    //! Returns negative waves speeds (eigenvalues) using Harten entropy fix
-    static Euler3D_Polytropic_pState lambda_minus(const Euler3D_Polytropic_pState  &lambda_a,
-                                                  const Euler3D_Polytropic_pState  &lambda_l,
-                                                  const Euler3D_Polytropic_pState  &lambda_r);
-
-    //! Returns positive waves speeds (eigenvalues) using Harten entropy fix
-    static Euler3D_Polytropic_pState lambda_plus(const Euler3D_Polytropic_pState  &lambda_a,
-                                                 const Euler3D_Polytropic_pState  &lambda_l,
-                                                 const Euler3D_Polytropic_pState  &lambda_r);
-
-    //! HLLE wavespeeds in n-direction given 2 primitive states and a direction
-    static Vector2D HLLE_wavespeeds(const Euler3D_Polytropic_pState &Wl,
-				    const Euler3D_Polytropic_pState &Wr,
-				    const Vector3D &norm_dir);
-
     //! Returns rotated primitive state aligned with a local x-direction
     Euler3D_Polytropic_pState Rotate(const Vector3D &norm_dir) const;
 
@@ -575,14 +564,9 @@
 //@}
         
 /** @name Boundary Conditions */
-<<<<<<< HEAD
 /*        ------------------- */
 //@{
     //! Return reflected solution state after application of reflection BC
-=======
-/*        ------------------- */ 
-    //@{
->>>>>>> 9f469edb
     static Euler3D_Polytropic_pState Reflect(const Euler3D_Polytropic_pState &W, 
                                              const Vector3D &norm_dir);
 
@@ -914,14 +898,8 @@
     friend ostream& operator << (ostream &out_file, const Euler3D_Polytropic_cState &U);
     //! istream >> U
     friend istream& operator >> (istream &in_file,  Euler3D_Polytropic_cState &U);
-<<<<<<< HEAD
-//@}
-=======
-    //@}
-
-  Euler3D_Polytropic_cState RotateI(const Vector3D &norm_dir) const;
-
->>>>>>> 9f469edb
+//@}
+
 };
 
 /***************************************************************************************
