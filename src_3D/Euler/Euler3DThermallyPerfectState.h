--- conflicted
+++ resolved
@@ -334,21 +334,14 @@
    double kappa(void) const; 
    double hprime(void) const;  
    double hprime(double &Temp) const;
-<<<<<<< HEAD
-   Vector3D rhov(void) const;      
-=======
 Vector3D rhov(void) const;      
->>>>>>> 832441d5
    double T(void) const;         
    //Determine temperature knowing sensible enthalpy 
    double T(double &h_s) const;   
    double gamma_guess(void) const; 
    double a(void);                
    double a(void) const;
-<<<<<<< HEAD
-=======
    double M(void) const;
->>>>>>> 832441d5
 
    bool negative_speccheck(void) const;
    //Species i concentration (rho*c/mol_mass)
@@ -627,12 +620,8 @@
    Vector3D v(void) const;   
    double p(void) const;    
    double T(void) const;      
-<<<<<<< HEAD
-   double a(void) const;     
-=======
    double a(void) const;
    double M(void) const;   
->>>>>>> 832441d5
    bool negative_speccheck(  const Euler3D_ThermallyPerfect_cState &Uo, const int &flag) const; 
    double sum_species(void) const;
  
