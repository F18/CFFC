--- conflicted
+++ resolved
@@ -498,15 +498,11 @@
    double hprime(void) const;  
    //! Derivative of specific enthalpy wrt temperature, dh/dT
    double hprime(double &Temp) const;
-<<<<<<< HEAD
 
    //! Mixture momentum
    Vector3D rhov(void) const;      
 
    //! Mixture temperature
-=======
-   Vector3D rhov(void) const;      
->>>>>>> 9f469edb
    double T(void) const;         
    //! Mixture temperature given sensible enthalpy 
    double T(double &h_s) const;   
@@ -606,43 +602,12 @@
    Euler3D_ThermallyPerfect_pState lp_x(const int &index) ; 
    //! x-direction primitive eignenvectors
    Euler3D_ThermallyPerfect_pState lp_x(const int &index) const; 
-<<<<<<< HEAD
 //@}
   
 /** @name Numerical Flux Functions */
 /*        ------------------------ */
 //@{
    //! Returns Roe-averaged primitive solution state
-=======
-
-/** @name Flux Jacobians */
-/*        -------------- */
-   //@{
-   void dFIxdU(DenseMatrix &dFxdU);         //!< x-direction Flux Jacobian
-   //@}
-
-   /* Index operator */
-   double &operator[](int index);
-   const double &operator[](int index) const;
-
-   /* Binary arithmetic operators. */
-   Euler3D_ThermallyPerfect_pState operator +(const Euler3D_ThermallyPerfect_pState &W) const;
-   Euler3D_ThermallyPerfect_pState operator -(const Euler3D_ThermallyPerfect_pState &W) const;
-   Euler3D_ThermallyPerfect_pState operator *(const double &a) const;
-   friend Euler3D_ThermallyPerfect_pState operator *(const double &a, const Euler3D_ThermallyPerfect_pState &W);
-   Euler3D_ThermallyPerfect_pState operator /(const double &a) const;
-   double operator *(const Euler3D_ThermallyPerfect_pState &W) const;
-   Euler3D_ThermallyPerfect_pState operator ^(const Euler3D_ThermallyPerfect_pState &W) const;
-  
-   /* Assignment Operator. */ 
-   Euler3D_ThermallyPerfect_pState& operator =(const Euler3D_ThermallyPerfect_pState &W); 
-  
-   /* Shortcut arithmetic operators. */
-   Euler3D_ThermallyPerfect_pState& operator +=(const Euler3D_ThermallyPerfect_pState &W);
-   Euler3D_ThermallyPerfect_pState& operator -=(const Euler3D_ThermallyPerfect_pState &W);
-  
-   // Flux functions
->>>>>>> 9f469edb
    static Euler3D_ThermallyPerfect_pState RoeAverage(const Euler3D_ThermallyPerfect_pState &Wl,
                                                      const Euler3D_ThermallyPerfect_pState &Wr);
 
@@ -678,7 +643,6 @@
                                                        const Euler3D_ThermallyPerfect_pState  &lambda_l,
                                                        const Euler3D_ThermallyPerfect_pState  &lambda_r);
 
-<<<<<<< HEAD
    //! Returns positive waves speeds (eigenvalues) using Harten entropy fix
    static Euler3D_ThermallyPerfect_pState lambda_plus(const Euler3D_ThermallyPerfect_pState  &lambda_a,
                                                       const Euler3D_ThermallyPerfect_pState  &lambda_l,
@@ -700,17 +664,6 @@
 /*        ------------------- */
 //@{
    //! Return reflected solution state after application of reflection BC
-=======
-  //! HLLE wavespeeds in n-direction given 2 primitive states and a direction
-  static Vector2D HLLE_wavespeeds(const Euler3D_ThermallyPerfect_pState &Wl,
-				  const Euler3D_ThermallyPerfect_pState &Wr,
-				  const Vector3D &norm_dir);
-  
-  //! Returns rotated primitive state aligned with norm_dir
-  Euler3D_ThermallyPerfect_pState Rotate(const Vector3D &norm_dir) const;				  
-  
-  // Boundary Conditions
->>>>>>> 9f469edb
    static Euler3D_ThermallyPerfect_pState Reflect(const Euler3D_ThermallyPerfect_pState &W, 
                                                   const Vector3D &norm_dir);
 
@@ -1247,30 +1200,8 @@
    //! Input stream operator
    friend istream& operator >> (istream &in_file,  
                                 Euler3D_ThermallyPerfect_cState &U);
-<<<<<<< HEAD
 //@}   
-=======
-
-  Euler3D_ThermallyPerfect_cState RotateI(const Vector3D &norm_dir) const;
-
-   /* Destructors */
-   void Deallocate_static(void) {
-     if (specdata != NULL) delete[] specdata;
-     specdata = NULL;
-     if(Schmidt != NULL)  delete[] Schmidt;
-     Schmidt = NULL;
-   }
-
-   void Deallocate(void) {
-     if (rhospec != NULL) delete[] rhospec;
-     rhospec = NULL;
-   }
-  
-   ~Euler3D_ThermallyPerfect_cState(){ 
-     Deallocate();
-   }
-  
->>>>>>> 9f469edb
+
 };
 
 /***************************************************************************************
