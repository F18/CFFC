--- conflicted
+++ resolved
@@ -1002,17 +1002,11 @@
         case 4: 
             return (Euler3D_Polytropic_cState(ZERO, ZERO, ZERO, rho, rho*v.z));
         case 5: 
-<<<<<<< HEAD
             c = a();
             return (Euler3D_Polytropic_cState(ONE, v.x+c, v.y, v.z, h()+v.x*c));
     }		
 }
 
-=======
-            return (Euler3D_Polytropic_cState(ONE, v.x+a(), v.y, v.z, h()+v.x*a()));
-        }		
-}
->>>>>>> 9f469edb
 Euler3D_Polytropic_cState Euler3D_Polytropic_pState::rc_x(const int &index) const{
     double c;
     switch(index){
@@ -1610,10 +1604,6 @@
     /* Return the Roe-averged state. */
 
     return (Euler3D_Polytropic_pState(da, ua, va, wa, pa));
-<<<<<<< HEAD
-=======
-}
->>>>>>> 9f469edb
 
 }
 
@@ -1828,7 +1818,6 @@
 *   \return Intermediate state solution flux in the direction norm_dir
 */
 Euler3D_Polytropic_cState Euler3D_Polytropic_pState::FluxHLLE_n(const Euler3D_Polytropic_pState &Wl,
-<<<<<<< HEAD
                                                                 const Euler3D_Polytropic_pState &Wr, 
                                                                 const Vector3D &norm_dir) {
 
@@ -1842,180 +1831,11 @@
 
 }
 
+
 Euler3D_Polytropic_cState Euler3D_Polytropic_pState::FluxHLLE_n(const Euler3D_Polytropic_cState &Ul,
                                                                 const Euler3D_Polytropic_cState &Ur, 
                                                                 const Vector3D &norm_dir) {
     return (FluxHLLE_n(Ul.W(), Ur.W(), norm_dir));
-=======
-                  const Euler3D_Polytropic_pState &Wr, const Vector3D &norm_dir) {
-//     double Wl_ur_norm, Wl_ur_tang;
-//     double Wr_ur_norm, Wr_ur_tang ;
-//     double Wr_ur_tang_z;
-//     Vector3D Flux_rotated_x, Flux_rotated_tang_y, Flux_rotated_tang_z ;
-//     Vector3D Wl_ur_tang_vector, Wr_ur_tang_vector;
-//     Vector3D Wl_ur_tang_unit_vector, Wr_ur_tang_unit_vector;
-//     Vector3D Wr_ur_tang_z_vector, Wr_ur_tang_z_unit_vector;
-
-//     Euler3D_Polytropic_pState Wl_rotated, Wr_rotated;
-//     Euler3D_Polytropic_cState Flux, Flux_rotated;
-
-//     /* Apply the frame rotation and evaluate left and right
-//         solution states in the local rotated frame defined
-//         by the unit normal vector. */
-//     Wl_rotated.Copy(Wl);
-//     Wr_rotated.Copy(Wr);
-
-//     // Left state velocity in rotated frame
-//     Wl_ur_norm = dot(Wl.v, norm_dir);
-//     Wl_ur_tang = abs(Wl.v - Wl_ur_norm*norm_dir);
-//     Wl_ur_tang_vector = (Wl.v - Wl_ur_norm*norm_dir);
-//     if(Wl_ur_tang != ZERO){
-//         Wl_ur_tang_unit_vector =  Wl_ur_tang_vector/Wl_ur_tang;
-//     }else{
-//         Wl_ur_tang_unit_vector= Vector3D_ZERO;
-//     }
-//     Wl_rotated.rho = Wl.rho;
-//     Wl_rotated.v.x = Wl_ur_norm ;
-//     Wl_rotated.v.y = Wl_ur_tang;
-//     Wl_rotated.v.z = ZERO;
-//     Wl_rotated.p = Wl.p;
-
-//     // Right state velocity in rotated frame
-//     Wr_ur_norm = dot(Wr.v, norm_dir);
-//     Wr_ur_tang_vector = Wr.v - Wr_ur_norm*norm_dir;
-//     Wr_ur_tang = abs(Wr.v - Wr_ur_norm*norm_dir);
-//     if( Wr_ur_tang != ZERO){
-//         Wr_ur_tang_unit_vector =  Wr_ur_tang_vector/Wr_ur_tang ;
-//     }else{
-//         Wr_ur_tang_unit_vector= Vector3D_ZERO;  
-//     }
-//     Wr_rotated.rho = Wr.rho;
-//     Wr_rotated.v.x = Wr_ur_norm;
-//     Wr_rotated.v.y = dot( Wr_ur_tang_vector, Wl_ur_tang_unit_vector);
-//     Wr_rotated.v.z = abs( Wr_ur_tang_vector -Wr_rotated.v.y* Wl_ur_tang_unit_vector);
-//     Wr_rotated.p = Wr.p;
-
-//     Wr_ur_tang_z = abs(Wr_ur_tang_vector-Wr_rotated.v.y* Wl_ur_tang_unit_vector);
-//     Wr_ur_tang_z_vector = Wr_ur_tang_vector -Wr_rotated.v.y* Wl_ur_tang_unit_vector;
-//     if(Wr_ur_tang_z !=ZERO){
-//         Wr_ur_tang_z_unit_vector = Wr_ur_tang_z_vector /Wr_ur_tang_z ;
-//     }else{
-//         Wr_ur_tang_z_unit_vector = Vector3D_ZERO;
-//     }
-
-//     //Evaluate the intermediate state solution flux in the rotated frame.
-//     Flux_rotated = FluxHLLE_x(Wl_rotated, Wr_rotated);
-
-//     //Rotate back to the original Cartesian reference frame and return the solution flux.
-//     Flux.Copy(Flux_rotated);
-
-//     Flux_rotated_x = Flux.rhov.x*norm_dir;
-//     Flux_rotated_tang_y = Flux.rhov.y* Wl_ur_tang_unit_vector ;
-//     Flux_rotated_tang_z = Flux.rhov.z* Wr_ur_tang_z_unit_vector;
-
-//     Flux.rhov =  Flux_rotated_x + Flux_rotated_tang_y + Flux_rotated_tang_z;
-    
-//     /* Return solution flux. */
-//     return (Flux);
-    
- 
-    //MY WAY
-
-    Euler3D_Polytropic_pState Wl_rot(Wl.Rotate(norm_dir));
-    Euler3D_Polytropic_pState Wr_rot(Wr.Rotate(norm_dir));
-
-    //Evaluate the intermediate state solution flux in the rotated frame.
-    Euler3D_Polytropic_cState Flux_rot = FluxHLLE_x(Wl_rot, Wr_rot);
-    
-    return (Flux_rot.RotateI(norm_dir));
-       
-}
-Euler3D_Polytropic_cState Euler3D_Polytropic_pState::FluxHLLE_n(const Euler3D_Polytropic_cState &Ul,
-                  const Euler3D_Polytropic_cState &Ur, const Vector3D &norm_dir) {
-    return (FluxHLLE_n(Ul.W(), Ur.W(), norm_dir));
-}
-
-
-/*!
-* Routine: HLLE wavespeeds 
-*                                                      
-* This function returns the lambda plus and lambda minus   
-* for rotated Riemann problem aligned with norm_dir     
-* given unroated solution states Wl and Wr.             
-* Note: wavespeed.x = wavespeed_l = lambda minus.       
-*       wavespeed.y = wavespeed_r = lambda plus.        
-*                                                      
-*/ 
-Vector2D Euler3D_Polytropic_pState::HLLE_wavespeeds(const Euler3D_Polytropic_pState &Wl,
-						    const Euler3D_Polytropic_pState &Wr,
-						    const Vector3D &norm_dir){
-
-    Vector2D wavespeed;
-    Euler3D_Polytropic_pState Wa_n, lambdas_l, lambdas_r, lambdas_a;  //Lots of TEMPS
-    Euler3D_Polytropic_pState Wl_rotated(Wl.Rotate(norm_dir));
-    Euler3D_Polytropic_pState Wr_rotated(Wr.Rotate(norm_dir));
-
-    /* Evaluate the Roe-average primitive solution state. */                           
-    Wa_n = Wa_n.RoeAverage(Wl_rotated, Wr_rotated);
-    
-    /* Evaluate the left, right, and average state eigenvalues. */
-    lambdas_l = Wl_rotated.lambda_x();
-    lambdas_r = Wr_rotated.lambda_x();
-    lambdas_a = Wa_n.lambda_x();
-
-    /* Determine the intermediate state flux. */
-    wavespeed.x = min(lambdas_l[1],
-                      lambdas_a[1]);
-    wavespeed.y = max(lambdas_r[NUM_VAR_EULER3D],
-                      lambdas_a[NUM_VAR_EULER3D]);
- 
-    wavespeed.x = min(wavespeed.x, ZERO); //lambda minus
-    wavespeed.y = max(wavespeed.y, ZERO); //lambda plus 
-
-    return (wavespeed);
-}
-
-/*!
-* Routine: Rotate
-*                                                      
-* This function returns the primitive state aligned with x-axis
-* with norm_dir.
-*                                                      
-*/ 
-Euler3D_Polytropic_pState Euler3D_Polytropic_pState::Rotate(const Vector3D &norm_dir) const {
-
-  // for a 3D unit normal rotated to align with the x-axis
-  double Ct = norm_dir.x;  //cos_angle
-  double St = sqrt( norm_dir.y*norm_dir.y + norm_dir.z*norm_dir.z); //sin_angle
-  Vector3D rt(0,norm_dir.z,-norm_dir.y);  //rotation axis  
-
-  return Euler3D_Polytropic_pState(rho,
-				   v.x*Ct - v.y*rt.z*St + v.z*rt.y*St,
-				   v.x*rt.z*St + v.y*(rt.y*rt.y*(ONE-Ct)+Ct) + v.z*(rt.y*rt.z*(ONE-Ct)),
-				   -v.x*rt.y*St +  v.y*(rt.y*rt.z*(ONE-Ct)) + v.z*(rt.z*rt.z*(ONE-Ct)+Ct),
-				   p);
-}
-
-/*!
-* Routine: RotateI
-*                                                      
-* This function returns the conservative state re-alinged from the x-axis
-* to the face normal, norm_dir.
-*                                                      
-*/ 
-Euler3D_Polytropic_cState Euler3D_Polytropic_cState::RotateI(const Vector3D &norm_dir) const {
-
-  // for a 3D unit normal rotated to align with the x-axis
-  double Ct = norm_dir.x;  //cos_angle
-  double St = sqrt( norm_dir.y*norm_dir.y + norm_dir.z*norm_dir.z); //sin_angle
-  Vector3D rt(0,norm_dir.z,-norm_dir.y);  //rotation axis  
-
-  return Euler3D_Polytropic_cState(rho,
-				   rhov.x*Ct + rhov.y*rt.z*St - rhov.z*rt.y*St,
-				   -rhov.x*rt.z*St + rhov.y*(rt.y*rt.y*(ONE-Ct)+Ct) + rhov.z*(rt.y*rt.z*(ONE-Ct)),
-				   + rhov.x*rt.y*St +  rhov.y*(rt.y*rt.z*(ONE-Ct)) + rhov.z*(rt.z*rt.z*(ONE-Ct)+Ct),
-				   E);
->>>>>>> 9f469edb
 }
 
 /*!
