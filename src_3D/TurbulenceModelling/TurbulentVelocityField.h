--- conflicted
+++ resolved
@@ -161,9 +161,10 @@
     //! Least Squares Reconstruction
     void LeastSquares_Reconstruction(void);
 
-<<<<<<< HEAD
     //! Copy operator
-=======
+    void Copy(Turbulent_Velocity_Field_Block &Block2);
+
+    //! Assign indices
     void assign_indices(int &n_pts,
 			const int &i,
 			const int &j,
@@ -171,9 +172,6 @@
 			int i_index[],
 			int j_index[],
 			int k_index[]);
-
->>>>>>> b0ce2c3f
-    void Copy(Turbulent_Velocity_Field_Block &Block2);
 
     //! Broadcast
     void Broadcast(void);
