--- conflicted
+++ resolved
@@ -1275,8 +1275,7 @@
 
 }
 
-<<<<<<< HEAD
-=======
+
 template<typename HEXA_BLOCK>
 void Time_Averaging_of_Velocity_Field(HEXA_BLOCK *Solution_Block,
                                       AdaptiveBlock3D_List &LocalSolnBlockList,
@@ -1606,7 +1605,6 @@
       } /* endfor */
     } /* endif */
   } /* endfor */
->>>>>>> 73c1688d
 
 
 
