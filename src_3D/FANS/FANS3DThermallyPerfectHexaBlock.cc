
#ifndef _FANS3D_THERMALLYPERFECT_HEXA_BLOCK_INCLUDED
#include "FANS3DThermallyPerfectHexaBlock.h"
#endif // _FANS3D_THERMALLYPERFECT_HEXA_BLOCK_INCLUDED

#ifndef _BLUFFBODY_DATABASE_INCLUDED
#include "../InitialSolutionFields/BluffBodyBurner.h"
#endif // _BLUFFBODY_DATABASE_INCLUDE
/********************************************************
 * Routine: Output_Tecplot                              *
 *                                                      *
 * Writes the solution values at the nodes of the       *
 * specified hexadedral solution block to the           *
 * specified output stream suitable for plotting with   *
 * TECPLOT.                                             *
 *                                                      *
 ********************************************************/
template<>
void Hexa_Block<FANS3D_ThermallyPerfect_KOmega_pState, 
                FANS3D_ThermallyPerfect_KOmega_cState>::
Output_Tecplot(Input_Parameters<FANS3D_ThermallyPerfect_KOmega_pState, 
                                FANS3D_ThermallyPerfect_KOmega_cState> &IPs,
               const int Number_of_Time_Steps,
               const double &Time,
               const int Block_Number,
               const int Output_Title,
               ostream &Out_File) {

   FANS3D_ThermallyPerfect_KOmega_pState W_node;
   
   /* Ensure boundary conditions are updated before
      evaluating solution at the nodes. */
   
   BCs(IPs);
   
   /* Output nodal solution data. */
   
   Out_File << setprecision(14);

   if (Output_Title) {
      Out_File << "TITLE = \"" << CFFC_Name() << ": 3D Solution, "
               << "Time Step/Iteration Level = " << Number_of_Time_Steps
               << ", Time = " << Time
               << "\"" << "\n"
               << "VARIABLES = \"x\" \\ \n"
               << "\"y\" \\ \n"
               << "\"z\" \\ \n"
               << "\"rho\" \\ \n"
               << "\"u\" \\ \n"
               << "\"v\" \\ \n"
               << "\"w\" \\ \n"
               << "\"p\" \\ \n"
               << "\"k\" \\ \n"
               << "\"omega\" \\ \n";

      //n species mass fractions names
      for (int i =0 ; i < W[0][0][0].ns; i++) {
         Out_File << "\"c_" << W[0][0][0].specdata[i].Speciesname() 
                  << "\" \\ \n";
      } /* endfor */
      
      Out_File << "\"T\" \\ \n"
               << "\"M\" \\ \n";      

      Out_File<< "ZONE T =  \"Block Number = " << Block_Number
              << "\" \\ \n"
              << "I = " << Grid.INu -  Grid.INl + 1 << " \\ \n"
              << "J = " << Grid.JNu -  Grid.JNl + 1 << " \\ \n"
              << "K = " << Grid.KNu -  Grid.KNl + 1 << " \\ \n"
              << "DATAPACKING = POINT \n";
   } else {
      Out_File << "ZONE T =  \"Block Number = " << Block_Number
               << "\" \\ \n"
               << "I = " << Grid.INu - Grid.INl + 1 << " \\ \n"
               << "J = " << Grid.JNu - Grid.JNl + 1 << " \\ \n"
               << "K = " << Grid.KNu - Grid.KNl + 1 << " \\ \n"
               << "DATAPACKING = POINT \n";              
   } /* endif */
   
   for (int k  =  Grid.KNl ; k <=  Grid.KNu ; ++k ) {
      for (int j  =  Grid.JNl ; j <=  Grid.JNu ; ++j ) {
         for (int i =  Grid.INl ; i <=  Grid.INu ; ++i ) {
            W_node = Wn(i, j, k);
            Out_File << " "  << Grid.Node[i][j][k].X << W_node;
            Out_File.setf(ios::scientific);
            Out_File << " " << W_node.T() 
                     << " " << W_node.M() << "\n";
            Out_File.unsetf(ios::scientific);
         } /* endfor */
      } /* endfor */
   } /* endfor */

   Out_File << setprecision(6);
    
}

/********************************************************
 * Routine: Output_Cells_Tecplot                        *
 *                                                      *
 * Writes the cell centred solution values of the       *
 * specified hexadedral solution block to the           *
 * specified output stream suitable for plotting with   *
 * TECPLOT.                                             *
 *                                                      *
 ********************************************************/
template<>
void Hexa_Block<FANS3D_ThermallyPerfect_KOmega_pState, 
                FANS3D_ThermallyPerfect_KOmega_cState>::
Output_Cells_Tecplot(Input_Parameters<FANS3D_ThermallyPerfect_KOmega_pState, 
                                      FANS3D_ThermallyPerfect_KOmega_cState> &IPs,
                     const int Number_of_Time_Steps,
                     const double &Time,
                     const int Block_Number,
                     const int Output_Title,
                     ostream &Out_File) {

   /* Ensure boundary conditions are updated before
      evaluating solution at the nodes. */
   
   BCs(IPs);

   /* Output cell centred solution data. */

   Out_File << setprecision(14);

   if (Output_Title) {
      Out_File << "TITLE = \"" << CFFC_Name() << ": 3D Solution, "
               << "Time Step/Iteration Level = " 
               << Number_of_Time_Steps
               << ", Time = " << Time
               << "\"" << "\n"
               << "VARIABLES = \"x\" \\ \n"
               << "\"y\" \\ \n"
               << "\"z\" \\ \n"
               << "\"rho\" \\ \n"
               << "\"u\" \\ \n"
               << "\"v\" \\ \n"
               << "\"w\" \\ \n"
               << "\"p\" \\ \n"
               << "\"k\" \\ \n"
               << "\"omega\" \\ \n";

      //n species mass fractions names
      for (int i = 0; i < W[0][0][0].ns; i++) {
         Out_File << "\"c" << W[0][0][0].specdata[i].Speciesname()
                  << "\" \\ \n";
      } /* endfor */
     
      Out_File <<"\"T\" \\ \n"
               <<"\"M\" \\ \n"
               << "\"ywall\" \\ \n"
               << "\"yplus\" \\ \n"
               << "\"tauw\" \\ \n"
               << "\" utau\" \\ \n";
      
      Out_File << "ZONE T =  \"Block Number = " << Block_Number
               << "\" \\ \n"
               << "I = " <<  ICu -  ICl + 2*Nghost +1 << " \\ \n"
               << "J = " <<  JCu -  JCl + 2*Nghost +1 << " \\ \n"
               << "K = " <<  KCu -  KCl + 2*Nghost +1 << " \\ \n"
               << "DATAPACKING = POINT \n";
   } else {
      Out_File << "ZONE T =  \"Block Number = " << Block_Number
               << "\" \\ \n"
               << "I = " <<  Grid.ICu -  Grid.ICl + 2* Nghost + 1 << " \\ \n"
               << "J = " <<  Grid.JCu -  Grid.JCl + 2* Nghost + 1 << " \\ \n"
               << "K = " <<  Grid.KCu -  Grid.KCl + 2* Nghost + 1 << " \\ \n"
               << "DATAPACKING = POINT \n";
   } /* endif */

   for (int k =  KCl- Nghost ; k <=  KCu+ Nghost ; ++k) {
      for (int j  =  JCl- Nghost ; j <=  JCu+ Nghost ; ++j ) {
         for (int i =  ICl- Nghost ; i <=  ICu+ Nghost ; ++i ) {
            Out_File << " " << Grid.Cell[i][j][k].Xc
                     << W[i][j][k];
            Out_File.setf(ios::scientific);
            Out_File << " " << W[i][j][k].T() 
                     << " " << W[i][j][k].M();
            Out_File << " " << WallData[i][j][k].ywall 
                     << " " << WallData[i][j][k].yplus
                     << " " << WallData[i][j][k].tauw 
                     << " " << WallData[i][j][k].utau << "\n ";
            Out_File.unsetf(ios::scientific);
         } /* endfor */
      } /* endfor */
   } /* endfor */

<<<<<<< HEAD
=======
      break;
   default:
      Linear_Reconstruction_LeastSquares(IPs.i_Limiter);
      break;
   } /* endswitch */

   // compute y+ etc.;
   Wall_Shear( );
   
   /* Evaluate the time rate of change of the solution
      (i.e., the solution residuals) using a second-order
      limited upwind scheme with a variety of flux functions. */
   
   // Add i-direction (zeta-direction) fluxes.
   for ( k  =  KCl-1 ; k <=  KCu+1 ; ++k ){
      
      for ( j  =  JCl-1 ; j <=  JCu+1 ; ++j ) {
         if ( i_stage == 1 ) {
            Uo[ ICl-1][j][k] =  U[ ICl-1][j][k];
            dUdt[ ICl-1][j][k][k_residual] = U_VACUUM;
         } else {
            dUdt[ ICl-1][j][k][k_residual] = U_VACUUM;
         } /* endif */
         
         for ( i =  ICl-1 ; i <=  ICu ; ++i ) {
            if ( i_stage == 1 ) {
               Uo[i+1][j][k] =  U[i+1][j][k];
               dUdt[i+1][j][k][k_residual] = U_VACUUM;
            } else if (( j >  JCl-1 && j <  JCu+1 ) 
                       && (k >  KCl-1 && k <  KCu+1) ){
               switch(IPs.i_Time_Integration) {
               case TIME_STEPPING_EXPLICIT_PREDICTOR_CORRECTOR :
                  //dUdt[i+1][j][k][k_residual] = 
                  //  dUdt[i+1][j][k][k_residual];
                  break;
               case TIME_STEPPING_EXPLICIT_RUNGE_KUTTA :
		  if (IPs.N_Stage == 2) {
                     //dUdt[i+1][j][k_residual] = 
                     // dUdt[i+1][j][k_residual];
                  } else if (IPs.N_Stage == 4 && i_stage == 4) {
                     dUdt[i+1][j][k][k_residual] = 
                        dUdt[i+1][j][k][0] + 
                        TWO*dUdt[i+1][j][k][1] +TWO*dUdt[i+1][j][k][2];
                  } else {
         	     dUdt[i+1][j][k][k_residual].Vacuum();
                  } /* endif */
                  break;

               case TIME_STEPPING_MULTISTAGE_OPTIMAL_SMOOTHING :
                  dUdt[i+1][j][k][k_residual] = U_VACUUM;
                  break;
               default:
                  dUdt[i+1][j][k][k_residual] = U_VACUUM;
                  break;
               } /* endswitch */
            } /* endif */
            if (( j >  JCl-1 && j <  JCu+1 ) && 
                ( k >  KCl-1 && k <  KCu+1 )) {
               
               /* Evaluate the cell interface i-direction fluxes. */
               if (i ==  ICl-1 &&  (Grid.BCtypeW[j][k] == BC_REFLECTION ||
                                    Grid.BCtypeW[j][k] == BC_NO_SLIP||
                                    Grid.BCtypeW[j][k] == BC_MOVING_WALL)  ) {
                               
                  dX =  Grid.xfaceW(i+1, j, k)- Grid.Cell[i+1][j][k].Xc;
                  
                  Wr =  W[i+1][j][k] + 
                     ( phi[i+1][j][k]^dWdx[i+1][j][k])*dX.x +
                     ( phi[i+1][j][k]^dWdy[i+1][j][k])*dX.y +
                     ( phi[i+1][j][k]^dWdz[i+1][j][k])*dX.z;
                                 
                  if ( Grid.BCtypeW[j][k] == BC_REFLECTION) {
                     Wl =  FANS3D_ThermallyPerfect_KOmega_pState::Reflect(Wr,  Grid.nfaceW(i+1, j, k));
                  }
                  if ( Grid.BCtypeW[j][k] == BC_NO_SLIP) {
                     Wl =  FANS3D_ThermallyPerfect_KOmega_pState::No_Slip(Wr, WoW[j][k], Grid.nfaceW(i+1, j, k), 
                                                                          IPs.Pressure_Gradient,
                                                                          FIXED_TEMPERATURE_WALL);
                  }
                  if ( Grid.BCtypeW[j][k] == BC_MOVING_WALL) {
                     Wl =  FANS3D_ThermallyPerfect_KOmega_pState::Moving_Wall(Wr, WoW[j][k], Grid.nfaceW(i+1, j, k),
                                                                              IPs.Moving_Wall_Velocity,
                                                                              IPs.Pressure_Gradient,
                                                                              FIXED_TEMPERATURE_WALL);
                  }
               } else if (i ==  ICu && 
                          ( Grid.BCtypeE[j][k] == BC_REFLECTION||
                            Grid.BCtypeE[j][k] == BC_NO_SLIP||
                            Grid.BCtypeE[j][k] == BC_MOVING_WALL)) {
                  
                  dX =  Grid.xfaceE(i, j, k)- Grid.Cell[i][j][k].Xc;
                  Wl =  W[i][j][k] + 
                     ( phi[i][j][k]^ dWdx[i][j][k])*dX.x +
                     ( phi[i][j][k]^ dWdy[i][j][k])*dX.y +
                     ( phi[i][j][k]^ dWdz[i][j][k])*dX.z;
                  
                  if ( Grid.BCtypeE[j][k] == BC_REFLECTION) {
                     Wr =  FANS3D_ThermallyPerfect_KOmega_pState::Reflect(Wl,  Grid.nfaceE(i, j, k));
                     
                  } 
                  if ( Grid.BCtypeE[j][k] == BC_NO_SLIP) {
                     Wr =  FANS3D_ThermallyPerfect_KOmega_pState::No_Slip(Wl, WoE[j][k], Grid.nfaceE(i, j, k), 
                                                                          IPs.Pressure_Gradient, 
                                                                          FIXED_TEMPERATURE_WALL);
                     
                  } 
                  if ( Grid.BCtypeE[j][k] == BC_MOVING_WALL) {
                     Wr =  FANS3D_ThermallyPerfect_KOmega_pState::Moving_Wall(Wl, WoE[j][k], Grid.nfaceE(i, j, k),  
                                                                              IPs.Moving_Wall_Velocity,
                                                                              IPs.Pressure_Gradient,
                                                                              FIXED_TEMPERATURE_WALL);
                  }
                  
               } else { 
                  dX =  Grid.xfaceE(i, j, k)- Grid.Cell[i][j][k].Xc;
                  Wl =  W[i][j][k] + 
                     ( phi[i][j][k]^ dWdx[i][j][k])*dX.x +
                     ( phi[i][j][k]^ dWdy[i][j][k])*dX.y +
                     ( phi[i][j][k]^ dWdz[i][j][k])*dX.z;
               
                  dX =  Grid.xfaceW(i+1, j, k)- Grid.Cell[i+1][j][k].Xc;
                  Wr =  W[i+1][j][k] + 
                     ( phi[i+1][j][k]^ dWdx[i+1][j][k])*dX.x +
                     ( phi[i+1][j][k]^ dWdy[i+1][j][k])*dX.y +
                     ( phi[i+1][j][k]^ dWdz[i+1][j][k])*dX.z;
               } /* endif */
               
               switch(IPs.i_Flux_Function) {
               case FLUX_FUNCTION_HLLE :
                  Flux =  FANS3D_ThermallyPerfect_KOmega_pState::FluxHLLE_n(Wl, Wr,  Grid.nfaceE(i, j, k));
                  break;
               case FLUX_FUNCTION_ROE :
                  Flux =  FANS3D_ThermallyPerfect_KOmega_pState::FluxRoe_n(Wl, Wr,  Grid.nfaceE(i, j, k));
                  break;
               } /* endswitch */

               // add viscous flux in i direction
               Flux -=  FANS3D_ThermallyPerfect_KOmega_pState::FluxViscous_n(Wl, Wr,W[i][j][k], W[i+1][j][k], 
                                                                             dWdx[i][j][k], dWdy[i][j][k],dWdz[i][j][k],
                                                                             dWdx[i+1][j][k], dWdy[i+1][j][k],dWdz[i+1][j][k],
                                                                             Grid.nfaceE(i, j, k), Grid.Voe(i, j, k),  
                                                                             Grid.delta_oe(i, j, k),
                                                                             Grid.volume(i, j, k), 
                                                                            Grid.volume(i+1, j, k));

               /* Evaluate cell-averaged solution changes. */
               
               dUdt[i][j][k][k_residual] -= 
                  (IPs.CFL_Number* dt[i][j][k])*
                  Flux* Grid.AfaceE(i, j, k)/
                  Grid.volume(i, j, k);
               dUdt[i+1][j][k][k_residual] += 
                  (IPs.CFL_Number* dt[i+1][j][k])*
                  Flux* Grid.AfaceW(i+1, j, k)/
                  Grid.volume(i+1, j ,k);
                                 

                 /* Include source terms associated with the finite-rate chemistry and
                    turbulence/chemistry interactions */
               
               if (W[i][j][k].React.reactset_flag != NO_REACTIONS) {
                  
                  dUdt[i][j][k][k_residual] += IPs.CFL_Number*dt[i][j][k]*W[i][j][k].Sw(
                     W[i][j][k].React.reactset_flag, IPs.i_Flow_Type);
                  
               } /* endif */
                        
               /* Include source terms associated with turbulence model */
               dUdt[i][j][k][k_residual] += (IPs.CFL_Number* dt[i][j][k])*
                  FANS3D_ThermallyPerfect_KOmega_pState::Src_t(W[i][j][k], dWdx[i][j][k], 
                                                               dWdy[i][j][k], dWdz[i][j][k]);
               
               /* Save west and east face boundary flux. */
               
               //    if (i ==  ICl-1) {
//                     FluxW[j] = -Flux* Grid.lfaceW(i+1, j);
//                 } else if (i ==  ICu) {
//                     FluxE[j] = Flux* Grid.lfaceE(i, j);
//                 } /* endif */ 
               
            } /* endif */
         } /* endfor */
          
         if (( j >  JCl-1 && j <  JCu+1 ) && 
             ( k >  KCl-1 && k <  KCu+1 ) ) {
            dUdt[ ICl-1][j][k][k_residual] = U_VACUUM;
            dUdt[ ICu+1][j][k][k_residual] = U_VACUUM;
         } /* endif */
      } /* endfor */
   } /* endfor */
 
   // Add j-direction (eta-direction) fluxes.
   for ( k =  KCl ; k <=  KCu ; ++k ) {
      
      for ( i =  ICl ; i <=  ICu ; ++i ) {
         for ( j  =  JCl-1 ; j <=  JCu ; ++j ) {
            
            /* Evaluate the cell interface j-direction fluxes. */
            if (j ==  JCl-1 && 
                ( Grid.BCtypeS[i][k] == BC_REFLECTION ||
                  Grid.BCtypeS[i][k] == BC_NO_SLIP||
                  Grid.BCtypeS[i][k] == BC_MOVING_WALL)) {
               
               dX =  Grid.xfaceS(i, j+1, k)- Grid.Cell[i][j+1][k].Xc;
               Wr =  W[i][j+1][k] +
                  ( phi[i][j+1][k]^ dWdx[i][j+1][k])*dX.x +
                  ( phi[i][j+1][k]^ dWdy[i][j+1][k])*dX.y+
                  ( phi[i][j+1][k]^ dWdz[i][j+1][k])*dX.z;
               if ( Grid.BCtypeS[i][k] == BC_REFLECTION) {
                  Wl =  FANS3D_ThermallyPerfect_KOmega_pState::Reflect(Wr,  Grid.nfaceS(i, j+1, k));
                }
                if ( Grid.BCtypeS[i][k] == BC_NO_SLIP) {
                   Wl =  FANS3D_ThermallyPerfect_KOmega_pState::No_Slip(Wr, WoS[i][k], Grid.nfaceS(i, j+1, k),
                                                                        IPs.Pressure_Gradient,
                                FIXED_TEMPERATURE_WALL);
                }
                if ( Grid.BCtypeS[i][k] == BC_MOVING_WALL) {
                   Wl =  FANS3D_ThermallyPerfect_KOmega_pState::Moving_Wall(Wr, WoS[i][k], Grid.nfaceS(i, j+1, k),
                                                                            IPs.Moving_Wall_Velocity,
                                                                            IPs.Pressure_Gradient,
                                                                            FIXED_TEMPERATURE_WALL);
                }

             } else if (j ==  JCu && 
                        ( Grid.BCtypeN[i][k] == BC_REFLECTION ||
                          Grid.BCtypeN[i][k] == BC_NO_SLIP||
                          Grid.BCtypeN[i][k] == BC_MOVING_WALL)) {
                
                dX =  Grid.xfaceN(i, j, k)- Grid.Cell[i][j][k].Xc;
                Wl =  W[i][j][k] + 
                   ( phi[i][j][k]^ dWdx[i][j][k])*dX.x+
                   ( phi[i][j][k]^ dWdy[i][j][k])*dX.y+
                   ( phi[i][j][k]^ dWdz[i][j][k])*dX.z;
                if ( Grid.BCtypeN[i][k] == BC_REFLECTION) {
                   Wr =  FANS3D_ThermallyPerfect_KOmega_pState::Reflect(Wl,  Grid.nfaceN(i, j, k));
                }
                if ( Grid.BCtypeN[i][k] == BC_NO_SLIP) {
                   Wr =  FANS3D_ThermallyPerfect_KOmega_pState::No_Slip(Wl, WoN[i][k], Grid.nfaceN(i, j, k),
                                                                        IPs.Pressure_Gradient,
                                                                        FIXED_TEMPERATURE_WALL );
                }
                if ( Grid.BCtypeN[i][k] == BC_MOVING_WALL) {
                   Wr =  FANS3D_ThermallyPerfect_KOmega_pState::Moving_Wall(Wl, WoN[i][k], Grid.nfaceN(i, j, k),
                                                                            IPs.Moving_Wall_Velocity,
                                                                            IPs.Pressure_Gradient,
                                                                            FIXED_TEMPERATURE_WALL );
                }
             } else {
                dX =  Grid.xfaceN(i, j, k)- Grid.Cell[i][j][k].Xc;
                Wl =  W[i][j][k] + 
                   ( phi[i][j][k]^ dWdx[i][j][k])*dX.x +
                   ( phi[i][j][k]^ dWdy[i][j][k])*dX.y +
                   ( phi[i][j][k]^ dWdz[i][j][k])*dX.z;
                dX =  Grid.xfaceS(i, j+1, k)- Grid.Cell[i][j+1][k].Xc;
                Wr =  W[i][j+1][k] +
                   ( phi[i][j+1][k]^ dWdx[i][j+1][k])*dX.x +
                   ( phi[i][j+1][k]^ dWdy[i][j+1][k])*dX.y +
                   ( phi[i][j+1][k]^ dWdz[i][j+1][k])*dX.z;
          
                        
          } /* endif */

             switch(IPs.i_Flux_Function) {
             case FLUX_FUNCTION_HLLE :
                Flux =  FANS3D_ThermallyPerfect_KOmega_pState::FluxHLLE_n(Wl, Wr,  Grid.nfaceN(i, j, k));
                break;
             case FLUX_FUNCTION_ROE :
                Flux =  FANS3D_ThermallyPerfect_KOmega_pState::FluxRoe_n(Wl, Wr,  Grid.nfaceN(i, j, k));
                break;
             } /* endswitch */
              
             // add viscous flux in j direction
             
             Flux -=  FANS3D_ThermallyPerfect_KOmega_pState::FluxViscous_n(Wl, Wr, W[i][j][k], W[i][j+1][k],
                                                                           dWdx[i][j][k], dWdy[i][j][k],dWdz[i][j][k],
                                                                           dWdx[i][j+1][k], dWdy[i][j+1][k],dWdz[i][j+1][k],
                                                                           Grid.nfaceN(i, j, k),  Grid.Von(i, j, k),
                                                                           Grid.delta_on(i, j, k), Grid.volume(i, j, k), 
                                                                           Grid.volume(i, j+1, k));
             
             /* Evaluate cell-averaged solution changes. */
             dUdt[i][j][k][k_residual] -= 
                (IPs.CFL_Number* dt[i][j][k])*
                Flux* Grid.AfaceN(i, j, k)/
                Grid.volume(i, j, k);
              dUdt[i][j+1][k][k_residual] += 
                (IPs.CFL_Number* dt[i][j+1][k])*
                Flux* Grid.AfaceS(i, j+1, k)/
                 Grid.volume(i, j+1, k);
    
              
          /* Save south and north face boundary flux. */

          // if (j ==  JCl-1) {
//               FluxS[i] = -Flux* Grid.lfaceS(i, j+1);
//           } else if (j ==  JCu) {
//               FluxN[i] = Flux* Grid.lfaceN(i, j);
//           } /* endif */

          } /* endfor */
           dUdt[i][ JCl-1][k][k_residual] = U_VACUUM;
           dUdt[i][ JCu+1][k][k_residual] = U_VACUUM;
       } /* endfor */
   } /* endfor */

   // Add k-direction (gamma-direction) fluxes.
   for ( i =  ICl; i <=  ICu ; ++i ) {
   
      for ( j  =  JCl ; j <=  JCu ; ++j ){
         for ( k =  KCl-1 ; k <=  KCu ; ++k )  {
            
            /* Evaluate the cell interface j-direction fluxes. */
            if (k ==  KCl-1 && 
                ( Grid.BCtypeB[i][j] == BC_REFLECTION  || 
                  Grid.BCtypeB[i][j] == BC_NO_SLIP ||
                  Grid.BCtypeB[i][j] == BC_MOVING_WALL)) {
                
               dX =  Grid.xfaceBot(i, j, k+1)- Grid.Cell[i][j][k+1].Xc;
               Wr =  W[i][j][k+1] +
                  ( phi[i][j][k+1]^ dWdx[i][j][k+1])*dX.x +
                  ( phi[i][j][k+1]^ dWdy[i][j][k+1])*dX.y+
                  ( phi[i][j][k+1]^ dWdz[i][j][k+1])*dX.z;
               if ( Grid.BCtypeB[i][j] == BC_REFLECTION) {
                  Wl =  FANS3D_ThermallyPerfect_KOmega_pState::Reflect(Wr,  Grid.nfaceBot(i, j, k+1));
               }
               if ( Grid.BCtypeB[i][j] == BC_NO_SLIP) {
                  Wl =  FANS3D_ThermallyPerfect_KOmega_pState::No_Slip(Wr, WoB[i][j], Grid.nfaceBot(i, j, k+1), 
                                                                       IPs.Pressure_Gradient,
                                                                       FIXED_TEMPERATURE_WALL);
               }
               if ( Grid.BCtypeB[i][j] == BC_MOVING_WALL) {
                  Wl =  FANS3D_ThermallyPerfect_KOmega_pState::Moving_Wall(Wr, WoB[i][j], Grid.nfaceBot(i, j, k+1),
                                                                           IPs.Moving_Wall_Velocity,
                                                                           IPs.Pressure_Gradient,
                                                                           FIXED_TEMPERATURE_WALL);
               }


            } else if (k ==  KCu && 
                       ( Grid.BCtypeT[i][j] == BC_REFLECTION ||
                         Grid.BCtypeT[i][j] == BC_NO_SLIP ||
                         Grid.BCtypeT[i][j] == BC_MOVING_WALL)) {
                
               dX =  Grid.xfaceTop(i, j, k)- Grid.Cell[i][j][k].Xc;
                Wl =  W[i][j][k] + 
                   ( phi[i][j][k]^ dWdx[i][j][k])*dX.x+
                   ( phi[i][j][k]^ dWdy[i][j][k])*dX.y+
                   ( phi[i][j][k]^ dWdz[i][j][k])*dX.z;
                if ( Grid.BCtypeT[i][j] == BC_REFLECTION) {
                   Wr =  FANS3D_ThermallyPerfect_KOmega_pState::Reflect(Wl,  Grid.nfaceTop(i, j, k));
                }
                if ( Grid.BCtypeT[i][j] == BC_NO_SLIP) {
                   Wr =  FANS3D_ThermallyPerfect_KOmega_pState::No_Slip(Wl, WoT[i][j], Grid.nfaceTop(i, j, k), 
                                                                        IPs.Pressure_Gradient,
                                                                        FIXED_TEMPERATURE_WALL );
                }
                if ( Grid.BCtypeT[i][j] == BC_MOVING_WALL) {
                   Wr =  FANS3D_ThermallyPerfect_KOmega_pState::Moving_Wall(Wl, WoT[i][j], Grid.nfaceTop(i, j, k),
                                                                            IPs.Moving_Wall_Velocity,
                                                                            IPs.Pressure_Gradient, 
                                                                            FIXED_TEMPERATURE_WALL );
                }

             } else {
                dX =  Grid.xfaceTop(i, j, k)- Grid.Cell[i][j][k].Xc;
                Wl =  W[i][j][k] + 
                   ( phi[i][j][k]^ dWdx[i][j][k])*dX.x +
                   ( phi[i][j][k]^ dWdy[i][j][k])*dX.y +
                   ( phi[i][j][k]^ dWdz[i][j][k])*dX.z;
                dX =  Grid.xfaceBot(i, j, k+1)- Grid.Cell[i][j][k+1].Xc;
                Wr =  W[i][j][k+1] +
                   ( phi[i][j][k+1]^ dWdx[i][j][k+1])*dX.x +
                   ( phi[i][j][k+1]^ dWdy[i][j][k+1])*dX.y +
                   ( phi[i][j][k+1]^ dWdz[i][j][k+1])*dX.z;
             } /* endif */
             
             switch(IPs.i_Flux_Function) {
             case FLUX_FUNCTION_HLLE :
                Flux =  FANS3D_ThermallyPerfect_KOmega_pState::FluxHLLE_n(Wl, Wr,  Grid.nfaceTop(i, j, k));
                break;
             case FLUX_FUNCTION_ROE :
                Flux =  FANS3D_ThermallyPerfect_KOmega_pState::FluxRoe_n(Wl, Wr,  Grid.nfaceTop(i, j, k));
                break;
             } /* endswitch */
             
             // add viscous flux in k direction
             Flux -=  FANS3D_ThermallyPerfect_KOmega_pState::FluxViscous_n(Wl, Wr,W[i][j][k], W[i][j][k+1], 
                                   dWdx[i][j][k], dWdy[i][j][k], dWdz[i][j][k],
                                   dWdx[i][j][k+1], dWdy[i][j][k+1], dWdz[i][j][k+1],
                                   Grid.nfaceTop(i, j, k), Grid.Vot(i, j, k), 
                                   Grid.delta_ot(i, j, k), Grid.volume(i, j, k), Grid.volume(i, j, k+1));

             /* Evaluate cell-averaged solution changes. */
             
             dUdt[i][j][k][k_residual] -= 
                (IPs.CFL_Number* dt[i][j][k])*
                Flux* Grid.AfaceTop(i, j, k)/
                Grid.volume(i, j, k);
             dUdt[i][j][k+1][k_residual] += 
                (IPs.CFL_Number* dt[i][j][k+1])*
                Flux* Grid.AfaceBot(i, j, k+1)/
                Grid.volume(i, j, k+1);
             
             /* Save top and bottom face boundary flux. */
             
             // if (j ==  JCl-1) {
//               FluxS[i] = -Flux* Grid.lfaceS(i, j+1);
//           } else if (j ==  JCu) {
//               FluxN[i] = Flux* Grid.lfaceN(i, j);
//           } /* endif */
             
          } /* endfor */
          dUdt[i][j][ KCl-1][k_residual] = U_VACUUM;
          dUdt[i][j][ KCu+1][k_residual] = U_VACUUM;

      } /* endfor */

   } /* endfor */
   
   // Residual "correction" for sublayer and log-layer based on 
   // wall boundary treatment methods.
   if (IPs.Turbulence_IP.Near_Wall_Boundary_Treatment == 0){
      for ( k  =  KCl ; k <=  KCu ; ++k ) 
         for ( j  =  JCl ; j <=  JCu ; ++j ) 
            for ( i =  ICl ; i <=  ICu ; ++i ) {
               U[i][j][k].k_omega_model.automatic_wall_treatment_residual_evaluaton(
                  i, j, k, WallData[i][j][k], Grid,  dUdt[i][j][k][k_residual].rhok, dUdt[i][j][k][k_residual].rhoomega);
            }
      
   }else if (IPs.Turbulence_IP.Near_Wall_Boundary_Treatment == 2){
      for ( k  =  KCl ; k <=  KCu ; ++k ) 
         for ( j  =  JCl ; j <=  JCu ; ++j ) 
            for ( i =  ICl ; i <=  ICu ; ++i ) {
               U[i][j][k].k_omega_model.low_Reynolds_number_formulation_residual_evaluaton(
                  i, j, k, WallData[i][j][k], Grid, dUdt[i][j][k][k_residual].rhoomega);
            }
      
   }else{
      for ( k  =  KCl ; k <=  KCu ; ++k ) 
         for ( j  =  JCl ; j <=  JCu ; ++j ) 
            for ( i =  ICl ; i <=  ICu ; ++i ) {
               U[i][j][k].k_omega_model.wall_function_residual_evaluation(
                  WallData[i][j][k], dUdt[i][j][k][k_residual].rhok,
                  dUdt[i][j][k][k_residual].rhoomega);
            }
      
   } // end of the residual "correction".
   
   
   /* Residual for the stage successfully calculated. */
   
   
   return (0);
    
}

template<>
int Hexa_Block<FANS3D_ThermallyPerfect_KOmega_pState, 
               FANS3D_ThermallyPerfect_KOmega_cState>::
Update_Solution_Multistage_Explicit(const int i_stage,
                                    Input_Parameters<FANS3D_ThermallyPerfect_KOmega_pState,
                                                     FANS3D_ThermallyPerfect_KOmega_cState> &IPs){
   
   int i, j, k,  k_residual;
   double omega;
   
   // Memory for linear system solver.
   
   FANS3D_ThermallyPerfect_KOmega_cState dU_precon;
   int num_vars = NumVar();

   /* Evaluate the time step fraction and residual storage 
      location for the stage. */
  
   switch(IPs.i_Time_Integration) {
   case TIME_STEPPING_EXPLICIT_EULER :
      omega = Runge_Kutta(i_stage, IPs.N_Stage);
      k_residual = 0;
      break;
   case TIME_STEPPING_EXPLICIT_PREDICTOR_CORRECTOR :
      omega = Runge_Kutta(i_stage, IPs.N_Stage);
      k_residual = 0;
      break;
   case TIME_STEPPING_EXPLICIT_RUNGE_KUTTA :
      omega = Runge_Kutta(i_stage, IPs.N_Stage);
      k_residual = 0;
      if (IPs.N_Stage == 4) {
         if (i_stage == 4) {
            k_residual = 0;
         } else {
            k_residual = i_stage - 1;
         } /* endif */
      } /* endif */
      break;
   case TIME_STEPPING_MULTISTAGE_OPTIMAL_SMOOTHING :
     
      omega = MultiStage_Optimally_Smoothing(i_stage, 
                                             IPs.N_Stage,
                                             IPs.i_Limiter);
      k_residual = 0;
      break;
   default:
      omega = Runge_Kutta(i_stage, IPs.N_Stage);
      k_residual = 0;
      break;
   } /* endswitch */
    
   /* Update solution variables for this stage. */
   for ( k  =  KCl ; k <=  KCu ; ++k ) {
      for ( j  =  JCl ; j <=  JCu ; ++j ) {
         for ( i =  ICl ; i <=  ICu ; ++i ) {
            
            if (IPs.Local_Time_Stepping == 
                GLOBAL_TIME_STEPPING || 
                IPs.Local_Time_Stepping == 
                SCALAR_LOCAL_TIME_STEPPING) {
           
               U[i][j][k] = Uo[i][j][k] + omega* dUdt[i][j][k][k_residual];
               // cout<<"\n "<<i<<","<<j<<","<<k<<" Xc= "<<Grid.Cell[i][j][k].Xc<<"\n dUdt = "<<dUdt[i][j][k][k_residual];
               
      	       //N-1 species
               U[i][j][k][num_vars] = U[i][j][k].rho*(ONE - U[i][j][k].sum_species());
            }
            
            // Wall function and low Reynolds number formulation  
            if(IPs.Turbulence_IP.Near_Wall_Boundary_Treatment == 0){
               // automatic wall treatment formulation
               U[i][j][k].k_omega_model.automatic_wall_treatment(
                  U[i][j][k].rho, W[i][j][k].mu(), 
                  i, j, k, WallData[i][j][k],
                  Grid,  U[i][j][k].rhok, U[i][j][k].rhoomega);
                       
            }else if(IPs.Turbulence_IP.Near_Wall_Boundary_Treatment == 2){
               // low Reynolds number formulation
               U[i][j][k].k_omega_model.low_Reynolds_number_formulation(
                  U[i][j][k].rho, W[i][j][k].mu(), 
                  i, j, k, WallData[i][j][k],
                  Grid, U[i][j][k].rhoomega);
               
               
            }else{ // wall function
               U[i][j][k].k_omega_model.wall_function(
                  U[i][j][k].rho, W[i][j][k].mu(), WallData[i][j][k], 
                  U[i][j][k].rhok, U[i][j][k].rhoomega); 
               
                          
            }
            
            if (IPs.Local_Time_Stepping == GLOBAL_TIME_STEPPING){
               // always ensure the positive k and omega
               U[i][j][k].Unphysical_Properties_Check(
                  Uo[i-1][j][k], Uo[i+1][j][k], 
                  Uo[i][j][k+1], Uo[i][j][k-1], 
                  Uo[i][j+1][k], Uo[i][j-1][k], 10);
               
            }
            
            W[i][j][k] = U[i][j][k].W();
            
         } /* endfor */    	 
      } /* endfor */    
   } /* endfor */
    
    /* Deallocate memory for linear system solver. */

   /* Solution successfully updated. */
    
   return (0);   
   

   
}

/********************************************************
 * Routine: Output_Tecplot                              *
 *                                                      *
 * Writes the solution values at the nodes of the       *
 * specified hexadedral solution block to the           *
 * specified output stream suitable for plotting with   *
 * TECPLOT.                                             *
 *                                                      *
 ********************************************************/
template< >
void Hexa_Block<FANS3D_ThermallyPerfect_KOmega_pState, 
                FANS3D_ThermallyPerfect_KOmega_cState>::
Output_Tecplot(Input_Parameters<FANS3D_ThermallyPerfect_KOmega_pState, 
                                FANS3D_ThermallyPerfect_KOmega_cState> &IPs,
               const int Number_of_Time_Steps,
               const double &Time,
               const int Block_Number,
               const int Output_Title,
               ostream &Out_File) {

   int i, j, k;
   FANS3D_ThermallyPerfect_KOmega_pState W_node;
   
   /* Ensure boundary conditions are updated before
      evaluating solution at the nodes. */
   
   BCs(IPs);
   
   /* Output nodal solution data. */
   
   Out_File << setprecision(14);
   if (Output_Title) {
      Out_File << "TITLE = \"" << CFFC_Name() << ": 3D Solution, "
               << "Time Step/Iteration Level = " << Number_of_Time_Steps
               << ", Time = " << Time
               << "\"" << "\n"
               << "VARIABLES = \"x\" \\ \n"
               << "\"y\" \\ \n"
               << "\"z\" \\ \n"
               << "\"rho\" \\ \n"
               << "\"u\" \\ \n"
               << "\"v\" \\ \n"
               << "\"w\" \\ \n"
               << "\"p\" \\ \n"
               << "\"k\" \\ \n"
               << "\"omega\" \\ \n";
      //n species mass fractions names
      for (int i =0 ;i<W[0][0][0].ns ;i++) {
         Out_File <<"\"c_"<<W[0][0][0].specdata[i].Speciesname()<<"\" \\ \n";
      }
      
      Out_File <<"\"T\" \\ \n";
      
      Out_File<< "ZONE T =  \"Block Number = " << Block_Number
              << "\" \\ \n"
              << "I = " << Grid.INu -  Grid.INl + 1 << " \\ \n"
              << "J = " << Grid.JNu -  Grid.JNl + 1 << " \\ \n"
              << "K = " << Grid.KNu -  Grid.KNl + 1 << " \\ \n"
              << "DATAPACKING = POINT \n";
      
   } else {
      Out_File << "ZONE T =  \"Block Number = " << Block_Number
               << "\" \\ \n"
               << "I = " << Grid.INu - Grid.INl + 1 << " \\ \n"
               << "J = " << Grid.JNu - Grid.JNl + 1 << " \\ \n"
               << "K = " << Grid.KNu - Grid.KNl + 1 << " \\ \n"
               << "DATAPACKING = POINT \n";              
   } /* endif */
   
   for ( k  =  Grid.KNl ; k <=  Grid.KNu ; ++k ) {
      for ( j  =  Grid.JNl ; j <=  Grid.JNu ; ++j ) {
         for ( i =  Grid.INl ; i <=  Grid.INu ; ++i ) {
            W_node = Wn(i, j, k);
            Out_File << " "  << Grid.Node[i][j][k].X <<W_node;
            Out_File.setf(ios::scientific);
            Out_File << " " << W_node.T() << "\n";
            Out_File.unsetf(ios::scientific);
         } /* endfor */
      } /* endfor */
   } /* endfor */

   Out_File << setprecision(6);
    
}

/********************************************************
 * Routine: Output_Cells_Tecplot                        *
 *                                                      *
 * Writes the cell centred solution values of the       *
 * specified hexadedral solution block to the           *
 * specified output stream suitable for plotting with   *
 * TECPLOT.                                             *
 *                                                      *
 ********************************************************/
template< >
void Hexa_Block<FANS3D_ThermallyPerfect_KOmega_pState, 
                FANS3D_ThermallyPerfect_KOmega_cState>::
Output_Cells_Tecplot(Input_Parameters<FANS3D_ThermallyPerfect_KOmega_pState, 
                                      FANS3D_ThermallyPerfect_KOmega_cState> &IPs,
                     const int Number_of_Time_Steps,
                     const double &Time,
                     const int Block_Number,
                     const int Output_Title,
                     ostream &Out_File) {

   int i, j, k;

   /* Ensure boundary conditions are updated before
      evaluating solution at the nodes. */
   
   BCs(IPs);

   /* Output cell centred solution data. */

   Out_File << setprecision(14);

   if (Output_Title) {
      Out_File << "TITLE = \"" << CFFC_Name() << ": 3D Solution, "
               << "Time Step/Iteration Level = " << Number_of_Time_Steps
               << ", Time = " << Time
               << "\"" << "\n"
               << "VARIABLES = \"x\" \\ \n"
               << "\"y\" \\ \n"
               << "\"z\" \\ \n"
               << "\"rho\" \\ \n"
               << "\"u\" \\ \n"
               << "\"v\" \\ \n"
               << "\"w\" \\ \n"
               << "\"p\" \\ \n"
               << "\"k\" \\ \n"
               << "\"omega\" \\ \n";
      //n species mass fractions names
      for (int i =0;i<W[0][0][0].ns ;i++) {
         Out_File <<"\"c"<<W[0][0][0].specdata[i].Speciesname()<<"\" \\ \n";
      }
     
      Out_File <<"\"T\" \\ \n";
      Out_File <<"\"R\" \\ \n";
      Out_File << "\"ywall\" \\ \n";
      Out_File << "\"yplus\" \\ \n";
      Out_File << "\"tauw\" \\ \n";    
      Out_File << "\" utau\" \\ \n";
      
      Out_File << "ZONE T =  \"Block Number = " << Block_Number
               << "\" \\ \n"
               << "I = " <<  ICu -  ICl + 2*Nghost +1 << " \\ \n"
               << "J = " <<  JCu -  JCl + 2*Nghost +1 << " \\ \n"
               << "K = " <<  KCu -  KCl + 2*Nghost +1 << " \\ \n"
               << "DATAPACKING = POINT \n";
   } else {
      Out_File << "ZONE T =  \"Block Number = " << Block_Number
               << "\" \\ \n"
               << "I = " <<  Grid.ICu -  Grid.ICl + 2* Nghost + 1 << " \\ \n"
               << "J = " <<  Grid.JCu -  Grid.JCl + 2* Nghost + 1 << " \\ \n"
               << "K = " <<  Grid.KCu -  Grid.KCl + 2* Nghost + 1 << " \\ \n"
               << "DATAPACKING = POINT \n";
      
   } /* endif */

   for (k =  KCl- Nghost ; k <=  KCu+ Nghost ; ++k) {
      for (j  =  JCl- Nghost ; j <=  JCu+ Nghost ; ++j ) {
         for (i =  ICl- Nghost ; i <=  ICu+ Nghost ; ++i ) {
            Out_File << " "  <<  Grid.Cell[i][j][k].Xc
                     <<  W[i][j][k];
            Out_File.setf(ios::scientific);
            Out_File << " " << W[i][j][k].T() << " " << W[i][j][k].Rtot()<< " ";
            Out_File << " " << WallData[i][j][k].ywall << "  " << WallData[i][j][k].yplus
                     << " " << WallData[i][j][k].tauw << "  " << WallData[i][j][k].utau<<"\n ";
            Out_File.unsetf(ios::scientific);
         } /* endfor */
      } /* endfor */
   } /* endfor */

>>>>>>> eb92e2ae
   Out_File << setprecision(6);
    
}

/********************************************************
 * Routine: Output_Nodes_Tecplot                        *
 *                                                      *
 * Writes the solution values at the nodes of the       *
 * specified hexadedral solution block to the           *
 * specified output stream suitable for plotting with   *
 * TECPLOT.                                             *
 *                                                      *
 ********************************************************/
template<>
void Hexa_Block<FANS3D_ThermallyPerfect_KOmega_pState, 
                FANS3D_ThermallyPerfect_KOmega_cState>::
Output_Nodes_Tecplot(Input_Parameters<FANS3D_ThermallyPerfect_KOmega_pState, 
                                      FANS3D_ThermallyPerfect_KOmega_cState> &IPs,
                     const int Number_of_Time_Steps,
                     const double &Time,
                     const int Block_Number,
                     const int Output_Title,
                     ostream &Out_File) {

   FANS3D_ThermallyPerfect_KOmega_pState W_node;
   
   /* Ensure boundary conditions are updated before
      evaluating solution at the nodes. */
   
   BCs(IPs);
   
   /* Output nodal solution data. */
   
   Out_File << setprecision(14);

   if (Output_Title) {
      Out_File << "TITLE = \"" << CFFC_Name() << ": 3D Solution, "
               << "Time Step/Iteration Level = " 
               << Number_of_Time_Steps
               << ", Time = " << Time
               << "\"" << "\n"
               << "VARIABLES = \"x\" \\ \n"
               << "\"y\" \\ \n"
               << "\"z\" \\ \n"
               << "\"rho\" \\ \n"
               << "\"u\" \\ \n"
               << "\"v\" \\ \n"
               << "\"w\" \\ \n"
               << "\"p\" \\ \n"
               << "\"k\" \\ \n"
               << "\"omega\" \\ \n";

      //n species mass fractions names
      for (int i = 0; i < W[0][0][0].ns; i++) {
         Out_File << "\"c_" << W[0][0][0].specdata[i].Speciesname()
                  << "\" \\ \n";
      } /* endfor */
      
      Out_File << "\"T\" \\ \n"
               << "\"M\" \\ \n";

      Out_File<< "ZONE T =  \"Block Number = " << Block_Number
              << "\" \\ \n"
              << "I = " << Grid.INu -  Grid.INl + 1 << " \\ \n"
              << "J = " << Grid.JNu -  Grid.JNl + 1 << " \\ \n"
              << "K = " << Grid.KNu -  Grid.KNl + 1 << " \\ \n"
              << "DATAPACKING = POINT \n";
   } else {
      Out_File << "ZONE T =  \"Block Number = " << Block_Number
               << "\" \\ \n"
               << "I = " << Grid.INu - Grid.INl + 1 << " \\ \n"
               << "J = " << Grid.JNu - Grid.JNl + 1 << " \\ \n"
               << "K = " << Grid.KNu - Grid.KNl + 1 << " \\ \n"
               << "DATAPACKING = POINT \n";              
   } /* endif */
   
   for (int k  =  Grid.KNl ; k <=  Grid.KNu ; ++k ) {
      for (int j  =  Grid.JNl ; j <=  Grid.JNu ; ++j ) {
         for (int i =  Grid.INl ; i <=  Grid.INu ; ++i ) {
            W_node = Wn(i, j, k);
            Out_File << " "  << Grid.Node[i][j][k].X << W_node;
            Out_File.setf(ios::scientific);
            Out_File << " " << W_node.T()
                     << " " << W_node.M() << "\n";
            Out_File.unsetf(ios::scientific);
         } /* endfor */
      } /* endfor */
   } /* endfor */

   Out_File << setprecision(6);
    
}

/********************************************************
 * Routine: ICs                                         *
 *                                                      *
 * Apply initial conditions for the specified hexa      *
 * solution block.                                      *
 *                                                      *
 ********************************************************/
template<>
int Hexa_Block<FANS3D_ThermallyPerfect_KOmega_pState, 
<<<<<<< HEAD
               FANS3D_ThermallyPerfect_KOmega_cState>::
ICs(const int i_ICtype,
    Input_Parameters<FANS3D_ThermallyPerfect_KOmega_pState, 
                     FANS3D_ThermallyPerfect_KOmega_cState> &IPs) {
=======
               FANS3D_ThermallyPerfect_KOmega_cState>::ICs(
                  const int i_ICtype,
                  Input_Parameters<FANS3D_ThermallyPerfect_KOmega_pState, 
                  FANS3D_ThermallyPerfect_KOmega_cState> &IPs){
   
   int i, j, k;
   
   double dpdx, dpdy, dpdz, delta_pres_x, delta_pres_y, delta_pres_z ;
   double zd, zz, di, Um;
   double Rprime, yprime, xn, yn, fc, tempvalue;
   Vector2D Xt;
   ReactiveScalarField_Fuel_CH4H2 RSF;
   NonreactiveScalarField NRSF;
   double tc[10], max_mean_velocity, 
      BluffBody_Coflow_Air_Velocity, 
      BluffBody_Coflow_Fuel_Velocity ;
   
   int BluffBody_Data_Usage = 0;
>>>>>>> eb92e2ae
   
   double dpdx, dpdy, dpdz, delta_pres, delta_pres_x, delta_pres_y, delta_pres_z;
   double zd, zz, di, Um, U_axi;
   
   FANS3D_ThermallyPerfect_KOmega_pState Wl, Wr;

   BluffBody_Coflow_Air_Velocity = 125;
   BluffBody_Coflow_Fuel_Velocity = 25;
   
   switch(i_ICtype) {
      case IC_VISCOUS_COUETTE :
      case IC_VISCOUS_COUETTE_PRESSURE_GRADIENT_X :
         dpdx = IPs.Pressure_Gradient.x;  
         delta_pres = dpdx*IPs.Grid_IP.Box_Length;
         for (int k = KCl-Nghost ; k <= KCu+Nghost ; ++k ) {
            for (int j = JCl-Nghost ; j <= JCu+Nghost ; ++j ) {
               for (int i = ICl-Nghost ; i <= ICu+Nghost ; ++i ) {
                  W[i][j][k] = IPs.Wo;
                  W[i][j][k].v.x = HALF*(-dpdx)/W[i][j][k].mu()*(Grid.Cell[i][j][k].Xc.z + 
                                   0.5*IPs.Grid_IP.Box_Height)*
                                   (Grid.Cell[i][j][k].Xc.z - 0.5*IPs.Grid_IP.Box_Height) +
                                   IPs.Moving_Wall_Velocity.x*(Grid.Cell[i][j][k].Xc.z/IPs.Grid_IP.Box_Height + 
                                   HALF);
                  W[i][j][k].p = IPs.Wo.p - (i-ICl-Nghost)*delta_pres/(ICu-ICl);	 
                  if (i == ICl-Nghost || i == ICl-Nghost+1 ) {
                    W[i][j][k].p = IPs.Wo.p;
                  } /* endif */
                  if (i == ICu+Nghost || i == ICu+Nghost-1 ) {
                     W[i][j][k].p = IPs.Wo.p - delta_pres; 
                  } /* endif */
                  U[i][j][k] = W[i][j][k].U();
	       } /* endfor */
	    } /* endfor */
	 } /* endfor */
         break; 

      case IC_VISCOUS_COUETTE_PRESSURE_GRADIENT_Y :
         dpdy = IPs.Pressure_Gradient.y;  
         delta_pres = dpdy*IPs.Grid_IP.Box_Width;
         for (int k = KCl-Nghost ; k <= KCu+Nghost ; ++k ) {
            for (int j = JCl-Nghost ; j <= JCu+Nghost ; ++j ) {
               for (int i = ICl-Nghost ; i <= ICu+Nghost ; ++i ) {
                  W[i][j][k] = IPs.Wo;
                  W[i][j][k].v.y = HALF*(-dpdy)/W[i][j][k].mu()*(Grid.Cell[i][j][k].Xc.z + 
                                   0.5*IPs.Grid_IP.Box_Height)*(Grid.Cell[i][j][k].Xc.z - 
                                   0.5*IPs.Grid_IP.Box_Height) +
                                   IPs.Moving_Wall_Velocity.y*(Grid.Cell[i][j][k].Xc.z/IPs.Grid_IP.Box_Height + 
                                   HALF);
                  W[i][j][k].p = IPs.Wo.p - (Grid.Cell[i][j][k].Xc.y)*delta_pres/IPs.Grid_IP.Box_Width;	 
                  if (j == JCl-Nghost || j == JCl-Nghost+1 ){
                     W[i][j][k].p = IPs.Wo.p;
                  } /* endif */
                  if (j == JCu+Nghost || j == JCu+Nghost-1 ){
                     W[i][j][k].p = IPs.Wo.p - delta_pres; 
                  } /* endif */
                  U[i][j][k] = W[i][j][k].U();
 	       } /* endfor */
	    } /* endfor */
	 } /* endfor */
         break; 

      case IC_VISCOUS_COUETTE_PRESSURE_GRADIENT_Z :
         dpdz = IPs.Pressure_Gradient.z;  
         delta_pres = dpdz*IPs.Grid_IP.Box_Height;
         for (int k = KCl-Nghost ; k <= KCu+Nghost ; ++k ) {
            for (int j = JCl-Nghost ; j <= JCu+Nghost ; ++j ) {
               for (int i = ICl-Nghost ; i <= ICu+Nghost ; ++i ) {
                  W[i][j][k] = IPs.Wo;
                  W[i][j][k].v.z = HALF*(-dpdz)/W[i][j][k].mu()*(Grid.Cell[i][j][k].Xc.y + 
                                   0.5*IPs.Grid_IP.Box_Width)*
                                   (Grid.Cell[i][j][k].Xc.y - 0.5*IPs.Grid_IP.Box_Width) +
                                   IPs.Moving_Wall_Velocity.z*(Grid.Cell[i][j][k].Xc.y/IPs.Grid_IP.Box_Width + 
                                   HALF);
                  W[i][j][k].p = IPs.Wo.p - (Grid.Cell[i][j][k].Xc.z)*delta_pres/IPs.Grid_IP.Box_Height;
                  if (k == KCl-Nghost || k == KCl-Nghost+1 ) {
                     W[i][j][k].p = IPs.Wo.p;
                  } /* endif */
                  if (k == KCu+Nghost || k == KCu+Nghost-1 ) {
                     W[i][j][k].p = IPs.Wo.p - delta_pres; 
                  } /* endif */
                  U[i][j][k] = W[i][j][k].U( );
	       } /* endfor */
	    } /* endfor */
	 } /* endfor */
         break; 
      
      case IC_PRESSURE_GRADIENT_X :
         dpdx = IPs.Pressure_Gradient.x;  
         delta_pres = dpdx*IPs.Grid_IP.Box_Length;
         di =  1.0/sqr(IPs.Grid_IP.Box_Height/2.0)+ 1.0/sqr(IPs.Grid_IP.Box_Width/2.0);
         U_axi = delta_pres/(2.0*W[0][0][0].mu())/di;
         for (int k = KCl-Nghost ; k <= KCu+Nghost ; ++k ) {
            for (int j = JCl-Nghost ; j <= JCu+Nghost ; ++j ) {
               for (int i = ICl-Nghost ; i <= ICu+Nghost ; ++i ) {
                  W[i][j][k] = IPs.Wo;
                  W[i][j][k].v.x = 0.5*(-dpdx)/W[i][j][k].mu()*(Grid.Cell[i][j][k].Xc.z + 
                                   0.5*IPs.Grid_IP.Box_Height)*
                                   (Grid.Cell[i][j][k].Xc.z - 0.5*IPs.Grid_IP.Box_Height);
                  W[i][j][k].p = IPs.Wo.p - (i-ICl-Nghost)*delta_pres/(ICu-ICl);	 
                  if( i == ICl-Nghost || i == ICl-Nghost+1 ){
                     W[i][j][k].p = IPs.Wo.p;
                  }
                  if( i == ICu+Nghost || i == ICu+Nghost-1){
                     W[i][j][k].p = IPs.Wo.p - delta_pres; 
                  }
                  U[i][j][k] = W[i][j][k].U();
<<<<<<< HEAD
	       } /* endfor */ 
	    } /* endfor */       
	 } /* endfor */
         break; 

      case IC_CHANNEL_FLOW :
         // the North and South are walls; testing the profile in y direction.  
         // this case is from John Laufer
         // Investigation of Turbulent Flow in a Two-Dimensional Channel
         dpdx = IPs.Pressure_Gradient.x;  
         dpdy = IPs.Pressure_Gradient.y;  
         dpdz = IPs.Pressure_Gradient.z;  
         delta_pres_x = dpdx*IPs.Grid_IP.Box_Length;
         delta_pres_y = dpdy*IPs.Grid_IP.Box_Width;
         delta_pres_z = dpdz*IPs.Grid_IP.Box_Height;
         Um = IPs.Reynolds_Number* IPs.Wo.mu()/(IPs.Wo.rho*IPs.Grid_IP.Box_Height);
         if (IPs.Pressure_Gradient.x != ZERO) {
            for (int k = KCl-Nghost ; k <= KCu+Nghost ; ++k ) {
	       for (int j = JCl-Nghost ; j <= JCu+Nghost ; ++j ) {
                  for (int i = ICl-Nghost ; i <= ICu+Nghost ; ++i ) {
                     W[i][j][k] = IPs.Wo;
                     WallData[i][j][k].tauw = fabs(-IPs.Grid_IP.Box_Height *dpdx);
                     WallData[i][j][k].utau = sqrt(WallData[i][j][k].tauw/W[i][j][k].rho);
                     W[i][j][k].k = WallData[i][j][k].utau*WallData[i][j][k].utau/
                                    sqrt(W[0][0][0].k_omega_model.beta_star);
                     W[i][j][k].p = IPs.Wo.p - (Grid.Cell[i][j][k].Xc.x)*delta_pres_x/
                                    IPs.Grid_IP.Box_Length;	 
                     // setting the u velocity in a turbulent channel flow
                     // by using the power law of u velocity in a turbulent pipe flow
                     zd = Grid.Cell[i][j][k].Xc.y;
                     if (zd > 0.0 && zd < 0.5*IPs.Grid_IP.Box_Width) {
                        zz = (1.0- zd/(0.5*IPs.Grid_IP.Box_Width));
                        W[i][j][k].v.x = Um*pow(zz, 0.133);
                        // try to feed a reasonalbe k profile as initial condition
                        // to see how far it goes, since this case has really small 
                        // pressure gradient
                        W[i][j][k].k = ( 0.5886 - 31.2*(zd)+2039.6*zd*zd -19208*zd*zd*zd );
                        if(zd <=0.01) {W[i][j][k].k = 0.465;}
                     } else if(zd < ZERO && fabs(zd)< 0.5*IPs.Grid_IP.Box_Width) {
                        zz = (fabs(zd)/(0.5*IPs.Grid_IP.Box_Width) - 1.0);
                        W[i][j][k].v.x = Um*pow(fabs(zz), 0.133);
                        // try to feed a reasonalbe k profile as initial condition
                        // to see how far it goes, since this case has really small 
                        // pressure gradient
                        W[i][j][k].k = (0.5886 - 31.2*fabs(zd)+2039.6*zd*zd -
                                       19208*fabs(zd)*zd*zd );
                        if(fabs(zd) <=0.01) {  W[i][j][k].k = 0.465;}
                     } else {
                        W[i][j][k].v.x = Um;
                     } /* endif */
                     if (WallData[i][j][k].ywall !=0.0) {
                        W[i][j][k].omega = WallData[i][j][k].utau/
                                           (sqrt(W[0][0][0].k_omega_model.beta_star)*
                                           W[0][0][0].k_omega_model.Karman_const*
                                           WallData[i][j][k].ywall); 
		     } /* endif */
                     //conservative solution state
                     U[i][j][k] = W[i][j][k].U();
		  } /* endfor */
	       } /* endfor */
	    } /* endfor */

         } else if (IPs.Pressure_Gradient.y !=ZERO) {
            for (int k  = KCl-Nghost ; k <= KCu+Nghost ; ++k) {
	       for (int j  = JCl-Nghost ; j <= JCu+Nghost ; ++j) {
                  for (int i = ICl-Nghost ; i <= ICu+Nghost ; ++i) {
                     W[i][j][k] = IPs.Wo;
                     WallData[i][j][k].tauw = fabs(-IPs.Grid_IP.Box_Height *dpdy);
                     WallData[i][j][k].utau = sqrt(WallData[i][j][k].tauw/W[i][j][k].rho);
                     W[i][j][k].k = WallData[i][j][k].utau*WallData[i][j][k].utau/
                                    sqrt(W[0][0][0].k_omega_model.beta_star);
                     W[i][j][k].p = IPs.Wo.p - (Grid.Cell[i][j][k].Xc.y)*delta_pres_y/
                                    IPs.Grid_IP.Box_Width;	 
                     // setting the u velocity in a turbulent channel flow
                     // by using the power law of u velocity in a turbulent pipe flow
                     zd = Grid.Cell[i][j][k].Xc.z;
                     if (zd > 0.0 && zd < 0.5*IPs.Grid_IP.Box_Height) {
                        zz = (1.0- zd/(0.5*IPs.Grid_IP.Box_Height));
                        W[i][j][k].v.y = Um*pow(zz, 0.133);
                        // try to feed a reasonalbe k profile as initial condition
                        // to see how far it goes, since this case has really small 
                        // pressure gradient
                        W[i][j][k].k = ( 0.5886 - 31.2*(zd)+2039.6*zd*zd -19208*zd*zd*zd );
                        if(zd <=0.01) {W[i][j][k].k = 0.465;}
                     } else if (zd<ZERO && fabs(zd)< 0.5*IPs.Grid_IP.Box_Height) {
                        zz = (fabs(zd)/(0.5*IPs.Grid_IP.Box_Height) - 1.0);
                        W[i][j][k].v.y = Um*pow(fabs(zz), 0.133);
                        // try to feed a reasonalbe k profile as initial condition
                        // to see how far it goes, since this case has really small 
                        // pressure gradient
                        W[i][j][k].k = (0.5886 - 31.2*fabs(zd)+2039.6*zd*zd -
                                       19208*fabs(zd)*zd*zd );
                        if (fabs(zd) <=0.01) { W[i][j][k].k = 0.465;}
                     } else {
                        W[i][j][k].v.y = Um;
		     } /* endif */
                     if(WallData[i][j][k].ywall !=0.0){
                        W[i][j][k].omega = WallData[i][j][k].utau/
                                           (sqrt(W[0][0][0].k_omega_model.beta_star)*
                                           W[0][0][0].k_omega_model.Karman_const*
                                           WallData[i][j][k].ywall); 
		     } /* endif */
                     //conservative solution state
                     U[i][j][k] = W[i][j][k].U();
		  } /* endfor */
	       } /* endfor */
	    } /* endfor */

         } else if (IPs.Pressure_Gradient.z !=ZERO) {
            for (int k  = KCl-Nghost ; k <= KCu+Nghost ; ++k) {
	       for (int j  = JCl-Nghost ; j <= JCu+Nghost ; ++j) {
                  for (int i = ICl-Nghost ; i <= ICu+Nghost ; ++i) {
                     W[i][j][k] = IPs.Wo;
                     WallData[i][j][k].tauw = fabs(-IPs.Grid_IP.Box_Width *dpdz);
                     WallData[i][j][k].utau = sqrt(WallData[i][j][k].tauw/W[i][j][k].rho);
                     W[i][j][k].k = WallData[i][j][k].utau*WallData[i][j][k].utau/
                                    sqrt(W[0][0][0].k_omega_model.beta_star);
                     W[i][j][k].p = IPs.Wo.p - (Grid.Cell[i][j][k].Xc.z)*delta_pres_z/
                                    IPs.Grid_IP.Box_Height;	 
                     // setting the u velocity in a turbulent channel flow
                     // by using the power law of u velocity in a turbulent pipe flow
                     zd = Grid.Cell[i][j][k].Xc.y;
                     if (zd > 0.0 && zd < 0.5*IPs.Grid_IP.Box_Width) {
                        zz = (1.0- zd/(0.5*IPs.Grid_IP.Box_Width));
                        W[i][j][k].v.z = Um*pow(zz, 0.133);
                        // try to feed a reasonalbe k profile as initial condition
                        // to see how far it goes, since this case has really small 
                        // pressure gradient
                        W[i][j][k].k = (0.5886 - 31.2*(zd)+2039.6*zd*zd -19208*zd*zd*zd);
                        if (zd <=0.01) {W[i][j][k].k = 0.465;}
                     } else if (zd<ZERO && fabs(zd)< 0.5*IPs.Grid_IP.Box_Width) {
                        zz = (fabs(zd)/(0.5*IPs.Grid_IP.Box_Width) - 1.0);
                        W[i][j][k].v.z = Um*pow(fabs(zz), 0.133);
                        // try to feed a reasonalbe k profile as initial condition
                        // to see how far it goes, since this case has really small 
                        // pressure gradient
                        W[i][j][k].k = ( 0.5886 - 31.2*fabs(zd)+2039.6*zd*zd -
                                       19208*fabs(zd)*zd*zd );
                        if (fabs(zd) <= 0.01) {W[i][j][k].k = 0.465;}
                     } else {
                        W[i][j][k].v.z = Um;
                     } /* endif */
                     if (WallData[i][j][k].ywall !=0.0) {
                        W[i][j][k].omega = WallData[i][j][k].utau/
                                           (sqrt(W[0][0][0].k_omega_model.beta_star)*
                                           W[0][0][0].k_omega_model.Karman_const*
                                           WallData[i][j][k].ywall); 
		     } /* endif */
                     //conservative solution state
                     U[i][j][k] = W[i][j][k].U();
		  } /* endfor */
	       } /* endfor */
	    } /* endfor */

	 } /* endif */         
         break; 

      case IC_SHOCK_BOX :
	 Wl = FANS3D_ThermallyPerfect_KOmega_pState(IPs.Wo);
         Wl.rho = DENSITY_STDATM;
         Wl.v = Vector3D_ZERO;
         Wl.p = PRESSURE_STDATM;
         Wr = FANS3D_ThermallyPerfect_KOmega_pState(IPs.Wo);
         Wr.rho = EIGHT*DENSITY_STDATM;
         Wr.v = Vector3D_ZERO;
         Wr.p = TEN*PRESSURE_STDATM; 
         for (int k = KCl-Nghost; k <= KCu+Nghost; ++k) {
	    for (int j = JCl-Nghost; j <= JCu+Nghost; ++j) {
               for (int i = ICl-Nghost; i <= ICu+Nghost; ++i) {
		  if (Grid.Cell[i][j][k].Xc.x <= ZERO &&
                      Grid.Cell[i][j][k].Xc.y <= ZERO &&
                      Grid.Cell[i][j][k].Xc.z <= ZERO) {
                      W[i][j][k] = Wl; 
                  } else {
                      W[i][j][k] = Wr;
                  } /* end if */
                  U[i][j][k] = W[i][j][k].U();
	       } /* endfor */
	    } /* endfor */
	 } /* endfor */
         break;

      case IC_SOD_XDIR :
         Wl = FANS3D_ThermallyPerfect_KOmega_pState(DENSITY_STDATM, 
                                                    Vector3D_ZERO,
                                                    PRESSURE_STDATM,
                                                    ZERO,
                                                    ZERO);
         Wr = FANS3D_ThermallyPerfect_KOmega_pState(DENSITY_STDATM*8.0, 
                                                    Vector3D_ZERO,
                                                    PRESSURE_STDATM*10.0,
                                                    ZERO,
                                                    ZERO);
	 for (int k = KCl-Nghost; k <= KCu+Nghost; ++k) {
            for (int j = JCl-Nghost; j <= JCu+Nghost; ++j) {
               for (int i = ICl-Nghost; i <= ICu+Nghost; ++i) {
                  if (Grid.Cell[i][j][k].Xc.x <= ZERO) {
                     W[i][j][k] = Wl; 
                  } else {
                     W[i][j][k] = Wr;
		  } /* end if */
                  U[i][j][k] = W[i][j][k].U();
               } /* endfor */
            } /* endfor */
         } /* endfor */
	 break;

      case IC_SOD_YDIR :
         Wl = FANS3D_ThermallyPerfect_KOmega_pState(DENSITY_STDATM, 
                                                    Vector3D_ZERO,
	                                            PRESSURE_STDATM,
                                                    ZERO,
                                                    ZERO);
         Wr = FANS3D_ThermallyPerfect_KOmega_pState(DENSITY_STDATM*8.0, 
                                                    Vector3D_ZERO,
                                                    PRESSURE_STDATM*10.0,
                                                    ZERO,
                                                    ZERO);
         for (int k = KCl-Nghost; k <= KCu+Nghost; ++k) {
            for (int j = JCl-Nghost; j <= JCu+Nghost; ++j) {
               for (int i = ICl-Nghost; i <= ICu+Nghost; ++i) {
                  if (Grid.Cell[i][j][k].Xc.y <= ZERO) {
                     W[i][j][k] = Wl; 
		  } else {
                     W[i][j][k] = Wr;
                  } /* end if */
                  U[i][j][k] = W[i][j][k].U();
               } /* endfor */
            } /* endfor */
         } /* endfor */
         break;

      case IC_SOD_ZDIR :
         Wl = FANS3D_ThermallyPerfect_KOmega_pState(DENSITY_STDATM, 
                                                    Vector3D_ZERO,
                                                    PRESSURE_STDATM,
                                                    ZERO,
                                                    ZERO);
         Wr = FANS3D_ThermallyPerfect_KOmega_pState(DENSITY_STDATM*8.0, 
                                                    Vector3D_ZERO,
                                                    PRESSURE_STDATM*10.0,
                                                    ZERO,
                                                    ZERO);
         for (int k = KCl-Nghost; k <= KCu+Nghost; ++k) {
            for (int j = JCl-Nghost; j <= JCu+Nghost; ++j) {
               for (int i = ICl-Nghost; i <= ICu+Nghost; ++i) {
                  if (Grid.Cell[i][j][k].Xc.z <= ZERO) {
                     W[i][j][k] = Wl; 
                  } else {
                     W[i][j][k] = Wr;
		  } /* end if */
                  U[i][j][k] = W[i][j][k].U();
               } /* endfor */
            } /* endfor */
         } /* endfor */
         break;

      case IC_UNIFORM :
      default:
         // Set the solution state everywhere to the initial state Wo[0].
	 for (int k = KCl-Nghost ; k <= KCu+Nghost ; ++k ) {
	    for (int j = JCl-Nghost ; j <= JCu+Nghost ; ++j ) {
               for (int i = ICl-Nghost ; i <= ICu+Nghost ; ++i ) {
                  W[i][j][k] = IPs.Wo;
                  U[i][j][k] = W[i][j][k].U( );
               } /* endfor */
	    } /* endfor */
	 } /* endfor */
         break;
=======

               }
         
      }

      break; 

   case  IC_TURBULENT_COFLOW:
        
      for (  k  = KCl-Nghost ; k <= KCu+Nghost ; ++k ) 
         for (  j  = JCl-Nghost ; j <= JCu+Nghost ; ++j ) 
            for (  i = ICl-Nghost ; i <= ICu+Nghost ; ++i ) {
               // Apply uniform solution state
               W[i][j][k] = IPs.Wo;
               W[i][j][k].v.z= ZERO;
               W[i][j][k].v.x = ZERO;
               W[i][j][k].v.y = ZERO;
       
               W[i][j][k].rho = W[i][j][k].p/( W[i][j][k].Rtot()*300.0);
               tempvalue =  BluffBody_Coflow_Air_Velocity*(HALF*(IPs.Grid_IP.Radius_Coflow_Inlet_Pipe-IPs.Grid_IP.Radius_Bluff_Body))/
                  (W[i][j][k].mu()/W[i][j][k].rho);
               
               WallData[i][j][k].tauw = 0.0228*W[i][j][k].rho* BluffBody_Coflow_Air_Velocity* BluffBody_Coflow_Air_Velocity/pow(fabs(tempvalue), 0.25);
               WallData[i][j][k].utau = sqrt(WallData[i][j][k].tauw/W[i][j][k].rho);
               W[i][j][k].k = 0.5*WallData[i][j][k].utau*WallData[i][j][k].utau/sqrt(W[0][0][0].k_omega_model.beta_star);
               
               WallData[i][j][k].yplus = WallData[i][j][k].ywall*WallData[i][j][k].utau/(W[i][j][k].mu()/W[i][j][k].rho);
               if(WallData[i][j][k].ywall !=ZERO){
                  if(WallData[i][j][k].yplus<=W[0][0][0].k_omega_model.y_sublayer){
                     W[i][j][k].omega = 6.0*(W[i][j][k].mu()/W[i][j][k].rho)
                        /(W[0][0][0].k_omega_model.beta*WallData[i][j][k].ywall*WallData[i][j][k].ywall);
                  }
                  else{
                     W[i][j][k].omega = sqrt(W[i][j][k].k)/
                        (pow(W[0][0][0].k_omega_model.beta_star, 0.25)*W[0][0][0].k_omega_model.Karman_const*WallData[i][j][k].ywall);
                  }
               }
               // Specifying the velocity profiles in the annular pipe (coflowing air and jet)
               if((fabs(Grid.Cell[i][j][k].Xc.y)>IPs.Grid_IP.Radius_Bluff_Body) && 
                  (fabs(Grid.Cell[i][j][k].Xc.y)<IPs.Grid_IP.Radius_Coflow_Inlet_Pipe)){
                  if(Grid.Cell[i][j][k].Xc.z <=  0.5*IPs.Grid_IP.Length_Combustor_Tube){
                                      
                     Rprime = (IPs.Grid_IP.Radius_Coflow_Inlet_Pipe - IPs.Grid_IP.Radius_Bluff_Body)/2.0;
                     if(fabs(Grid.Cell[i][j][k].Xc.y)<=(IPs.Grid_IP.Radius_Bluff_Body+ Rprime)){
           
                        yprime = fabs(Grid.Cell[i][j][k].Xc.y) -  IPs.Grid_IP.Radius_Bluff_Body;
                        if(yprime !=0.0){
                           W[i][j][k].v.z =  BluffBody_Coflow_Air_Velocity*pow(fabs(yprime/Rprime), 0.143);
                        }else{
                           W[i][j][k].v.z =  BluffBody_Coflow_Air_Velocity;
                        }
                           
                     }else{
                        yprime = fabs(Grid.Cell[i][j][k].Xc.y) -  IPs.Grid_IP.Radius_Bluff_Body- Rprime;
                        if(yprime !=0.0){
                           W[i][j][k].v.z =  BluffBody_Coflow_Air_Velocity*pow(fabs(1.0- fabs(yprime/Rprime)), 0.143);
                        }else{
                           W[i][j][k].v.z =  BluffBody_Coflow_Air_Velocity;
                        }
                     }
                  }
               }
               if((fabs(Grid.Cell[i][j][k].Xc.x)>IPs.Grid_IP.Radius_Bluff_Body) && 
                  (fabs(Grid.Cell[i][j][k].Xc.x)<IPs.Grid_IP.Radius_Coflow_Inlet_Pipe)){
                  if(Grid.Cell[i][j][k].Xc.z <=  0.5*IPs.Grid_IP.Length_Combustor_Tube){
                        
                     Rprime = (IPs.Grid_IP.Radius_Coflow_Inlet_Pipe - IPs.Grid_IP.Radius_Bluff_Body)/2.0;
                     if(fabs(Grid.Cell[i][j][k].Xc.x)<=(IPs.Grid_IP.Radius_Bluff_Body+ Rprime)){
                           
                        yprime = fabs(Grid.Cell[i][j][k].Xc.x) -  IPs.Grid_IP.Radius_Bluff_Body;
                        if(yprime !=0.0){
                           W[i][j][k].v.z =  BluffBody_Coflow_Air_Velocity*pow(fabs(yprime/Rprime), 0.143);
                        }else{
                           W[i][j][k].v.z =  BluffBody_Coflow_Air_Velocity;
                        }
                           
                     }else{
                        yprime = fabs(Grid.Cell[i][j][k].Xc.x) -  IPs.Grid_IP.Radius_Bluff_Body- Rprime;
                        if(yprime !=0.0){
                           W[i][j][k].v.z =  BluffBody_Coflow_Air_Velocity*pow(fabs(1.0- fabs(yprime/Rprime)), 0.143);
                        }else{
                           W[i][j][k].v.z =  BluffBody_Coflow_Air_Velocity;
                        }
                     }
                  }
               }
                  
               if(fabs(Grid.Cell[i][j][k].Xc.y) <= IPs.Grid_IP.Radius_Fuel_Line){
                     
                  if(Grid.Cell[i][j][k].Xc.z <=  0.5*IPs.Grid_IP.Length_Combustor_Tube){
                        
                     Rprime = IPs.Grid_IP.Radius_Fuel_Line;
                        
                     if(Grid.Cell[i][j][k].Xc.y<0.0){
                        
                        yprime = fabs(Grid.Cell[i][j][k].Xc.y);
                        if(yprime !=0.0){
                           W[i][j][k].v.z =  BluffBody_Coflow_Fuel_Velocity*pow(fabs(yprime/Rprime), 0.143);
                        }else{
                           W[i][j][k].v.z =  BluffBody_Coflow_Fuel_Velocity;
                        }
                        
                     }else{
                        yprime = fabs(Grid.Cell[i][j][k].Xc.y) ;
                        if(yprime !=0.0){
                           W[i][j][k].v.z =  BluffBody_Coflow_Fuel_Velocity*pow(fabs(1.0- fabs(yprime/Rprime)), 0.143);
                        }else{
                           W[i][j][k].v.z =  BluffBody_Coflow_Fuel_Velocity;
                        }
                     }
                  }
                     
               }

               if(fabs(Grid.Cell[i][j][k].Xc.x) <= IPs.Grid_IP.Radius_Fuel_Line){
                  
                  if(Grid.Cell[i][j][k].Xc.z <=  0.5*IPs.Grid_IP.Length_Combustor_Tube){
                     
                     Rprime = IPs.Grid_IP.Radius_Fuel_Line;
                     
                     if(Grid.Cell[i][j][k].Xc.x<0.0){
                        
                        yprime = fabs(Grid.Cell[i][j][k].Xc.x);
                        if(yprime !=0.0){
                           W[i][j][k].v.z =  BluffBody_Coflow_Fuel_Velocity*pow(fabs(yprime/Rprime), 0.143);
                        }else{
                           W[i][j][k].v.z =  BluffBody_Coflow_Fuel_Velocity;
                        }
                        
                     }else{
                        yprime = fabs(Grid.Cell[i][j][k].Xc.x) ;
                        if(yprime !=0.0){
                           W[i][j][k].v.z =  BluffBody_Coflow_Fuel_Velocity*pow(fabs(1.0- fabs(yprime/Rprime)), 0.143);
                        }else{
                           W[i][j][k].v.z =  BluffBody_Coflow_Fuel_Velocity;
                        }
                     }
                  }
               }
               
               if(IPs.Species_IP.num_species == 3){ 
                  if(fabs(Grid.Cell[i][j][k].Xc.x)<0.5*IPs.Grid_IP.Radius_Fuel_Line && Grid.Cell[i][j][k].Xc.z>0.0
                     && Grid.Cell[i][j][k].Xc.z<0.1*IPs.Grid_IP.Length_Combustor_Tube){
                     
                     W[i][j][k].spec[0] = 1.0; //CH4
                     W[i][j][k].spec[1] = 0.0;//O2
                     W[i][j][k].spec[2] = 0.0; //N2
                     
                     
                  }//
                  if(fabs(Grid.Cell[i][j][k].Xc.y)<0.5*IPs.Grid_IP.Radius_Fuel_Line && Grid.Cell[i][j][k].Xc.z>0.0
                     && Grid.Cell[i][j][k].Xc.z<0.1*IPs.Grid_IP.Length_Combustor_Tube){
                     
                     W[i][j][k].spec[0] = 1.0; //CH4
                     W[i][j][k].spec[1] = 0.0;//O2
                     W[i][j][k].spec[2] = 0.0; //N2
                     
                     
                  }//

               }
               
               W[i][j][k].rho = W[i][j][k].p/( W[i][j][k].Rtot()*300.0);
               U[i][j][k] = W[i][j][k].U();
            

            }
         
      break;

   case IC_TURBULENT_DIFFUSION_FLAME :  

      for (  k  = KCl-Nghost ; k <= KCu+Nghost ; ++k ) 
         for (  j  = JCl-Nghost ; j <= JCu+Nghost ; ++j ) 
            for (  i = ICl-Nghost ; i <= ICu+Nghost ; ++i ) {
               // Apply uniform solution state
               W[i][j][k] = IPs.Wo;
               W[i][j][k].v.z= ZERO;
               W[i][j][k].v.x = ZERO;
               W[i][j][k].v.y = ZERO;
               
               W[i][j][k].rho = W[i][j][k].p/( W[i][j][k].Rtot()*300.0);
               tempvalue =  BluffBody_Coflow_Air_Velocity*(HALF*(IPs.Grid_IP.Radius_Coflow_Inlet_Pipe-IPs.Grid_IP.Radius_Bluff_Body))/
                  (W[i][j][k].mu()/W[i][j][k].rho);
               
               WallData[i][j][k].tauw = 0.0228*W[i][j][k].rho* BluffBody_Coflow_Air_Velocity* BluffBody_Coflow_Air_Velocity/pow(fabs(tempvalue), 0.25);
               WallData[i][j][k].utau = sqrt(WallData[i][j][k].tauw/W[i][j][k].rho);
               W[i][j][k].k = 0.5*WallData[i][j][k].utau*WallData[i][j][k].utau/sqrt(W[0][0][0].k_omega_model.beta_star);
               
               WallData[i][j][k].yplus = WallData[i][j][k].ywall*WallData[i][j][k].utau/(W[i][j][k].mu()/W[i][j][k].rho);
               if(WallData[i][j][k].ywall !=ZERO){
                  if(WallData[i][j][k].yplus<=W[0][0][0].k_omega_model.y_sublayer){
                     W[i][j][k].omega = 6.0*(W[i][j][k].mu()/W[i][j][k].rho)
                        /(W[0][0][0].k_omega_model.beta*WallData[i][j][k].ywall*WallData[i][j][k].ywall);
                  }
                  else{
                     W[i][j][k].omega = sqrt(W[i][j][k].k)/
                        (pow(W[0][0][0].k_omega_model.beta_star, 0.25)*W[0][0][0].k_omega_model.Karman_const*WallData[i][j][k].ywall);
                  }
               }
               // Specifying the velocity profiles in the annular pipe (coflowing air and jet)
               if((fabs(Grid.Cell[i][j][k].Xc.y)>IPs.Grid_IP.Radius_Bluff_Body) && 
                  (fabs(Grid.Cell[i][j][k].Xc.y)<IPs.Grid_IP.Radius_Coflow_Inlet_Pipe)){
                  if(Grid.Cell[i][j][k].Xc.z <=  0.5*IPs.Grid_IP.Length_Combustor_Tube){
                                      
                     Rprime = (IPs.Grid_IP.Radius_Coflow_Inlet_Pipe - IPs.Grid_IP.Radius_Bluff_Body)/2.0;
                     if(fabs(Grid.Cell[i][j][k].Xc.y)<=(IPs.Grid_IP.Radius_Bluff_Body+ Rprime)){
           
                        yprime = fabs(Grid.Cell[i][j][k].Xc.y) -  IPs.Grid_IP.Radius_Bluff_Body;
                        if(yprime !=0.0){
                           W[i][j][k].v.z =  BluffBody_Coflow_Air_Velocity*pow(fabs(yprime/Rprime), 0.143);
                        }else{
                           W[i][j][k].v.z =  BluffBody_Coflow_Air_Velocity;
                        }
                           
                     }else{
                        yprime = fabs(Grid.Cell[i][j][k].Xc.y) -  IPs.Grid_IP.Radius_Bluff_Body- Rprime;
                        if(yprime !=0.0){
                           W[i][j][k].v.z =  BluffBody_Coflow_Air_Velocity*pow(fabs(1.0- fabs(yprime/Rprime)), 0.143);
                        }else{
                           W[i][j][k].v.z =  BluffBody_Coflow_Air_Velocity;
                        }
                     }
                  }
               }
               if((fabs(Grid.Cell[i][j][k].Xc.x)>IPs.Grid_IP.Radius_Bluff_Body) && 
                  (fabs(Grid.Cell[i][j][k].Xc.x)<IPs.Grid_IP.Radius_Coflow_Inlet_Pipe)){
                  if(Grid.Cell[i][j][k].Xc.z <=  0.5*IPs.Grid_IP.Length_Combustor_Tube){
                        
                     Rprime = (IPs.Grid_IP.Radius_Coflow_Inlet_Pipe - IPs.Grid_IP.Radius_Bluff_Body)/2.0;
                     if(fabs(Grid.Cell[i][j][k].Xc.x)<=(IPs.Grid_IP.Radius_Bluff_Body+ Rprime)){
                           
                        yprime = fabs(Grid.Cell[i][j][k].Xc.x) -  IPs.Grid_IP.Radius_Bluff_Body;
                        if(yprime !=0.0){
                           W[i][j][k].v.z =  BluffBody_Coflow_Air_Velocity*pow(fabs(yprime/Rprime), 0.143);
                        }else{
                           W[i][j][k].v.z =  BluffBody_Coflow_Air_Velocity;
                        }
                           
                     }else{
                        yprime = fabs(Grid.Cell[i][j][k].Xc.x) -  IPs.Grid_IP.Radius_Bluff_Body- Rprime;
                        if(yprime !=0.0){
                           W[i][j][k].v.z =  BluffBody_Coflow_Air_Velocity*pow(fabs(1.0- fabs(yprime/Rprime)), 0.143);
                        }else{
                           W[i][j][k].v.z =  BluffBody_Coflow_Air_Velocity;
                        }
                     }
                  }
               }
                  
               if(fabs(Grid.Cell[i][j][k].Xc.y) <= IPs.Grid_IP.Radius_Fuel_Line){
                     
                  if(Grid.Cell[i][j][k].Xc.z <=  0.5*IPs.Grid_IP.Length_Combustor_Tube){
                        
                     Rprime = IPs.Grid_IP.Radius_Fuel_Line;
                        
                     if(Grid.Cell[i][j][k].Xc.y<0.0){
                        
                        yprime = fabs(Grid.Cell[i][j][k].Xc.y);
                        if(yprime !=0.0){
                           W[i][j][k].v.z =  BluffBody_Coflow_Fuel_Velocity*pow(fabs(yprime/Rprime), 0.143);
                        }else{
                           W[i][j][k].v.z =  BluffBody_Coflow_Fuel_Velocity;
                        }
                        
                     }else{
                        yprime = fabs(Grid.Cell[i][j][k].Xc.y) ;
                        if(yprime !=0.0){
                           W[i][j][k].v.z =  BluffBody_Coflow_Fuel_Velocity*pow(fabs(1.0- fabs(yprime/Rprime)), 0.143);
                        }else{
                           W[i][j][k].v.z =  BluffBody_Coflow_Fuel_Velocity;
                        }
                     }
                  }
                     
               }

               if(fabs(Grid.Cell[i][j][k].Xc.x) <= IPs.Grid_IP.Radius_Fuel_Line){
                  
                  if(Grid.Cell[i][j][k].Xc.z <=  0.5*IPs.Grid_IP.Length_Combustor_Tube){
                     
                     Rprime = IPs.Grid_IP.Radius_Fuel_Line;
                     
                     if(Grid.Cell[i][j][k].Xc.x<0.0){
                        
                        yprime = fabs(Grid.Cell[i][j][k].Xc.x);
                        if(yprime !=0.0){
                           W[i][j][k].v.z =  BluffBody_Coflow_Fuel_Velocity*pow(fabs(yprime/Rprime), 0.143);
                        }else{
                           W[i][j][k].v.z =  BluffBody_Coflow_Fuel_Velocity;
                        }
                        
                     }else{
                        yprime = fabs(Grid.Cell[i][j][k].Xc.x) ;
                        if(yprime !=0.0){
                           W[i][j][k].v.z =  BluffBody_Coflow_Fuel_Velocity*pow(fabs(1.0- fabs(yprime/Rprime)), 0.143);
                        }else{
                           W[i][j][k].v.z =  BluffBody_Coflow_Fuel_Velocity;
                        }
                     }
                  }
               }

               if( IPs.Wo.React.reactset_flag == CH4_1STEP){
                  if(fabs(Grid.Cell[i][j][k].Xc.x)<0.5*IPs.Grid_IP.Radius_Fuel_Line && Grid.Cell[i][j][k].Xc.z>0.0
                     && Grid.Cell[i][j][k].Xc.z<0.1*IPs.Grid_IP.Length_Combustor_Tube){
                
                     double profile = 0.996;
                     W[i][j][k].spec[0] = profile;
                     W[i][j][k].spec[1] = (ONE-profile)*0.235;
                     W[i][j][k].spec[2] = ZERO; //CO2
                     W[i][j][k].spec[3] = ZERO ; //H2O
                     W[i][j][k].spec[ IPs.Wo.ns-1] =(ONE-profile)*0.765;//N2
                     W[i][j][k].rho = W[i][j][k].p/( W[i][j][k].Rtot()*300);
                  }

                  if(fabs(Grid.Cell[i][j][k].Xc.y)<0.5*IPs.Grid_IP.Radius_Fuel_Line && Grid.Cell[i][j][k].Xc.z>0.0
                     && Grid.Cell[i][j][k].Xc.z<0.1*IPs.Grid_IP.Length_Combustor_Tube){
                     
                     double profile = 0.996;// ONE*pow((1.0-abs(Grid.Cell[i][j][k].Xc.y)/IPs.Grid_IP.Radius_Fuel_Line), 0.143);
                     W[i][j][k].spec[0] = profile;
                     W[i][j][k].spec[1] = (ONE-profile)*0.235;
                     W[i][j][k].spec[2] = ZERO; //CO2
                     W[i][j][k].spec[3] = ZERO ; //H2O
                     W[i][j][k].spec[ IPs.Wo.ns-1] =(ONE-profile)*0.765;//N2
                     W[i][j][k].rho = W[i][j][k].p/( W[i][j][k].Rtot()*300);
                  }
                  
               }// mass fraction distribution for CH4 bluff body burner at the fuel inlet
               
               W[i][j][k].rho = W[i][j][k].p/( W[i][j][k].Rtot()*300.0);
               U[i][j][k] = W[i][j][k].U();
               
               
            }
      
      break;
>>>>>>> eb92e2ae
      
   } /* endswitch */

   /* Set default values for the boundary conditions
      reference states. */

   for (int k = KCl-Nghost ; k<= KCu+Nghost; ++k ) {
      for (int j = JCl-Nghost ; j<= JCu+Nghost; ++j ){
         if ((k >= KCl && k <= KCu) && (j >= JCl && j <= JCu)) {
            WoW[j][k] = W[ICl][j][k];
            WoE[j][k] = W[ICu][j][k];
         } else if (j < JCl && k < KCl ) {
            WoW[j][k] = W[ICl][JCl][KCl];
            WoE[j][k] = W[ICu][JCl][KCl];
         } else if (j > JCu && k> KCu) {
            WoW[j][k] = W[ICl][JCu][KCu];
            WoE[j][k] = W[ICu][JCu][KCu];
         } else if(j < JCl &&(k >= KCl && k <= KCu)){
            WoW[j][k] = W[ICl][JCl][k];
            WoE[j][k] = W[ICu][JCl][k];
         } else if(j > JCu && (k >= KCl && k <= KCu)){
            WoW[j][k] = W[ICl][JCu][k];
            WoE[j][k] = W[ICu][JCu][k];
         } else if(k < KCl &&(j >= JCl && j <= JCu)){
            WoW[j][k] = W[ICl][j][KCl];
            WoE[j][k] = W[ICu][j][KCl];
         } else if(k > KCu && (j >= JCl && j <= JCu)){
            WoW[j][k] = W[ICl][j][KCu];
            WoE[j][k] = W[ICu][j][KCu];
         } else if(k > KCu && j < JCl ){
            WoW[j][k] = W[ICl][JCl][KCu];
            WoE[j][k] = W[ICu][JCl][KCu];
         } else if(k < KCl && j > JCu){
            WoW[j][k] = W[ICl][JCu][KCl];
            WoE[j][k] = W[ICu][JCu][KCl];
         }
      } /* endfor */ 
   } /* endfor */
    
   for (int k = KCl-Nghost ; k <= KCu+Nghost ; ++k ) {
      for (int i = ICl-Nghost ; i <= ICu+Nghost ; ++i ) {
         if ((k >= KCl && k <= KCu) && (i >= ICl && i <= ICu)) {
            WoS[i][k] = W[i][JCl][k];
            WoN[i][k] = W[i][JCu][k];
         } else if (i < ICl && k< KCl) {
            WoS[i][k] = W[ICl][JCl][KCl];
            WoN[i][k] = W[ICl][JCu][KCl];
         } else if (i > ICu && k > KCu) {
            WoS[i][k] = W[ICu][JCl][KCu];
            WoN[i][k] = W[ICu][JCu][KCu];
         } else if (i<ICl && (k >= KCl && k <= KCu)){
            WoS[i][k] = W[ICl][JCl][k];
            WoN[i][k] = W[ICl][JCu][k];
         } else if (i>ICu && (k >= KCl && k <= KCu)){
            WoS[i][k] = W[ICu][JCl][k];
            WoN[i][k] = W[ICu][JCu][k];
         } else if ((i >= ICl && i <= ICu) && k< KCl) {
            WoS[i][k] = W[i][JCl][KCl];
            WoN[i][k] = W[i][JCu][KCl];
         } else if ((i >= ICl && i <= ICu) && k > KCu) {
            WoS[i][k] = W[i][JCl][KCu];
            WoN[i][k] = W[i][JCu][KCu];
         } else if (i < ICl  && k > KCu) {
            WoS[i][k] = W[ICl][JCl][KCu];
            WoN[i][k] = W[ICl][JCu][KCu];
         } else if (i >ICu  && k < KCl) {
            WoS[i][k] = W[ICu][JCl][KCl];
            WoN[i][k] = W[ICu][JCu][KCl];
         }
      } /* endfor */
   } /* endfor */

   for (int j = JCl-Nghost ; j <= JCu+Nghost ; ++j ) {
      for (int i = ICl-Nghost ; i <= ICu+Nghost ; ++i ) {
          if ((j >= JCl && j <= JCu) && (i >= ICl && i <= ICu)) {
             WoT[i][j] = W[i][j][KCu];
             WoB[i][j] = W[i][j][KCl];
          } else if (i < ICl &&  j< JCl) {
             WoT[i][j] = W[ICl][JCl][KCu];
             WoB[i][j] = W[ICl][JCl][KCl];
          } else if(i > ICu &&  j > JCu) {
             WoT[i][j] = W[ICu][JCu][KCu];
             WoB[i][j] = W[ICu][JCu][KCl];
          }else if (i < ICl && (j >= JCl && j <= JCu)) {
             WoT[i][j] = W[ICl][j][KCu];
             WoB[i][j] = W[ICl][j][KCl];
          }else if (i > ICu && (j >= JCl && j <= JCu)) {
             WoT[i][j] = W[ICu][j][KCu];
             WoB[i][j] = W[ICu][j][KCl];
          } else if ((i >= ICl && i <= ICu) &&  j< JCl) {
             WoT[i][j] = W[i][JCl][KCu];
             WoB[i][j] = W[i][JCl][KCl];
          } else if ((i >= ICl && i <= ICu) &&  j> JCu) {
             WoT[i][j] = W[i][JCu][KCu];
             WoB[i][j] = W[i][JCu][KCl];
          } else if (i > ICu && j < JCl) {
             WoT[i][j] = W[ICu][JCl][KCu];
             WoB[i][j] = W[ICu][JCl][KCl];
          } else if (i < ICl && j > JCu) {
             WoT[i][j] = W[ICl][JCu][KCu];
             WoB[i][j] = W[ICl][JCu][KCl];
          }
       } /* endfor */
   } /* endfor */
      
   // compute y+ etc.;
   Wall_Shear();

   return (0);
    
}

/********************************************************
 * Routine: BCs                                         *
 *                                                      *
 * Apply boundary conditions at boundaries of the       *
 * specified hexa solution block.                       *
 *                                                      *
 ********************************************************/
template<>
void Hexa_Block<FANS3D_ThermallyPerfect_KOmega_pState, 
                FANS3D_ThermallyPerfect_KOmega_cState>::
BCs(Input_Parameters<FANS3D_ThermallyPerfect_KOmega_pState, 
                     FANS3D_ThermallyPerfect_KOmega_cState> &IPs) {
   
   int i, j, k;
   double dpdx, dpdy, dpdz;
   Vector3D dX;
   Vector3D MOVING_WALL_VELOCITY = IPs.Moving_Wall_Velocity;

   for ( k =  KCl- Nghost ; k <=  KCu+ Nghost ; ++k) 
      for ( j =  JCl- Nghost ; j <=  JCu+ Nghost ; ++j ) {
         
         // Prescribe West boundary conditions.
         switch( Grid.BCtypeW[j][k]) {
            
         case BC_NONE :
            
            break;
            
         case BC_REFLECTION :
            W[ ICl-1][j][k] = FANS3D_ThermallyPerfect_KOmega_pState::Reflect( W[ ICl][j][k],
                                                    Grid.nfaceW( ICl,j,k));
            U[ ICl-1][j][k] =W[ ICl-1][j][k].U();
            W[ ICl-2][j][k] = FANS3D_ThermallyPerfect_KOmega_pState::Reflect( W[ ICl+1][j][k],
                                                                              Grid.nfaceW( ICl,j,k));
            U[ ICl-2][j][k] =  W[ ICl-2][j][k].U();
     
            
            break;

         case BC_FIXED_PRESSURE :
            W[ ICl-1][j][k] =  W[ ICl][j][k];
            W[ ICl-1][j][k].p = WoW[j][k].p;
            U[ ICl-1][j][k] = W[ ICl-1][j][k].U();
            W[ ICl-2][j][k] = W[ ICl][j][k] ;
            W[ ICl-2][j][k].p = WoW[j][k].p;
            U[ ICl-2][j][k] =  W[ ICl-2][j][k].U();
                   
            break;

         case BC_CONSTANT_EXTRAPOLATION :
            W[ ICl-1][j][k] =  W[ ICl][j][k];
            U[ ICl-1][j][k] = W[ ICl-1][j][k].U();
            W[ ICl-2][j][k] = W[ ICl][j][k] ;
            U[ ICl-2][j][k] =  W[ ICl-2][j][k].U();
          

            break;

         case BC_CHANNEL_INFLOW:
            dpdx = IPs.Pressure_Gradient.x; 
            //for turbulent channel flow
            // p linearly varys based on constant pressure gradient 
            dX = Grid.Cell[ICl-1][j][k].Xc - Grid.Cell[ICl][j][k].Xc; 
            W[ICl-1][j][k] = WoW[j][k];
            W[ICl-1][j][k].v.x = W[ICl][j][k].v.x;
            W[ICl-1][j][k].p = WoW[j][k].p - dpdx*dX.x ;
            U[ICl-1][j][k] = W[ICl-1][j][k].U( );
            
            dX = Grid.Cell[ICl-2][j][k].Xc - Grid.Cell[ICl][j][k].Xc;
            W[ICl-2][j][k] = WoW[j][k];
            W[ICl-2][j][k].v.x = W[ICl][j][k].v.x;
            W[ICl-2][j][k].p = WoW[j][k].p - dpdx*dX.x;
            //W[ICl-2][j][k].p = (WoW[j][k].p - 2.0/3.0*W[ICl-2][j][k].rho*W[ICl-2][j][k].k) - dpdx*dX.x;
            U[ICl-2][j][k] = W[ICl-2][j][k].U( );
            break;
            
         case BC_PERIODIC :  
            W[ICl-1][j][k] = W[ICu-1][j][k];
            U[ICl-1][j][k] = U[ICu-1][j][k];
            W[ICl-2][j][k] = W[ICu-2][j][k];
            U[ICl-2][j][k] = U[ICu-2][j][k];

            break;

         case BC_NO_SLIP :
            W[ICl-1][j][k] = FANS3D_ThermallyPerfect_KOmega_pState::NoSlip(W[ICl][j][k],WoW[j][k], Grid.nfaceW(ICl,j,k),
                                                                            IPs.Pressure_Gradient,
                                                                            FIXED_TEMPERATURE_WALL);
            U[ICl-1][j][k] = W[ICl-1][j][k].U();
            W[ICl-2][j][k] = FANS3D_ThermallyPerfect_KOmega_pState::NoSlip(W[ICl+1][j][k], WoW[j][k], Grid.nfaceW(ICl,j,k),
                                                                            IPs.Pressure_Gradient,
                                                                            FIXED_TEMPERATURE_WALL);
            U[ICl-2][j][k] = W[ICl-2][j][k].U();

        
            break;

         case BC_MOVING_WALL :
            W[ICl-1][j][k] = FANS3D_ThermallyPerfect_KOmega_pState::MovingWall(W[ICl][j][k],WoW[j][k],
                                                                                Grid.nfaceW(ICl,j,k),
                                                                                MOVING_WALL_VELOCITY,
                                                                                IPs.Pressure_Gradient,
                                                                                FIXED_TEMPERATURE_WALL);
            U[ICl-1][j][k] = W[ICl-1][j][k].U();
            W[ICl-2][j][k] = FANS3D_ThermallyPerfect_KOmega_pState::MovingWall(W[ICl+1][j][k], WoW[j][k], 
                                                                                Grid.nfaceW(ICl,j,k),
                                                                                MOVING_WALL_VELOCITY, 
                                                                                IPs.Pressure_Gradient,
                                                                                FIXED_TEMPERATURE_WALL);
            U[ICl-2][j][k] = W[ICl-2][j][k].U();

            break;
                    
         } /* endswitch */
         
         // Prescribe East boundary conditions.
         switch( Grid.BCtypeE[j][k]) {

       
         case BC_NONE :
            
            break;
         case BC_REFLECTION :
            W[ ICu+1][j][k] = FANS3D_ThermallyPerfect_KOmega_pState::Reflect( W[ ICu][j][k],
                                       Grid.nfaceE( ICu,j,k));
            U[ ICu+1][j][k] = W[ ICu+1][j][k].U();
            W[ ICu+2][j][k] = FANS3D_ThermallyPerfect_KOmega_pState::Reflect( W[ ICu-1][j][k],
                                       Grid.nfaceE( ICu,j,k));
            U[ ICu+2][j][k] = W[ ICu+2][j][k].U();
            

            break;
         case BC_FIXED_PRESSURE :
            W[ ICu+1][j][k] =  W[ ICu][j][k];
            W[ ICu+1][j][k].p = WoE[j][k].p;
            U[ ICu+1][j][k] = W[ ICu+1][j][k].U();
            
            W[ ICu+2][j][k] =  W[ ICu-1][j][k];
            W[ ICu+2][j][k].p = WoE[j][k].p; 
            U[ ICu+2][j][k] = W[ ICu+2][j][k].U();
          
           
             break;

         case BC_CONSTANT_EXTRAPOLATION :
            W[ ICu+1][j][k] =  W[ ICu][j][k];
            U[ ICu+1][j][k] = W[ ICu+1][j][k].U();
            W[ ICu+2][j][k] =  W[ ICu][j][k];
            U[ ICu+2][j][k] = W[ ICu+2][j][k].U();


            break;

         case BC_CHANNEL_OUTFLOW:
            dpdx = IPs.Pressure_Gradient.x; 
            // all constant extrapolation except pressure specified which linearly varys if there is pressure gradient
            dX = Grid.Cell[ICu+1][j][k].Xc - Grid.Cell[ICu][j][k].Xc; 
            W[ICu+1][j][k] = W[ICu][j][k]; 
            W[ICu+1][j][k].p = WoE[j][k].p-dpdx*dX.x;
            //      W[ICu+1][j][k].p = (WoE[j][k].p-2.0/3.0*W[ICu+1][j][k].rho*W[ICu+1][j][k].k)-dpdx*dX.x;
            U[ICu+1][j][k] = W[ICu+1][j][k].U( );
            
            dX = Grid.Cell[ICu+2][j][k].Xc - Grid.Cell[ICu][j][k].Xc; 
            W[ICu+2][j][k] = W[ICu][j][k];
            W[ICu+2][j][k].p = WoE[j][k].p -dpdx*dX.x; 	
            //W[ICu+2][j][k].p = (WoE[j][k].p -2.0/3.0*W[ICu+2][j][k].rho*W[ICu+2][j][k].k)-dpdx*dX.x; 	
            U[ICu+2][j][k] = W[ICu+2][j][k].U( );
            
 
            break;
            
         case BC_PERIODIC :
            W[ICu+1][j][k] = W[ICl+1][j][k];
            U[ICu+1][j][k] = U[ICl+1][j][k];
            W[ICu+2][j][k] = W[ICl+2][j][k];
            U[ICu+2][j][k] = U[ICl+2][j][k];

           
            break;

         case BC_NO_SLIP :
            W[ICu+1][j][k] = FANS3D_ThermallyPerfect_KOmega_pState::NoSlip(W[ICu][j][k], WoE[j][k], Grid.nfaceE(ICu,j,k),
                                                                            IPs.Pressure_Gradient,
                                                                            FIXED_TEMPERATURE_WALL);
            U[ICu+1][j][k] = W[ICu+1][j][k].U( );
            W[ICu+2][j][k] = FANS3D_ThermallyPerfect_KOmega_pState::NoSlip(W[ICu-1][j][k], WoE[j][k], 
                                     Grid.nfaceE(ICu,j,k),
                                                                            IPs.Pressure_Gradient,
                                                                            FIXED_TEMPERATURE_WALL);
            U[ICu+2][j][k] = W[ICu+2][j][k].U( );

            break;
            
         case BC_MOVING_WALL :
            W[ICu+1][j][k] = FANS3D_ThermallyPerfect_KOmega_pState::MovingWall(W[ICu][j][k], WoE[j][k], Grid.nfaceE(ICu,j,k),
                                     MOVING_WALL_VELOCITY,    IPs.Pressure_Gradient,FIXED_TEMPERATURE_WALL);
            U[ICu+1][j][k] = W[ICu+1][j][k].U( );
            W[ICu+2][j][k] = FANS3D_ThermallyPerfect_KOmega_pState::MovingWall(W[ICu-1][j][k], WoE[j][k], 
                                     Grid.nfaceE(ICu,j,k),
                                     MOVING_WALL_VELOCITY,   IPs.Pressure_Gradient,
                                     FIXED_TEMPERATURE_WALL);
            U[ICu+2][j][k] = W[ICu+2][j][k].U( );

            break;
            
         }//endofeastface
         
      } /* endfor */
   
 for ( k =  KCl- Nghost ; k <=  KCu+ Nghost ; ++k )
      for ( i =  ICl- Nghost ; i <=  ICu+ Nghost ; ++i ) {
              
  // Prescribe North boundary conditions.
         switch( Grid.BCtypeN[i][k]) {

       
         case BC_NONE :
            
            break;
            
         case BC_REFLECTION :
            W[i][ JCu+1][k] = FANS3D_ThermallyPerfect_KOmega_pState::Reflect( W[i][ JCu][k],
                                       Grid.nfaceN(i,  JCu,k));
            U[i][ JCu+1][k] =  W[i][ JCu+1][k].U();
            W[i][ JCu+2][k] = FANS3D_ThermallyPerfect_KOmega_pState::Reflect( W[i][ JCu-1][k],
                                       Grid.nfaceN(i,  JCu, k));
            U[i][ JCu+2][k] =  W[i][ JCu+2][k].U();

            
            break;
            
         case BC_FIXED_PRESSURE :
            
            W[i][ JCu+1][k] = W[i][ JCu][k];
            W[i][ JCu+1][k].p = WoN[i][k].p;
            U[i][ JCu+1][k] =  W[i][ JCu+1][k].U();
          
            W[i][ JCu+2][k] =  W[i][ JCu-1][k];
            W[i][ JCu+2][k].p = WoN[i][k].p;
            U[i][ JCu+2][k] =  W[i][ JCu+2][k].U();

            break;
            
         case BC_CHANNEL_INFLOW:
            dpdy = IPs.Pressure_Gradient.y; 
            // all constant extrapolation except pressure specified which linearly varys if there is pressure gradient
            dX = Grid.Cell[i][JCu+1][k].Xc - Grid.Cell[i][JCu][k].Xc; 
            W[i][JCu+1][k].v.y = W[i][JCu][k].v.y; 
            W[i][JCu+1][k].p = WoN[i][k].p;
            //W[i][JCu+1][k].p = (WoN[i][k].p-2.0/3.0*W[i][JCu+1][k].rho*W[i][JCu+1][k].k)-dpdy*dX.y;
            
            U[i][JCu+1][k] = W[i][JCu+1][k].U( );
            
            dX = Grid.Cell[i][JCu+2][k].Xc - Grid.Cell[i][JCu][k].Xc; 
            W[i][JCu+2][k] = W[i][JCu][k];
             W[i][JCu+2][k].p = WoN[i][k].p;
            //W[i][JCu+2][k].p = (WoN[i][k].p -2.0/3.0*W[i][JCu+2][k].rho*W[i][JCu+2][k].k)-dpdy*dX.y; 	
            
            U[i][JCu+2][k] = W[i][JCu+2][k].U( );
            
 
            break;
            
         case BC_CONSTANT_EXTRAPOLATION :
            W[i][ JCu+1][k] = W[i][ JCu][k];
            U[i][ JCu+1][k] =  W[i][ JCu+1][k].U();
            W[i][ JCu+2][k] =  W[i][ JCu][k];
            U[i][ JCu+2][k] =  W[i][ JCu+2][k].U();

            break;

         case BC_PERIODIC :
            W[i][JCu+1][k] = W[i][JCl+1][k];
            U[i][JCu+1][k] = U[i][JCl+1][k];
            W[i][JCu+2][k] = W[i][JCl+2][k];
            U[i][JCu+2][k] = U[i][JCl+2][k];
          
           
            break;

         case BC_NO_SLIP :
            W[i][JCu+1][k] = FANS3D_ThermallyPerfect_KOmega_pState::NoSlip(W[i][JCu][k], WoN[i][k],
                                                                            Grid.nfaceN(i, JCu, k),
                                                                            IPs.Pressure_Gradient,
                                                                            FIXED_TEMPERATURE_WALL);
            U[i][JCu+1][k] = W[i][JCu+1][k].U( );
            W[i][JCu+2][k] = FANS3D_ThermallyPerfect_KOmega_pState::NoSlip(W[i][JCu-1][k], WoN[i][k],
                                                                            Grid.nfaceN(i, JCu, k),
                                                                            IPs.Pressure_Gradient,
                                                                            FIXED_TEMPERATURE_WALL);
            U[i][JCu+2][k] = W[i][JCu+2][k].U( );
            
            
            break;
            
         case BC_MOVING_WALL :
            W[i][JCu+1][k] = FANS3D_ThermallyPerfect_KOmega_pState::MovingWall(W[i][JCu][k], WoN[i][k],
                                                                                Grid.nfaceN(i, JCu, k),
                                                                                MOVING_WALL_VELOCITY,
                                                                                IPs.Pressure_Gradient,
                                                                                FIXED_TEMPERATURE_WALL);
            U[i][JCu+1][k] = W[i][JCu+1][k].U( );
            W[i][JCu+2][k] = FANS3D_ThermallyPerfect_KOmega_pState::MovingWall(W[i][JCu-1][k], WoN[i][k],
                                                                                Grid.nfaceN(i, JCu, k),
                                                                                MOVING_WALL_VELOCITY,
                                                                                IPs.Pressure_Gradient,
                                                                                FIXED_TEMPERATURE_WALL);
            U[i][JCu+2][k] = W[i][JCu+2][k].U( );

            break;

         } /* endswitch */
    
         // Prescribe South boundary conditions.
         switch( Grid.BCtypeS[i][k]) {

       
         case BC_NONE :
            
            break;
         case BC_REFLECTION :
            W[i][ JCl-1][k] = FANS3D_ThermallyPerfect_KOmega_pState::Reflect( W[i][ JCl][k],
                                       Grid.nfaceS(i,  JCl,k));
            U[i][ JCl-1][k] =  W[i][ JCl-1][k].U();
            W[i][ JCl-2][k] = FANS3D_ThermallyPerfect_KOmega_pState::Reflect( W[i][ JCl+1][k],
                                       Grid.nfaceS(i,  JCl,k));
            U[i][ JCl-2][k] =  W[i][ JCl-2][k].U();

            break;
         
         case BC_FIXED_PRESSURE :
            W[i][ JCl-1][k] = W[i][ JCl][k];
            W[i][ JCl-1][k].p = WoS[i][k].p;
            U[i][ JCl-1][k] =  W[i][ JCl-1][k].U();
            W[i][ JCl-2][k] = W[i][ JCl+1][k];
            W[i][ JCl-2][k].p = WoS[i][k].p;
            U[i][ JCl-2][k] =  W[i][ JCl-2][k].U();
  
	    break;

         case BC_CONSTANT_EXTRAPOLATION :
            W[i][ JCl-1][k] = W[i][ JCl][k];
            U[i][ JCl-1][k] =  W[i][ JCl-1][k].U();
            W[i][ JCl-2][k] = W[i][ JCl][k];
            U[i][ JCl-2][k] =  W[i][ JCl-2][k].U();

	    break;

         case BC_PERIODIC :
            W[i][JCl-1][k] = W[i][JCu-1][k];
            U[i][JCl-1][k] = U[i][JCu-1][k];
            W[i][JCl-2][k] = W[i][JCu-2][k];
            U[i][JCl-2][k] = U[i][JCu-2][k];
           
            break;

      case BC_CHANNEL_OUTFLOW:
            dpdy = IPs.Pressure_Gradient.y; 
            //for turbulent channel flow
            // k and omega are constant extrapolation, p linearly varys based on constant pressure gradient 
            dX = Grid.Cell[i][JCl-1][k].Xc - Grid.Cell[i][JCl][k].Xc; 
            W[i][JCl-1][k] = WoS[i][k];
            W[i][JCl-1][k].p =  WoS[i][k].p -dpdy*dX.y;
            //W[i][JCl-1][k].p = (WoS[i][k].p )-dpdy*dX.y;
            U[i][JCl-1][k] = W[i][JCl-1][k].U( );
            
            dX = Grid.Cell[i][JCl-2][k].Xc - Grid.Cell[i][JCl][k].Xc;
            W[i][JCl-2][k].p = WoS[i][k].p - dpdy*dX.y;
            //W[i][JCl-2][k].p = (WoS[i][k].p - 2.0/3.0*W[i][JCl-2][k].rho*W[i][JCl-2][k].k) - dpdy*dX.y;
            U[i][JCl-2][k] = W[i][JCl-2][k].U( );
            break;
            
     

         case BC_NO_SLIP :
            W[i][JCl-1][k] = FANS3D_ThermallyPerfect_KOmega_pState::NoSlip(W[i][JCl][k], WoS[i][k], 
                                                                            Grid.nfaceS(i, JCl,k),
                                                                            IPs.Pressure_Gradient,
                                                                            FIXED_TEMPERATURE_WALL);
            U[i][JCl-1][k] =  W[i][JCl-1][k].U( );
            W[i][JCl-2][k] = FANS3D_ThermallyPerfect_KOmega_pState::NoSlip(W[i][JCl+1][k], WoS[i][k],
                                                                            Grid.nfaceS(i, JCl,k),   
                                                                            IPs.Pressure_Gradient,
                                                                            FIXED_TEMPERATURE_WALL);
            U[i][JCl-2][k] =  W[i][JCl-2][k].U( );

         

            break;
         case BC_MOVING_WALL :
            W[i][JCl-1][k] = FANS3D_ThermallyPerfect_KOmega_pState::MovingWall(W[i][JCl][k], WoS[i][k], 
                                                                                Grid.nfaceS(i, JCl,k),
                                                                                MOVING_WALL_VELOCITY,
                                                                                IPs.Pressure_Gradient, 
                                                                                FIXED_TEMPERATURE_WALL);
            U[i][JCl-1][k] =  W[i][JCl-1][k].U( );
            W[i][JCl-2][k] = FANS3D_ThermallyPerfect_KOmega_pState::MovingWall(W[i][JCl+1][k], WoS[i][k],
                                                                                Grid.nfaceS(i, JCl,k),
                                                                                MOVING_WALL_VELOCITY, 
                                                                                IPs.Pressure_Gradient,
                                                                                FIXED_TEMPERATURE_WALL);
            U[i][JCl-2][k] =  W[i][JCl-2][k].U( );
            
            break;
            
            
         } /* endswitch */
          

  } /* endfor */

 
 for ( j =  JCl- Nghost ; j <=  JCu+ Nghost ; ++j )
      for ( i =  ICl- Nghost ; i <=  ICu+ Nghost ; ++i ) {

         // Prescribe Bottom boundary conditions.
         switch( Grid.BCtypeB[i][j]) {

       
         case BC_NONE :
            
            break;
         case BC_REFLECTION :
            W[i][j][ KCl-1 ] = FANS3D_ThermallyPerfect_KOmega_pState::Reflect( W[i][j][ KCl],
                                        Grid.nfaceBot(i, j,  KCl));
            U[i][j][ KCl-1] =  W[i][j][ KCl-1].U();
            W[i][j][ KCl-2] = FANS3D_ThermallyPerfect_KOmega_pState::Reflect( W[i][j][ KCl+1],
                                       Grid.nfaceBot(i,j,  KCl));
            U[i][j][ KCl-2] = W[i][j][ KCl-2].U();

            
            break;
            
         case BC_FIXED_PRESSURE :
            W[i][j][ KCl-1 ] = W[i][j][ KCl];
            W[i][j][ KCl-1 ].p = WoB[i][j].p;
            U[i][j][ KCl-1] =  W[i][j][ KCl-1].U();
            W[i][j][ KCl-2] =  W[i][j][ KCl+1];
            W[i][j][ KCl-2].p =  WoB[i][j].p;
            U[i][j][ KCl-2] = W[i][j][ KCl-2].U();

            break;

         case BC_CONSTANT_EXTRAPOLATION :
            W[i][j][ KCl-1 ] = W[i][j][ KCl];
            U[i][j][ KCl-1] =  W[i][j][ KCl-1].U();
            W[i][j][ KCl-2] =  W[i][j][ KCl];
            U[i][j][ KCl-2] = W[i][j][ KCl-2].U();

            break;


         case BC_CHANNEL_INFLOW:
            dpdz = IPs.Pressure_Gradient.z; 
            //for turbulent channel flow
            // k and omega are constant extrapolation, p linearly varys based on constant pressure gradient 
            dX = Grid.Cell[i][j][KCl-1].Xc - Grid.Cell[i][j][KCl].Xc; 
    
            if((j==JCl-1 || j==JCl-2 || j== JCu+1 || j== JCu+2 ) && 
               ((Grid.BCtypeN[i][KCl-1] == BC_NO_SLIP) ||
                (Grid.BCtypeN[i][KCl-2] == BC_NO_SLIP) ||
                (Grid.BCtypeS[i][KCl-1] == BC_NO_SLIP) ||
                (Grid.BCtypeS[i][KCl-2] == BC_NO_SLIP))){
               //do not overwrite the solid no-slip wall boundary condition 
            }else{
               
               W[i][j][KCl-1] = WoB[i][j];
               W[i][j][KCl-1].v.z =  W[i][j][KCl].v.z;
               W[i][j][KCl-1].p = WoB[i][j].p - dpdz*dX.z;
               // W[i][j][KCl-1].p = (WoB[i][j].p  - 2.0/3.0*W[i][j][KCl-1].rho* W[i][j][KCl-1].k)-dpdz*dX.z;
               U[i][j][KCl-1] = W[i][j][KCl-1].U( );
               
               dX = Grid.Cell[i][j][KCl-2].Xc - Grid.Cell[i][j][KCl].Xc;
               W[i][j][KCl-2] = WoB[i][j];
               W[i][j][KCl-2].v.z =  W[i][j][KCl].v.z;
               W[i][j][KCl-2].p = WoB[i][j].p - dpdz*dX.z;
               // W[i][j][KCl-2].p = (WoB[i][j].p - 2.0/3.0*W[i][j][KCl-2].rho* W[i][j][KCl-2].k ) - dpdz*dX.z;
               U[i][j][KCl-2] = W[i][j][KCl-2].U( );
               
            }
            
            break;
            


         case BC_PERIODIC :
            W[i][j][KCl- 1] = W[i][j][KCu -1];
            U[i][j][KCl- 1] = U[i][j][KCu -1];
            W[i][j][KCl- 2] = W[i][j][KCu -2];
            U[i][j][KCl -2] = U[i][j][KCu -2];

            break;

         case BC_NO_SLIP :

            
            W[i][j][KCl-1] = FANS3D_ThermallyPerfect_KOmega_pState::NoSlip(W[i][j][KCl], WoB[i][j],
                                                                            Grid.nfaceBot(i, j, KCl),
                                                                            IPs.Pressure_Gradient,
                                                                            FIXED_TEMPERATURE_WALL);
            U[i][j][KCl-1] =  W[i][j][KCl-1].U( ); 
            
            W[i][j][KCl-2] =  FANS3D_ThermallyPerfect_KOmega_pState::NoSlip(W[i][j][KCl+1], WoB[i][j],
                                                                             Grid.nfaceBot(i, j, KCl),
                                                                             IPs.Pressure_Gradient,
                                                                             FIXED_TEMPERATURE_WALL);
            U[i][j][KCl-2] =  W[i][j][KCl-2].U( );
            
          
            break;
            
            
         case BC_MOVING_WALL :
            W[i][j][KCl-1] =  FANS3D_ThermallyPerfect_KOmega_pState::MovingWall(W[i][j][KCl], WoB[i][j],
                                                                                 Grid.nfaceBot(i, j,KCl),
                                                                                 MOVING_WALL_VELOCITY,
                                                                                 IPs.Pressure_Gradient,
                                                                                 FIXED_TEMPERATURE_WALL);
            U[i][j][KCl-1] =  W[i][j][KCl-1].U( );
            W[i][j][KCl-2] =  FANS3D_ThermallyPerfect_KOmega_pState::MovingWall(W[i][j][KCl+1], WoB[i][j],
                                                                                 Grid.nfaceBot(i, j ,KCl),
                                                                                 MOVING_WALL_VELOCITY,
                                                                                 IPs.Pressure_Gradient,
                                                                                 FIXED_TEMPERATURE_WALL);
            U[i][j][KCl-2] =  W[i][j][KCl-2].U( );

            
            break;

            
         } /* endswitch */
         
       
  // Prescribe Top boundary conditions.
         switch( Grid.BCtypeT[i][j]) {

       
         case BC_NONE :
            
            break;
            
         case BC_REFLECTION :
            W[i][j][ KCu+1] =  FANS3D_ThermallyPerfect_KOmega_pState::Reflect( W[i][j][ KCu],
                                       Grid.nfaceTop(i,j,  KCu));
            U[i][j][ KCu+1] =  W[i][j][ KCu+1].U();
            W[i][j][ KCu+2] =  FANS3D_ThermallyPerfect_KOmega_pState::Reflect( W[i][j][ KCu-1],
                                       Grid.nfaceTop(i, j,  KCu));
            U[i][j][ KCu+2] =  W[i][j][ KCu+2].U();

                        
            break;
         case BC_FIXED_PRESSURE :
            W[i][j][ KCu+1] = W[i][j][ KCu];
            W[i][j][ KCu+1].p = WoT[i][j].p;
            U[i][j][ KCu+1] =  W[i][j][ KCu+1].U();
            W[i][j][ KCu+2] =  W[i][j][ KCu-1];
            W[i][j][ KCu+2].p = WoT[i][j].p;
            U[i][j][ KCu+2] =  W[i][j][ KCu+2].U();

            break;

         case BC_CONSTANT_EXTRAPOLATION :
            W[i][j][ KCu+1] = W[i][j][ KCu];
            U[i][j][ KCu+1] =  W[i][j][ KCu+1].U();
            W[i][j][ KCu+2] =  W[i][j][ KCu];
            U[i][j][ KCu+2] =  W[i][j][ KCu+2].U();

            break;

         case BC_CHANNEL_OUTFLOW:
            dpdz = IPs.Pressure_Gradient.z; 
            // all constant extrapolation except pressure specified which linearly varys if there is pressure gradient
            dX = Grid.Cell[i][j][KCu+1].Xc - Grid.Cell[i][j][KCu].Xc; 
            W[i][j][KCu+1] = W[i][j][KCu]; 
            W[i][j][KCu+1].p = (WoT[i][j].p)-dpdz*dX.z;
            U[i][j][KCu+1] = W[i][j][KCu+1].U( );
            
            dX = Grid.Cell[i][j][KCu+2].Xc - Grid.Cell[i][j][KCu].Xc; 
            W[i][j][KCu+2] = W[i][j][KCu];
            W[i][j][KCu+2].p = (WoT[i][j].p)-dpdz*dX.z; 	
            U[i][j][KCu+2] = W[i][j][KCu+2].U( );
             
         
 
            break;

         case BC_PERIODIC :
            W[i][j][KCu + 1] = W[i][j][KCl +1];
            U[i][j][KCu + 1] = U[i][j][KCl +1];
            W[i][j][KCu + 2] = W[i][j][KCl +2];
            U[i][j][KCu + 2] = U[i][j][KCl +2];

            break;

         case BC_NO_SLIP :
            W[i][j][KCu +1] =  FANS3D_ThermallyPerfect_KOmega_pState::NoSlip(W[i][j][KCu], WoT[i][j],
                                                                              Grid.nfaceTop(i, j , KCu),
                                                                              IPs.Pressure_Gradient,
                                                                              FIXED_TEMPERATURE_WALL);
            U[i][j][KCu +1] =  W[i][j][KCu+1].U( );
            W[i][j][KCu +2] =  FANS3D_ThermallyPerfect_KOmega_pState::NoSlip(W[i][j][KCu -1], WoT[i][j],
                                                                              Grid.nfaceTop(i, j , KCu),
                                                                              IPs.Pressure_Gradient,
                                                                              FIXED_TEMPERATURE_WALL);
            U[i][j][KCu +2] =  W[i][j][KCu +2].U( );

            
            break;
            
            
         case BC_MOVING_WALL :
            W[i][j][KCu +1] =  FANS3D_ThermallyPerfect_KOmega_pState::MovingWall(W[i][j][KCu], WoT[i][j],
                                                                                  Grid.nfaceTop(i, j , KCu),
                                                                                  MOVING_WALL_VELOCITY,
                                                                                  IPs.Pressure_Gradient,
                                                                                  FIXED_TEMPERATURE_WALL);
            
            U[i][j][KCu +1] =  W[i][j][KCu+1].U( );

            W[i][j][KCu +2] =  FANS3D_ThermallyPerfect_KOmega_pState::MovingWall(W[i][j][KCu -1], WoT[i][j],
                                                                                  Grid.nfaceTop(i, j , KCu),
                                                                                  MOVING_WALL_VELOCITY,
                                                                                  IPs.Pressure_Gradient,
                                                                                  FIXED_TEMPERATURE_WALL);
            U[i][j][KCu +2] =  W[i][j][KCu +2].U( );
            

            break;
         
            
         } /* endswitch */
      } /* endfor */

 
               
    // compute y+ etc.;
    Wall_Shear( );
   
}

/********************************************************
 * Routine: CFL                                         *
 *                                                      *
 * Determines the allowable global and local time steps *
 * (for explicit Euler time stepping scheme) for the    *
 * specified hexa solution block according to           *
 * the Courant-Friedrichs-Lewy condition.               *
 *                                                      *
 ********************************************************/
template<>
double Hexa_Block<FANS3D_ThermallyPerfect_KOmega_pState, 
                  FANS3D_ThermallyPerfect_KOmega_cState>::
CFL(Input_Parameters<FANS3D_ThermallyPerfect_KOmega_pState, 
                     FANS3D_ThermallyPerfect_KOmega_cState> &IPs){
   
   double dtMin, d_i, d_j, d_k, v_i, v_j, v_k, a, dt_vis, nv, nv_t;
   
   dtMin = MILLION;
   
   for (int k  =  KCl- Nghost ; k <=  KCu+ Nghost ; ++k ) {
      for (int j  =  JCl- Nghost ; j <=  JCu+ Nghost ; ++j ) {
         for (int i =  ICl- Nghost ; i <=  ICu+ Nghost ; ++i ) {
            if (i <  ICl || i >  ICu ||
                j <  JCl || j >  JCu || 
                k <  KCl || k >  KCu) {
               dt[i][j][k] = ZERO;
            } else {
               d_i = TWO*(Grid.volume(i,j,k)/
                          (Grid.AfaceE(i, j, k)+ Grid.AfaceW(i, j, k)));
               d_j = TWO*( Grid.volume(i, j, k)/
                           (Grid.AfaceN(i, j, k)+ Grid.AfaceS(i, j, k)));
               d_k = TWO*( Grid.volume(i, j, k)/
                           (Grid.AfaceTop(i, j, k)+ Grid.AfaceBot(i, j, k)));
               v_i = HALF*(W[i][j][k].rhov()/W[i][j][k].rho*
                           (Grid.nfaceE(i, j, k)- Grid.nfaceW(i, j, k)));
               v_j = HALF*(W[i][j][k].rhov()/W[i][j][k].rho*
                           ( Grid.nfaceN(i, j, k)- Grid.nfaceS(i, j, k)));
               v_k = HALF*(W[i][j][k].rhov()/W[i][j][k].rho*
                            (Grid.nfaceTop(i, j, k)- Grid.nfaceBot(i, j, k)));
               a =  W[i][j][k].a();
               dt[i][j][k] = min(min(d_i/(a+fabs(v_i)), 
                                     d_j/(a+fabs(v_j))),
                                     d_k/(a+fabs(v_k)));
               
               if (IPs.i_Flow_Type != FLOWTYPE_INVISCID) {  
                  nv = W[i][j][k].mu()/W[i][j][k].rho;
                  if (IPs.i_Flow_Type == FLOWTYPE_TURBULENT_RANS_K_OMEGA ||
                      IPs.i_Flow_Type == FLOWTYPE_TURBULENT_RANS_K_EPSILON) {
                     nv_t = W[i][j][k].mu_t()/W[i][j][k].rho; 
                     nv = max(nv, nv_t);
                  } /* endif */
                  dt_vis = min(min((d_i*d_i)/(3.0*nv), 
                                   (d_j*d_j)/(3.0*nv)), 
                                   (d_k*d_k)/(3.0*nv)); 
                  dt[i][j][k]  = min(dt_vis, dt[i][j][k]);
               } /* endif */
               
               dtMin = min(dtMin,  dt[i][j][k]);
               
            } /* endif */
         } /* endfor */
      } /* endfor */
   } /* endfor */
   
   for (int k  =  KCl- Nghost ; k <=  KCu+ Nghost ; ++k ) {
      for (int j  =  JCl- Nghost ; j <=  JCu+ Nghost ; ++j ) {
         for (int i =  ICl- Nghost ; i <=  ICu+ Nghost ; ++i ) {
            if (i <  ICl || i >  ICu ||
                j <  JCl || j >  JCu || 
                k <  KCl || k >  KCu) {
               dt[i][j][k] = dtMin;
            } /* endif */
         } /* endfor */
      } /* endfor */
   } /* endfor */
   
   /* Return the global time step. */
   
   return (dtMin);

}

/********************************************************
 * Routine: dUdt_Multistage_Explicit                    *
 *                                                      *
 * This routine determines the solution residuals for a *
 * given stage of a variety of multi-stage explicit     *
 * time integration schemes for a given solution block. *
 *                                                      *
 ********************************************************/
template<>
int Hexa_Block<FANS3D_ThermallyPerfect_KOmega_pState, 
               FANS3D_ThermallyPerfect_KOmega_cState>::
dUdt_Multistage_Explicit(const int i_stage,
                         Input_Parameters<FANS3D_ThermallyPerfect_KOmega_pState, 
                                          FANS3D_ThermallyPerfect_KOmega_cState> &IPs) {

   int i, j, k,  k_residual;
   double omega;
   Vector3D dX;
   
   FANS3D_ThermallyPerfect_KOmega_pState Wl, Wr;
   FANS3D_ThermallyPerfect_KOmega_cState Flux, Temp;

   FANS3D_ThermallyPerfect_KOmega_cState U_VACUUM;
   U_VACUUM.Vacuum();
   FANS3D_ThermallyPerfect_KOmega_pState W_VACUUM;
   W_VACUUM.Vacuum();
   Wl = W_VACUUM;
   Wr = W_VACUUM;
   Flux = U_VACUUM;
   Temp = U_VACUUM;


  /* Evaluate the time step fraction and residual storage location 
   *     *       for the stage. */
   switch(IPs.i_Time_Integration) {
   case TIME_STEPPING_EXPLICIT_EULER :
      omega = Runge_Kutta(i_stage, IPs.N_Stage);
      k_residual = 0;
      break;
   case TIME_STEPPING_EXPLICIT_PREDICTOR_CORRECTOR :
      omega = Runge_Kutta(i_stage, IPs.N_Stage);
      k_residual = 0;
      break;
   case TIME_STEPPING_EXPLICIT_RUNGE_KUTTA :
      omega = Runge_Kutta(i_stage, IPs.N_Stage);
      k_residual = 0; 
      if (IPs.N_Stage == 4) {
         if (i_stage == 4) {
            k_residual = 0;
         } else {
            k_residual = i_stage - 1;
         } /* endif */
      } /* endif */
      break;
   case TIME_STEPPING_MULTISTAGE_OPTIMAL_SMOOTHING :
      omega = MultiStage_Optimally_Smoothing(i_stage,
                                             IPs.N_Stage,
                                             IPs.i_Limiter);
      k_residual = 0;
      break;
   default: 
      omega = Runge_Kutta(i_stage, IPs.N_Stage);
      k_residual = 0;
      break;
   } /* endswitch */
   
   
   /* Perform the linear reconstruction within each cell
      of the computational grid for this stage. */
   
   switch(IPs.i_Reconstruction) {
      
   case RECONSTRUCTION_LEAST_SQUARES :

      Linear_Reconstruction_LeastSquares(IPs.i_Limiter);

      break;
   default:
      Linear_Reconstruction_LeastSquares(IPs.i_Limiter);
      break;
   } /* endswitch */

   // compute y+ etc.;
   Wall_Shear( );
   
   /* Evaluate the time rate of change of the solution
      (i.e., the solution residuals) using a second-order
      limited upwind scheme with a variety of flux functions. */
   
   // Add i-direction (zeta-direction) fluxes.
   for ( k  =  KCl-1 ; k <=  KCu+1 ; ++k ){
      
      for ( j  =  JCl-1 ; j <=  JCu+1 ; ++j ) {
         if ( i_stage == 1 ) {
            Uo[ ICl-1][j][k] =  U[ ICl-1][j][k];
            dUdt[ ICl-1][j][k][k_residual] = U_VACUUM;
         } else {
            dUdt[ ICl-1][j][k][k_residual] = U_VACUUM;
         } /* endif */
         
         for ( i =  ICl-1 ; i <=  ICu ; ++i ) {
            if ( i_stage == 1 ) {
               Uo[i+1][j][k] =  U[i+1][j][k];
               dUdt[i+1][j][k][k_residual] = U_VACUUM;
            } else if (( j >  JCl-1 && j <  JCu+1 ) 
                       && (k >  KCl-1 && k <  KCu+1) ){
               switch(IPs.i_Time_Integration) {
               case TIME_STEPPING_EXPLICIT_PREDICTOR_CORRECTOR :
                  //dUdt[i+1][j][k][k_residual] = 
                  //  dUdt[i+1][j][k][k_residual];
                  break;
               case TIME_STEPPING_EXPLICIT_RUNGE_KUTTA :
		  if (IPs.N_Stage == 2) {
                     //dUdt[i+1][j][k_residual] = 
                     // dUdt[i+1][j][k_residual];
                  } else if (IPs.N_Stage == 4 && i_stage == 4) {
                     dUdt[i+1][j][k][k_residual] = 
                        dUdt[i+1][j][k][0] + 
                        TWO*dUdt[i+1][j][k][1] +TWO*dUdt[i+1][j][k][2];
                  } else {
         	     dUdt[i+1][j][k][k_residual].Vacuum();
                  } /* endif */
                  break;

               case TIME_STEPPING_MULTISTAGE_OPTIMAL_SMOOTHING :
                  dUdt[i+1][j][k][k_residual] = U_VACUUM;
                  break;
               default:
                  dUdt[i+1][j][k][k_residual] = U_VACUUM;
                  break;
               } /* endswitch */
            } /* endif */
            if (( j >  JCl-1 && j <  JCu+1 ) && 
                ( k >  KCl-1 && k <  KCu+1 )) {
               
               /* Evaluate the cell interface i-direction fluxes. */
               if (i ==  ICl-1 &&  (Grid.BCtypeW[j][k] == BC_REFLECTION ||
                                    Grid.BCtypeW[j][k] == BC_NO_SLIP||
                                    Grid.BCtypeW[j][k] == BC_MOVING_WALL)  ) {
                               
                  dX =  Grid.xfaceW(i+1, j, k)- Grid.Cell[i+1][j][k].Xc;
                  
                  Wr =  W[i+1][j][k] + 
                     ( phi[i+1][j][k]^dWdx[i+1][j][k])*dX.x +
                     ( phi[i+1][j][k]^dWdy[i+1][j][k])*dX.y +
                     ( phi[i+1][j][k]^dWdz[i+1][j][k])*dX.z;
                                 
                  if ( Grid.BCtypeW[j][k] == BC_REFLECTION) {
                     Wl =  FANS3D_ThermallyPerfect_KOmega_pState::Reflect(Wr,  Grid.nfaceW(i+1, j, k));
                  }
                  if ( Grid.BCtypeW[j][k] == BC_NO_SLIP) {
                     Wl =  FANS3D_ThermallyPerfect_KOmega_pState::NoSlip(Wr, WoW[j][k], Grid.nfaceW(i+1, j, k), 
                                                                          IPs.Pressure_Gradient,
                                                                          FIXED_TEMPERATURE_WALL);
                  }
                  if ( Grid.BCtypeW[j][k] == BC_MOVING_WALL) {
                     Wl =  FANS3D_ThermallyPerfect_KOmega_pState::MovingWall(Wr, WoW[j][k], Grid.nfaceW(i+1, j, k),
                                                                              IPs.Moving_Wall_Velocity,
                                                                              IPs.Pressure_Gradient,
                                                                              FIXED_TEMPERATURE_WALL);
                  }
               } else if (i ==  ICu && 
                          ( Grid.BCtypeE[j][k] == BC_REFLECTION||
                            Grid.BCtypeE[j][k] == BC_NO_SLIP||
                            Grid.BCtypeE[j][k] == BC_MOVING_WALL)) {
                  
                  dX =  Grid.xfaceE(i, j, k)- Grid.Cell[i][j][k].Xc;
                  Wl =  W[i][j][k] + 
                     ( phi[i][j][k]^ dWdx[i][j][k])*dX.x +
                     ( phi[i][j][k]^ dWdy[i][j][k])*dX.y +
                     ( phi[i][j][k]^ dWdz[i][j][k])*dX.z;
                  
                  if ( Grid.BCtypeE[j][k] == BC_REFLECTION) {
                     Wr =  FANS3D_ThermallyPerfect_KOmega_pState::Reflect(Wl,  Grid.nfaceE(i, j, k));
                     
                  } 
                  if ( Grid.BCtypeE[j][k] == BC_NO_SLIP) {
                     Wr =  FANS3D_ThermallyPerfect_KOmega_pState::NoSlip(Wl, WoE[j][k], Grid.nfaceE(i, j, k), 
                                                                          IPs.Pressure_Gradient, 
                                                                          FIXED_TEMPERATURE_WALL);
                     
                  } 
                  if ( Grid.BCtypeE[j][k] == BC_MOVING_WALL) {
                     Wr =  FANS3D_ThermallyPerfect_KOmega_pState::MovingWall(Wl, WoE[j][k], Grid.nfaceE(i, j, k),  
                                                                              IPs.Moving_Wall_Velocity,
                                                                              IPs.Pressure_Gradient,
                                                                              FIXED_TEMPERATURE_WALL);
                  }
                  
               } else { 
                  dX =  Grid.xfaceE(i, j, k)- Grid.Cell[i][j][k].Xc;
                  Wl =  W[i][j][k] + 
                     ( phi[i][j][k]^ dWdx[i][j][k])*dX.x +
                     ( phi[i][j][k]^ dWdy[i][j][k])*dX.y +
                     ( phi[i][j][k]^ dWdz[i][j][k])*dX.z;
               
                  dX =  Grid.xfaceW(i+1, j, k)- Grid.Cell[i+1][j][k].Xc;
                  Wr =  W[i+1][j][k] + 
                     ( phi[i+1][j][k]^ dWdx[i+1][j][k])*dX.x +
                     ( phi[i+1][j][k]^ dWdy[i+1][j][k])*dX.y +
                     ( phi[i+1][j][k]^ dWdz[i+1][j][k])*dX.z;
               } /* endif */
               
               switch(IPs.i_Flux_Function) {
               case FLUX_FUNCTION_HLLE :
                  Flux =  FANS3D_ThermallyPerfect_KOmega_pState::FluxHLLE_n(Wl, Wr,  Grid.nfaceE(i, j, k));
                  break;
               case FLUX_FUNCTION_ROE :
                  Flux =  FANS3D_ThermallyPerfect_KOmega_pState::FluxRoe_n(Wl, Wr,  Grid.nfaceE(i, j, k));
                  break;
               } /* endswitch */

               // add viscous flux in i direction
               Flux -=  FANS3D_ThermallyPerfect_KOmega_pState::FluxViscous_n(Wl, Wr,W[i][j][k], W[i+1][j][k], 
                                                                             dWdx[i][j][k], dWdy[i][j][k],dWdz[i][j][k],
                                                                             dWdx[i+1][j][k], dWdy[i+1][j][k],dWdz[i+1][j][k],
                                                                             Grid.nfaceE(i, j, k), Grid.Voe(i, j, k),  
                                                                             Grid.delta_oe(i, j, k),
                                                                             Grid.volume(i, j, k), 
                                                                            Grid.volume(i+1, j, k));

               /* Evaluate cell-averaged solution changes. */
               
               dUdt[i][j][k][k_residual] -= 
                  (IPs.CFL_Number* dt[i][j][k])*
                  Flux* Grid.AfaceE(i, j, k)/
                  Grid.volume(i, j, k);
               dUdt[i+1][j][k][k_residual] += 
                  (IPs.CFL_Number* dt[i+1][j][k])*
                  Flux* Grid.AfaceW(i+1, j, k)/
                  Grid.volume(i+1, j ,k);
                                 
               /* Include source terms associated with turbulence model */
               dUdt[i][j][k][k_residual] += (IPs.CFL_Number* dt[i][j][k])*
                  FANS3D_ThermallyPerfect_KOmega_pState::Sturbulence(W[i][j][k], 
                                                                     dWdx[i][j][k], 
                                                                     dWdy[i][j][k], 
                                                                     dWdz[i][j][k]);
     
	   /* Save west and east face boundary flux. */
               
               //    if (i ==  ICl-1) {
//                     FluxW[j] = -Flux* Grid.lfaceW(i+1, j);
//                 } else if (i ==  ICu) {
//                     FluxE[j] = Flux* Grid.lfaceE(i, j);
//                 } /* endif */ 
               
            } /* endif */
         } /* endfor */
          
         if (( j >  JCl-1 && j <  JCu+1 ) && 
             ( k >  KCl-1 && k <  KCu+1 ) ) {
            dUdt[ ICl-1][j][k][k_residual] = U_VACUUM;
            dUdt[ ICu+1][j][k][k_residual] = U_VACUUM;
         } /* endif */
      } /* endfor */
   } /* endfor */
 
   // Add j-direction (eta-direction) fluxes.
   for ( k =  KCl ; k <=  KCu ; ++k ) {
      
      for ( i =  ICl ; i <=  ICu ; ++i ) {
         for ( j  =  JCl-1 ; j <=  JCu ; ++j ) {
            
            /* Evaluate the cell interface j-direction fluxes. */
            if (j ==  JCl-1 && 
                ( Grid.BCtypeS[i][k] == BC_REFLECTION ||
                  Grid.BCtypeS[i][k] == BC_NO_SLIP||
                  Grid.BCtypeS[i][k] == BC_MOVING_WALL)) {
               
               dX =  Grid.xfaceS(i, j+1, k)- Grid.Cell[i][j+1][k].Xc;
               Wr =  W[i][j+1][k] +
                  ( phi[i][j+1][k]^ dWdx[i][j+1][k])*dX.x +
                  ( phi[i][j+1][k]^ dWdy[i][j+1][k])*dX.y+
                  ( phi[i][j+1][k]^ dWdz[i][j+1][k])*dX.z;
               if ( Grid.BCtypeS[i][k] == BC_REFLECTION) {
                  Wl =  FANS3D_ThermallyPerfect_KOmega_pState::Reflect(Wr,  Grid.nfaceS(i, j+1, k));
                }
                if ( Grid.BCtypeS[i][k] == BC_NO_SLIP) {
                   Wl =  FANS3D_ThermallyPerfect_KOmega_pState::NoSlip(Wr, WoS[i][k], Grid.nfaceS(i, j+1, k),
                                                                        IPs.Pressure_Gradient,
                                FIXED_TEMPERATURE_WALL);
                }
                if ( Grid.BCtypeS[i][k] == BC_MOVING_WALL) {
                   Wl =  FANS3D_ThermallyPerfect_KOmega_pState::MovingWall(Wr, WoS[i][k], Grid.nfaceS(i, j+1, k),
                                                                            IPs.Moving_Wall_Velocity,
                                                                            IPs.Pressure_Gradient,
                                                                            FIXED_TEMPERATURE_WALL);
                }

             } else if (j ==  JCu && 
                        ( Grid.BCtypeN[i][k] == BC_REFLECTION ||
                          Grid.BCtypeN[i][k] == BC_NO_SLIP||
                          Grid.BCtypeN[i][k] == BC_MOVING_WALL)) {
                
                dX =  Grid.xfaceN(i, j, k)- Grid.Cell[i][j][k].Xc;
                Wl =  W[i][j][k] + 
                   ( phi[i][j][k]^ dWdx[i][j][k])*dX.x+
                   ( phi[i][j][k]^ dWdy[i][j][k])*dX.y+
                   ( phi[i][j][k]^ dWdz[i][j][k])*dX.z;
                if ( Grid.BCtypeN[i][k] == BC_REFLECTION) {
                   Wr =  FANS3D_ThermallyPerfect_KOmega_pState::Reflect(Wl,  Grid.nfaceN(i, j, k));
                }
                if ( Grid.BCtypeN[i][k] == BC_NO_SLIP) {
                   Wr =  FANS3D_ThermallyPerfect_KOmega_pState::NoSlip(Wl, WoN[i][k], Grid.nfaceN(i, j, k),
                                                                        IPs.Pressure_Gradient,
                                                                        FIXED_TEMPERATURE_WALL );
                }
                if ( Grid.BCtypeN[i][k] == BC_MOVING_WALL) {
                   Wr =  FANS3D_ThermallyPerfect_KOmega_pState::MovingWall(Wl, WoN[i][k], Grid.nfaceN(i, j, k),
                                                                            IPs.Moving_Wall_Velocity,
                                                                            IPs.Pressure_Gradient,
                                                                            FIXED_TEMPERATURE_WALL );
                }
             } else {
                dX =  Grid.xfaceN(i, j, k)- Grid.Cell[i][j][k].Xc;
                Wl =  W[i][j][k] + 
                   ( phi[i][j][k]^ dWdx[i][j][k])*dX.x +
                   ( phi[i][j][k]^ dWdy[i][j][k])*dX.y +
                   ( phi[i][j][k]^ dWdz[i][j][k])*dX.z;
                dX =  Grid.xfaceS(i, j+1, k)- Grid.Cell[i][j+1][k].Xc;
                Wr =  W[i][j+1][k] +
                   ( phi[i][j+1][k]^ dWdx[i][j+1][k])*dX.x +
                   ( phi[i][j+1][k]^ dWdy[i][j+1][k])*dX.y +
                   ( phi[i][j+1][k]^ dWdz[i][j+1][k])*dX.z;
          
                        
          } /* endif */

             switch(IPs.i_Flux_Function) {
             case FLUX_FUNCTION_HLLE :
                Flux =  FANS3D_ThermallyPerfect_KOmega_pState::FluxHLLE_n(Wl, Wr,  Grid.nfaceN(i, j, k));
                break;
             case FLUX_FUNCTION_ROE :
                Flux =  FANS3D_ThermallyPerfect_KOmega_pState::FluxRoe_n(Wl, Wr,  Grid.nfaceN(i, j, k));
                break;
             } /* endswitch */
              
             // add viscous flux in j direction
             
             Flux -=  FANS3D_ThermallyPerfect_KOmega_pState::FluxViscous_n(Wl, Wr, W[i][j][k], W[i][j+1][k],
                                                                           dWdx[i][j][k], dWdy[i][j][k],dWdz[i][j][k],
                                                                           dWdx[i][j+1][k], dWdy[i][j+1][k],dWdz[i][j+1][k],
                                                                           Grid.nfaceN(i, j, k),  Grid.Von(i, j, k),
                                                                           Grid.delta_on(i, j, k), Grid.volume(i, j, k), 
                                                                           Grid.volume(i, j+1, k));
             
             /* Evaluate cell-averaged solution changes. */
             dUdt[i][j][k][k_residual] -= 
                (IPs.CFL_Number* dt[i][j][k])*
                Flux* Grid.AfaceN(i, j, k)/
                Grid.volume(i, j, k);
              dUdt[i][j+1][k][k_residual] += 
                (IPs.CFL_Number* dt[i][j+1][k])*
                Flux* Grid.AfaceS(i, j+1, k)/
                 Grid.volume(i, j+1, k);
    
              
          /* Save south and north face boundary flux. */

          // if (j ==  JCl-1) {
//               FluxS[i] = -Flux* Grid.lfaceS(i, j+1);
//           } else if (j ==  JCu) {
//               FluxN[i] = Flux* Grid.lfaceN(i, j);
//           } /* endif */

          } /* endfor */
           dUdt[i][ JCl-1][k][k_residual] = U_VACUUM;
           dUdt[i][ JCu+1][k][k_residual] = U_VACUUM;
       } /* endfor */
   } /* endfor */

   // Add k-direction (gamma-direction) fluxes.
   for ( i =  ICl; i <=  ICu ; ++i ) {
   
      for ( j  =  JCl ; j <=  JCu ; ++j ){
         for ( k =  KCl-1 ; k <=  KCu ; ++k )  {
            
            /* Evaluate the cell interface j-direction fluxes. */
            if (k ==  KCl-1 && 
                ( Grid.BCtypeB[i][j] == BC_REFLECTION  || 
                  Grid.BCtypeB[i][j] == BC_NO_SLIP ||
                  Grid.BCtypeB[i][j] == BC_MOVING_WALL)) {
                
               dX =  Grid.xfaceBot(i, j, k+1)- Grid.Cell[i][j][k+1].Xc;
               Wr =  W[i][j][k+1] +
                  ( phi[i][j][k+1]^ dWdx[i][j][k+1])*dX.x +
                  ( phi[i][j][k+1]^ dWdy[i][j][k+1])*dX.y+
                  ( phi[i][j][k+1]^ dWdz[i][j][k+1])*dX.z;
               if ( Grid.BCtypeB[i][j] == BC_REFLECTION) {
                  Wl =  FANS3D_ThermallyPerfect_KOmega_pState::Reflect(Wr,  Grid.nfaceBot(i, j, k+1));
               }
               if ( Grid.BCtypeB[i][j] == BC_NO_SLIP) {
                  Wl =  FANS3D_ThermallyPerfect_KOmega_pState::NoSlip(Wr, WoB[i][j], Grid.nfaceBot(i, j, k+1), 
                                                                       IPs.Pressure_Gradient,
                                                                       FIXED_TEMPERATURE_WALL);
               }
               if ( Grid.BCtypeB[i][j] == BC_MOVING_WALL) {
                  Wl =  FANS3D_ThermallyPerfect_KOmega_pState::MovingWall(Wr, WoB[i][j], Grid.nfaceBot(i, j, k+1),
                                                                           IPs.Moving_Wall_Velocity,
                                                                           IPs.Pressure_Gradient,
                                                                           FIXED_TEMPERATURE_WALL);
               }


            } else if (k ==  KCu && 
                       ( Grid.BCtypeT[i][j] == BC_REFLECTION ||
                         Grid.BCtypeT[i][j] == BC_NO_SLIP ||
                         Grid.BCtypeT[i][j] == BC_MOVING_WALL)) {
                
               dX =  Grid.xfaceTop(i, j, k)- Grid.Cell[i][j][k].Xc;
                Wl =  W[i][j][k] + 
                   ( phi[i][j][k]^ dWdx[i][j][k])*dX.x+
                   ( phi[i][j][k]^ dWdy[i][j][k])*dX.y+
                   ( phi[i][j][k]^ dWdz[i][j][k])*dX.z;
                if ( Grid.BCtypeT[i][j] == BC_REFLECTION) {
                   Wr =  FANS3D_ThermallyPerfect_KOmega_pState::Reflect(Wl,  Grid.nfaceTop(i, j, k));
                }
                if ( Grid.BCtypeT[i][j] == BC_NO_SLIP) {
                   Wr =  FANS3D_ThermallyPerfect_KOmega_pState::NoSlip(Wl, WoT[i][j], Grid.nfaceTop(i, j, k), 
                                                                       IPs.Pressure_Gradient,
                                                                        FIXED_TEMPERATURE_WALL );
                }
                if ( Grid.BCtypeT[i][j] == BC_MOVING_WALL) {
                   Wr =  FANS3D_ThermallyPerfect_KOmega_pState::MovingWall(Wl, WoT[i][j], Grid.nfaceTop(i, j, k),
                                                                            IPs.Moving_Wall_Velocity,
                                                                            IPs.Pressure_Gradient, 
                                                                            FIXED_TEMPERATURE_WALL );
                }

             } else {
                dX =  Grid.xfaceTop(i, j, k)- Grid.Cell[i][j][k].Xc;
                Wl =  W[i][j][k] + 
                   ( phi[i][j][k]^ dWdx[i][j][k])*dX.x +
                   ( phi[i][j][k]^ dWdy[i][j][k])*dX.y +
                   ( phi[i][j][k]^ dWdz[i][j][k])*dX.z;
                dX =  Grid.xfaceBot(i, j, k+1)- Grid.Cell[i][j][k+1].Xc;
                Wr =  W[i][j][k+1] +
                   ( phi[i][j][k+1]^ dWdx[i][j][k+1])*dX.x +
                   ( phi[i][j][k+1]^ dWdy[i][j][k+1])*dX.y +
                   ( phi[i][j][k+1]^ dWdz[i][j][k+1])*dX.z;
             } /* endif */
             
             switch(IPs.i_Flux_Function) {
             case FLUX_FUNCTION_HLLE :
                Flux =  FANS3D_ThermallyPerfect_KOmega_pState::FluxHLLE_n(Wl, Wr,  Grid.nfaceTop(i, j, k));
                break;
             case FLUX_FUNCTION_ROE :
                Flux =  FANS3D_ThermallyPerfect_KOmega_pState::FluxRoe_n(Wl, Wr,  Grid.nfaceTop(i, j, k));
                break;
             } /* endswitch */
             
             // add viscous flux in k direction
             Flux -=  FANS3D_ThermallyPerfect_KOmega_pState::FluxViscous_n(Wl, Wr,W[i][j][k], W[i][j][k+1], 
                                   dWdx[i][j][k], dWdy[i][j][k], dWdz[i][j][k],
                                   dWdx[i][j][k+1], dWdy[i][j][k+1], dWdz[i][j][k+1],
                                   Grid.nfaceTop(i, j, k), Grid.Vot(i, j, k), 
                                   Grid.delta_ot(i, j, k), Grid.volume(i, j, k), Grid.volume(i, j, k+1));

             /* Evaluate cell-averaged solution changes. */
             
             dUdt[i][j][k][k_residual] -= 
                (IPs.CFL_Number* dt[i][j][k])*
                Flux* Grid.AfaceTop(i, j, k)/
                Grid.volume(i, j, k);
             dUdt[i][j][k+1][k_residual] += 
                (IPs.CFL_Number* dt[i][j][k+1])*
                Flux* Grid.AfaceBot(i, j, k+1)/
                Grid.volume(i, j, k+1);
             
             /* Save top and bottom face boundary flux. */
             
             // if (j ==  JCl-1) {
//               FluxS[i] = -Flux* Grid.lfaceS(i, j+1);
//           } else if (j ==  JCu) {
//               FluxN[i] = Flux* Grid.lfaceN(i, j);
//           } /* endif */
             
          } /* endfor */
          dUdt[i][j][ KCl-1][k_residual] = U_VACUUM;
          dUdt[i][j][ KCu+1][k_residual] = U_VACUUM;

      } /* endfor */

   } /* endfor */
   
   // Residual "correction" for sublayer and log-layer based on 
   // wall boundary treatment methods.
   if (IPs.Turbulence_IP.Near_Wall_Boundary_Treatment == 0){
      for ( k  =  KCl ; k <=  KCu ; ++k ) 
         for ( j  =  JCl ; j <=  JCu ; ++j ) 
            for ( i =  ICl ; i <=  ICu ; ++i ) {
               U[i][j][k].k_omega_model.automatic_wall_treatment_residual_evaluaton(
                  i, j, k, WallData[i][j][k], Grid,  dUdt[i][j][k][k_residual].rhok, dUdt[i][j][k][k_residual].rhoomega);
            }
      
   }else if (IPs.Turbulence_IP.Near_Wall_Boundary_Treatment == 2){
      for ( k  =  KCl ; k <=  KCu ; ++k ) 
         for ( j  =  JCl ; j <=  JCu ; ++j ) 
            for ( i =  ICl ; i <=  ICu ; ++i ) {
               U[i][j][k].k_omega_model.low_Reynolds_number_formulation_residual_evaluaton(
                  i, j, k, WallData[i][j][k], Grid, dUdt[i][j][k][k_residual].rhoomega);
            }
      
   }else{
      for ( k  =  KCl ; k <=  KCu ; ++k ) 
         for ( j  =  JCl ; j <=  JCu ; ++j ) 
            for ( i =  ICl ; i <=  ICu ; ++i ) {
               U[i][j][k].k_omega_model.wall_function_residual_evaluation(
                  WallData[i][j][k], dUdt[i][j][k][k_residual].rhok,
                  dUdt[i][j][k][k_residual].rhoomega);
            }
      
   } // end of the residual "correction".
   
   
   /* Residual for the stage successfully calculated. */
   
   
   return (0);
    
}

/********************************************************
 * Routine: Update_Solution_Multistage_Explicit         *
 *                                                      *
 * This routine updates solution states of the given    *
 * solution block for a variety of multi-stage explicit *
 * time integration schemes.                            *
 *                                                      *
 ********************************************************/
template<>
int Hexa_Block<FANS3D_ThermallyPerfect_KOmega_pState, 
               FANS3D_ThermallyPerfect_KOmega_cState>::
Update_Solution_Multistage_Explicit(const int i_stage,
                                    Input_Parameters<FANS3D_ThermallyPerfect_KOmega_pState,
                                                     FANS3D_ThermallyPerfect_KOmega_cState> &IPs){
   
   int k_residual;
   double omega;
   
   int num_vars = NumVar();

   /* Evaluate the time step fraction and residual storage 
      location for the stage. */
  
   switch(IPs.i_Time_Integration) {
   case TIME_STEPPING_EXPLICIT_EULER :
      omega = Runge_Kutta(i_stage, IPs.N_Stage);
      k_residual = 0;
      break;
   case TIME_STEPPING_EXPLICIT_PREDICTOR_CORRECTOR :
      omega = Runge_Kutta(i_stage, IPs.N_Stage);
      k_residual = 0;
      break;
   case TIME_STEPPING_EXPLICIT_RUNGE_KUTTA :
      omega = Runge_Kutta(i_stage, IPs.N_Stage);
      k_residual = 0;
      if (IPs.N_Stage == 4) {
         if (i_stage == 4) {
            k_residual = 0;
         } else {
            k_residual = i_stage - 1;
         } /* endif */
      } /* endif */
      break;
   case TIME_STEPPING_MULTISTAGE_OPTIMAL_SMOOTHING :
      omega = MultiStage_Optimally_Smoothing(i_stage, 
                                             IPs.N_Stage,
                                             IPs.i_Limiter);
      k_residual = 0;
      break;
   default:
      omega = Runge_Kutta(i_stage, IPs.N_Stage);
      k_residual = 0;
      break;
   } /* endswitch */

   /* Update solution variables for this stage. */

   for (int k =  KCl ; k <= KCu ; ++k ) {
      for (int j = JCl ; j <= JCu ; ++j ) {
         for (int i = ICl ; i <= ICu ; ++i ) {
            if (IPs.Local_Time_Stepping == 
                GLOBAL_TIME_STEPPING || 
                IPs.Local_Time_Stepping == 
                SCALAR_LOCAL_TIME_STEPPING) {
               U[i][j][k] = Uo[i][j][k] + omega* dUdt[i][j][k][k_residual];
      	       //N-1 species
               U[i][j][k][num_vars] = U[i][j][k].rho*(ONE - U[i][j][k].sum_species());
            } /* endif */
            
            // Wall function and low Reynolds number formulation  
            if (IPs.Turbulence_IP.Near_Wall_Boundary_Treatment == 0) {
               // automatic wall treatment formulation
               U[i][j][k].k_omega_model.automatic_wall_treatment(U[i][j][k].rho, 
                                                                 W[i][j][k].mu(), 
                                                                 i, j, k, 
                                                                 WallData[i][j][k],
                                                                 Grid,
                                                                 U[i][j][k].rhok, 
                                                                 U[i][j][k].rhoomega);
                       
            } else if(IPs.Turbulence_IP.Near_Wall_Boundary_Treatment == 2) {
               // low Reynolds number formulation
               U[i][j][k].k_omega_model.low_Reynolds_number_formulation(
                  U[i][j][k].rho, W[i][j][k].mu(), 
                  i, j, k, WallData[i][j][k],
                  Grid, U[i][j][k].rhoomega);
               
            } else { // wall function
               U[i][j][k].k_omega_model.wall_function(U[i][j][k].rho, 
                                                      W[i][j][k].mu(), 
                                                      WallData[i][j][k], 
                                                      U[i][j][k].rhok, 
                                                      U[i][j][k].rhoomega); 
            } /* endif */
            
            // Check physical validity of update solution state
            if (IPs.Local_Time_Stepping == GLOBAL_TIME_STEPPING) {
	      if (!U[i][j][k].Realizable_Solution_Check()) {
                cout << "\n " << CFFC_Name() 
                     << " ERROR: Negative Density, Mass Fractions, Kinetic Energy, and/or Sensible Energy: \n"
                     << " cell = (" << i << ", " << j <<", "<< k << ") " 
                     << " X = " <<  Grid.Cell[i][j][k].Xc 
                     << "\n U = " <<  U[i][j][k] 
                     << "\n dUdt = " << dUdt[i][j][k][k_residual] 
                     << " omega = " << omega << "\n";
		return (1);
              } /* endif */

            } else {
	      if (!U[i][j][k].Realizable_Solution_Check()) {
                cout << "\n " << CFFC_Name() 
                     << " ERROR: Negative Density, Mass Fractions, Kinetic Energy, and/or Sensible Energy: \n"
                     << " cell = (" << i << ", " << j <<", "<< k << ") " 
                     << " X = " <<  Grid.Cell[i][j][k].Xc 
                     << "\n U = " <<  U[i][j][k] 
                     << "\n dUdt = " << dUdt[i][j][k][k_residual] 
                     << " omega = " << omega << "\n";
		return (1);
              } /* endif */

            } /* endif */
            
            W[i][j][k] = U[i][j][k].W();
            
         } /* endfor */    	 
      } /* endfor */    
   } /* endfor */
    
   /* Solution successfully updated. */
    
   return (0);   
      
}

/**********************************************************************
 * Routine: Wall_Shear                                                *
 *                                                                    *
 * This routine determines the wall shear stress, friction velocity,  *
 * and yplus at each cell given the normal distance to the wall.      *
 *                                                                    *
 **********************************************************************/
template<> 
int Hexa_Block<FANS3D_ThermallyPerfect_KOmega_pState,  
               FANS3D_ThermallyPerfect_KOmega_cState>::Wall_Shear(void) { 
   
   for (int k = Grid.KCl- Grid.Nghost ; k <= Grid.KCu+ Grid.Nghost ; ++k )
      for (int j = Grid.JCl- Grid.Nghost ; j <= Grid.JCu+ Grid.Nghost ; ++j ) 
         for (int i = Grid.ICl- Grid.Nghost ; i <= Grid.ICu+ Grid.Nghost ; ++i ) {
            
            // for ghost cells close to solid wall, the ywall is set to be zero,
            // this is related to the application of wall function (see the logic in the wall fucntion code
            // it may be not necessary, since the noslip boundary condition, tangiential velocity
            // is zero, so the wall function will most likely to be applied correctly.
            // however, it is not over-excessive to have these boundary checks.
            
            // Check West boundary.
            if (Grid.BCtypeW[j][k] == BC_WALL_VISCOUS ||
                Grid.BCtypeW[j][k] == BC_NO_SLIP  ||
                Grid.BCtypeW[j][k] == BC_WALL_VISCOUS_ISOTHERMAL ||
                Grid.BCtypeW[j][k] == BC_WALL_VISCOUS_HEATFLUX ||
                Grid.BCtypeW[j][k] == BC_ADIABATIC_WALL ||
                Grid.BCtypeW[j][k] == BC_BURNING_SURFACE){
               
               WallData[ Grid.ICl-2][j][k].ywall = ZERO;
               WallData[ Grid.ICl-1][j][k].ywall = ZERO;
            } /* endif */
            
            // Check East boundary.
            if (Grid.BCtypeE[j][k] == BC_WALL_VISCOUS ||
                Grid.BCtypeE[j][k] == BC_NO_SLIP  ||
                Grid.BCtypeE[j][k] == BC_WALL_VISCOUS_ISOTHERMAL ||
                Grid.BCtypeE[j][k] == BC_WALL_VISCOUS_HEATFLUX ||
                Grid.BCtypeE[j][k] == BC_ADIABATIC_WALL ||
                Grid.BCtypeE[j][k] == BC_BURNING_SURFACE) {
               WallData[ Grid.ICu+1][j][k].ywall = ZERO;
               WallData[ Grid.ICu+2][j][k].ywall = ZERO;
               
            } /* endif */
            
            // Check South boundary.
            if (Grid.BCtypeS[i][k] == BC_WALL_VISCOUS ||
                Grid.BCtypeS[i][k] == BC_NO_SLIP  ||
                Grid.BCtypeS[i][k] == BC_WALL_VISCOUS_ISOTHERMAL ||
                Grid.BCtypeS[i][k] == BC_WALL_VISCOUS_HEATFLUX ||
                Grid.BCtypeS[i][k] == BC_ADIABATIC_WALL ||
                Grid.BCtypeS[i][k] == BC_BURNING_SURFACE) {
               
               WallData[i][ Grid.JCl-2][k].ywall = ZERO;
               WallData[i][ Grid.JCl-1][k].ywall = ZERO;
            } /* endif */
               
               
            // Check North boundary.
            if (Grid.BCtypeN[i][k] == BC_WALL_VISCOUS ||
                Grid.BCtypeN[i][k] == BC_NO_SLIP  ||
                Grid.BCtypeN[i][k] == BC_WALL_VISCOUS_ISOTHERMAL ||
                Grid.BCtypeN[i][k] == BC_WALL_VISCOUS_HEATFLUX ||
                Grid.BCtypeN[i][k] == BC_ADIABATIC_WALL ||
                Grid.BCtypeN[i][k] == BC_BURNING_SURFACE) {
               
               WallData[i][ Grid.JCu+1][k].ywall = ZERO;
               WallData[i][ Grid.JCu+2][k].ywall = ZERO;
                  
            } /* endif */
               
            // Check Bottom boundary.
            
            if (Grid.BCtypeB[i][j] == BC_WALL_VISCOUS ||
                Grid.BCtypeB[i][j] == BC_NO_SLIP  ||
                Grid.BCtypeB[i][j] == BC_WALL_VISCOUS_ISOTHERMAL ||
                Grid.BCtypeB[i][j] == BC_WALL_VISCOUS_HEATFLUX ||
                Grid.BCtypeB[i][j] == BC_ADIABATIC_WALL ||
                Grid.BCtypeB[i][j] == BC_BURNING_SURFACE) {
               
               WallData[i][j][ Grid.KCl-1].ywall = ZERO;
               WallData[i][j][ Grid.KCl-2].ywall = ZERO;
            }
            
            // Check Top boundary.
            if (Grid.BCtypeT[i][j] == BC_WALL_VISCOUS ||
                Grid.BCtypeT[i][j] == BC_NO_SLIP  ||
                Grid.BCtypeT[i][j] == BC_WALL_VISCOUS_ISOTHERMAL ||
                Grid.BCtypeT[i][j] == BC_WALL_VISCOUS_HEATFLUX ||
                Grid.BCtypeT[i][j] == BC_ADIABATIC_WALL ||
                Grid.BCtypeT[i][j] == BC_BURNING_SURFACE) {
               
               WallData[i][j][ Grid.KCu+1].ywall = ZERO;
               WallData[i][j][ Grid.KCu+2].ywall = ZERO;
               
            }
               
            WallData[i][j][k].utau = Wall_Friction_Velocity(i, j, k);//xinfeng: note: use the experimental data. utau_experimental = 0.3.
            WallData[i][j][k].tauw =  W[i][j][k].rho * sqr(WallData[i][j][k].utau);
            WallData[i][j][k].yplus =  WallData[i][j][k].utau*WallData[i][j][k].ywall/
               ( W[i][j][k].mu()/ W[i][j][k].rho);
            
                             
         } /* endfor */

   return 0;
      
}

/**********************************************************************
 * Routine: Friction_Velocity                                         *
 *                                                                    *
 * This routine determines the friction velocity.                     *
 *                                                                    *
 **********************************************************************/
template<>
double Hexa_Block<FANS3D_ThermallyPerfect_KOmega_pState, 
                  FANS3D_ThermallyPerfect_KOmega_cState>::
Wall_Friction_Velocity(const int i, 
                       const int j, 
                       const int k) {
 
   if( Flow_Type != FLOWTYPE_TURBULENT_RANS_K_OMEGA){
      exit(1);
   } else {
      double y, yplus, yplus_o;
      double kappa, Const, Betastar, nu, rho_wall;
      double u_t0, epsilon, Friction_Velocity,value, f0,  
         tangentialvelocity, normalvelocity;
      double q, u_t1;
      int n, m;
      
      y =  WallData[i][j][k].ywall;
      
      kappa = W[i][j][k].k_omega_model.Karman_const;
      Const = W[i][j][k].k_omega_model.C_const;
      Const = exp(kappa*Const);
      Betastar = W[i][j][k].k_omega_model.beta_star;
      nu = W[i][j][k].mu()/W[i][j][k].rho;
      tangentialvelocity = abs(W[i][j][k].v);
           
      // tangentialvelocity = abs(W[i][j][k].v - (W[i][j][k].v * WallData[i][j][k].nwall)*WallData[i][j][k].nwall);
      // note: may 31, 2005 ; the total velocity seems work better for bluff body configuration
      if(y==ZERO){// for those ghost cells close to the solid walls
         Friction_Velocity = ZERO;
      }else{
         Friction_Velocity = sqrt(nu*tangentialvelocity/y);
     
      }
      
      yplus = y*Friction_Velocity/nu;
      yplus_o = 10.80487081;
      //solving from maple by getting the crosspoint of u+ = y+ ----
      //u+ = 1/kappa ln(y+)+C;
      
      if (yplus<yplus_o){
         //* some flow geometry type or some flow field type,
         //there are some regions that utangential velocity ends up to be ZERO*//
         // in which case, the zero utau is problematic for the wall function, so the following check is necessary.        //
         if (tangentialvelocity ==ZERO &&
             ( (Grid.BCtypeW[j][k] != BC_WALL_VISCOUS ||
                Grid.BCtypeW[j][k] != BC_NO_SLIP  ||
                Grid.BCtypeW[j][k] != BC_WALL_VISCOUS_ISOTHERMAL ||
                Grid.BCtypeW[j][k] != BC_WALL_VISCOUS_HEATFLUX ||
                Grid.BCtypeW[j][k] != BC_ADIABATIC_WALL ||
                Grid.BCtypeW[j][k] != BC_BURNING_SURFACE) ||
               (Grid.BCtypeE[j][k] != BC_WALL_VISCOUS ||
                Grid.BCtypeE[j][k] != BC_NO_SLIP  ||
                Grid.BCtypeE[j][k] != BC_WALL_VISCOUS_ISOTHERMAL ||
                Grid.BCtypeE[j][k] != BC_WALL_VISCOUS_HEATFLUX ||
                Grid.BCtypeE[j][k] != BC_ADIABATIC_WALL ||
                Grid.BCtypeE[j][k] != BC_BURNING_SURFACE) ||
               (Grid.BCtypeS[i][k] != BC_WALL_VISCOUS ||
                Grid.BCtypeS[i][k] != BC_NO_SLIP  ||
                Grid.BCtypeS[i][k] != BC_WALL_VISCOUS_ISOTHERMAL ||
                Grid.BCtypeS[i][k] != BC_WALL_VISCOUS_HEATFLUX ||
                Grid.BCtypeS[i][k] != BC_ADIABATIC_WALL ||
                Grid.BCtypeS[i][k] != BC_BURNING_SURFACE) ||
               (Grid.BCtypeN[i][k] != BC_WALL_VISCOUS ||
                Grid.BCtypeN[i][k] != BC_NO_SLIP  ||
                Grid.BCtypeN[i][k] != BC_WALL_VISCOUS_ISOTHERMAL ||
                Grid.BCtypeN[i][k] != BC_WALL_VISCOUS_HEATFLUX ||
                Grid.BCtypeN[i][k] != BC_ADIABATIC_WALL ||
                Grid.BCtypeN[i][k] != BC_BURNING_SURFACE) ||
               (Grid.BCtypeB[i][j] != BC_WALL_VISCOUS ||
                Grid.BCtypeB[i][j] != BC_NO_SLIP  ||
                Grid.BCtypeB[i][j] != BC_WALL_VISCOUS_ISOTHERMAL ||
                Grid.BCtypeB[i][j] != BC_WALL_VISCOUS_HEATFLUX ||
                Grid.BCtypeB[i][j] != BC_ADIABATIC_WALL ||
                Grid.BCtypeB[i][j] != BC_BURNING_SURFACE) ||
               (Grid.BCtypeT[i][j] != BC_WALL_VISCOUS ||
                Grid.BCtypeT[i][j] != BC_NO_SLIP  ||
                Grid.BCtypeT[i][j] != BC_WALL_VISCOUS_ISOTHERMAL ||
                Grid.BCtypeT[i][j] != BC_WALL_VISCOUS_HEATFLUX ||
                Grid.BCtypeT[i][j] != BC_ADIABATIC_WALL ||
                Grid.BCtypeT[i][j] != BC_BURNING_SURFACE))){
            
            // normalvelocity = abs((W[i][j][k].v * WallData[i][j][k].nwall)*WallData[i][j][k].nwall);
            // Friction_Velocity = (5.0/100.0*normalvelocity)*pow(W[i][j][k].beta_star, 0.25);
            Friction_Velocity = 5.0/100.0*abs(W[i][j][k].v)*pow(W[i][j][k].k_omega_model.beta_star, 0.25);
            // cout<<"\n  fix :  Friction_Velocity= "<< Friction_Velocity<<endl;
         }
         
         //cout<<"\n y+<y+o :   Friction_Velocity= "<< Friction_Velocity<<endl;
         return  (Friction_Velocity);
      
      }else{
         //iteratively solve to obtain the friction velocity
         //initial guess with an "analytical" solution
         u_t0 = 1.1;
         n = 0;
         m = 20;
         epsilon= 1e-3;
         
         nu = W[i][j][k].mu()/W[i][j][k].rho;
         value = log(Const*y*u_t0/nu);
         f0 = u_t0 - kappa*tangentialvelocity/value;
         
         do {
            value = log(Const*y*u_t0/nu);
            q = 1.0+ kappa*tangentialvelocity/(u_t0*value*value);
            u_t1 = u_t0 - f0/q;
            u_t0 = u_t1;
            value = log(Const*y*u_t0/nu);
            f0 = u_t0 - kappa*tangentialvelocity/value;
            n=n+1;
            
         } while((fabs(f0)>= epsilon) && (n<=m));
         
         Friction_Velocity = u_t1;
         
         return  Friction_Velocity ;
      }
   }//end of turbulent case 
   
<<<<<<< HEAD
} 

 
=======
} // end of wall friction velocity
>>>>>>> eb92e2ae
<|MERGE_RESOLUTION|>--- conflicted
+++ resolved
@@ -3,9 +3,6 @@
 #include "FANS3DThermallyPerfectHexaBlock.h"
 #endif // _FANS3D_THERMALLYPERFECT_HEXA_BLOCK_INCLUDED
 
-#ifndef _BLUFFBODY_DATABASE_INCLUDED
-#include "../InitialSolutionFields/BluffBodyBurner.h"
-#endif // _BLUFFBODY_DATABASE_INCLUDE
 /********************************************************
  * Routine: Output_Tecplot                              *
  *                                                      *
@@ -185,755 +182,6 @@
       } /* endfor */
    } /* endfor */
 
-<<<<<<< HEAD
-=======
-      break;
-   default:
-      Linear_Reconstruction_LeastSquares(IPs.i_Limiter);
-      break;
-   } /* endswitch */
-
-   // compute y+ etc.;
-   Wall_Shear( );
-   
-   /* Evaluate the time rate of change of the solution
-      (i.e., the solution residuals) using a second-order
-      limited upwind scheme with a variety of flux functions. */
-   
-   // Add i-direction (zeta-direction) fluxes.
-   for ( k  =  KCl-1 ; k <=  KCu+1 ; ++k ){
-      
-      for ( j  =  JCl-1 ; j <=  JCu+1 ; ++j ) {
-         if ( i_stage == 1 ) {
-            Uo[ ICl-1][j][k] =  U[ ICl-1][j][k];
-            dUdt[ ICl-1][j][k][k_residual] = U_VACUUM;
-         } else {
-            dUdt[ ICl-1][j][k][k_residual] = U_VACUUM;
-         } /* endif */
-         
-         for ( i =  ICl-1 ; i <=  ICu ; ++i ) {
-            if ( i_stage == 1 ) {
-               Uo[i+1][j][k] =  U[i+1][j][k];
-               dUdt[i+1][j][k][k_residual] = U_VACUUM;
-            } else if (( j >  JCl-1 && j <  JCu+1 ) 
-                       && (k >  KCl-1 && k <  KCu+1) ){
-               switch(IPs.i_Time_Integration) {
-               case TIME_STEPPING_EXPLICIT_PREDICTOR_CORRECTOR :
-                  //dUdt[i+1][j][k][k_residual] = 
-                  //  dUdt[i+1][j][k][k_residual];
-                  break;
-               case TIME_STEPPING_EXPLICIT_RUNGE_KUTTA :
-		  if (IPs.N_Stage == 2) {
-                     //dUdt[i+1][j][k_residual] = 
-                     // dUdt[i+1][j][k_residual];
-                  } else if (IPs.N_Stage == 4 && i_stage == 4) {
-                     dUdt[i+1][j][k][k_residual] = 
-                        dUdt[i+1][j][k][0] + 
-                        TWO*dUdt[i+1][j][k][1] +TWO*dUdt[i+1][j][k][2];
-                  } else {
-         	     dUdt[i+1][j][k][k_residual].Vacuum();
-                  } /* endif */
-                  break;
-
-               case TIME_STEPPING_MULTISTAGE_OPTIMAL_SMOOTHING :
-                  dUdt[i+1][j][k][k_residual] = U_VACUUM;
-                  break;
-               default:
-                  dUdt[i+1][j][k][k_residual] = U_VACUUM;
-                  break;
-               } /* endswitch */
-            } /* endif */
-            if (( j >  JCl-1 && j <  JCu+1 ) && 
-                ( k >  KCl-1 && k <  KCu+1 )) {
-               
-               /* Evaluate the cell interface i-direction fluxes. */
-               if (i ==  ICl-1 &&  (Grid.BCtypeW[j][k] == BC_REFLECTION ||
-                                    Grid.BCtypeW[j][k] == BC_NO_SLIP||
-                                    Grid.BCtypeW[j][k] == BC_MOVING_WALL)  ) {
-                               
-                  dX =  Grid.xfaceW(i+1, j, k)- Grid.Cell[i+1][j][k].Xc;
-                  
-                  Wr =  W[i+1][j][k] + 
-                     ( phi[i+1][j][k]^dWdx[i+1][j][k])*dX.x +
-                     ( phi[i+1][j][k]^dWdy[i+1][j][k])*dX.y +
-                     ( phi[i+1][j][k]^dWdz[i+1][j][k])*dX.z;
-                                 
-                  if ( Grid.BCtypeW[j][k] == BC_REFLECTION) {
-                     Wl =  FANS3D_ThermallyPerfect_KOmega_pState::Reflect(Wr,  Grid.nfaceW(i+1, j, k));
-                  }
-                  if ( Grid.BCtypeW[j][k] == BC_NO_SLIP) {
-                     Wl =  FANS3D_ThermallyPerfect_KOmega_pState::No_Slip(Wr, WoW[j][k], Grid.nfaceW(i+1, j, k), 
-                                                                          IPs.Pressure_Gradient,
-                                                                          FIXED_TEMPERATURE_WALL);
-                  }
-                  if ( Grid.BCtypeW[j][k] == BC_MOVING_WALL) {
-                     Wl =  FANS3D_ThermallyPerfect_KOmega_pState::Moving_Wall(Wr, WoW[j][k], Grid.nfaceW(i+1, j, k),
-                                                                              IPs.Moving_Wall_Velocity,
-                                                                              IPs.Pressure_Gradient,
-                                                                              FIXED_TEMPERATURE_WALL);
-                  }
-               } else if (i ==  ICu && 
-                          ( Grid.BCtypeE[j][k] == BC_REFLECTION||
-                            Grid.BCtypeE[j][k] == BC_NO_SLIP||
-                            Grid.BCtypeE[j][k] == BC_MOVING_WALL)) {
-                  
-                  dX =  Grid.xfaceE(i, j, k)- Grid.Cell[i][j][k].Xc;
-                  Wl =  W[i][j][k] + 
-                     ( phi[i][j][k]^ dWdx[i][j][k])*dX.x +
-                     ( phi[i][j][k]^ dWdy[i][j][k])*dX.y +
-                     ( phi[i][j][k]^ dWdz[i][j][k])*dX.z;
-                  
-                  if ( Grid.BCtypeE[j][k] == BC_REFLECTION) {
-                     Wr =  FANS3D_ThermallyPerfect_KOmega_pState::Reflect(Wl,  Grid.nfaceE(i, j, k));
-                     
-                  } 
-                  if ( Grid.BCtypeE[j][k] == BC_NO_SLIP) {
-                     Wr =  FANS3D_ThermallyPerfect_KOmega_pState::No_Slip(Wl, WoE[j][k], Grid.nfaceE(i, j, k), 
-                                                                          IPs.Pressure_Gradient, 
-                                                                          FIXED_TEMPERATURE_WALL);
-                     
-                  } 
-                  if ( Grid.BCtypeE[j][k] == BC_MOVING_WALL) {
-                     Wr =  FANS3D_ThermallyPerfect_KOmega_pState::Moving_Wall(Wl, WoE[j][k], Grid.nfaceE(i, j, k),  
-                                                                              IPs.Moving_Wall_Velocity,
-                                                                              IPs.Pressure_Gradient,
-                                                                              FIXED_TEMPERATURE_WALL);
-                  }
-                  
-               } else { 
-                  dX =  Grid.xfaceE(i, j, k)- Grid.Cell[i][j][k].Xc;
-                  Wl =  W[i][j][k] + 
-                     ( phi[i][j][k]^ dWdx[i][j][k])*dX.x +
-                     ( phi[i][j][k]^ dWdy[i][j][k])*dX.y +
-                     ( phi[i][j][k]^ dWdz[i][j][k])*dX.z;
-               
-                  dX =  Grid.xfaceW(i+1, j, k)- Grid.Cell[i+1][j][k].Xc;
-                  Wr =  W[i+1][j][k] + 
-                     ( phi[i+1][j][k]^ dWdx[i+1][j][k])*dX.x +
-                     ( phi[i+1][j][k]^ dWdy[i+1][j][k])*dX.y +
-                     ( phi[i+1][j][k]^ dWdz[i+1][j][k])*dX.z;
-               } /* endif */
-               
-               switch(IPs.i_Flux_Function) {
-               case FLUX_FUNCTION_HLLE :
-                  Flux =  FANS3D_ThermallyPerfect_KOmega_pState::FluxHLLE_n(Wl, Wr,  Grid.nfaceE(i, j, k));
-                  break;
-               case FLUX_FUNCTION_ROE :
-                  Flux =  FANS3D_ThermallyPerfect_KOmega_pState::FluxRoe_n(Wl, Wr,  Grid.nfaceE(i, j, k));
-                  break;
-               } /* endswitch */
-
-               // add viscous flux in i direction
-               Flux -=  FANS3D_ThermallyPerfect_KOmega_pState::FluxViscous_n(Wl, Wr,W[i][j][k], W[i+1][j][k], 
-                                                                             dWdx[i][j][k], dWdy[i][j][k],dWdz[i][j][k],
-                                                                             dWdx[i+1][j][k], dWdy[i+1][j][k],dWdz[i+1][j][k],
-                                                                             Grid.nfaceE(i, j, k), Grid.Voe(i, j, k),  
-                                                                             Grid.delta_oe(i, j, k),
-                                                                             Grid.volume(i, j, k), 
-                                                                            Grid.volume(i+1, j, k));
-
-               /* Evaluate cell-averaged solution changes. */
-               
-               dUdt[i][j][k][k_residual] -= 
-                  (IPs.CFL_Number* dt[i][j][k])*
-                  Flux* Grid.AfaceE(i, j, k)/
-                  Grid.volume(i, j, k);
-               dUdt[i+1][j][k][k_residual] += 
-                  (IPs.CFL_Number* dt[i+1][j][k])*
-                  Flux* Grid.AfaceW(i+1, j, k)/
-                  Grid.volume(i+1, j ,k);
-                                 
-
-                 /* Include source terms associated with the finite-rate chemistry and
-                    turbulence/chemistry interactions */
-               
-               if (W[i][j][k].React.reactset_flag != NO_REACTIONS) {
-                  
-                  dUdt[i][j][k][k_residual] += IPs.CFL_Number*dt[i][j][k]*W[i][j][k].Sw(
-                     W[i][j][k].React.reactset_flag, IPs.i_Flow_Type);
-                  
-               } /* endif */
-                        
-               /* Include source terms associated with turbulence model */
-               dUdt[i][j][k][k_residual] += (IPs.CFL_Number* dt[i][j][k])*
-                  FANS3D_ThermallyPerfect_KOmega_pState::Src_t(W[i][j][k], dWdx[i][j][k], 
-                                                               dWdy[i][j][k], dWdz[i][j][k]);
-               
-               /* Save west and east face boundary flux. */
-               
-               //    if (i ==  ICl-1) {
-//                     FluxW[j] = -Flux* Grid.lfaceW(i+1, j);
-//                 } else if (i ==  ICu) {
-//                     FluxE[j] = Flux* Grid.lfaceE(i, j);
-//                 } /* endif */ 
-               
-            } /* endif */
-         } /* endfor */
-          
-         if (( j >  JCl-1 && j <  JCu+1 ) && 
-             ( k >  KCl-1 && k <  KCu+1 ) ) {
-            dUdt[ ICl-1][j][k][k_residual] = U_VACUUM;
-            dUdt[ ICu+1][j][k][k_residual] = U_VACUUM;
-         } /* endif */
-      } /* endfor */
-   } /* endfor */
- 
-   // Add j-direction (eta-direction) fluxes.
-   for ( k =  KCl ; k <=  KCu ; ++k ) {
-      
-      for ( i =  ICl ; i <=  ICu ; ++i ) {
-         for ( j  =  JCl-1 ; j <=  JCu ; ++j ) {
-            
-            /* Evaluate the cell interface j-direction fluxes. */
-            if (j ==  JCl-1 && 
-                ( Grid.BCtypeS[i][k] == BC_REFLECTION ||
-                  Grid.BCtypeS[i][k] == BC_NO_SLIP||
-                  Grid.BCtypeS[i][k] == BC_MOVING_WALL)) {
-               
-               dX =  Grid.xfaceS(i, j+1, k)- Grid.Cell[i][j+1][k].Xc;
-               Wr =  W[i][j+1][k] +
-                  ( phi[i][j+1][k]^ dWdx[i][j+1][k])*dX.x +
-                  ( phi[i][j+1][k]^ dWdy[i][j+1][k])*dX.y+
-                  ( phi[i][j+1][k]^ dWdz[i][j+1][k])*dX.z;
-               if ( Grid.BCtypeS[i][k] == BC_REFLECTION) {
-                  Wl =  FANS3D_ThermallyPerfect_KOmega_pState::Reflect(Wr,  Grid.nfaceS(i, j+1, k));
-                }
-                if ( Grid.BCtypeS[i][k] == BC_NO_SLIP) {
-                   Wl =  FANS3D_ThermallyPerfect_KOmega_pState::No_Slip(Wr, WoS[i][k], Grid.nfaceS(i, j+1, k),
-                                                                        IPs.Pressure_Gradient,
-                                FIXED_TEMPERATURE_WALL);
-                }
-                if ( Grid.BCtypeS[i][k] == BC_MOVING_WALL) {
-                   Wl =  FANS3D_ThermallyPerfect_KOmega_pState::Moving_Wall(Wr, WoS[i][k], Grid.nfaceS(i, j+1, k),
-                                                                            IPs.Moving_Wall_Velocity,
-                                                                            IPs.Pressure_Gradient,
-                                                                            FIXED_TEMPERATURE_WALL);
-                }
-
-             } else if (j ==  JCu && 
-                        ( Grid.BCtypeN[i][k] == BC_REFLECTION ||
-                          Grid.BCtypeN[i][k] == BC_NO_SLIP||
-                          Grid.BCtypeN[i][k] == BC_MOVING_WALL)) {
-                
-                dX =  Grid.xfaceN(i, j, k)- Grid.Cell[i][j][k].Xc;
-                Wl =  W[i][j][k] + 
-                   ( phi[i][j][k]^ dWdx[i][j][k])*dX.x+
-                   ( phi[i][j][k]^ dWdy[i][j][k])*dX.y+
-                   ( phi[i][j][k]^ dWdz[i][j][k])*dX.z;
-                if ( Grid.BCtypeN[i][k] == BC_REFLECTION) {
-                   Wr =  FANS3D_ThermallyPerfect_KOmega_pState::Reflect(Wl,  Grid.nfaceN(i, j, k));
-                }
-                if ( Grid.BCtypeN[i][k] == BC_NO_SLIP) {
-                   Wr =  FANS3D_ThermallyPerfect_KOmega_pState::No_Slip(Wl, WoN[i][k], Grid.nfaceN(i, j, k),
-                                                                        IPs.Pressure_Gradient,
-                                                                        FIXED_TEMPERATURE_WALL );
-                }
-                if ( Grid.BCtypeN[i][k] == BC_MOVING_WALL) {
-                   Wr =  FANS3D_ThermallyPerfect_KOmega_pState::Moving_Wall(Wl, WoN[i][k], Grid.nfaceN(i, j, k),
-                                                                            IPs.Moving_Wall_Velocity,
-                                                                            IPs.Pressure_Gradient,
-                                                                            FIXED_TEMPERATURE_WALL );
-                }
-             } else {
-                dX =  Grid.xfaceN(i, j, k)- Grid.Cell[i][j][k].Xc;
-                Wl =  W[i][j][k] + 
-                   ( phi[i][j][k]^ dWdx[i][j][k])*dX.x +
-                   ( phi[i][j][k]^ dWdy[i][j][k])*dX.y +
-                   ( phi[i][j][k]^ dWdz[i][j][k])*dX.z;
-                dX =  Grid.xfaceS(i, j+1, k)- Grid.Cell[i][j+1][k].Xc;
-                Wr =  W[i][j+1][k] +
-                   ( phi[i][j+1][k]^ dWdx[i][j+1][k])*dX.x +
-                   ( phi[i][j+1][k]^ dWdy[i][j+1][k])*dX.y +
-                   ( phi[i][j+1][k]^ dWdz[i][j+1][k])*dX.z;
-          
-                        
-          } /* endif */
-
-             switch(IPs.i_Flux_Function) {
-             case FLUX_FUNCTION_HLLE :
-                Flux =  FANS3D_ThermallyPerfect_KOmega_pState::FluxHLLE_n(Wl, Wr,  Grid.nfaceN(i, j, k));
-                break;
-             case FLUX_FUNCTION_ROE :
-                Flux =  FANS3D_ThermallyPerfect_KOmega_pState::FluxRoe_n(Wl, Wr,  Grid.nfaceN(i, j, k));
-                break;
-             } /* endswitch */
-              
-             // add viscous flux in j direction
-             
-             Flux -=  FANS3D_ThermallyPerfect_KOmega_pState::FluxViscous_n(Wl, Wr, W[i][j][k], W[i][j+1][k],
-                                                                           dWdx[i][j][k], dWdy[i][j][k],dWdz[i][j][k],
-                                                                           dWdx[i][j+1][k], dWdy[i][j+1][k],dWdz[i][j+1][k],
-                                                                           Grid.nfaceN(i, j, k),  Grid.Von(i, j, k),
-                                                                           Grid.delta_on(i, j, k), Grid.volume(i, j, k), 
-                                                                           Grid.volume(i, j+1, k));
-             
-             /* Evaluate cell-averaged solution changes. */
-             dUdt[i][j][k][k_residual] -= 
-                (IPs.CFL_Number* dt[i][j][k])*
-                Flux* Grid.AfaceN(i, j, k)/
-                Grid.volume(i, j, k);
-              dUdt[i][j+1][k][k_residual] += 
-                (IPs.CFL_Number* dt[i][j+1][k])*
-                Flux* Grid.AfaceS(i, j+1, k)/
-                 Grid.volume(i, j+1, k);
-    
-              
-          /* Save south and north face boundary flux. */
-
-          // if (j ==  JCl-1) {
-//               FluxS[i] = -Flux* Grid.lfaceS(i, j+1);
-//           } else if (j ==  JCu) {
-//               FluxN[i] = Flux* Grid.lfaceN(i, j);
-//           } /* endif */
-
-          } /* endfor */
-           dUdt[i][ JCl-1][k][k_residual] = U_VACUUM;
-           dUdt[i][ JCu+1][k][k_residual] = U_VACUUM;
-       } /* endfor */
-   } /* endfor */
-
-   // Add k-direction (gamma-direction) fluxes.
-   for ( i =  ICl; i <=  ICu ; ++i ) {
-   
-      for ( j  =  JCl ; j <=  JCu ; ++j ){
-         for ( k =  KCl-1 ; k <=  KCu ; ++k )  {
-            
-            /* Evaluate the cell interface j-direction fluxes. */
-            if (k ==  KCl-1 && 
-                ( Grid.BCtypeB[i][j] == BC_REFLECTION  || 
-                  Grid.BCtypeB[i][j] == BC_NO_SLIP ||
-                  Grid.BCtypeB[i][j] == BC_MOVING_WALL)) {
-                
-               dX =  Grid.xfaceBot(i, j, k+1)- Grid.Cell[i][j][k+1].Xc;
-               Wr =  W[i][j][k+1] +
-                  ( phi[i][j][k+1]^ dWdx[i][j][k+1])*dX.x +
-                  ( phi[i][j][k+1]^ dWdy[i][j][k+1])*dX.y+
-                  ( phi[i][j][k+1]^ dWdz[i][j][k+1])*dX.z;
-               if ( Grid.BCtypeB[i][j] == BC_REFLECTION) {
-                  Wl =  FANS3D_ThermallyPerfect_KOmega_pState::Reflect(Wr,  Grid.nfaceBot(i, j, k+1));
-               }
-               if ( Grid.BCtypeB[i][j] == BC_NO_SLIP) {
-                  Wl =  FANS3D_ThermallyPerfect_KOmega_pState::No_Slip(Wr, WoB[i][j], Grid.nfaceBot(i, j, k+1), 
-                                                                       IPs.Pressure_Gradient,
-                                                                       FIXED_TEMPERATURE_WALL);
-               }
-               if ( Grid.BCtypeB[i][j] == BC_MOVING_WALL) {
-                  Wl =  FANS3D_ThermallyPerfect_KOmega_pState::Moving_Wall(Wr, WoB[i][j], Grid.nfaceBot(i, j, k+1),
-                                                                           IPs.Moving_Wall_Velocity,
-                                                                           IPs.Pressure_Gradient,
-                                                                           FIXED_TEMPERATURE_WALL);
-               }
-
-
-            } else if (k ==  KCu && 
-                       ( Grid.BCtypeT[i][j] == BC_REFLECTION ||
-                         Grid.BCtypeT[i][j] == BC_NO_SLIP ||
-                         Grid.BCtypeT[i][j] == BC_MOVING_WALL)) {
-                
-               dX =  Grid.xfaceTop(i, j, k)- Grid.Cell[i][j][k].Xc;
-                Wl =  W[i][j][k] + 
-                   ( phi[i][j][k]^ dWdx[i][j][k])*dX.x+
-                   ( phi[i][j][k]^ dWdy[i][j][k])*dX.y+
-                   ( phi[i][j][k]^ dWdz[i][j][k])*dX.z;
-                if ( Grid.BCtypeT[i][j] == BC_REFLECTION) {
-                   Wr =  FANS3D_ThermallyPerfect_KOmega_pState::Reflect(Wl,  Grid.nfaceTop(i, j, k));
-                }
-                if ( Grid.BCtypeT[i][j] == BC_NO_SLIP) {
-                   Wr =  FANS3D_ThermallyPerfect_KOmega_pState::No_Slip(Wl, WoT[i][j], Grid.nfaceTop(i, j, k), 
-                                                                        IPs.Pressure_Gradient,
-                                                                        FIXED_TEMPERATURE_WALL );
-                }
-                if ( Grid.BCtypeT[i][j] == BC_MOVING_WALL) {
-                   Wr =  FANS3D_ThermallyPerfect_KOmega_pState::Moving_Wall(Wl, WoT[i][j], Grid.nfaceTop(i, j, k),
-                                                                            IPs.Moving_Wall_Velocity,
-                                                                            IPs.Pressure_Gradient, 
-                                                                            FIXED_TEMPERATURE_WALL );
-                }
-
-             } else {
-                dX =  Grid.xfaceTop(i, j, k)- Grid.Cell[i][j][k].Xc;
-                Wl =  W[i][j][k] + 
-                   ( phi[i][j][k]^ dWdx[i][j][k])*dX.x +
-                   ( phi[i][j][k]^ dWdy[i][j][k])*dX.y +
-                   ( phi[i][j][k]^ dWdz[i][j][k])*dX.z;
-                dX =  Grid.xfaceBot(i, j, k+1)- Grid.Cell[i][j][k+1].Xc;
-                Wr =  W[i][j][k+1] +
-                   ( phi[i][j][k+1]^ dWdx[i][j][k+1])*dX.x +
-                   ( phi[i][j][k+1]^ dWdy[i][j][k+1])*dX.y +
-                   ( phi[i][j][k+1]^ dWdz[i][j][k+1])*dX.z;
-             } /* endif */
-             
-             switch(IPs.i_Flux_Function) {
-             case FLUX_FUNCTION_HLLE :
-                Flux =  FANS3D_ThermallyPerfect_KOmega_pState::FluxHLLE_n(Wl, Wr,  Grid.nfaceTop(i, j, k));
-                break;
-             case FLUX_FUNCTION_ROE :
-                Flux =  FANS3D_ThermallyPerfect_KOmega_pState::FluxRoe_n(Wl, Wr,  Grid.nfaceTop(i, j, k));
-                break;
-             } /* endswitch */
-             
-             // add viscous flux in k direction
-             Flux -=  FANS3D_ThermallyPerfect_KOmega_pState::FluxViscous_n(Wl, Wr,W[i][j][k], W[i][j][k+1], 
-                                   dWdx[i][j][k], dWdy[i][j][k], dWdz[i][j][k],
-                                   dWdx[i][j][k+1], dWdy[i][j][k+1], dWdz[i][j][k+1],
-                                   Grid.nfaceTop(i, j, k), Grid.Vot(i, j, k), 
-                                   Grid.delta_ot(i, j, k), Grid.volume(i, j, k), Grid.volume(i, j, k+1));
-
-             /* Evaluate cell-averaged solution changes. */
-             
-             dUdt[i][j][k][k_residual] -= 
-                (IPs.CFL_Number* dt[i][j][k])*
-                Flux* Grid.AfaceTop(i, j, k)/
-                Grid.volume(i, j, k);
-             dUdt[i][j][k+1][k_residual] += 
-                (IPs.CFL_Number* dt[i][j][k+1])*
-                Flux* Grid.AfaceBot(i, j, k+1)/
-                Grid.volume(i, j, k+1);
-             
-             /* Save top and bottom face boundary flux. */
-             
-             // if (j ==  JCl-1) {
-//               FluxS[i] = -Flux* Grid.lfaceS(i, j+1);
-//           } else if (j ==  JCu) {
-//               FluxN[i] = Flux* Grid.lfaceN(i, j);
-//           } /* endif */
-             
-          } /* endfor */
-          dUdt[i][j][ KCl-1][k_residual] = U_VACUUM;
-          dUdt[i][j][ KCu+1][k_residual] = U_VACUUM;
-
-      } /* endfor */
-
-   } /* endfor */
-   
-   // Residual "correction" for sublayer and log-layer based on 
-   // wall boundary treatment methods.
-   if (IPs.Turbulence_IP.Near_Wall_Boundary_Treatment == 0){
-      for ( k  =  KCl ; k <=  KCu ; ++k ) 
-         for ( j  =  JCl ; j <=  JCu ; ++j ) 
-            for ( i =  ICl ; i <=  ICu ; ++i ) {
-               U[i][j][k].k_omega_model.automatic_wall_treatment_residual_evaluaton(
-                  i, j, k, WallData[i][j][k], Grid,  dUdt[i][j][k][k_residual].rhok, dUdt[i][j][k][k_residual].rhoomega);
-            }
-      
-   }else if (IPs.Turbulence_IP.Near_Wall_Boundary_Treatment == 2){
-      for ( k  =  KCl ; k <=  KCu ; ++k ) 
-         for ( j  =  JCl ; j <=  JCu ; ++j ) 
-            for ( i =  ICl ; i <=  ICu ; ++i ) {
-               U[i][j][k].k_omega_model.low_Reynolds_number_formulation_residual_evaluaton(
-                  i, j, k, WallData[i][j][k], Grid, dUdt[i][j][k][k_residual].rhoomega);
-            }
-      
-   }else{
-      for ( k  =  KCl ; k <=  KCu ; ++k ) 
-         for ( j  =  JCl ; j <=  JCu ; ++j ) 
-            for ( i =  ICl ; i <=  ICu ; ++i ) {
-               U[i][j][k].k_omega_model.wall_function_residual_evaluation(
-                  WallData[i][j][k], dUdt[i][j][k][k_residual].rhok,
-                  dUdt[i][j][k][k_residual].rhoomega);
-            }
-      
-   } // end of the residual "correction".
-   
-   
-   /* Residual for the stage successfully calculated. */
-   
-   
-   return (0);
-    
-}
-
-template<>
-int Hexa_Block<FANS3D_ThermallyPerfect_KOmega_pState, 
-               FANS3D_ThermallyPerfect_KOmega_cState>::
-Update_Solution_Multistage_Explicit(const int i_stage,
-                                    Input_Parameters<FANS3D_ThermallyPerfect_KOmega_pState,
-                                                     FANS3D_ThermallyPerfect_KOmega_cState> &IPs){
-   
-   int i, j, k,  k_residual;
-   double omega;
-   
-   // Memory for linear system solver.
-   
-   FANS3D_ThermallyPerfect_KOmega_cState dU_precon;
-   int num_vars = NumVar();
-
-   /* Evaluate the time step fraction and residual storage 
-      location for the stage. */
-  
-   switch(IPs.i_Time_Integration) {
-   case TIME_STEPPING_EXPLICIT_EULER :
-      omega = Runge_Kutta(i_stage, IPs.N_Stage);
-      k_residual = 0;
-      break;
-   case TIME_STEPPING_EXPLICIT_PREDICTOR_CORRECTOR :
-      omega = Runge_Kutta(i_stage, IPs.N_Stage);
-      k_residual = 0;
-      break;
-   case TIME_STEPPING_EXPLICIT_RUNGE_KUTTA :
-      omega = Runge_Kutta(i_stage, IPs.N_Stage);
-      k_residual = 0;
-      if (IPs.N_Stage == 4) {
-         if (i_stage == 4) {
-            k_residual = 0;
-         } else {
-            k_residual = i_stage - 1;
-         } /* endif */
-      } /* endif */
-      break;
-   case TIME_STEPPING_MULTISTAGE_OPTIMAL_SMOOTHING :
-     
-      omega = MultiStage_Optimally_Smoothing(i_stage, 
-                                             IPs.N_Stage,
-                                             IPs.i_Limiter);
-      k_residual = 0;
-      break;
-   default:
-      omega = Runge_Kutta(i_stage, IPs.N_Stage);
-      k_residual = 0;
-      break;
-   } /* endswitch */
-    
-   /* Update solution variables for this stage. */
-   for ( k  =  KCl ; k <=  KCu ; ++k ) {
-      for ( j  =  JCl ; j <=  JCu ; ++j ) {
-         for ( i =  ICl ; i <=  ICu ; ++i ) {
-            
-            if (IPs.Local_Time_Stepping == 
-                GLOBAL_TIME_STEPPING || 
-                IPs.Local_Time_Stepping == 
-                SCALAR_LOCAL_TIME_STEPPING) {
-           
-               U[i][j][k] = Uo[i][j][k] + omega* dUdt[i][j][k][k_residual];
-               // cout<<"\n "<<i<<","<<j<<","<<k<<" Xc= "<<Grid.Cell[i][j][k].Xc<<"\n dUdt = "<<dUdt[i][j][k][k_residual];
-               
-      	       //N-1 species
-               U[i][j][k][num_vars] = U[i][j][k].rho*(ONE - U[i][j][k].sum_species());
-            }
-            
-            // Wall function and low Reynolds number formulation  
-            if(IPs.Turbulence_IP.Near_Wall_Boundary_Treatment == 0){
-               // automatic wall treatment formulation
-               U[i][j][k].k_omega_model.automatic_wall_treatment(
-                  U[i][j][k].rho, W[i][j][k].mu(), 
-                  i, j, k, WallData[i][j][k],
-                  Grid,  U[i][j][k].rhok, U[i][j][k].rhoomega);
-                       
-            }else if(IPs.Turbulence_IP.Near_Wall_Boundary_Treatment == 2){
-               // low Reynolds number formulation
-               U[i][j][k].k_omega_model.low_Reynolds_number_formulation(
-                  U[i][j][k].rho, W[i][j][k].mu(), 
-                  i, j, k, WallData[i][j][k],
-                  Grid, U[i][j][k].rhoomega);
-               
-               
-            }else{ // wall function
-               U[i][j][k].k_omega_model.wall_function(
-                  U[i][j][k].rho, W[i][j][k].mu(), WallData[i][j][k], 
-                  U[i][j][k].rhok, U[i][j][k].rhoomega); 
-               
-                          
-            }
-            
-            if (IPs.Local_Time_Stepping == GLOBAL_TIME_STEPPING){
-               // always ensure the positive k and omega
-               U[i][j][k].Unphysical_Properties_Check(
-                  Uo[i-1][j][k], Uo[i+1][j][k], 
-                  Uo[i][j][k+1], Uo[i][j][k-1], 
-                  Uo[i][j+1][k], Uo[i][j-1][k], 10);
-               
-            }
-            
-            W[i][j][k] = U[i][j][k].W();
-            
-         } /* endfor */    	 
-      } /* endfor */    
-   } /* endfor */
-    
-    /* Deallocate memory for linear system solver. */
-
-   /* Solution successfully updated. */
-    
-   return (0);   
-   
-
-   
-}
-
-/********************************************************
- * Routine: Output_Tecplot                              *
- *                                                      *
- * Writes the solution values at the nodes of the       *
- * specified hexadedral solution block to the           *
- * specified output stream suitable for plotting with   *
- * TECPLOT.                                             *
- *                                                      *
- ********************************************************/
-template< >
-void Hexa_Block<FANS3D_ThermallyPerfect_KOmega_pState, 
-                FANS3D_ThermallyPerfect_KOmega_cState>::
-Output_Tecplot(Input_Parameters<FANS3D_ThermallyPerfect_KOmega_pState, 
-                                FANS3D_ThermallyPerfect_KOmega_cState> &IPs,
-               const int Number_of_Time_Steps,
-               const double &Time,
-               const int Block_Number,
-               const int Output_Title,
-               ostream &Out_File) {
-
-   int i, j, k;
-   FANS3D_ThermallyPerfect_KOmega_pState W_node;
-   
-   /* Ensure boundary conditions are updated before
-      evaluating solution at the nodes. */
-   
-   BCs(IPs);
-   
-   /* Output nodal solution data. */
-   
-   Out_File << setprecision(14);
-   if (Output_Title) {
-      Out_File << "TITLE = \"" << CFFC_Name() << ": 3D Solution, "
-               << "Time Step/Iteration Level = " << Number_of_Time_Steps
-               << ", Time = " << Time
-               << "\"" << "\n"
-               << "VARIABLES = \"x\" \\ \n"
-               << "\"y\" \\ \n"
-               << "\"z\" \\ \n"
-               << "\"rho\" \\ \n"
-               << "\"u\" \\ \n"
-               << "\"v\" \\ \n"
-               << "\"w\" \\ \n"
-               << "\"p\" \\ \n"
-               << "\"k\" \\ \n"
-               << "\"omega\" \\ \n";
-      //n species mass fractions names
-      for (int i =0 ;i<W[0][0][0].ns ;i++) {
-         Out_File <<"\"c_"<<W[0][0][0].specdata[i].Speciesname()<<"\" \\ \n";
-      }
-      
-      Out_File <<"\"T\" \\ \n";
-      
-      Out_File<< "ZONE T =  \"Block Number = " << Block_Number
-              << "\" \\ \n"
-              << "I = " << Grid.INu -  Grid.INl + 1 << " \\ \n"
-              << "J = " << Grid.JNu -  Grid.JNl + 1 << " \\ \n"
-              << "K = " << Grid.KNu -  Grid.KNl + 1 << " \\ \n"
-              << "DATAPACKING = POINT \n";
-      
-   } else {
-      Out_File << "ZONE T =  \"Block Number = " << Block_Number
-               << "\" \\ \n"
-               << "I = " << Grid.INu - Grid.INl + 1 << " \\ \n"
-               << "J = " << Grid.JNu - Grid.JNl + 1 << " \\ \n"
-               << "K = " << Grid.KNu - Grid.KNl + 1 << " \\ \n"
-               << "DATAPACKING = POINT \n";              
-   } /* endif */
-   
-   for ( k  =  Grid.KNl ; k <=  Grid.KNu ; ++k ) {
-      for ( j  =  Grid.JNl ; j <=  Grid.JNu ; ++j ) {
-         for ( i =  Grid.INl ; i <=  Grid.INu ; ++i ) {
-            W_node = Wn(i, j, k);
-            Out_File << " "  << Grid.Node[i][j][k].X <<W_node;
-            Out_File.setf(ios::scientific);
-            Out_File << " " << W_node.T() << "\n";
-            Out_File.unsetf(ios::scientific);
-         } /* endfor */
-      } /* endfor */
-   } /* endfor */
-
-   Out_File << setprecision(6);
-    
-}
-
-/********************************************************
- * Routine: Output_Cells_Tecplot                        *
- *                                                      *
- * Writes the cell centred solution values of the       *
- * specified hexadedral solution block to the           *
- * specified output stream suitable for plotting with   *
- * TECPLOT.                                             *
- *                                                      *
- ********************************************************/
-template< >
-void Hexa_Block<FANS3D_ThermallyPerfect_KOmega_pState, 
-                FANS3D_ThermallyPerfect_KOmega_cState>::
-Output_Cells_Tecplot(Input_Parameters<FANS3D_ThermallyPerfect_KOmega_pState, 
-                                      FANS3D_ThermallyPerfect_KOmega_cState> &IPs,
-                     const int Number_of_Time_Steps,
-                     const double &Time,
-                     const int Block_Number,
-                     const int Output_Title,
-                     ostream &Out_File) {
-
-   int i, j, k;
-
-   /* Ensure boundary conditions are updated before
-      evaluating solution at the nodes. */
-   
-   BCs(IPs);
-
-   /* Output cell centred solution data. */
-
-   Out_File << setprecision(14);
-
-   if (Output_Title) {
-      Out_File << "TITLE = \"" << CFFC_Name() << ": 3D Solution, "
-               << "Time Step/Iteration Level = " << Number_of_Time_Steps
-               << ", Time = " << Time
-               << "\"" << "\n"
-               << "VARIABLES = \"x\" \\ \n"
-               << "\"y\" \\ \n"
-               << "\"z\" \\ \n"
-               << "\"rho\" \\ \n"
-               << "\"u\" \\ \n"
-               << "\"v\" \\ \n"
-               << "\"w\" \\ \n"
-               << "\"p\" \\ \n"
-               << "\"k\" \\ \n"
-               << "\"omega\" \\ \n";
-      //n species mass fractions names
-      for (int i =0;i<W[0][0][0].ns ;i++) {
-         Out_File <<"\"c"<<W[0][0][0].specdata[i].Speciesname()<<"\" \\ \n";
-      }
-     
-      Out_File <<"\"T\" \\ \n";
-      Out_File <<"\"R\" \\ \n";
-      Out_File << "\"ywall\" \\ \n";
-      Out_File << "\"yplus\" \\ \n";
-      Out_File << "\"tauw\" \\ \n";    
-      Out_File << "\" utau\" \\ \n";
-      
-      Out_File << "ZONE T =  \"Block Number = " << Block_Number
-               << "\" \\ \n"
-               << "I = " <<  ICu -  ICl + 2*Nghost +1 << " \\ \n"
-               << "J = " <<  JCu -  JCl + 2*Nghost +1 << " \\ \n"
-               << "K = " <<  KCu -  KCl + 2*Nghost +1 << " \\ \n"
-               << "DATAPACKING = POINT \n";
-   } else {
-      Out_File << "ZONE T =  \"Block Number = " << Block_Number
-               << "\" \\ \n"
-               << "I = " <<  Grid.ICu -  Grid.ICl + 2* Nghost + 1 << " \\ \n"
-               << "J = " <<  Grid.JCu -  Grid.JCl + 2* Nghost + 1 << " \\ \n"
-               << "K = " <<  Grid.KCu -  Grid.KCl + 2* Nghost + 1 << " \\ \n"
-               << "DATAPACKING = POINT \n";
-      
-   } /* endif */
-
-   for (k =  KCl- Nghost ; k <=  KCu+ Nghost ; ++k) {
-      for (j  =  JCl- Nghost ; j <=  JCu+ Nghost ; ++j ) {
-         for (i =  ICl- Nghost ; i <=  ICu+ Nghost ; ++i ) {
-            Out_File << " "  <<  Grid.Cell[i][j][k].Xc
-                     <<  W[i][j][k];
-            Out_File.setf(ios::scientific);
-            Out_File << " " << W[i][j][k].T() << " " << W[i][j][k].Rtot()<< " ";
-            Out_File << " " << WallData[i][j][k].ywall << "  " << WallData[i][j][k].yplus
-                     << " " << WallData[i][j][k].tauw << "  " << WallData[i][j][k].utau<<"\n ";
-            Out_File.unsetf(ios::scientific);
-         } /* endfor */
-      } /* endfor */
-   } /* endfor */
-
->>>>>>> eb92e2ae
    Out_File << setprecision(6);
     
 }
@@ -1036,39 +284,15 @@
  ********************************************************/
 template<>
 int Hexa_Block<FANS3D_ThermallyPerfect_KOmega_pState, 
-<<<<<<< HEAD
                FANS3D_ThermallyPerfect_KOmega_cState>::
 ICs(const int i_ICtype,
     Input_Parameters<FANS3D_ThermallyPerfect_KOmega_pState, 
                      FANS3D_ThermallyPerfect_KOmega_cState> &IPs) {
-=======
-               FANS3D_ThermallyPerfect_KOmega_cState>::ICs(
-                  const int i_ICtype,
-                  Input_Parameters<FANS3D_ThermallyPerfect_KOmega_pState, 
-                  FANS3D_ThermallyPerfect_KOmega_cState> &IPs){
-   
-   int i, j, k;
-   
-   double dpdx, dpdy, dpdz, delta_pres_x, delta_pres_y, delta_pres_z ;
-   double zd, zz, di, Um;
-   double Rprime, yprime, xn, yn, fc, tempvalue;
-   Vector2D Xt;
-   ReactiveScalarField_Fuel_CH4H2 RSF;
-   NonreactiveScalarField NRSF;
-   double tc[10], max_mean_velocity, 
-      BluffBody_Coflow_Air_Velocity, 
-      BluffBody_Coflow_Fuel_Velocity ;
-   
-   int BluffBody_Data_Usage = 0;
->>>>>>> eb92e2ae
    
    double dpdx, dpdy, dpdz, delta_pres, delta_pres_x, delta_pres_y, delta_pres_z;
    double zd, zz, di, Um, U_axi;
    
    FANS3D_ThermallyPerfect_KOmega_pState Wl, Wr;
-
-   BluffBody_Coflow_Air_Velocity = 125;
-   BluffBody_Coflow_Fuel_Velocity = 25;
    
    switch(i_ICtype) {
       case IC_VISCOUS_COUETTE :
@@ -1167,7 +391,6 @@
                      W[i][j][k].p = IPs.Wo.p - delta_pres; 
                   }
                   U[i][j][k] = W[i][j][k].U();
-<<<<<<< HEAD
 	       } /* endfor */ 
 	    } /* endfor */       
 	 } /* endfor */
@@ -1437,345 +660,6 @@
 	    } /* endfor */
 	 } /* endfor */
          break;
-=======
-
-               }
-         
-      }
-
-      break; 
-
-   case  IC_TURBULENT_COFLOW:
-        
-      for (  k  = KCl-Nghost ; k <= KCu+Nghost ; ++k ) 
-         for (  j  = JCl-Nghost ; j <= JCu+Nghost ; ++j ) 
-            for (  i = ICl-Nghost ; i <= ICu+Nghost ; ++i ) {
-               // Apply uniform solution state
-               W[i][j][k] = IPs.Wo;
-               W[i][j][k].v.z= ZERO;
-               W[i][j][k].v.x = ZERO;
-               W[i][j][k].v.y = ZERO;
-       
-               W[i][j][k].rho = W[i][j][k].p/( W[i][j][k].Rtot()*300.0);
-               tempvalue =  BluffBody_Coflow_Air_Velocity*(HALF*(IPs.Grid_IP.Radius_Coflow_Inlet_Pipe-IPs.Grid_IP.Radius_Bluff_Body))/
-                  (W[i][j][k].mu()/W[i][j][k].rho);
-               
-               WallData[i][j][k].tauw = 0.0228*W[i][j][k].rho* BluffBody_Coflow_Air_Velocity* BluffBody_Coflow_Air_Velocity/pow(fabs(tempvalue), 0.25);
-               WallData[i][j][k].utau = sqrt(WallData[i][j][k].tauw/W[i][j][k].rho);
-               W[i][j][k].k = 0.5*WallData[i][j][k].utau*WallData[i][j][k].utau/sqrt(W[0][0][0].k_omega_model.beta_star);
-               
-               WallData[i][j][k].yplus = WallData[i][j][k].ywall*WallData[i][j][k].utau/(W[i][j][k].mu()/W[i][j][k].rho);
-               if(WallData[i][j][k].ywall !=ZERO){
-                  if(WallData[i][j][k].yplus<=W[0][0][0].k_omega_model.y_sublayer){
-                     W[i][j][k].omega = 6.0*(W[i][j][k].mu()/W[i][j][k].rho)
-                        /(W[0][0][0].k_omega_model.beta*WallData[i][j][k].ywall*WallData[i][j][k].ywall);
-                  }
-                  else{
-                     W[i][j][k].omega = sqrt(W[i][j][k].k)/
-                        (pow(W[0][0][0].k_omega_model.beta_star, 0.25)*W[0][0][0].k_omega_model.Karman_const*WallData[i][j][k].ywall);
-                  }
-               }
-               // Specifying the velocity profiles in the annular pipe (coflowing air and jet)
-               if((fabs(Grid.Cell[i][j][k].Xc.y)>IPs.Grid_IP.Radius_Bluff_Body) && 
-                  (fabs(Grid.Cell[i][j][k].Xc.y)<IPs.Grid_IP.Radius_Coflow_Inlet_Pipe)){
-                  if(Grid.Cell[i][j][k].Xc.z <=  0.5*IPs.Grid_IP.Length_Combustor_Tube){
-                                      
-                     Rprime = (IPs.Grid_IP.Radius_Coflow_Inlet_Pipe - IPs.Grid_IP.Radius_Bluff_Body)/2.0;
-                     if(fabs(Grid.Cell[i][j][k].Xc.y)<=(IPs.Grid_IP.Radius_Bluff_Body+ Rprime)){
-           
-                        yprime = fabs(Grid.Cell[i][j][k].Xc.y) -  IPs.Grid_IP.Radius_Bluff_Body;
-                        if(yprime !=0.0){
-                           W[i][j][k].v.z =  BluffBody_Coflow_Air_Velocity*pow(fabs(yprime/Rprime), 0.143);
-                        }else{
-                           W[i][j][k].v.z =  BluffBody_Coflow_Air_Velocity;
-                        }
-                           
-                     }else{
-                        yprime = fabs(Grid.Cell[i][j][k].Xc.y) -  IPs.Grid_IP.Radius_Bluff_Body- Rprime;
-                        if(yprime !=0.0){
-                           W[i][j][k].v.z =  BluffBody_Coflow_Air_Velocity*pow(fabs(1.0- fabs(yprime/Rprime)), 0.143);
-                        }else{
-                           W[i][j][k].v.z =  BluffBody_Coflow_Air_Velocity;
-                        }
-                     }
-                  }
-               }
-               if((fabs(Grid.Cell[i][j][k].Xc.x)>IPs.Grid_IP.Radius_Bluff_Body) && 
-                  (fabs(Grid.Cell[i][j][k].Xc.x)<IPs.Grid_IP.Radius_Coflow_Inlet_Pipe)){
-                  if(Grid.Cell[i][j][k].Xc.z <=  0.5*IPs.Grid_IP.Length_Combustor_Tube){
-                        
-                     Rprime = (IPs.Grid_IP.Radius_Coflow_Inlet_Pipe - IPs.Grid_IP.Radius_Bluff_Body)/2.0;
-                     if(fabs(Grid.Cell[i][j][k].Xc.x)<=(IPs.Grid_IP.Radius_Bluff_Body+ Rprime)){
-                           
-                        yprime = fabs(Grid.Cell[i][j][k].Xc.x) -  IPs.Grid_IP.Radius_Bluff_Body;
-                        if(yprime !=0.0){
-                           W[i][j][k].v.z =  BluffBody_Coflow_Air_Velocity*pow(fabs(yprime/Rprime), 0.143);
-                        }else{
-                           W[i][j][k].v.z =  BluffBody_Coflow_Air_Velocity;
-                        }
-                           
-                     }else{
-                        yprime = fabs(Grid.Cell[i][j][k].Xc.x) -  IPs.Grid_IP.Radius_Bluff_Body- Rprime;
-                        if(yprime !=0.0){
-                           W[i][j][k].v.z =  BluffBody_Coflow_Air_Velocity*pow(fabs(1.0- fabs(yprime/Rprime)), 0.143);
-                        }else{
-                           W[i][j][k].v.z =  BluffBody_Coflow_Air_Velocity;
-                        }
-                     }
-                  }
-               }
-                  
-               if(fabs(Grid.Cell[i][j][k].Xc.y) <= IPs.Grid_IP.Radius_Fuel_Line){
-                     
-                  if(Grid.Cell[i][j][k].Xc.z <=  0.5*IPs.Grid_IP.Length_Combustor_Tube){
-                        
-                     Rprime = IPs.Grid_IP.Radius_Fuel_Line;
-                        
-                     if(Grid.Cell[i][j][k].Xc.y<0.0){
-                        
-                        yprime = fabs(Grid.Cell[i][j][k].Xc.y);
-                        if(yprime !=0.0){
-                           W[i][j][k].v.z =  BluffBody_Coflow_Fuel_Velocity*pow(fabs(yprime/Rprime), 0.143);
-                        }else{
-                           W[i][j][k].v.z =  BluffBody_Coflow_Fuel_Velocity;
-                        }
-                        
-                     }else{
-                        yprime = fabs(Grid.Cell[i][j][k].Xc.y) ;
-                        if(yprime !=0.0){
-                           W[i][j][k].v.z =  BluffBody_Coflow_Fuel_Velocity*pow(fabs(1.0- fabs(yprime/Rprime)), 0.143);
-                        }else{
-                           W[i][j][k].v.z =  BluffBody_Coflow_Fuel_Velocity;
-                        }
-                     }
-                  }
-                     
-               }
-
-               if(fabs(Grid.Cell[i][j][k].Xc.x) <= IPs.Grid_IP.Radius_Fuel_Line){
-                  
-                  if(Grid.Cell[i][j][k].Xc.z <=  0.5*IPs.Grid_IP.Length_Combustor_Tube){
-                     
-                     Rprime = IPs.Grid_IP.Radius_Fuel_Line;
-                     
-                     if(Grid.Cell[i][j][k].Xc.x<0.0){
-                        
-                        yprime = fabs(Grid.Cell[i][j][k].Xc.x);
-                        if(yprime !=0.0){
-                           W[i][j][k].v.z =  BluffBody_Coflow_Fuel_Velocity*pow(fabs(yprime/Rprime), 0.143);
-                        }else{
-                           W[i][j][k].v.z =  BluffBody_Coflow_Fuel_Velocity;
-                        }
-                        
-                     }else{
-                        yprime = fabs(Grid.Cell[i][j][k].Xc.x) ;
-                        if(yprime !=0.0){
-                           W[i][j][k].v.z =  BluffBody_Coflow_Fuel_Velocity*pow(fabs(1.0- fabs(yprime/Rprime)), 0.143);
-                        }else{
-                           W[i][j][k].v.z =  BluffBody_Coflow_Fuel_Velocity;
-                        }
-                     }
-                  }
-               }
-               
-               if(IPs.Species_IP.num_species == 3){ 
-                  if(fabs(Grid.Cell[i][j][k].Xc.x)<0.5*IPs.Grid_IP.Radius_Fuel_Line && Grid.Cell[i][j][k].Xc.z>0.0
-                     && Grid.Cell[i][j][k].Xc.z<0.1*IPs.Grid_IP.Length_Combustor_Tube){
-                     
-                     W[i][j][k].spec[0] = 1.0; //CH4
-                     W[i][j][k].spec[1] = 0.0;//O2
-                     W[i][j][k].spec[2] = 0.0; //N2
-                     
-                     
-                  }//
-                  if(fabs(Grid.Cell[i][j][k].Xc.y)<0.5*IPs.Grid_IP.Radius_Fuel_Line && Grid.Cell[i][j][k].Xc.z>0.0
-                     && Grid.Cell[i][j][k].Xc.z<0.1*IPs.Grid_IP.Length_Combustor_Tube){
-                     
-                     W[i][j][k].spec[0] = 1.0; //CH4
-                     W[i][j][k].spec[1] = 0.0;//O2
-                     W[i][j][k].spec[2] = 0.0; //N2
-                     
-                     
-                  }//
-
-               }
-               
-               W[i][j][k].rho = W[i][j][k].p/( W[i][j][k].Rtot()*300.0);
-               U[i][j][k] = W[i][j][k].U();
-            
-
-            }
-         
-      break;
-
-   case IC_TURBULENT_DIFFUSION_FLAME :  
-
-      for (  k  = KCl-Nghost ; k <= KCu+Nghost ; ++k ) 
-         for (  j  = JCl-Nghost ; j <= JCu+Nghost ; ++j ) 
-            for (  i = ICl-Nghost ; i <= ICu+Nghost ; ++i ) {
-               // Apply uniform solution state
-               W[i][j][k] = IPs.Wo;
-               W[i][j][k].v.z= ZERO;
-               W[i][j][k].v.x = ZERO;
-               W[i][j][k].v.y = ZERO;
-               
-               W[i][j][k].rho = W[i][j][k].p/( W[i][j][k].Rtot()*300.0);
-               tempvalue =  BluffBody_Coflow_Air_Velocity*(HALF*(IPs.Grid_IP.Radius_Coflow_Inlet_Pipe-IPs.Grid_IP.Radius_Bluff_Body))/
-                  (W[i][j][k].mu()/W[i][j][k].rho);
-               
-               WallData[i][j][k].tauw = 0.0228*W[i][j][k].rho* BluffBody_Coflow_Air_Velocity* BluffBody_Coflow_Air_Velocity/pow(fabs(tempvalue), 0.25);
-               WallData[i][j][k].utau = sqrt(WallData[i][j][k].tauw/W[i][j][k].rho);
-               W[i][j][k].k = 0.5*WallData[i][j][k].utau*WallData[i][j][k].utau/sqrt(W[0][0][0].k_omega_model.beta_star);
-               
-               WallData[i][j][k].yplus = WallData[i][j][k].ywall*WallData[i][j][k].utau/(W[i][j][k].mu()/W[i][j][k].rho);
-               if(WallData[i][j][k].ywall !=ZERO){
-                  if(WallData[i][j][k].yplus<=W[0][0][0].k_omega_model.y_sublayer){
-                     W[i][j][k].omega = 6.0*(W[i][j][k].mu()/W[i][j][k].rho)
-                        /(W[0][0][0].k_omega_model.beta*WallData[i][j][k].ywall*WallData[i][j][k].ywall);
-                  }
-                  else{
-                     W[i][j][k].omega = sqrt(W[i][j][k].k)/
-                        (pow(W[0][0][0].k_omega_model.beta_star, 0.25)*W[0][0][0].k_omega_model.Karman_const*WallData[i][j][k].ywall);
-                  }
-               }
-               // Specifying the velocity profiles in the annular pipe (coflowing air and jet)
-               if((fabs(Grid.Cell[i][j][k].Xc.y)>IPs.Grid_IP.Radius_Bluff_Body) && 
-                  (fabs(Grid.Cell[i][j][k].Xc.y)<IPs.Grid_IP.Radius_Coflow_Inlet_Pipe)){
-                  if(Grid.Cell[i][j][k].Xc.z <=  0.5*IPs.Grid_IP.Length_Combustor_Tube){
-                                      
-                     Rprime = (IPs.Grid_IP.Radius_Coflow_Inlet_Pipe - IPs.Grid_IP.Radius_Bluff_Body)/2.0;
-                     if(fabs(Grid.Cell[i][j][k].Xc.y)<=(IPs.Grid_IP.Radius_Bluff_Body+ Rprime)){
-           
-                        yprime = fabs(Grid.Cell[i][j][k].Xc.y) -  IPs.Grid_IP.Radius_Bluff_Body;
-                        if(yprime !=0.0){
-                           W[i][j][k].v.z =  BluffBody_Coflow_Air_Velocity*pow(fabs(yprime/Rprime), 0.143);
-                        }else{
-                           W[i][j][k].v.z =  BluffBody_Coflow_Air_Velocity;
-                        }
-                           
-                     }else{
-                        yprime = fabs(Grid.Cell[i][j][k].Xc.y) -  IPs.Grid_IP.Radius_Bluff_Body- Rprime;
-                        if(yprime !=0.0){
-                           W[i][j][k].v.z =  BluffBody_Coflow_Air_Velocity*pow(fabs(1.0- fabs(yprime/Rprime)), 0.143);
-                        }else{
-                           W[i][j][k].v.z =  BluffBody_Coflow_Air_Velocity;
-                        }
-                     }
-                  }
-               }
-               if((fabs(Grid.Cell[i][j][k].Xc.x)>IPs.Grid_IP.Radius_Bluff_Body) && 
-                  (fabs(Grid.Cell[i][j][k].Xc.x)<IPs.Grid_IP.Radius_Coflow_Inlet_Pipe)){
-                  if(Grid.Cell[i][j][k].Xc.z <=  0.5*IPs.Grid_IP.Length_Combustor_Tube){
-                        
-                     Rprime = (IPs.Grid_IP.Radius_Coflow_Inlet_Pipe - IPs.Grid_IP.Radius_Bluff_Body)/2.0;
-                     if(fabs(Grid.Cell[i][j][k].Xc.x)<=(IPs.Grid_IP.Radius_Bluff_Body+ Rprime)){
-                           
-                        yprime = fabs(Grid.Cell[i][j][k].Xc.x) -  IPs.Grid_IP.Radius_Bluff_Body;
-                        if(yprime !=0.0){
-                           W[i][j][k].v.z =  BluffBody_Coflow_Air_Velocity*pow(fabs(yprime/Rprime), 0.143);
-                        }else{
-                           W[i][j][k].v.z =  BluffBody_Coflow_Air_Velocity;
-                        }
-                           
-                     }else{
-                        yprime = fabs(Grid.Cell[i][j][k].Xc.x) -  IPs.Grid_IP.Radius_Bluff_Body- Rprime;
-                        if(yprime !=0.0){
-                           W[i][j][k].v.z =  BluffBody_Coflow_Air_Velocity*pow(fabs(1.0- fabs(yprime/Rprime)), 0.143);
-                        }else{
-                           W[i][j][k].v.z =  BluffBody_Coflow_Air_Velocity;
-                        }
-                     }
-                  }
-               }
-                  
-               if(fabs(Grid.Cell[i][j][k].Xc.y) <= IPs.Grid_IP.Radius_Fuel_Line){
-                     
-                  if(Grid.Cell[i][j][k].Xc.z <=  0.5*IPs.Grid_IP.Length_Combustor_Tube){
-                        
-                     Rprime = IPs.Grid_IP.Radius_Fuel_Line;
-                        
-                     if(Grid.Cell[i][j][k].Xc.y<0.0){
-                        
-                        yprime = fabs(Grid.Cell[i][j][k].Xc.y);
-                        if(yprime !=0.0){
-                           W[i][j][k].v.z =  BluffBody_Coflow_Fuel_Velocity*pow(fabs(yprime/Rprime), 0.143);
-                        }else{
-                           W[i][j][k].v.z =  BluffBody_Coflow_Fuel_Velocity;
-                        }
-                        
-                     }else{
-                        yprime = fabs(Grid.Cell[i][j][k].Xc.y) ;
-                        if(yprime !=0.0){
-                           W[i][j][k].v.z =  BluffBody_Coflow_Fuel_Velocity*pow(fabs(1.0- fabs(yprime/Rprime)), 0.143);
-                        }else{
-                           W[i][j][k].v.z =  BluffBody_Coflow_Fuel_Velocity;
-                        }
-                     }
-                  }
-                     
-               }
-
-               if(fabs(Grid.Cell[i][j][k].Xc.x) <= IPs.Grid_IP.Radius_Fuel_Line){
-                  
-                  if(Grid.Cell[i][j][k].Xc.z <=  0.5*IPs.Grid_IP.Length_Combustor_Tube){
-                     
-                     Rprime = IPs.Grid_IP.Radius_Fuel_Line;
-                     
-                     if(Grid.Cell[i][j][k].Xc.x<0.0){
-                        
-                        yprime = fabs(Grid.Cell[i][j][k].Xc.x);
-                        if(yprime !=0.0){
-                           W[i][j][k].v.z =  BluffBody_Coflow_Fuel_Velocity*pow(fabs(yprime/Rprime), 0.143);
-                        }else{
-                           W[i][j][k].v.z =  BluffBody_Coflow_Fuel_Velocity;
-                        }
-                        
-                     }else{
-                        yprime = fabs(Grid.Cell[i][j][k].Xc.x) ;
-                        if(yprime !=0.0){
-                           W[i][j][k].v.z =  BluffBody_Coflow_Fuel_Velocity*pow(fabs(1.0- fabs(yprime/Rprime)), 0.143);
-                        }else{
-                           W[i][j][k].v.z =  BluffBody_Coflow_Fuel_Velocity;
-                        }
-                     }
-                  }
-               }
-
-               if( IPs.Wo.React.reactset_flag == CH4_1STEP){
-                  if(fabs(Grid.Cell[i][j][k].Xc.x)<0.5*IPs.Grid_IP.Radius_Fuel_Line && Grid.Cell[i][j][k].Xc.z>0.0
-                     && Grid.Cell[i][j][k].Xc.z<0.1*IPs.Grid_IP.Length_Combustor_Tube){
-                
-                     double profile = 0.996;
-                     W[i][j][k].spec[0] = profile;
-                     W[i][j][k].spec[1] = (ONE-profile)*0.235;
-                     W[i][j][k].spec[2] = ZERO; //CO2
-                     W[i][j][k].spec[3] = ZERO ; //H2O
-                     W[i][j][k].spec[ IPs.Wo.ns-1] =(ONE-profile)*0.765;//N2
-                     W[i][j][k].rho = W[i][j][k].p/( W[i][j][k].Rtot()*300);
-                  }
-
-                  if(fabs(Grid.Cell[i][j][k].Xc.y)<0.5*IPs.Grid_IP.Radius_Fuel_Line && Grid.Cell[i][j][k].Xc.z>0.0
-                     && Grid.Cell[i][j][k].Xc.z<0.1*IPs.Grid_IP.Length_Combustor_Tube){
-                     
-                     double profile = 0.996;// ONE*pow((1.0-abs(Grid.Cell[i][j][k].Xc.y)/IPs.Grid_IP.Radius_Fuel_Line), 0.143);
-                     W[i][j][k].spec[0] = profile;
-                     W[i][j][k].spec[1] = (ONE-profile)*0.235;
-                     W[i][j][k].spec[2] = ZERO; //CO2
-                     W[i][j][k].spec[3] = ZERO ; //H2O
-                     W[i][j][k].spec[ IPs.Wo.ns-1] =(ONE-profile)*0.765;//N2
-                     W[i][j][k].rho = W[i][j][k].p/( W[i][j][k].Rtot()*300);
-                  }
-                  
-               }// mass fraction distribution for CH4 bluff body burner at the fuel inlet
-               
-               W[i][j][k].rho = W[i][j][k].p/( W[i][j][k].Rtot()*300.0);
-               U[i][j][k] = W[i][j][k].U();
-               
-               
-            }
-      
-      break;
->>>>>>> eb92e2ae
       
    } /* endswitch */
 
@@ -1911,9 +795,7 @@
          
          // Prescribe West boundary conditions.
          switch( Grid.BCtypeW[j][k]) {
-            
          case BC_NONE :
-            
             break;
             
          case BC_REFLECTION :
@@ -1923,8 +805,6 @@
             W[ ICl-2][j][k] = FANS3D_ThermallyPerfect_KOmega_pState::Reflect( W[ ICl+1][j][k],
                                                                               Grid.nfaceW( ICl,j,k));
             U[ ICl-2][j][k] =  W[ ICl-2][j][k].U();
-     
-            
             break;
 
          case BC_FIXED_PRESSURE :
@@ -1934,7 +814,6 @@
             W[ ICl-2][j][k] = W[ ICl][j][k] ;
             W[ ICl-2][j][k].p = WoW[j][k].p;
             U[ ICl-2][j][k] =  W[ ICl-2][j][k].U();
-                   
             break;
 
          case BC_CONSTANT_EXTRAPOLATION :
@@ -1942,8 +821,6 @@
             U[ ICl-1][j][k] = W[ ICl-1][j][k].U();
             W[ ICl-2][j][k] = W[ ICl][j][k] ;
             U[ ICl-2][j][k] =  W[ ICl-2][j][k].U();
-          
-
             break;
 
          case BC_CHANNEL_INFLOW:
@@ -1969,7 +846,6 @@
             U[ICl-1][j][k] = U[ICu-1][j][k];
             W[ICl-2][j][k] = W[ICu-2][j][k];
             U[ICl-2][j][k] = U[ICu-2][j][k];
-
             break;
 
          case BC_NO_SLIP :
@@ -1981,8 +857,6 @@
                                                                             IPs.Pressure_Gradient,
                                                                             FIXED_TEMPERATURE_WALL);
             U[ICl-2][j][k] = W[ICl-2][j][k].U();
-
-        
             break;
 
          case BC_MOVING_WALL :
@@ -1998,18 +872,15 @@
                                                                                 IPs.Pressure_Gradient,
                                                                                 FIXED_TEMPERATURE_WALL);
             U[ICl-2][j][k] = W[ICl-2][j][k].U();
-
             break;
                     
          } /* endswitch */
          
          // Prescribe East boundary conditions.
          switch( Grid.BCtypeE[j][k]) {
-
-       
          case BC_NONE :
-            
-            break;
+            break;
+
          case BC_REFLECTION :
             W[ ICu+1][j][k] = FANS3D_ThermallyPerfect_KOmega_pState::Reflect( W[ ICu][j][k],
                                        Grid.nfaceE( ICu,j,k));
@@ -2017,28 +888,22 @@
             W[ ICu+2][j][k] = FANS3D_ThermallyPerfect_KOmega_pState::Reflect( W[ ICu-1][j][k],
                                        Grid.nfaceE( ICu,j,k));
             U[ ICu+2][j][k] = W[ ICu+2][j][k].U();
-            
-
-            break;
+            break;
+
          case BC_FIXED_PRESSURE :
             W[ ICu+1][j][k] =  W[ ICu][j][k];
             W[ ICu+1][j][k].p = WoE[j][k].p;
             U[ ICu+1][j][k] = W[ ICu+1][j][k].U();
-            
             W[ ICu+2][j][k] =  W[ ICu-1][j][k];
             W[ ICu+2][j][k].p = WoE[j][k].p; 
             U[ ICu+2][j][k] = W[ ICu+2][j][k].U();
-          
-           
-             break;
+            break;
 
          case BC_CONSTANT_EXTRAPOLATION :
             W[ ICu+1][j][k] =  W[ ICu][j][k];
             U[ ICu+1][j][k] = W[ ICu+1][j][k].U();
             W[ ICu+2][j][k] =  W[ ICu][j][k];
             U[ ICu+2][j][k] = W[ ICu+2][j][k].U();
-
-
             break;
 
          case BC_CHANNEL_OUTFLOW:
@@ -2049,14 +914,11 @@
             W[ICu+1][j][k].p = WoE[j][k].p-dpdx*dX.x;
             //      W[ICu+1][j][k].p = (WoE[j][k].p-2.0/3.0*W[ICu+1][j][k].rho*W[ICu+1][j][k].k)-dpdx*dX.x;
             U[ICu+1][j][k] = W[ICu+1][j][k].U( );
-            
             dX = Grid.Cell[ICu+2][j][k].Xc - Grid.Cell[ICu][j][k].Xc; 
             W[ICu+2][j][k] = W[ICu][j][k];
             W[ICu+2][j][k].p = WoE[j][k].p -dpdx*dX.x; 	
             //W[ICu+2][j][k].p = (WoE[j][k].p -2.0/3.0*W[ICu+2][j][k].rho*W[ICu+2][j][k].k)-dpdx*dX.x; 	
             U[ICu+2][j][k] = W[ICu+2][j][k].U( );
-            
- 
             break;
             
          case BC_PERIODIC :
@@ -2064,8 +926,6 @@
             U[ICu+1][j][k] = U[ICl+1][j][k];
             W[ICu+2][j][k] = W[ICl+2][j][k];
             U[ICu+2][j][k] = U[ICl+2][j][k];
-
-           
             break;
 
          case BC_NO_SLIP :
@@ -2078,7 +938,6 @@
                                                                             IPs.Pressure_Gradient,
                                                                             FIXED_TEMPERATURE_WALL);
             U[ICu+2][j][k] = W[ICu+2][j][k].U( );
-
             break;
             
          case BC_MOVING_WALL :
@@ -2090,7 +949,6 @@
                                      MOVING_WALL_VELOCITY,   IPs.Pressure_Gradient,
                                      FIXED_TEMPERATURE_WALL);
             U[ICu+2][j][k] = W[ICu+2][j][k].U( );
-
             break;
             
          }//endofeastface
@@ -2100,12 +958,9 @@
  for ( k =  KCl- Nghost ; k <=  KCu+ Nghost ; ++k )
       for ( i =  ICl- Nghost ; i <=  ICu+ Nghost ; ++i ) {
               
-  // Prescribe North boundary conditions.
+        // Prescribe North boundary conditions.
          switch( Grid.BCtypeN[i][k]) {
-
-       
          case BC_NONE :
-            
             break;
             
          case BC_REFLECTION :
@@ -2115,12 +970,9 @@
             W[i][ JCu+2][k] = FANS3D_ThermallyPerfect_KOmega_pState::Reflect( W[i][ JCu-1][k],
                                        Grid.nfaceN(i,  JCu, k));
             U[i][ JCu+2][k] =  W[i][ JCu+2][k].U();
-
-            
             break;
             
          case BC_FIXED_PRESSURE :
-            
             W[i][ JCu+1][k] = W[i][ JCu][k];
             W[i][ JCu+1][k].p = WoN[i][k].p;
             U[i][ JCu+1][k] =  W[i][ JCu+1][k].U();
@@ -2128,7 +980,6 @@
             W[i][ JCu+2][k] =  W[i][ JCu-1][k];
             W[i][ JCu+2][k].p = WoN[i][k].p;
             U[i][ JCu+2][k] =  W[i][ JCu+2][k].U();
-
             break;
             
          case BC_CHANNEL_INFLOW:
@@ -2145,10 +996,7 @@
             W[i][JCu+2][k] = W[i][JCu][k];
              W[i][JCu+2][k].p = WoN[i][k].p;
             //W[i][JCu+2][k].p = (WoN[i][k].p -2.0/3.0*W[i][JCu+2][k].rho*W[i][JCu+2][k].k)-dpdy*dX.y; 	
-            
             U[i][JCu+2][k] = W[i][JCu+2][k].U( );
-            
- 
             break;
             
          case BC_CONSTANT_EXTRAPOLATION :
@@ -2156,7 +1004,6 @@
             U[i][ JCu+1][k] =  W[i][ JCu+1][k].U();
             W[i][ JCu+2][k] =  W[i][ JCu][k];
             U[i][ JCu+2][k] =  W[i][ JCu+2][k].U();
-
             break;
 
          case BC_PERIODIC :
@@ -2164,8 +1011,6 @@
             U[i][JCu+1][k] = U[i][JCl+1][k];
             W[i][JCu+2][k] = W[i][JCl+2][k];
             U[i][JCu+2][k] = U[i][JCl+2][k];
-          
-           
             break;
 
          case BC_NO_SLIP :
@@ -2179,8 +1024,6 @@
                                                                             IPs.Pressure_Gradient,
                                                                             FIXED_TEMPERATURE_WALL);
             U[i][JCu+2][k] = W[i][JCu+2][k].U( );
-            
-            
             break;
             
          case BC_MOVING_WALL :
@@ -2196,18 +1039,15 @@
                                                                                 IPs.Pressure_Gradient,
                                                                                 FIXED_TEMPERATURE_WALL);
             U[i][JCu+2][k] = W[i][JCu+2][k].U( );
-
             break;
 
          } /* endswitch */
     
          // Prescribe South boundary conditions.
          switch( Grid.BCtypeS[i][k]) {
-
-       
          case BC_NONE :
-            
-            break;
+            break;
+
          case BC_REFLECTION :
             W[i][ JCl-1][k] = FANS3D_ThermallyPerfect_KOmega_pState::Reflect( W[i][ JCl][k],
                                        Grid.nfaceS(i,  JCl,k));
@@ -2215,7 +1055,6 @@
             W[i][ JCl-2][k] = FANS3D_ThermallyPerfect_KOmega_pState::Reflect( W[i][ JCl+1][k],
                                        Grid.nfaceS(i,  JCl,k));
             U[i][ JCl-2][k] =  W[i][ JCl-2][k].U();
-
             break;
          
          case BC_FIXED_PRESSURE :
@@ -2225,7 +1064,6 @@
             W[i][ JCl-2][k] = W[i][ JCl+1][k];
             W[i][ JCl-2][k].p = WoS[i][k].p;
             U[i][ JCl-2][k] =  W[i][ JCl-2][k].U();
-  
 	    break;
 
          case BC_CONSTANT_EXTRAPOLATION :
@@ -2233,7 +1071,6 @@
             U[i][ JCl-1][k] =  W[i][ JCl-1][k].U();
             W[i][ JCl-2][k] = W[i][ JCl][k];
             U[i][ JCl-2][k] =  W[i][ JCl-2][k].U();
-
 	    break;
 
          case BC_PERIODIC :
@@ -2241,7 +1078,6 @@
             U[i][JCl-1][k] = U[i][JCu-1][k];
             W[i][JCl-2][k] = W[i][JCu-2][k];
             U[i][JCl-2][k] = U[i][JCu-2][k];
-           
             break;
 
       case BC_CHANNEL_OUTFLOW:
@@ -2259,8 +1095,6 @@
             //W[i][JCl-2][k].p = (WoS[i][k].p - 2.0/3.0*W[i][JCl-2][k].rho*W[i][JCl-2][k].k) - dpdy*dX.y;
             U[i][JCl-2][k] = W[i][JCl-2][k].U( );
             break;
-            
-     
 
          case BC_NO_SLIP :
             W[i][JCl-1][k] = FANS3D_ThermallyPerfect_KOmega_pState::NoSlip(W[i][JCl][k], WoS[i][k], 
@@ -2273,10 +1107,8 @@
                                                                             IPs.Pressure_Gradient,
                                                                             FIXED_TEMPERATURE_WALL);
             U[i][JCl-2][k] =  W[i][JCl-2][k].U( );
-
-         
-
-            break;
+            break;
+
          case BC_MOVING_WALL :
             W[i][JCl-1][k] = FANS3D_ThermallyPerfect_KOmega_pState::MovingWall(W[i][JCl][k], WoS[i][k], 
                                                                                 Grid.nfaceS(i, JCl,k),
@@ -2290,26 +1122,19 @@
                                                                                 IPs.Pressure_Gradient,
                                                                                 FIXED_TEMPERATURE_WALL);
             U[i][JCl-2][k] =  W[i][JCl-2][k].U( );
-            
-            break;
-            
+            break;
             
          } /* endswitch */
-          
-
   } /* endfor */
 
  
  for ( j =  JCl- Nghost ; j <=  JCu+ Nghost ; ++j )
       for ( i =  ICl- Nghost ; i <=  ICu+ Nghost ; ++i ) {
-
          // Prescribe Bottom boundary conditions.
          switch( Grid.BCtypeB[i][j]) {
-
-       
          case BC_NONE :
-            
-            break;
+            break;
+
          case BC_REFLECTION :
             W[i][j][ KCl-1 ] = FANS3D_ThermallyPerfect_KOmega_pState::Reflect( W[i][j][ KCl],
                                         Grid.nfaceBot(i, j,  KCl));
@@ -2317,8 +1142,6 @@
             W[i][j][ KCl-2] = FANS3D_ThermallyPerfect_KOmega_pState::Reflect( W[i][j][ KCl+1],
                                        Grid.nfaceBot(i,j,  KCl));
             U[i][j][ KCl-2] = W[i][j][ KCl-2].U();
-
-            
             break;
             
          case BC_FIXED_PRESSURE :
@@ -2328,7 +1151,6 @@
             W[i][j][ KCl-2] =  W[i][j][ KCl+1];
             W[i][j][ KCl-2].p =  WoB[i][j].p;
             U[i][j][ KCl-2] = W[i][j][ KCl-2].U();
-
             break;
 
          case BC_CONSTANT_EXTRAPOLATION :
@@ -2336,24 +1158,20 @@
             U[i][j][ KCl-1] =  W[i][j][ KCl-1].U();
             W[i][j][ KCl-2] =  W[i][j][ KCl];
             U[i][j][ KCl-2] = W[i][j][ KCl-2].U();
-
-            break;
-
+            break;
 
          case BC_CHANNEL_INFLOW:
             dpdz = IPs.Pressure_Gradient.z; 
             //for turbulent channel flow
             // k and omega are constant extrapolation, p linearly varys based on constant pressure gradient 
             dX = Grid.Cell[i][j][KCl-1].Xc - Grid.Cell[i][j][KCl].Xc; 
-    
-            if((j==JCl-1 || j==JCl-2 || j== JCu+1 || j== JCu+2 ) && 
-               ((Grid.BCtypeN[i][KCl-1] == BC_NO_SLIP) ||
-                (Grid.BCtypeN[i][KCl-2] == BC_NO_SLIP) ||
-                (Grid.BCtypeS[i][KCl-1] == BC_NO_SLIP) ||
-                (Grid.BCtypeS[i][KCl-2] == BC_NO_SLIP))){
-               //do not overwrite the solid no-slip wall boundary condition 
-            }else{
-               
+            if ((j==JCl-1 || j==JCl-2 || j== JCu+1 || j== JCu+2 ) && 
+                ((Grid.BCtypeN[i][KCl-1] == BC_NO_SLIP) ||
+                 (Grid.BCtypeN[i][KCl-2] == BC_NO_SLIP) ||
+                 (Grid.BCtypeS[i][KCl-1] == BC_NO_SLIP) ||
+                 (Grid.BCtypeS[i][KCl-2] == BC_NO_SLIP))){
+                //do not overwrite the solid no-slip wall boundary condition 
+            } else {
                W[i][j][KCl-1] = WoB[i][j];
                W[i][j][KCl-1].v.z =  W[i][j][KCl].v.z;
                W[i][j][KCl-1].p = WoB[i][j].p - dpdz*dX.z;
@@ -2366,39 +1184,28 @@
                W[i][j][KCl-2].p = WoB[i][j].p - dpdz*dX.z;
                // W[i][j][KCl-2].p = (WoB[i][j].p - 2.0/3.0*W[i][j][KCl-2].rho* W[i][j][KCl-2].k ) - dpdz*dX.z;
                U[i][j][KCl-2] = W[i][j][KCl-2].U( );
-               
-            }
-            
-            break;
-            
-
+            } /* endif */
+            break;
 
          case BC_PERIODIC :
             W[i][j][KCl- 1] = W[i][j][KCu -1];
             U[i][j][KCl- 1] = U[i][j][KCu -1];
             W[i][j][KCl- 2] = W[i][j][KCu -2];
             U[i][j][KCl -2] = U[i][j][KCu -2];
-
             break;
 
          case BC_NO_SLIP :
-
-            
             W[i][j][KCl-1] = FANS3D_ThermallyPerfect_KOmega_pState::NoSlip(W[i][j][KCl], WoB[i][j],
                                                                             Grid.nfaceBot(i, j, KCl),
                                                                             IPs.Pressure_Gradient,
                                                                             FIXED_TEMPERATURE_WALL);
             U[i][j][KCl-1] =  W[i][j][KCl-1].U( ); 
-            
             W[i][j][KCl-2] =  FANS3D_ThermallyPerfect_KOmega_pState::NoSlip(W[i][j][KCl+1], WoB[i][j],
                                                                              Grid.nfaceBot(i, j, KCl),
                                                                              IPs.Pressure_Gradient,
                                                                              FIXED_TEMPERATURE_WALL);
             U[i][j][KCl-2] =  W[i][j][KCl-2].U( );
-            
-          
-            break;
-            
+            break;
             
          case BC_MOVING_WALL :
             W[i][j][KCl-1] =  FANS3D_ThermallyPerfect_KOmega_pState::MovingWall(W[i][j][KCl], WoB[i][j],
@@ -2413,20 +1220,15 @@
                                                                                  IPs.Pressure_Gradient,
                                                                                  FIXED_TEMPERATURE_WALL);
             U[i][j][KCl-2] =  W[i][j][KCl-2].U( );
-
-            
             break;
 
             
          } /* endswitch */
          
        
-  // Prescribe Top boundary conditions.
+        // Prescribe Top boundary conditions.
          switch( Grid.BCtypeT[i][j]) {
-
-       
          case BC_NONE :
-            
             break;
             
          case BC_REFLECTION :
@@ -2436,8 +1238,6 @@
             W[i][j][ KCu+2] =  FANS3D_ThermallyPerfect_KOmega_pState::Reflect( W[i][j][ KCu-1],
                                        Grid.nfaceTop(i, j,  KCu));
             U[i][j][ KCu+2] =  W[i][j][ KCu+2].U();
-
-                        
             break;
          case BC_FIXED_PRESSURE :
             W[i][j][ KCu+1] = W[i][j][ KCu];
@@ -2446,7 +1246,6 @@
             W[i][j][ KCu+2] =  W[i][j][ KCu-1];
             W[i][j][ KCu+2].p = WoT[i][j].p;
             U[i][j][ KCu+2] =  W[i][j][ KCu+2].U();
-
             break;
 
          case BC_CONSTANT_EXTRAPOLATION :
@@ -2454,7 +1253,6 @@
             U[i][j][ KCu+1] =  W[i][j][ KCu+1].U();
             W[i][j][ KCu+2] =  W[i][j][ KCu];
             U[i][j][ KCu+2] =  W[i][j][ KCu+2].U();
-
             break;
 
          case BC_CHANNEL_OUTFLOW:
@@ -2464,14 +1262,10 @@
             W[i][j][KCu+1] = W[i][j][KCu]; 
             W[i][j][KCu+1].p = (WoT[i][j].p)-dpdz*dX.z;
             U[i][j][KCu+1] = W[i][j][KCu+1].U( );
-            
             dX = Grid.Cell[i][j][KCu+2].Xc - Grid.Cell[i][j][KCu].Xc; 
             W[i][j][KCu+2] = W[i][j][KCu];
             W[i][j][KCu+2].p = (WoT[i][j].p)-dpdz*dX.z; 	
             U[i][j][KCu+2] = W[i][j][KCu+2].U( );
-             
-         
- 
             break;
 
          case BC_PERIODIC :
@@ -2479,7 +1273,6 @@
             U[i][j][KCu + 1] = U[i][j][KCl +1];
             W[i][j][KCu + 2] = W[i][j][KCl +2];
             U[i][j][KCu + 2] = U[i][j][KCl +2];
-
             break;
 
          case BC_NO_SLIP :
@@ -2493,10 +1286,7 @@
                                                                               IPs.Pressure_Gradient,
                                                                               FIXED_TEMPERATURE_WALL);
             U[i][j][KCu +2] =  W[i][j][KCu +2].U( );
-
-            
-            break;
-            
+            break;
             
          case BC_MOVING_WALL :
             W[i][j][KCu +1] =  FANS3D_ThermallyPerfect_KOmega_pState::MovingWall(W[i][j][KCu], WoT[i][j],
@@ -2504,24 +1294,16 @@
                                                                                   MOVING_WALL_VELOCITY,
                                                                                   IPs.Pressure_Gradient,
                                                                                   FIXED_TEMPERATURE_WALL);
-            
             U[i][j][KCu +1] =  W[i][j][KCu+1].U( );
-
             W[i][j][KCu +2] =  FANS3D_ThermallyPerfect_KOmega_pState::MovingWall(W[i][j][KCu -1], WoT[i][j],
                                                                                   Grid.nfaceTop(i, j , KCu),
                                                                                   MOVING_WALL_VELOCITY,
                                                                                   IPs.Pressure_Gradient,
                                                                                   FIXED_TEMPERATURE_WALL);
             U[i][j][KCu +2] =  W[i][j][KCu +2].U( );
-            
-
-            break;
-         
-            
+            break;
          } /* endswitch */
       } /* endfor */
-
- 
                
     // compute y+ etc.;
     Wall_Shear( );
@@ -3502,10 +2284,6 @@
       }
    }//end of turbulent case 
    
-<<<<<<< HEAD
 } 
 
- 
-=======
-} // end of wall friction velocity
->>>>>>> eb92e2ae
+ 