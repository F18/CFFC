--- conflicted
+++ resolved
@@ -78,74 +78,6 @@
   
   /* Broadcast the turbulent velocity field to other MPI processors. */
   
-<<<<<<< HEAD
-  RandomFieldRogallo<LES3DTF_pState, LES3DTF_cState>   Velocity_Field_Type(Solution_Data.Input);
-
-  if (Solution_Data.Input.Grid_IP.i_Grid != GRID_BUNSEN_BURNER  &&
-      Solution_Data.Input.Grid_IP.i_Grid != GRID_BUNSEN_BOX) {
-
-    Data.Velocity_Field.Create(Data.Initial_Mesh, 
-			       Solution_Data.Input.Grid_IP);
-    
-    error_flag = Velocity_Field_Type.Create_Homogeneous_Turbulence_Velocity_Field(Data.Initial_Mesh, 
-										  Solution_Data.Input.Grid_IP,
-										  Data.batch_flag,
-										  Data.Velocity_Field);
-  } else {
-
-    Data.Velocity_Field.Create(Data.Auxiliary_Mesh, 
-			       Solution_Data.Input.Grid_IP);
-
-    error_flag = Velocity_Field_Type.Create_Homogeneous_Turbulence_Velocity_Field(Data.Auxiliary_Mesh, 
-										  Solution_Data.Input.Grid_IP,
-										  Data.batch_flag,
-										  Data.Velocity_Field);
-  }
-
-  if (error_flag) return error_flag;
-  
-
-  // If required, do the interpolation of the turbulent field
-
-//   if (Solution_Data.Input.Grid_IP.i_Grid == GRID_BUNSEN_BURNER ||
-//       Solution_Data.Input.Grid_IP.i_Grid == GRID_BUNSEN_BOX) {
-
-//     Turbulent_Velocity_Field_Multi_Block_List  Interpolated_Velocity_Field;
-
-//     Interpolated_Velocity_Field.Create(Data.Initial_Mesh,   
-// 				       Solution_Data.Input.Grid_IP);
-//     Data.Velocity_Field.Interpolate_Turbulent_Field(Data.Initial_Mesh, 
-// 					       Interpolated_Velocity_Field);
-
-//     Assign_Homogeneous_Turbulence_Velocity_Field(Solution_Data.Local_Solution_Blocks.Soln_Blks,
-// 						 Data.Local_Adaptive_Block_List,
-// 						 Interpolated_Velocity_Field);
-//   } else {
-//     Assign_Homogeneous_Turbulence_Velocity_Field(Solution_Data.Local_Solution_Blocks.Soln_Blks,
-// 						 Data.Local_Adaptive_Block_List,
-// 						 Data.Velocity_Field);
-//   }
-
-
-  if (Solution_Data.Input.i_ICs != IC_RESTART) {
-
-    // assign turbulent velocity fluctuations to the mixture of fresh gases
-    if (Solution_Data.Input.Grid_IP.i_Grid == GRID_BUNSEN_BURNER  ||
-	Solution_Data.Input.Grid_IP.i_Grid == GRID_BUNSEN_BOX) {
-
-      error_flag = IC_Assign_Turbulence_Fresh_Gas(Solution_Data.Local_Solution_Blocks.Soln_Blks,
-						  Data.Local_Adaptive_Block_List,
-						  Data.Velocity_Field,
-						  Solution_Data.Input);
-      if (error_flag) return error_flag;
-    }
-
-    // ICs specializations
-  error_flag = Solution_Data.Local_Solution_Blocks.ICs_Specializations(Solution_Data.Input);
-
-  if (error_flag) return error_flag;
-  }
-=======
   Data.Velocity_Field.Broadcast();
  
 
@@ -194,7 +126,6 @@
   // ICs specializations
   //-------------------------------------------------
   error_flag = Solution_Data.Local_Solution_Blocks.ICs_Specializations(Solution_Data.Input);
->>>>>>> 3f02a2f9
 
   if (error_flag) return error_flag;    
     
@@ -212,11 +143,7 @@
 
    int error_flag(0);
    double u_ave, v_ave, w_ave, sqr_u;
-<<<<<<< HEAD
-   
-=======
-
->>>>>>> 3f02a2f9
+
    if (Solution_Data.Input.Species_IP.reaction_mechanism_name != "NO_REACTIONS") {
 
      Conditional_Averaging_of_Velocity_Field(Solution_Data.Local_Solution_Blocks.Soln_Blks,
@@ -233,20 +160,6 @@
 				       sqr_u);
    } else {
 
-<<<<<<< HEAD
-   Time_Averaging_of_Velocity_Field(Solution_Data.Local_Solution_Blocks.Soln_Blks,
-                                    Data.Local_Adaptive_Block_List,
-                                    u_ave,
-                                    v_ave,
-                                    w_ave);
-
-   Time_Averaging_of_Solution(Solution_Data.Local_Solution_Blocks.Soln_Blks,
-                              Data.Local_Adaptive_Block_List,
-                              u_ave,
-                              v_ave,
-                              w_ave,
-                              sqr_u);
-=======
      Time_Averaging_of_Velocity_Field(Solution_Data.Local_Solution_Blocks.Soln_Blks,
 				      Data.Local_Adaptive_Block_List,
 				      u_ave,
@@ -264,7 +177,6 @@
    if (Data.Time == 0.0  &&  Data.number_of_explicit_time_steps == 0) { 
      Max_and_Min_Cell_Volumes(Solution_Data.Local_Solution_Blocks.Soln_Blks,
 			      Data.Local_Adaptive_Block_List);
->>>>>>> 3f02a2f9
    }
 
    return error_flag;
@@ -317,7 +229,7 @@
    double total_TKE, total_enstrophy, u_prime, Taylor_scale, viscosity, turb_burning_rate;
 
    // Calculate various turbulence quantities
-<<<<<<< HEAD
+
    if (Solution_Data.Input.Species_IP.reaction_mechanism_name != "NO_REACTIONS") {
 
      total_TKE = Conditional_Total_TKE<Hexa_Block<LES3DTF_pState, LES3DTF_cState> >(Solution_Data.Local_Solution_Blocks.Soln_Blks,
@@ -338,29 +250,6 @@
 
    total_TKE = Total_TKE<Hexa_Block<LES3DTF_pState, LES3DTF_cState> >(Solution_Data.Local_Solution_Blocks.Soln_Blks,
    					                                Data.Local_Adaptive_Block_List);
-=======
->>>>>>> 3f02a2f9
-
-   if (Solution_Data.Input.Species_IP.reaction_mechanism_name != "NO_REACTIONS") {
-
-     total_TKE = Conditional_Total_TKE<Hexa_Block<LES3DTF_pState, LES3DTF_cState> >(Solution_Data.Local_Solution_Blocks.Soln_Blks,
-										    Data.Local_Adaptive_Block_List);
-
-     total_enstrophy = Conditional_Total_Enstrophy<Hexa_Block<LES3DTF_pState, LES3DTF_cState> >(Solution_Data.Local_Solution_Blocks.Soln_Blks,
-												Data.Local_Adaptive_Block_List);
-
-     u_prime = Conditional_u_rms<Hexa_Block<LES3DTF_pState, LES3DTF_cState> >(Solution_Data.Local_Solution_Blocks.Soln_Blks,
-									      Data.Local_Adaptive_Block_List);
-
-     Taylor_scale = Conditional_Taylor_Scale<Hexa_Block<LES3DTF_pState, LES3DTF_cState> >(Solution_Data.Local_Solution_Blocks.Soln_Blks,
-											  Data.Local_Adaptive_Block_List);
-
-     viscosity = Conditional_Average_viscosity<Hexa_Block<LES3DTF_pState, LES3DTF_cState> >(Solution_Data.Local_Solution_Blocks.Soln_Blks,
-											    Data.Local_Adaptive_Block_List);
-   } else {
-
-     total_TKE = Total_TKE<Hexa_Block<LES3DTF_pState, LES3DTF_cState> >(Solution_Data.Local_Solution_Blocks.Soln_Blks,
-  					                                Data.Local_Adaptive_Block_List);
 
      total_enstrophy = Total_Enstrophy<Hexa_Block<LES3DTF_pState, LES3DTF_cState> >(Solution_Data.Local_Solution_Blocks.Soln_Blks,
    			 			                                    Data.Local_Adaptive_Block_List);
@@ -374,26 +263,6 @@
      viscosity = Average_viscosity<Hexa_Block<LES3DTF_pState, LES3DTF_cState> >(Solution_Data.Local_Solution_Blocks.Soln_Blks,
    					                                        Data.Local_Adaptive_Block_List);
    }
-<<<<<<< HEAD
-
-//    turb_burning_rate = Turbulent_Burning_Rate<Hexa_Block<LES3DTF_pState, LES3DTF_cState> >(Solution_Data.Local_Solution_Blocks.Soln_Blks,
-// 											   Data.Local_Adaptive_Block_List,
-// 											   Solution_Data.Input.Grid_IP);
-
-   // Output turbulence statistics data to turbulence progress variable file
-//    if (CFFC_Primary_MPI_Processor()) {
-//      error_flag = Output_Turbulence_Progress_to_File(Data.other_solution_progress_files[0],
-//                                                      Data.number_of_explicit_time_steps,
-// 			   		             Data.Time*THOUSAND,
-//  					             Data.total_cpu_time,
-// 					             total_TKE,
-//                                                      u_prime,
-// 					             total_enstrophy,
-// 					             Taylor_scale,
-// 					             viscosity,
-// 					             turb_burning_rate);
-//    } /* endif */
-=======
 
 
    turb_burning_rate = Turbulent_Burning_Rate(Solution_Data.Local_Solution_Blocks.Soln_Blks,
@@ -415,7 +284,6 @@
 					             turb_burning_rate);
    } /* endif */
 
->>>>>>> 3f02a2f9
    error_flag = CFFC_OR_MPI(error_flag);
 
    // Return error flag
@@ -437,19 +305,12 @@
 					  Data.Velocity_Field,
 					  Solution_Data.Input,
 					  Data.Time);
-<<<<<<< HEAD
-
-=======
-  
->>>>>>> 3f02a2f9
+
   return error_flag;
 
 }
 
-<<<<<<< HEAD
-=======
-
->>>>>>> 3f02a2f9
+
 /********************************************************
  * Routine: Initialize_Solution_Blocks_Specializations  *
  ********************************************************/
@@ -497,8 +358,6 @@
  
   return error_flag;
 
-<<<<<<< HEAD
-=======
 }
 
 
@@ -555,5 +414,4 @@
   
   return burning_rate;
 
->>>>>>> 3f02a2f9
 }