--- conflicted
+++ resolved
@@ -22,20 +22,22 @@
                ostream &Out_File) {
  
    LES3DFsd_pState W_node;
-   allocate_static();   
-//     for (int k  = KCl; k <= KCu; ++k ) {
-//      for (int j  = JCl; j <= JCu; ++j ) {
-//       for (int i = ICl; i <= ICu; ++i ) {
-//          Reconstruction_Second_Derivatives();	 
-//       }
-//      }
-//     }
+
+   allocate_static();
 
    /* Ensure boundary conditions are updated before
       evaluating solution at the nodes. */
    
    BCs(IPs);
    
+  for (int k  = KCl; k <= KCu; ++k ) {
+      for (int j  = JCl; j <= JCu; ++j ) {
+         for (int i = ICl; i <= ICu; ++i ) {
+            Reconstruction_Second_Derivatives();	 
+	 } /* endfor */
+      } /* endfor */
+   } /* endfor */
+
    /* Output node solution data. */
    
    Out_File << setprecision(14);
@@ -56,13 +58,15 @@
                << "\"FSD/rho\" \\ \n"
                << "\"k\" \\ \n";
       //n species mass fractions names
-      for(int i =0 ; i < W[0][0][0].ns ;i++){
+      for (int i =0 ; i < W[0][0][0].ns ;i++){
          Out_File <<"\"c_"<<W[0][0][0].specdata[i].Speciesname()<<"\" \\ \n";
-      }
+      } /* endfor */
       
       Out_File <<"\"T\" \\ \n"
                <<"\"FSD\" \\ \n"
-//                <<"\"Vorticity\" \\ \n"
+               <<"\"Vorticity_x\" \\ \n"
+               <<"\"Vorticity_y\" \\ \n"
+               <<"\"Vorticity_z\" \\ \n"
                <<"\"Mx\" \\ \n"
                <<"\"My\" \\ \n"  
                <<"\"Mz\" \\ \n"  
@@ -82,7 +86,6 @@
                <<"\"Heat_Release_Strain\" \\ \n"  
                <<"\"Net_Rate_Change_Progvar\" \\ \n"  
                <<"\"Net_Rate_Change_Fsd\" \\ \n";
-
       
       Out_File<< "ZONE T =  \"Block Number = " << Block_Number
               << "\" \\ \n"
@@ -100,7 +103,6 @@
                << "DATAPACKING = POINT \n";              
    } /* endif */
    
-   
    for (int k = Grid.KNl ; k <= Grid.KNu ; ++k) {
       for (int j = Grid.JNl ; j <= Grid.JNu ; ++j) {
          for (int i = Grid.INl ; i <= Grid.INu ; ++i) {
@@ -110,7 +112,7 @@
             Out_File.setf(ios::scientific);
             Out_File << " " << W_node.T() 
                      << " " << W_node.Fsd*W_node.rho
-//                      << " " << W_node.vorticity(dWdx[i][j][k],dWdy[i][j][k],dWdz[i][j][k])
+                     << " " << W_node.vorticity(dWdx[i][j][k],dWdy[i][j][k],dWdz[i][j][k])
                      << " " << W_node.M_x(dWdx[i][j][k],dWdy[i][j][k],dWdz[i][j][k])
                      << " " << W_node.M_y(dWdx[i][j][k],dWdy[i][j][k],dWdz[i][j][k]) 
                      << " " << W_node.M_z(dWdx[i][j][k],dWdy[i][j][k],dWdz[i][j][k]) 
@@ -150,14 +152,15 @@
                                                           _d2Wdx2[i][j][k],_d2Wdy2[i][j][k],_d2Wdz2[i][j][k],
                                                           _d2Wdxdy[i][j][k],_d2Wdxdz[i][j][k],_d2Wdydz[i][j][k],
                                                           Flow_Type,Grid.volume(i,j,k)) << "\n"; 
-
             Out_File.unsetf(ios::scientific);
          } /* endfor */
       } /* endfor */
    } /* endfor */
-   deallocate_static();
+
    Out_File << setprecision(6);
   
+   deallocate_static();
+
 }
 
 /********************************************************
@@ -179,23 +182,24 @@
                      const int Output_Title,
                      ostream &Out_File) {
 
+   allocate_static();
+
    /* Ensure boundary conditions are updated before
       evaluating solution at the nodes. */
    
    BCs(IPs);
 
+   for (int k  = KCl; k <= KCu; ++k ) {
+      for (int j  = JCl; j <= JCu; ++j ) {
+         for (int i = ICl; i <= ICu; ++i ) {
+            Reconstruction_Second_Derivatives();	 
+	 } /* endfor */
+      } /* endfor */
+   } /* endfor */
+
    /* Output cell centred solution data. */
 
    Out_File << setprecision(14);
-   allocate_static();
-//     for (int k  = KCl; k <= KCu; ++k ) {
-//      for (int j  = JCl; j <= JCu; ++j ) {
-//       for (int i = ICl; i <= ICu; ++i ) {
-//          Reconstruction_Second_Derivatives();	 
-//       }
-//      }
-//     }
-
    if (Output_Title) {
       Out_File << "TITLE = \"" << CFFC_Name() << ": 3D Solution, "
                << "Time Step/Iteration Level = " << Number_of_Time_Steps
@@ -213,7 +217,7 @@
                << "\"FSD/rho\" \\ \n"
                << "\"k\" \\ \n";
       //n species mass fractions names
-      for (int i =0; i<W[0][0][0].ns; i++){
+      for (int i =0; i<W[0][0][0].ns; i++) {
          Out_File <<"\"c"<<W[0][0][0].specdata[i].Speciesname()<<"\" \\ \n";
       } /* endif */
      
@@ -395,7 +399,9 @@
    } /* endfor */
    
    Out_File << setprecision(6);
-   deallocate_static();    
+
+   deallocate_static();
+
 }
 
 /********************************************************
@@ -417,20 +423,22 @@
                      ostream &Out_File) {
 
    LES3DFsd_pState W_node;
+
    allocate_static();   
-//     for (int k  = KCl; k <= KCu; ++k ) {
-//      for (int j  = JCl; j <= JCu; ++j ) {
-//       for (int i = ICl; i <= ICu; ++i ) {
-//          Reconstruction_Second_Derivatives();	 
-//       }
-//      }
-//     }
 
    /* Ensure boundary conditions are updated before
       evaluating solution at the nodes. */
    
    BCs(IPs);
    
+   for (int k  = KCl; k <= KCu; ++k ) {
+      for (int j  = JCl; j <= JCu; ++j ) {
+         for (int i = ICl; i <= ICu; ++i ) {
+            Reconstruction_Second_Derivatives();	 
+	 } /* endfor */
+      } /* endfor */
+   } /* endfor */
+
    /* Output node solution data. */
    
    Out_File << setprecision(14);
@@ -457,7 +465,9 @@
       
       Out_File <<"\"T\" \\ \n"
                <<"\"FSD\" \\ \n"
-//                <<"\"Vorticity\" \\ \n"
+               <<"\"Vorticity_x\" \\ \n"
+               <<"\"Vorticity_y\" \\ \n"
+               <<"\"Vorticity_z\" \\ \n"
                <<"\"Mx\" \\ \n"
                <<"\"My\" \\ \n"  
                <<"\"Mz\" \\ \n"  
@@ -477,7 +487,6 @@
                <<"\"Heat_Release_Strain\" \\ \n"  
                <<"\"Net_Rate_Change_Progvar\" \\ \n"  
                <<"\"Net_Rate_Change_Fsd\" \\ \n";
-
       
       Out_File<< "ZONE T =  \"Block Number = " << Block_Number
               << "\" \\ \n"
@@ -485,7 +494,6 @@
               << "J = " << Grid.JNu - Grid.JNl + 1 << " \\ \n"
               << "K = " << Grid.KNu - Grid.KNl + 1 << " \\ \n"
               << "DATAPACKING = POINT \n";
-      
    } else {
       Out_File << "ZONE T =  \"Block Number = " << Block_Number
                << "\" \\ \n"
@@ -494,7 +502,6 @@
                << "K = " << Grid.KNu - Grid.KNl + 1 << " \\ \n"
                << "DATAPACKING = POINT \n";              
    } /* endif */
-   
    
    for (int k  = Grid.KNl; k <= Grid.KNu; ++k) {
       for (int j  = Grid.JNl; j <= Grid.JNu; ++j) {
@@ -505,7 +512,7 @@
             Out_File.setf(ios::scientific);
             Out_File << " " << W_node.T()
                      << " " << W_node.Fsd*W_node.rho
-//                      << " " << W_node.vorticity(dWdx[i][j][k],dWdy[i][j][k],dWdz[i][j][k])
+                     << " " << W_node.vorticity(dWdx[i][j][k],dWdy[i][j][k],dWdz[i][j][k])
                      << " " << W_node.M_x(dWdx[i][j][k],dWdy[i][j][k],dWdz[i][j][k])
                      << " " << W_node.M_y(dWdx[i][j][k],dWdy[i][j][k],dWdz[i][j][k]) 
                      << " " << W_node.M_z(dWdx[i][j][k],dWdy[i][j][k],dWdz[i][j][k]) 
@@ -552,7 +559,9 @@
    } /* endfor */
 
    Out_File << setprecision(6);
-   deallocate_static();  
+
+   deallocate_static();
+
 }
 
 /********************************************************
@@ -728,18 +737,24 @@
 int Hexa_Block<LES3DFsd_pState,LES3DFsd_cState>::
 ICs_Specializations(const int i_ICtype,
                     Input_Parameters<LES3DFsd_pState,LES3DFsd_cState> &IPs){
-   if (Flow_Type == FLOWTYPE_TURBULENT_LES_C_FSD_K){ 
-     Linear_Reconstruction_LeastSquares(IPs.i_Limiter);
-     for (int k  = KCl-Nghost ; k <= KCu+Nghost ; ++k ) {
-        for ( int j  = JCl-Nghost ; j <= JCu+Nghost ; ++j ) {
-            for ( int i = ICl-Nghost ; i <= ICu+Nghost ; ++i ) {
- 		W[i][j][k].k = 0.005*sqr(W[i][j][k].filter_width(Grid.volume(i,j,k))*W[i][j][k].abs_strain_rate(dWdx[i][j][k],dWdy[i][j][k],dWdz[i][j][k]));
-  	        U[i][j][k] = W[i][j][k].U();
- 	        U[i][j][k].premixed_mfrac();
-	    } /* endfor */ 	  
-	} /* endfor */
-     } /* endfor */
-   } /* endif */
+
+   /* Determine initial values for the subfilter scale
+      turbulent kinetic energy. */
+    
+   Linear_Reconstruction_LeastSquares(IPs.i_Limiter);
+   for (int k  = KCl-Nghost ; k <= KCu+Nghost ; ++k ) {
+      for ( int j  = JCl-Nghost ; j <= JCu+Nghost ; ++j ) {
+          for ( int i = ICl-Nghost ; i <= ICu+Nghost ; ++i ) {
+   		W[i][j][k].k = 0.005*sqr(W[i][j][k].filter_width(Grid.volume(i,j,k))*
+                               W[i][j][k].abs_strain_rate(dWdx[i][j][k],
+                                                          dWdy[i][j][k],
+                                                          dWdz[i][j][k]));
+   	        U[i][j][k] = W[i][j][k].U();
+   	        U[i][j][k].premixed_mfrac();
+   	    } /* endfor */ 	  
+   	} /* endfor */
+   } /* endfor */
+
    /* Set default values for the boundary conditions
       reference states. */
 
@@ -859,7 +874,7 @@
  ********************************************************/
 template<>
 void Hexa_Block<LES3DFsd_pState,LES3DFsd_cState>::
-BCs(Input_Parameters<LES3DFsd_pState,LES3DFsd_cState> &IPs){
+BCs(Input_Parameters<LES3DFsd_pState,LES3DFsd_cState> &IPs) {
 
    double dpdx, dpdy, dpdz;
    Vector3D dX;
@@ -1171,40 +1186,22 @@
 
            case BC_INFLOW_SUBSONIC :
 	     // all fixed except v.x (u) which is constant extrapolation
-<<<<<<< HEAD
 	     W[i][JCu+1][k] = WoN[i][k];
 	     W[i][JCu+1][k].v.y = W[i][JCu][k].v.y;
 	     U[i][JCu+1][k] = W[i][JCu+1][k].U();
  	     W[i][JCu+2][k] = WoN[i][k];
 	     W[i][JCu+2][k].v.y = W[i][JCu][k].v.y;
 	     U[i][JCu+2][k] = W[i][JCu+2][k].U();
-=======
-	     W[i][JCl+1][k] = WoS[i][k];
-	     W[i][JCl+1][k].v.y = W[i][JCl][k].v.y;
-	     U[i][JCl+1][k] = W[i][JCl+1][k].U();
- 	     W[i][JCl+2][k] = WoS[i][k];
-	     W[i][JCl+2][k].v.y = W[i][JCl][k].v.y;
-	     U[i][JCl+2][k] = W[i][JCl+2][k].U();
->>>>>>> f66c16fa
 	     break;
 
            case BC_OUTFLOW_SUBSONIC :
 	     // all constant extrapolation except pressure which is fixed.
-<<<<<<< HEAD
 	     W[i][JCu+1][k] = W[i][JCu][k];
 	     W[i][JCu+1][k].p = WoN[i][k].p;
 	     U[i][JCu+1][k] = W[i][JCu+1][k].U();
  	     W[i][JCu+2][k] = W[i][JCl][k];
 	     W[i][JCu+2][k].p = WoN[i][k].p;
 	     U[i][JCu+2][k] = W[i][JCu+2][k].U();
-=======
-	     W[i][JCl+1][k] = W[i][JCl][k];
-	     W[i][JCl+1][k].p = WoS[i][k].p;
-	     U[i][JCl+1][k] = W[i][JCl+1][k].U();
- 	     W[i][JCl+2][k] = W[i][JCl][k];
-	     W[i][JCl+2][k].p = WoS[i][k].p;
-	     U[i][JCl+2][k] = W[i][JCl+2][k].U();
->>>>>>> f66c16fa
 	     break;
 
            case BC_CONSTANT_EXTRAPOLATION :
@@ -1570,6 +1567,7 @@
 
       } /* endfor */
    } /* endfor */
+
 }
 
 /********************************************************
