
#ifndef _LES3DFsd_INCLUDED
#include "LES3DFsd.h"
#endif // _LES3DFsd_INCLUDED


/********************************************************
 * Routine: Pre_Processing_Specializations              *
 ********************************************************/
template<>
int Hexa_Pre_Processing_Specializations(HexaSolver_Data &Data,
                                        HexaSolver_Solution_Data<LES3DFsd_pState, 
                                                                 LES3DFsd_cState> &Solution_Data) {

  int error_flag(0);
  //-------------------------------------------------
  //      RESTART
  //-------------------------------------------------
  if (Solution_Data.Input.i_ICs == IC_RESTART) {
  
    if (Solution_Data.Input.Grid_IP.i_Grid == GRID_BUNSEN_BURNER  ||
	Solution_Data.Input.Grid_IP.i_Grid == GRID_BUNSEN_BOX) {

      // Read the turbulent velocity field data (primary processor)
      if ( CFFC_Primary_MPI_Processor() ) {
	Data.Velocity_Field.Read_Turbulent_Velocity_Field();
      }

    }

  //-------------------------------------------------
  //      NON-RESTART
  //-------------------------------------------------
  } else {

    // the primary processor creates the initial turbulence
    if ( CFFC_Primary_MPI_Processor() ) {
      
      RandomFieldRogallo<LES3DFsd_pState, LES3DFsd_cState>   Velocity_Field_Type(Solution_Data.Input); 

      // use initial mesh
      if (Solution_Data.Input.Grid_IP.i_Grid != GRID_BUNSEN_BURNER  &&
	  Solution_Data.Input.Grid_IP.i_Grid != GRID_BUNSEN_BOX) {

	Data.Velocity_Field.Create(Data.Initial_Mesh, 
				   Solution_Data.Input.Grid_IP);

	error_flag = Velocity_Field_Type.Create_Homogeneous_Turbulence_Velocity_Field(Data.Initial_Mesh, 
										      Data.batch_flag,
      										      Data.Velocity_Field);
      // use auxiliary mesh
      } else {
	
	Data.Velocity_Field.Create(Data.Auxiliary_Mesh, 
				   Solution_Data.Input.Grid_IP);

	error_flag = Velocity_Field_Type.Create_Homogeneous_Turbulence_Velocity_Field(Data.Auxiliary_Mesh, 
										      Data.batch_flag,
										      Data.Velocity_Field);
	// the auxiliary mesh is not needed anymore, thus deallocate it
	Data.Auxiliary_Mesh.Deallocate();

      }

      if (error_flag) return error_flag;

      // Write the turbulent velocity field data
      if (Solution_Data.Input.Grid_IP.i_Grid == GRID_BUNSEN_BURNER  ||
	  Solution_Data.Input.Grid_IP.i_Grid == GRID_BUNSEN_BOX) {
      
	Data.Velocity_Field.Write_Turbulent_Velocity_Field();
      }
    }    

  } /* endif */
  

  CFFC_Barrier_MPI(); // MPI barrier to ensure processor synchronization.
  
  /* Broadcast the turbulent velocity field to other MPI processors. */
  
  Data.Velocity_Field.Broadcast();
 

  //-------------------------------------------------
  //  Assign turbulent velocity fluctuations
  //-------------------------------------------------
  if (Solution_Data.Input.i_ICs == IC_TURBULENT_BOX ||
      Solution_Data.Input.i_ICs == IC_TURBULENT_PREMIXED_FLAME) {

    // assign turbulent velocity fluctuations
    Assign_Homogeneous_Turbulence_Velocity_Field(Solution_Data.Local_Solution_Blocks.Soln_Blks,
						 Data.Local_Adaptive_Block_List,
						 Data.Velocity_Field);
  
  } else if (Solution_Data.Input.i_ICs == IC_TURBULENT_BUNSEN_BOX ||
	     Solution_Data.Input.i_ICs == IC_TURBULENT_BUNSEN_FLAME) {

    // assign turbulent velocity fluctuations to the mixture of fresh gases
    error_flag = IC_Assign_Turbulence_Fresh_Gas(Solution_Data.Local_Solution_Blocks.Soln_Blks,
						Data.Local_Adaptive_Block_List,
						Data.Velocity_Field,
						Solution_Data.Input);
      
    if (error_flag) return error_flag;
   
  } else {

//   RandomFieldRogallo<LES3DFsd_pState, LES3DFsd_cState>   Velocity_Field_Type(Solution_Data.Input);
//   Turbulent_Velocity_Field_Multi_Block_List  Velocity_Field;

<<<<<<< HEAD
  error_flag = Velocity_Field_Type.Create_Homogeneous_Turbulence_Velocity_Field(Data.Initial_Mesh, 
										Data.batch_flag,
										Data.Velocity_Field);
=======
//   error_flag = Velocity_Field_Type.Create_Homogeneous_Turbulence_Velocity_Field(Data.Initial_Mesh, 
// 										Solution_Data.Input.Grid_IP,
// 										Data.batch_flag,
// 										Data.Velocity_Field);
>>>>>>> b0ce2c3f

//   if (error_flag) return error_flag;

// If required, do the interpolation of the turbulent field
//     Turbulent_Velocity_Field_Multi_Block_List  Interpolated_Velocity_Field;

//     Interpolated_Velocity_Field.Create(Data.Initial_Mesh,   
// 				       Solution_Data.Input.Grid_IP);

//     Data.Velocity_Field.Interpolate_Turbulent_Field(Data.Initial_Mesh, 
// 						    Interpolated_Velocity_Field);

//     Assign_Homogeneous_Turbulence_Velocity_Field(Solution_Data.Local_Solution_Blocks.Soln_Blks,
// 						 Data.Local_Adaptive_Block_List,
// 						 Interpolated_Velocity_Field);

  }

  //-------------------------------------------------
  // ICs specializations
  //-------------------------------------------------
  error_flag = Solution_Data.Local_Solution_Blocks.ICs_Specializations(Solution_Data.Input);

  if (error_flag) return error_flag;    
    
  return error_flag;

}

/********************************************************
 * Routine: Hexa_Post_Processing_Specializations        *
 ********************************************************/
template<>
int Hexa_Post_Processing_Specializations(HexaSolver_Data &Data,
		 	                 HexaSolver_Solution_Data<LES3DFsd_pState, 
                                                                  LES3DFsd_cState>&Solution_Data) {

   int error_flag(0);
   double u_ave, v_ave, w_ave, sqr_u;

   if (Solution_Data.Input.Species_IP.reaction_mechanism_name != "NO_REACTIONS") {

     Conditional_Averaging_of_Velocity_Field(Solution_Data.Local_Solution_Blocks.Soln_Blks,
					     Data.Local_Adaptive_Block_List,
					     u_ave,
					     v_ave,
					     w_ave);

     Conditional_Averaging_of_Solution(Solution_Data.Local_Solution_Blocks.Soln_Blks,
				       Data.Local_Adaptive_Block_List,
				       u_ave,
				       v_ave,
				       w_ave,
				       sqr_u);
   } else {

     Time_Averaging_of_Velocity_Field(Solution_Data.Local_Solution_Blocks.Soln_Blks,
				      Data.Local_Adaptive_Block_List,
				      u_ave,
				      v_ave,
				      w_ave);

     Time_Averaging_of_Solution(Solution_Data.Local_Solution_Blocks.Soln_Blks,
				Data.Local_Adaptive_Block_List,
				u_ave,
				v_ave,
				w_ave,
				sqr_u,
                Data.batch_flag);
   }

   if (Data.Time == 0.0  &&  Data.number_of_explicit_time_steps == 0) { 
     Max_and_Min_Cell_Volumes(Solution_Data.Local_Solution_Blocks.Soln_Blks,
			      Data.Local_Adaptive_Block_List);
   }
   
   return error_flag;

}


/*****************************************************************
 * Routine: Open_Other_Solution_Progress_Specialization_Files    *
 *****************************************************************/
template<>
int Open_Other_Solution_Progress_Specialization_Files(HexaSolver_Data &Data,
                                                      HexaSolver_Solution_Data<LES3DFsd_pState,
						                               LES3DFsd_cState> &Solution_Data) {
   int error_flag(0);

   error_flag = Open_Turbulence_Progress_File(Data.other_solution_progress_files[0],
   	 		                      Solution_Data.Input.Output_File_Name,
   				              Data.number_of_explicit_time_steps);

   return error_flag;

}

/*****************************************************************
 * Routine: Close_Other_Solution_Progress_Specialization_Files   *
 *****************************************************************/
template<>
int Close_Other_Solution_Progress_Specialization_Files(HexaSolver_Data &Data,
                                                       HexaSolver_Solution_Data<LES3DFsd_pState,
						                                LES3DFsd_cState> &Solution_Data) {

   int error_flag(0);

   error_flag = Close_Turbulence_Progress_File(Data.other_solution_progress_files[0]);

   return error_flag;

}

/*****************************************************************
 * Routine: Output_Other_Solution_Progress_Specialization_Data   *
 *****************************************************************/
template<>
int Output_Other_Solution_Progress_Specialization_Data(HexaSolver_Data &Data,
                                                       HexaSolver_Solution_Data<LES3DFsd_pState,
						                                LES3DFsd_cState> &Solution_Data) {

   int error_flag(0);
   double total_TKE, total_enstrophy, u_prime, Taylor_scale, viscosity, turb_burning_rate;

   // Calculate various turbulence quantities

   if (Solution_Data.Input.Species_IP.reaction_mechanism_name != "NO_REACTIONS") {

     total_TKE = Conditional_Total_TKE<Hexa_Block<LES3DFsd_pState, LES3DFsd_cState> >(Solution_Data.Local_Solution_Blocks.Soln_Blks,
										    Data.Local_Adaptive_Block_List);

     total_enstrophy = Conditional_Total_Enstrophy<Hexa_Block<LES3DFsd_pState, LES3DFsd_cState> >(Solution_Data.Local_Solution_Blocks.Soln_Blks,
												Data.Local_Adaptive_Block_List);

     u_prime = Conditional_u_rms<Hexa_Block<LES3DFsd_pState, LES3DFsd_cState> >(Solution_Data.Local_Solution_Blocks.Soln_Blks,
									      Data.Local_Adaptive_Block_List);

     Taylor_scale = Conditional_Taylor_Scale<Hexa_Block<LES3DFsd_pState, LES3DFsd_cState> >(Solution_Data.Local_Solution_Blocks.Soln_Blks,
											  Data.Local_Adaptive_Block_List);

     viscosity = Conditional_Average_viscosity<Hexa_Block<LES3DFsd_pState, LES3DFsd_cState> >(Solution_Data.Local_Solution_Blocks.Soln_Blks,
											    Data.Local_Adaptive_Block_List);
   } else {

     total_TKE = Total_TKE<Hexa_Block<LES3DFsd_pState, LES3DFsd_cState> >(Solution_Data.Local_Solution_Blocks.Soln_Blks,
  					                                Data.Local_Adaptive_Block_List);

     total_enstrophy = Total_Enstrophy<Hexa_Block<LES3DFsd_pState, LES3DFsd_cState> >(Solution_Data.Local_Solution_Blocks.Soln_Blks,
   			 			                                    Data.Local_Adaptive_Block_List);

     u_prime = u_rms<Hexa_Block<LES3DFsd_pState, LES3DFsd_cState> >(Solution_Data.Local_Solution_Blocks.Soln_Blks,
   					                          Data.Local_Adaptive_Block_List);

     Taylor_scale = Taylor_Scale<Hexa_Block<LES3DFsd_pState, LES3DFsd_cState> >(Solution_Data.Local_Solution_Blocks.Soln_Blks,
   					                                      Data.Local_Adaptive_Block_List);

     viscosity = Average_viscosity<Hexa_Block<LES3DFsd_pState, LES3DFsd_cState> >(Solution_Data.Local_Solution_Blocks.Soln_Blks,
   					                                        Data.Local_Adaptive_Block_List);
   }

   turb_burning_rate = Turbulent_Burning_Rate(Solution_Data.Local_Solution_Blocks.Soln_Blks,
					      Data.Local_Adaptive_Block_List,
					      Solution_Data.Input);

   // Output turbulence statistics data to turbulence progress variable file
   if (CFFC_Primary_MPI_Processor()) {
     error_flag = Output_Turbulence_Progress_to_File(Data.other_solution_progress_files[0],
                                                     Data.number_of_explicit_time_steps,
			   		             Data.Time*THOUSAND,
 					             Data.total_cpu_time,
					             total_TKE,
                                                     u_prime,
					             total_enstrophy,
					             Taylor_scale,
					             viscosity,
					             turb_burning_rate);
   } /* endif */

   error_flag = CFFC_OR_MPI(error_flag);

   // Return error flag
   return error_flag;

}

/********************************************************
 * Routine: BCs_Specializations                         *
 ********************************************************/
template<>
int Hexa_BCs_Specializations(HexaSolver_Data &Data,
			     HexaSolver_Solution_Data<LES3DFsd_pState, 
			                              LES3DFsd_cState> &Solution_Data) {
  int error_flag(0);
  
  error_flag = Inflow_Turbulence_XY_Plane(Solution_Data.Local_Solution_Blocks.Soln_Blks,
					  Data.Local_Adaptive_Block_List,
					  Data.Velocity_Field,
					  Solution_Data.Input,
					  Data.Time);
  
  return error_flag;

}


/********************************************************
 * Routine: Initialize_Solution_Blocks_Specializations  *
 ********************************************************/
template<>
int Initialize_Solution_Blocks_Specializations(HexaSolver_Data &Data,
					       HexaSolver_Solution_Data<LES3DFsd_pState, 
			                                                LES3DFsd_cState> &Solution_Data) {
  int error_flag(0);
  
  /* Create the auxiliary mesh on the primary MPI processor. */

  if (CFFC_Primary_MPI_Processor()) {
    
    if (Solution_Data.Input.Grid_IP.i_Grid == GRID_BUNSEN_BURNER) {

      Solution_Data.Input.Grid_IP.i_Grid = GRID_TURBULENCE_BOX;
      Data.Auxiliary_Mesh.Create_Grid(Solution_Data.Input.Grid_IP);
      Solution_Data.Input.Grid_IP.i_Grid = GRID_BUNSEN_BURNER;

    } else if (Solution_Data.Input.Grid_IP.i_Grid == GRID_BUNSEN_BOX) {

      Solution_Data.Input.Grid_IP.i_Grid = GRID_TURBULENCE_BOX;
      Data.Auxiliary_Mesh.Create_Grid(Solution_Data.Input.Grid_IP);
      Solution_Data.Input.Grid_IP.i_Grid = GRID_BUNSEN_BOX;
    }   

  } /* endif */

  //---------------------------------------------------------------------
  // As the primary processor is creating the turbulent velocity field, 
  // there is no need to broadcast the auxiliary mesh
  //---------------------------------------------------------------------

//   CFFC_Barrier_MPI(); // MPI barrier to ensure processor synchronization.
  
//   /* Broadcast the auxiliary mesh to other MPI processors. */

//   if (Solution_Data.Input.Grid_IP.i_Grid == GRID_BUNSEN_BURNER) {

//     Solution_Data.Input.Grid_IP.i_Grid = GRID_TURBULENCE_BOX;
//     Data.Auxiliary_Mesh.Broadcast();
//     Solution_Data.Input.Grid_IP.i_Grid = GRID_BUNSEN_BURNER;

//   } else if(Solution_Data.Input.Grid_IP.i_Grid == GRID_BUNSEN_BOX) {

//     Solution_Data.Input.Grid_IP.i_Grid = GRID_TURBULENCE_BOX;
//     Data.Auxiliary_Mesh.Broadcast();
//     Solution_Data.Input.Grid_IP.i_Grid = GRID_BUNSEN_BOX;
//   }                  
 
  return error_flag;
}

/********************************************************
 *       Burning rate                                   *
 ********************************************************/
template<>
double Turbulent_Burning_Rate(Hexa_Block<LES3DFsd_pState, LES3DFsd_cState> *Solution_Block,
			      AdaptiveBlock3D_List &LocalSolnBlockList,
			      Input_Parameters<LES3DFsd_pState, LES3DFsd_cState> &IPs) {

  double local_vol, Yf_u, rho_u, burning_rate(ZERO), iso_surface_area(ZERO);

  for (int p = 0 ; p <= LocalSolnBlockList.Nblk-1 ; p++ ) {
    if (LocalSolnBlockList.Block[p].used == ADAPTIVEBLOCK3D_USED) {
      for (int i = Solution_Block[p].ICl ; i <= Solution_Block[p].ICu ; i++) {
        for (int j = Solution_Block[p].JCl ; j <= Solution_Block[p].JCu ; j++) {
           for (int k = Solution_Block[p].KCl ; k <= Solution_Block[p].KCu ; k++) {
	     local_vol = Solution_Block[p].Grid.volume(i,j,k);
 	     burning_rate +=  Solution_Block[p].W[i][j][k].Fsd*Solution_Block[p].W[i][j][k].rho*local_vol; 
	     if (Solution_Block[p].W[i][j][k].C <= 0.53 && Solution_Block[p].W[i][j][k].C >= 0.47) {
	       iso_surface_area += propagation_dir_area(Solution_Block[p], i, j, k);
	     }
	   }
	}
      }
    }
  }
  burning_rate = CFFC_Summation_MPI(burning_rate);
  iso_surface_area = CFFC_Summation_MPI(iso_surface_area);
  
  double ref_area, Lx, Ly, Lz;

  if ( IPs.Grid_IP.i_Grid == GRID_PERIODIC_BOX_WITH_INFLOW  ||
       IPs.Grid_IP.i_Grid == GRID_PERIODIC_BOX) {
    Ly = IPs.Grid_IP.Box_Height;
    Lz = IPs.Grid_IP.Box_Length;
    ref_area = Ly*Lz;
  } else if ( IPs.Grid_IP.i_Grid == GRID_BUNSEN_BOX ) {
    Lx = IPs.Grid_IP.Box_Width;
    ref_area = (0.025 + 2.0*0.02)*Lx;
  } else if ( IPs.Grid_IP.i_Grid == GRID_BUNSEN_BURNER ) {
    ref_area = PI*IPs.Grid_IP.Radius_Bunsen_Burner_Fuel_Line*(IPs.Grid_IP.Radius_Bunsen_Burner_Fuel_Line + 2.0*IPs.Fresh_Gas_Height);
  }

  if ( iso_surface_area > ref_area ) {
    burning_rate = burning_rate*IPs.Turbulence_IP.Laminar_Flame_Speed/iso_surface_area;
  } else {
    burning_rate = burning_rate*IPs.Turbulence_IP.Laminar_Flame_Speed/ref_area;
  }


  return burning_rate;
}<|MERGE_RESOLUTION|>--- conflicted
+++ resolved
@@ -109,18 +109,11 @@
 //   RandomFieldRogallo<LES3DFsd_pState, LES3DFsd_cState>   Velocity_Field_Type(Solution_Data.Input);
 //   Turbulent_Velocity_Field_Multi_Block_List  Velocity_Field;
 
-<<<<<<< HEAD
-  error_flag = Velocity_Field_Type.Create_Homogeneous_Turbulence_Velocity_Field(Data.Initial_Mesh, 
-										Data.batch_flag,
-										Data.Velocity_Field);
-=======
 //   error_flag = Velocity_Field_Type.Create_Homogeneous_Turbulence_Velocity_Field(Data.Initial_Mesh, 
-// 										Solution_Data.Input.Grid_IP,
-// 										Data.batch_flag,
-// 										Data.Velocity_Field);
->>>>>>> b0ce2c3f
-
+// 									  	   Data.batch_flag,
+// 										   Data.Velocity_Field);
 //   if (error_flag) return error_flag;
+
 
 // If required, do the interpolation of the turbulent field
 //     Turbulent_Velocity_Field_Multi_Block_List  Interpolated_Velocity_Field;
