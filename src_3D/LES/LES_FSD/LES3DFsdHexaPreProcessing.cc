--- conflicted
+++ resolved
@@ -91,9 +91,7 @@
     Assign_Homogeneous_Turbulence_Velocity_Field(Solution_Data.Local_Solution_Blocks.Soln_Blks,
 						 Data.Local_Adaptive_Block_List,
 						 Data.Velocity_Field);
-
-  
-<<<<<<< HEAD
+  
   } else if (Solution_Data.Input.i_ICs == IC_TURBULENT_BUNSEN_BOX ||
 	     Solution_Data.Input.i_ICs == IC_TURBULENT_BUNSEN_FLAME) {
 
@@ -109,24 +107,21 @@
     // If required, do the interpolation of the turbulent field
    
     // Turbulent_Velocity_Field_Multi_Block_List  Interpolated_Velocity_Field;
-=======
+
   RandomFieldRogallo<LES3DFsd_pState, LES3DFsd_cState>   Velocity_Field_Type(Solution_Data.Input);
   Turbulent_Velocity_Field_Multi_Block_List  Velocity_Field;
->>>>>>> 3f02a2f9
 
 //     Interpolated_Velocity_Field.Create(Data.Initial_Mesh,   
 // 				       Solution_Data.Input.Grid_IP);
 
-<<<<<<< HEAD
 //     Data.Velocity_Field.Interpolate_Turbulent_Field(Data.Initial_Mesh, 
 // 						    Interpolated_Velocity_Field);
-=======
+
   error_flag = Velocity_Field_Type.Create_Homogeneous_Turbulence_Velocity_Field(Data.Initial_Mesh, 
 										Solution_Data.Input.Grid_IP,
 										Data.batch_flag,
 										Data.Velocity_Field);
   if (error_flag) return error_flag;
->>>>>>> 3f02a2f9
 
 //     Assign_Homogeneous_Turbulence_Velocity_Field(Solution_Data.Local_Solution_Blocks.Soln_Blks,
 // 						 Data.Local_Adaptive_Block_List,
@@ -156,7 +151,6 @@
 
    int error_flag(0);
    double u_ave, v_ave, w_ave, sqr_u;
-<<<<<<< HEAD
 
    if (Solution_Data.Input.Species_IP.reaction_mechanism_name != "NO_REACTIONS") {
 
@@ -192,7 +186,6 @@
      Max_and_Min_Cell_Volumes(Solution_Data.Local_Solution_Blocks.Soln_Blks,
 			      Data.Local_Adaptive_Block_List);
    }
-=======
    
    Time_Averaging_of_Velocity_Field(Solution_Data.Local_Solution_Blocks.Soln_Blks,
                                     Data.Local_Adaptive_Block_List,
@@ -206,7 +199,6 @@
                               v_ave,
                               w_ave,
                               sqr_u);
->>>>>>> 3f02a2f9
 
    return error_flag;
 
@@ -293,17 +285,9 @@
    					                                        Data.Local_Adaptive_Block_List);
    }
 
-   turb_burning_rate = Turbulent_Burning_Rate<Hexa_Block<LES3DFsd_pState, LES3DFsd_cState> >(Solution_Data.Local_Solution_Blocks.Soln_Blks,
-											   Data.Local_Adaptive_Block_List,
-											   Solution_Data.Input.Grid_IP);
-
-<<<<<<< HEAD
-=======
-
    turb_burning_rate = Turbulent_Burning_Rate(Solution_Data.Local_Solution_Blocks.Soln_Blks,
 					      Data.Local_Adaptive_Block_List,
 					      Solution_Data.Input.Grid_IP);
->>>>>>> 3f02a2f9
 
    // Output turbulence statistics data to turbulence progress variable file
    if (CFFC_Primary_MPI_Processor()) {
@@ -327,7 +311,6 @@
 }
 
 /********************************************************
-<<<<<<< HEAD
  * Routine: BCs_Specializations                         *
  ********************************************************/
 template<>
@@ -393,35 +376,36 @@
   }                  
  
   return error_flag;
-
-=======
- *       Burning rate                                   *
- ********************************************************/
-template<>
+}
+
 double Turbulent_Burning_Rate(Hexa_Block<LES3DFsd_pState, LES3DFsd_cState> *Solution_Block,
 			      AdaptiveBlock3D_List &LocalSolnBlockList,
 			      Grid3D_Input_Parameters &IPs) {
 
-  double local_vol, Yf_u, rho_u, Ly, Lz, burning_rate(ZERO);
+  double local_vol, Yf_u, rho_u, burning_rate(ZERO), iso_surface_area(ZERO);
+  double flame_height = 0.004;
   Yf_u = 0.05518;//Fresh_Fuel_Mass_Fraction;
   rho_u = 1.13;//Fresh_Density;
-  Ly = IPs.Box_Width;
-  Lz = IPs.Box_Height;
+
   for (int p = 0 ; p <= LocalSolnBlockList.Nblk-1 ; p++ ) {
     if (LocalSolnBlockList.Block[p].used == ADAPTIVEBLOCK3D_USED) {
       for (int i = Solution_Block[p].ICl ; i <= Solution_Block[p].ICu ; i++) {
         for (int j = Solution_Block[p].JCl ; j <= Solution_Block[p].JCu ; j++) {
            for (int k = Solution_Block[p].KCl ; k <= Solution_Block[p].KCu ; k++) {
 	     local_vol = Solution_Block[p].Grid.volume(i,j,k);
- 	     burning_rate +=  Solution_Block[p].W[i][j][k].Fsd*local_vol*Solution_Block[p].W[i][j][k].rho; 
+ 	     burning_rate +=  Solution_Block[p].W[i][j][k].Fsd*Solution_Block[p].W[i][j][k].rho*local_vol; 
+	     if (Solution_Block[p].W[i][j][k].C <= 0.5 && 
+                 Solution_Block[p].Grid.Cell[i][j][k].Xc.z > flame_height) {
+	         flame_height = Solution_Block[p].Grid.Cell[i][j][k].Xc.z;
+/* 	       iso_surface_area += propagation_dir_area(Solution_Block[p], i, j, k); */
+	     }
 	   }
 	}
       }
     }
   }
   burning_rate = CFFC_Summation_MPI(burning_rate);
-  burning_rate = burning_rate*0.3837/(PI*0.0056*0.0056);//(Ly*Lz); //laminar_flame_speed/Ly;//(rho_u*Ly);  //(rho_u*Yf_u*Ly);
+  burning_rate = burning_rate*0.403/(PI*0.0056*(0.0056+2.0*flame_height));
 
   return burning_rate;
->>>>>>> 3f02a2f9
 }