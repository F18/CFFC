/* Grid3DHexaMultiBlock.cc:  Member functions for 
                             3D hexahedral multiblock grid classes. */

/* Include 3D hexahedral block grid header file. */

#ifndef GRID3D_HEXA_MULTIBLOCK_INCLUDED
#include "Grid3DHexaMultiBlock.h"
#endif //_GRID3D_HEXA_MULTIBLOCK_INCLUDED

/********************************************************
 * Routine: Broadcast                                   *
 *                                                      *
 * Broadcast block connectivity info.                   *
 *                                                      *
 ********************************************************/
void Grid3D_Hexa_Multi_Block_Connectivity::Broadcast(void) {

#ifdef _MPI_VERSION
   MPI::COMM_WORLD.Bcast(&num_neighT, 1, MPI::INT, 0);
   MPI::COMM_WORLD.Bcast(&num_neighB, 1, MPI::INT, 0);
   MPI::COMM_WORLD.Bcast(&num_neighS, 1, MPI::INT, 0);
   MPI::COMM_WORLD.Bcast(&num_neighW, 1, MPI::INT, 0);
   MPI::COMM_WORLD.Bcast(&num_neighE, 1, MPI::INT, 0);
   MPI::COMM_WORLD.Bcast(&num_neighN, 1, MPI::INT, 0);

   MPI::COMM_WORLD.Bcast(&num_neighTN, 1, MPI::INT, 0);
   MPI::COMM_WORLD.Bcast(&num_neighTS, 1, MPI::INT, 0);
   MPI::COMM_WORLD.Bcast(&num_neighTW, 1, MPI::INT, 0);
   MPI::COMM_WORLD.Bcast(&num_neighTE, 1, MPI::INT, 0);
   MPI::COMM_WORLD.Bcast(&num_neighBN, 1, MPI::INT, 0);
   MPI::COMM_WORLD.Bcast(&num_neighBS, 1, MPI::INT, 0);
   MPI::COMM_WORLD.Bcast(&num_neighBE, 1, MPI::INT, 0);
   MPI::COMM_WORLD.Bcast(&num_neighBW, 1, MPI::INT, 0);
   MPI::COMM_WORLD.Bcast(&num_neighSW, 1, MPI::INT, 0);
   MPI::COMM_WORLD.Bcast(&num_neighSE, 1, MPI::INT, 0);
   MPI::COMM_WORLD.Bcast(&num_neighNW, 1, MPI::INT, 0);
   MPI::COMM_WORLD.Bcast(&num_neighNE, 1, MPI::INT, 0);

   MPI::COMM_WORLD.Bcast(&num_neighTNW, 1, MPI::INT, 0);
   MPI::COMM_WORLD.Bcast(&num_neighTNE, 1, MPI::INT, 0);
   MPI::COMM_WORLD.Bcast(&num_neighTSW, 1, MPI::INT, 0);
   MPI::COMM_WORLD.Bcast(&num_neighTSE, 1, MPI::INT, 0);
   MPI::COMM_WORLD.Bcast(&num_neighBNW, 1, MPI::INT, 0);
   MPI::COMM_WORLD.Bcast(&num_neighBNE, 1, MPI::INT, 0);
   MPI::COMM_WORLD.Bcast(&num_neighBSW, 1, MPI::INT, 0);
   MPI::COMM_WORLD.Bcast(&num_neighBSE, 1, MPI::INT, 0);
  
   MPI::COMM_WORLD.Bcast(&neighT, 1, MPI::INT, 0);
   MPI::COMM_WORLD.Bcast(&neighB, 1, MPI::INT, 0);
   MPI::COMM_WORLD.Bcast(&neighS, 1, MPI::INT, 0);
   MPI::COMM_WORLD.Bcast(&neighW, 1, MPI::INT, 0);
   MPI::COMM_WORLD.Bcast(&neighE, 1, MPI::INT, 0);
   MPI::COMM_WORLD.Bcast(&neighN, 1, MPI::INT, 0);

   MPI::COMM_WORLD.Bcast(neighTN, GRID3D_HEXA_MULTI_BLOCK_MAX_NEIGHBOURS, MPI::INT, 0);
   MPI::COMM_WORLD.Bcast(neighTS, GRID3D_HEXA_MULTI_BLOCK_MAX_NEIGHBOURS, MPI::INT, 0);
   MPI::COMM_WORLD.Bcast(neighTW, GRID3D_HEXA_MULTI_BLOCK_MAX_NEIGHBOURS, MPI::INT, 0);
   MPI::COMM_WORLD.Bcast(neighTE, GRID3D_HEXA_MULTI_BLOCK_MAX_NEIGHBOURS, MPI::INT, 0);
   MPI::COMM_WORLD.Bcast(neighBN, GRID3D_HEXA_MULTI_BLOCK_MAX_NEIGHBOURS, MPI::INT, 0);
   MPI::COMM_WORLD.Bcast(neighBS, GRID3D_HEXA_MULTI_BLOCK_MAX_NEIGHBOURS, MPI::INT, 0);
   MPI::COMM_WORLD.Bcast(neighBE, GRID3D_HEXA_MULTI_BLOCK_MAX_NEIGHBOURS, MPI::INT, 0);
   MPI::COMM_WORLD.Bcast(neighBW, GRID3D_HEXA_MULTI_BLOCK_MAX_NEIGHBOURS, MPI::INT, 0);
   MPI::COMM_WORLD.Bcast(neighSW, GRID3D_HEXA_MULTI_BLOCK_MAX_NEIGHBOURS, MPI::INT, 0);
   MPI::COMM_WORLD.Bcast(neighSE, GRID3D_HEXA_MULTI_BLOCK_MAX_NEIGHBOURS, MPI::INT, 0);
   MPI::COMM_WORLD.Bcast(neighNW, GRID3D_HEXA_MULTI_BLOCK_MAX_NEIGHBOURS, MPI::INT, 0);
   MPI::COMM_WORLD.Bcast(neighNE, GRID3D_HEXA_MULTI_BLOCK_MAX_NEIGHBOURS, MPI::INT, 0);

   MPI::COMM_WORLD.Bcast(neighTNW, GRID3D_HEXA_MULTI_BLOCK_MAX_NEIGHBOURS, MPI::INT, 0);
   MPI::COMM_WORLD.Bcast(neighTNE, GRID3D_HEXA_MULTI_BLOCK_MAX_NEIGHBOURS, MPI::INT, 0);
   MPI::COMM_WORLD.Bcast(neighTSW, GRID3D_HEXA_MULTI_BLOCK_MAX_NEIGHBOURS, MPI::INT, 0);
   MPI::COMM_WORLD.Bcast(neighTSE, GRID3D_HEXA_MULTI_BLOCK_MAX_NEIGHBOURS, MPI::INT, 0);
   MPI::COMM_WORLD.Bcast(neighBNW, GRID3D_HEXA_MULTI_BLOCK_MAX_NEIGHBOURS, MPI::INT, 0);
   MPI::COMM_WORLD.Bcast(neighBNE, GRID3D_HEXA_MULTI_BLOCK_MAX_NEIGHBOURS, MPI::INT, 0);
   MPI::COMM_WORLD.Bcast(neighBSW, GRID3D_HEXA_MULTI_BLOCK_MAX_NEIGHBOURS, MPI::INT, 0);
   MPI::COMM_WORLD.Bcast(neighBSE, GRID3D_HEXA_MULTI_BLOCK_MAX_NEIGHBOURS, MPI::INT, 0);

   neighT_info.broadcast();
   neighB_info.broadcast();
   neighN_info.broadcast();
   neighS_info.broadcast();
   neighE_info.broadcast();
   neighW_info.broadcast();
    
   for (int i_neigh = 0; i_neigh < GRID3D_HEXA_MULTI_BLOCK_MAX_NEIGHBOURS; ++i_neigh) {
      neighNW_info[i_neigh].broadcast();
      neighNE_info[i_neigh].broadcast();
      neighSW_info[i_neigh].broadcast();
      neighSE_info[i_neigh].broadcast();
      neighTN_info[i_neigh].broadcast();
      neighTE_info[i_neigh].broadcast();
      neighTW_info[i_neigh].broadcast();
      neighTS_info[i_neigh].broadcast();
      neighBN_info[i_neigh].broadcast();
      neighBE_info[i_neigh].broadcast();
      neighBW_info[i_neigh].broadcast();
      neighBS_info[i_neigh].broadcast();

      neighTNW_info[i_neigh].broadcast();
      neighTNE_info[i_neigh].broadcast();
      neighTSW_info[i_neigh].broadcast();
      neighTSE_info[i_neigh].broadcast();
      neighBNW_info[i_neigh].broadcast();
      neighBNE_info[i_neigh].broadcast();
      neighBSW_info[i_neigh].broadcast();
      neighBSE_info[i_neigh].broadcast();
   } /* endfor */

   boundary_element_on_grid_boundary.broadcast();
#endif  

}

/********************************************************
 * Routine: Allocate                                    *
 *                                                      *
 * Allocate memory for a 1D array of 3D hexahedral      *
 * multi-block grids.                                   *
 *                                                      *
 ********************************************************/
void Grid3D_Hexa_Multi_Block_List::Allocate(const int Ni, 
                                            const int Nj, 
                                            const int Nk) {

   if (Ni >= 1 && Nj >= 1 && Nk >= 1 && !Allocated) {
      NBlk_Idir = Ni; 
      NBlk_Jdir = Nj; 
      NBlk_Kdir = Nk; 
      NBlk = Ni*Nj*Nk;

      Grid_Blks = new Grid3D_Hexa_Block[NBlk];
      Connectivity = new Grid3D_Hexa_Multi_Block_Connectivity[NBlk];
      Allocated = 1;
         
   } /* endif */
 
}

/********************************************************
 * Routine: Allocate                                    *
 *                                                      *
 * Allocate memory for a 1D array of 3D hexahedral      *
 * multi-block grids.                                   *
 *                                                      *
 ********************************************************/
void Grid3D_Hexa_Multi_Block_List::Allocate(const int N) {

   if (N >= 1 && !Allocated) {
      NBlk_Idir = N; 
      NBlk_Jdir = 1; 
      NBlk_Kdir = 1; 
      NBlk = N;

      Grid_Blks = new Grid3D_Hexa_Block[NBlk];
      Connectivity = new Grid3D_Hexa_Multi_Block_Connectivity[NBlk];

      Allocated = 1;
   } /* endif */

}

/********************************************************
 * Routine: Deallocate                                  *
 *                                                      *
 * Deallocate memory for a 1D array of 3D hexahedral    *
 * multi-block grids.                                   *
 *                                                      *
 ********************************************************/
void Grid3D_Hexa_Multi_Block_List::Deallocate(void) {

   if (NBlk >= 1 && Allocated) {
       delete []Grid_Blks;
       Grid_Blks = NULL;

       delete []Connectivity;
       Connectivity = NULL;
  
       NBlk_Idir = 0; 
       NBlk_Jdir = 0; 
       NBlk_Kdir = 0;
       NBlk = 0;

       Allocated = 0;
   } /* endif */

}

/********************************************************
 * Routine: Copy                                        *
 *                                                      *
 * Make a copy of multiblock hexahedral grid Grid2.     *
 *                                                      *
 ********************************************************/
void Grid3D_Hexa_Multi_Block_List::Copy(Grid3D_Hexa_Multi_Block_List &Grid2) {

   if (Grid2.Allocated) {

     /* Ensure multiblock grid arrays have same dimensions. */

     if (Allocated && (NBlk      != Grid2.NBlk      ||
                       NBlk_Idir != Grid2.NBlk_Idir ||
                       NBlk_Jdir != Grid2.NBlk_Jdir ||
                       NBlk_Kdir != Grid2.NBlk_Kdir) ) {
       Deallocate();
       Allocate(Grid2.NBlk_Idir, Grid2.NBlk_Jdir, Grid2.NBlk_Kdir);
     } else if (!Allocated) {
       Allocate(Grid2.NBlk_Idir, Grid2.NBlk_Jdir, Grid2.NBlk_Kdir);
     } /* endif */

     /* Copy each grid block. */

     for (int  i = 0 ; i < NBlk ; ++i ) {
        if (Grid2.Grid_Blks[i].Allocated) 
           Grid_Blks[i].Copy(Grid2.Grid_Blks[i]);
     } /* endfor */

   } /* endif */

}

/********************************************************
 * Routine: Broadcast                                   *
 *                                                      *
 * Broadcast multiblock hexahedral grid.                *
 *                                                      *
 ********************************************************/
void Grid3D_Hexa_Multi_Block_List::Broadcast(void) {

#ifdef _MPI_VERSION
   int n, ni, nj, nk, grid_allocated;

   /* Broadcast the number of grid blocks. */

   if (CFFC_Primary_MPI_Processor()) {
      n = NBlk;
      ni = NBlk_Idir;
      nj = NBlk_Jdir;
      nk = NBlk_Kdir;
      grid_allocated = Allocated;
   } /* endif */

   MPI::COMM_WORLD.Bcast(&n, 1, MPI::INT, 0);
   MPI::COMM_WORLD.Bcast(&ni, 1, MPI::INT, 0);
   MPI::COMM_WORLD.Bcast(&nj, 1, MPI::INT, 0);
   MPI::COMM_WORLD.Bcast(&nk, 1, MPI::INT, 0);
   MPI::COMM_WORLD.Bcast(&grid_allocated, 1, MPI::INT, 0);

   /* On non-primary MPI processors, allocate (re-allocate) 
      memory for the grid blocks as necessary. */

   if (!CFFC_Primary_MPI_Processor()) {
      if (grid_allocated && 
          (NBlk != n ||
           NBlk_Idir != ni || 
           NBlk_Jdir != nj || 
           NBlk_Kdir != nk) ) { 
         if (Allocated) { 
            Deallocate();
         } /* endif */
         Allocate(ni, nj, nk);
      } else {
         Deallocate();
      } /* endif */
   } /* endif */
  
   /* Broadcast each of the blocks in the multiblock mesh. */
   /* Broadcast block connectivity info in the multiblock mesh. */
   if (Allocated) {
     for (int  i = 0 ; i < NBlk ; ++i ) {
        Grid_Blks[i].Broadcast();
        Connectivity[i].Broadcast();
     } /* endfor */
   } /* endif */
#endif

}

/********************************************************
 * Routine: Output                                      *
 *                                                      *
 * Writes a 1D array of 3D hexahedral multi-block       *
 * grids to the specified output stream for retrieval   *
 * and re-use purposes.                                 *
 *                                                      *
 ********************************************************/
void Grid3D_Hexa_Multi_Block_List::Output(ostream &Out_File) {
   
   Out_File << NBlk << " "
            << NBlk_Idir << " "
            << NBlk_Jdir << " "
            << NBlk_Kdir << "\n";
  
   for (int  i = 0 ; i < NBlk ; ++i ) {
      if (Grid_Blks[i].Allocated) {
         Out_File << setprecision(14) << Grid_Blks[i] << setprecision(6);
      } /* endif */
   } /* endfor */

}

/********************************************************
 * Routine: Output_Tecplot                              *
 *                                                      *
 * Writes the nodes of a 1D array of 3D hexahedral      *
 * multi-block grids to the specified output stream in  *
 * a format suitable for plotting the grid with         *
 * TECPLOT.                                             *
 *                                                      *
 ********************************************************/
void Grid3D_Hexa_Multi_Block_List::Output_Tecplot(ostream &Out_File) {

   int i_output_title;
   i_output_title = 1;
    
   for (int i = 0 ; i < NBlk ; ++i ) {
      if (Grid_Blks[i].Allocated) {
         Grid_Blks[i].Output_Tecplot(i,
                                     i_output_title,
                                     Out_File);
         if (i_output_title) i_output_title = 0;
      } /* endif */
   } /* endfor */

}

/********************************************************
 * Routine: Output_Nodes_Tecplot                        *
 *                                                      *
 * Writes the nodes of a 1D array of 3D hexahedral      *
 * multi-block grids to the specified output stream in  *
 * a format suitable for plotting the grid with         *
 * TECPLOT.  Include boundary nodes.                    *
 *                                                      *
 ********************************************************/
void Grid3D_Hexa_Multi_Block_List::Output_Nodes_Tecplot(ostream &Out_File) {

   int i_output_title;
   i_output_title = 1;
  
   for (int i = 0 ; i < NBlk ; ++i ) {
      if (Grid_Blks[i].Allocated) {
         Grid_Blks[i].Output_Nodes_Tecplot(i,
                                           i_output_title,
                                           Out_File);
         if (i_output_title) i_output_title = 0;
      } /* endif */
   } /* endfor */ 

}

/********************************************************
 * Routine: Output_Cells_Tecplot                        *
 *                                                      *
 * Writes the cells of a 1D array of 3D hexahedral      *
 * multi-block grids to the specified output stream in  *
 * a format suitable for plotting the grid with         *
 * TECPLOT.                                             *
 *                                                      *
 ********************************************************/
void Grid3D_Hexa_Multi_Block_List::Output_Cells_Tecplot(ostream &Out_File) {

   int i_output_title;
   i_output_title = 1;

   for (int i = 0 ; i < NBlk ; ++i ) {
      if (Grid_Blks[i].Allocated) {
          Grid_Blks[i].Output_Cells_Tecplot(i,
                                            i_output_title,
                                            Out_File);
          if (i_output_title) i_output_title = 0;
      } /* endif */
   }/* endfor */ 

}

/********************************************************
 * Routine: Output_Gnuplot                              *
 *                                                      *
 * Writes the nodes of a 1D array of 3D hexahedral      *
 * multi-block grids to the specified output stream in  *
 * a format suitable for plotting the grid with         *
 * GNUPLOT.                                             *
 *                                                      *
 ********************************************************/
void Grid3D_Hexa_Multi_Block_List::Output_Gnuplot(ostream &Out_File) {
  
   int i_output_title;
   i_output_title = 1;
    
   for (int i =0 ; i < NBlk ; ++i ) {
      if (Grid_Blks[i].Allocated) {
         Grid_Blks[i].Output_Gnuplot(i,
                                     i_output_title,
                                     Out_File);
         if (i_output_title) i_output_title = 0;
      } /* endif */
   } /* endfor */
    
}

/********************************************************
 * Routine: Create_Grid                                 *
 *                                                      *
 * Generates a 3D multiblock mesh depending on          *
 * input parameters.                                    *
 *                                                      *
 ********************************************************/
void Grid3D_Hexa_Multi_Block_List::Create_Grid(Grid3D_Input_Parameters &Input) {

   // Create various multiblock multiblock grid depending on input parameters
   switch(Input.i_Grid) {
     case GRID_CUBE :
       Create_Grid_Cube(Input);
       break;

     case GRID_CHANNEL_XDIR :
     case GRID_CHANNEL_YDIR:
     case GRID_CHANNEL_ZDIR:
       Create_Grid_Channel(Input);
       break;

     case GRID_COUETTE_XDIR :
     case GRID_COUETTE_YDIR:
     case GRID_COUETTE_ZDIR:
       Create_Grid_Couette(Input);
       break;

     case GRID_PIPE :
       Create_Grid_Pipe(Input);
       break;

     case GRID_BLUFF_BODY_BURNER :
       Create_Grid_Bluff_Body_Burner(Input);
       break;

     case GRID_ICEMCFD :
       Create_Grid_ICEMCFD(Input);
       break;

     default:
       Create_Grid_Cube(Input);
       break;
   } /* endswitch */

   /* Call the function Find_Neighbours to obtain the neighbour block information
      and assign values to data members in  grid block connectivity data structure. */
    
   Find_Neighbours(Input);

}

/********************************************************
 * Routine: Create_Grid_Cube                            *
 *                                                      *
 * Generates a 3D Cartesian multiblock mesh for a cube. *
 *                                                      *
 ********************************************************/
void Grid3D_Hexa_Multi_Block_List::Create_Grid_Cube(Grid3D_Input_Parameters &Input) {

   int count_blocks;
   int BC_top, BC_bottom;
   Grid2D_Quad_Block **Grid2D_Box_XYplane;

   /* Allocate required memory. */

   Allocate(Input.NBlk_Idir, Input.NBlk_Jdir, Input.NBlk_Kdir);

   /* Creat 2D cross-section grids from which the 3D grid
      will be extruded. */
    
   Grid2D_Box_XYplane = Grid_Rectangular_Box(Grid2D_Box_XYplane,
                                             Input.NBlk_Idir, 
                                             Input.NBlk_Jdir,
                                             Input.Box_Width,
                                             Input.Box_Height,
                                             ON,
					     Input.Stretching_Type_Idir,
					     Input.Stretching_Type_Jdir,
					     Input.Stretching_Factor_Idir,
					     Input.Stretching_Factor_Jdir,
                                             Input.NCells_Idir,
                                             Input.NCells_Jdir,
					     Input.Nghost);


   /* Create the mesh for each block representing
      the complete grid. */

   count_blocks = 0;

   for (int kBlk = 0; kBlk <= Input.NBlk_Kdir-1; ++kBlk) {
      for (int jBlk = 0; jBlk <= Input.NBlk_Jdir-1; ++jBlk) {
         for (int iBlk = 0; iBlk <= Input.NBlk_Idir-1; ++iBlk) {

            /* Extrude each of the grid blocks from the
               appropriate 2D grid in XY-plane. */

            Grid_Blks[count_blocks].Extrude(Grid2D_Box_XYplane[iBlk][jBlk],
                                            Input.NCells_Kdir,
           	                            Input.Stretching_Type_Kdir,
				            Input.Stretching_Factor_Kdir,
                                            -HALF*Input.Box_Length+
                                            (double(kBlk)/double(Input.NBlk_Kdir))*Input.Box_Length,
                                            -HALF*Input.Box_Length+
                                            (double(kBlk+1)/double(Input.NBlk_Kdir))*Input.Box_Length);

            /* Assign top and bottom boundary conditions. */

            if (kBlk == Input.NBlk_Kdir-1) {
               BC_top = BC_REFLECTION;
            } else {
               BC_top = BC_NONE;
            } /* endif */
            if (kBlk == 0) {
               BC_bottom = BC_REFLECTION;
            } else {
               BC_bottom = BC_NONE;
            } /* endif */

            Grid_Blks[count_blocks].Set_BCs_Zdir(BC_top, BC_bottom);

            /* Update block counter. */

            count_blocks ++;

         } /* endfor */
      } /* endfor */
   } /* endfor */

   /* Deallocate 2D grid. */

   Grid2D_Box_XYplane = Deallocate_Multi_Block_Grid(Grid2D_Box_XYplane,
                                                    Input.NBlk_Idir, 
                                                    Input.NBlk_Jdir);

}

/********************************************************
 * Routine: Create_Grid_Channel                         *
 *                                                      *
 * Generates a 3D Cartesian multiblock mesh for a       *
 * channel flow.                                        *
 *                                                      *
 ********************************************************/
void Grid3D_Hexa_Multi_Block_List::Create_Grid_Channel(Grid3D_Input_Parameters &Input) {

    int count_blocks;
    int BC_east, BC_west, BC_north, BC_south, BC_top, BC_bottom;
    Grid2D_Quad_Block **Grid2D_Box_XYplane;

    /* Allocate required memory. */

    Allocate(Input.NBlk_Idir, Input.NBlk_Jdir, Input.NBlk_Kdir);

    /* Creat 2D cross-section grids from which the 3D grid
       will be extruded. */
    
    Grid2D_Box_XYplane = Grid_Rectangular_Box(Grid2D_Box_XYplane,
                                              Input.NBlk_Idir, 
                                              Input.NBlk_Jdir,
                                              Input.Box_Width,
                                              Input.Box_Height,
					      ON,
					      Input.Stretching_Type_Idir,
					      Input.Stretching_Type_Jdir,
					      Input.Stretching_Factor_Idir,
					      Input.Stretching_Factor_Jdir,
                                              Input.NCells_Idir,
                                              Input.NCells_Jdir,
					      Input.Nghost);

    /* Create the mesh for each block representing
       the complete grid. */

    count_blocks = 0;

    for (int kBlk = 0; kBlk <= Input.NBlk_Kdir-1; ++kBlk) {
       for (int jBlk = 0; jBlk <= Input.NBlk_Jdir-1; ++jBlk) {
          for (int iBlk = 0; iBlk <= Input.NBlk_Idir-1; ++iBlk) {

             /* Extrude each of the grid blocks from the
                appropriate 2D grid in XY-plane. */

             Grid_Blks[count_blocks].Extrude(Grid2D_Box_XYplane[iBlk][jBlk],
                                             Input.NCells_Kdir,
			                     Input.Stretching_Type_Kdir,
					     Input.Stretching_Factor_Kdir,
                                             (double(kBlk)/double(Input.NBlk_Kdir))*Input.Box_Length,
                                             (double(kBlk+1)/double(Input.NBlk_Kdir))*Input.Box_Length);

             /* Assign top and bottom boundary conditions. */

             if (Input.i_Grid == GRID_CHANNEL_ZDIR) {

   	        if (iBlk == Input.NBlk_Idir-1) {
                   BC_east = BC_CONSTANT_EXTRAPOLATION;
                } else {
                   BC_east = BC_NONE;
                } /* endif */
                if (iBlk == 0) {
                   BC_west = BC_CONSTANT_EXTRAPOLATION;
                } else {
                   BC_west = BC_NONE;
                } /* endif */

	        if (jBlk == Input.NBlk_Jdir-1) {
                   BC_north = BC_WALL_VISCOUS;
                } else {
                   BC_north = BC_NONE;
                } /* endif */
                if (jBlk == 0) {
                   BC_south = BC_WALL_VISCOUS;
                } else {
                   BC_south = BC_NONE;
                } /* endif */

	        if (kBlk == Input.NBlk_Kdir-1) {
                   BC_top = BC_CHANNEL_OUTFLOW;
                } else {
                   BC_top = BC_NONE;
                } /* endif */
                if (kBlk == 0) {
                   BC_bottom = BC_CHANNEL_INFLOW;
                } else {
                   BC_bottom = BC_NONE;
                } /* endif */

             } else if (Input.i_Grid == GRID_CHANNEL_XDIR) {

    	        if (iBlk == Input.NBlk_Idir-1) {
                   BC_east = BC_CHANNEL_OUTFLOW;
                } else {
                   BC_east = BC_NONE;
                } /* endif */
                if (iBlk == 0) {
                   BC_west = BC_CHANNEL_INFLOW;
                } else {
                   BC_west = BC_NONE;
                } /* endif */

	        if (jBlk == Input.NBlk_Jdir-1) {
                   BC_north = BC_WALL_VISCOUS;
                } else {
                   BC_north = BC_NONE;
                } /* endif */
                if (jBlk == 0) {
                   BC_south = BC_WALL_VISCOUS;
                } else {
                   BC_south = BC_NONE;
                } /* endif */

	        if (kBlk == Input.NBlk_Kdir-1) {
                   BC_top = BC_CONSTANT_EXTRAPOLATION;
                } else {
                   BC_top = BC_NONE;
                } /* endif */
                if (kBlk == 0) {
                   BC_bottom = BC_CONSTANT_EXTRAPOLATION;
                } else {
                   BC_bottom = BC_NONE;
                } /* endif */

             } else if (Input.i_Grid == GRID_CHANNEL_YDIR) {

   	        if (iBlk == Input.NBlk_Idir-1) {
                   BC_east = BC_CONSTANT_EXTRAPOLATION;
                } else {
                   BC_east = BC_NONE;
                } /* endif */
                if (iBlk == 0) {
                   BC_west = BC_CONSTANT_EXTRAPOLATION;
                } else {
                   BC_west = BC_NONE;
                } /* endif */

	        if (jBlk == Input.NBlk_Jdir-1) {
                   BC_north = BC_CHANNEL_OUTFLOW;
                } else {
                   BC_north = BC_NONE;
                } /* endif */
                if (jBlk == 0) {
                   BC_south = BC_CHANNEL_INFLOW;
                } else {
                   BC_south = BC_NONE;
                } /* endif */

	        if (kBlk == Input.NBlk_Kdir-1) {
                   BC_top = BC_WALL_VISCOUS;
                } else {
                   BC_top = BC_NONE;
                } /* endif */
                if (kBlk == 0) {
                   BC_bottom = BC_WALL_VISCOUS;
                } else {
                   BC_bottom = BC_NONE;
                } /* endif */
	     } /* endif */

             Grid_Blks[count_blocks].Set_BCs(BC_east, 
                                             BC_west, 
                                             BC_north, 
                                             BC_south, 
                                             BC_top, 
                                             BC_bottom);
 
             /* Update block counter. */

             count_blocks ++;

	  } /* endfor */
       } /* endfor */
    } /* endfor */

    /* Deallocate 2D grid. */

    Grid2D_Box_XYplane = Deallocate_Multi_Block_Grid(Grid2D_Box_XYplane,
                                                     Input.NBlk_Idir, 
                                                     Input.NBlk_Jdir);

}

/********************************************************
 * Routine: Create_Grid_Couette                         *
 *                                                      *
 * Generates a 3D Cartesian multiblock mesh for a       *
 * Couette flow.                                        *
 *                                                      *
 ********************************************************/
void Grid3D_Hexa_Multi_Block_List::Create_Grid_Couette(Grid3D_Input_Parameters &Input) {
      
    int count_blocks;
    int BC_east, BC_west, BC_north, BC_south, BC_top, BC_bottom;
    Grid2D_Quad_Block **Grid2D_Box_XYplane;

    /* Allocate required memory. */

    Allocate(Input.NBlk_Idir, Input.NBlk_Jdir, Input.NBlk_Kdir);

    /* Creat 2D cross-section grids from which the 3D grid
       will be extruded. */
    
    Grid2D_Box_XYplane = Grid_Rectangular_Box(Grid2D_Box_XYplane,
                                              Input.NBlk_Idir, 
                                              Input.NBlk_Jdir,
                                              Input.Box_Width,
                                              Input.Box_Height,
					      ON,
					      Input.Stretching_Type_Idir,
					      Input.Stretching_Type_Jdir,
					      Input.Stretching_Factor_Idir,
					      Input.Stretching_Factor_Jdir,
                                              Input.NCells_Idir,
                                              Input.NCells_Jdir,
					      Input.Nghost);

    /* Create the mesh for each block representing
       the complete grid. */

    count_blocks = 0;

    for (int kBlk = 0; kBlk <= Input.NBlk_Kdir-1; ++kBlk) {
       for (int jBlk = 0; jBlk <= Input.NBlk_Jdir-1; ++jBlk) {
          for (int iBlk = 0; iBlk <= Input.NBlk_Idir-1; ++iBlk) {

             /* Extrude each of the grid blocks from the
                appropriate 2D grid in XY-plane. */

             Grid_Blks[count_blocks].Extrude(Grid2D_Box_XYplane[iBlk][jBlk],
                                             Input.NCells_Kdir,
			                     Input.Stretching_Type_Kdir,
					     Input.Stretching_Factor_Kdir,
                                             (double(kBlk)/double(Input.NBlk_Kdir))*Input.Box_Length,
                                             (double(kBlk+1)/double(Input.NBlk_Kdir))*Input.Box_Length);

             /* Assign top and bottom boundary conditions. */

             if (Input.i_Grid == GRID_COUETTE_ZDIR) {

   	        if (iBlk == Input.NBlk_Idir-1) {
                   BC_east = BC_CONSTANT_EXTRAPOLATION;
                } else {
                   BC_east = BC_NONE;
                } /* endif */
                if (iBlk == 0) {
                   BC_west = BC_CONSTANT_EXTRAPOLATION;
                } else {
                   BC_west = BC_NONE;
                } /* endif */

	        if (jBlk == Input.NBlk_Jdir-1) {
		   BC_north = BC_MOVING_WALL;
                } else {
                   BC_north = BC_NONE;
                } /* endif */
                if (jBlk == 0) {
                   BC_south = BC_NO_SLIP;
                } else {
                   BC_south = BC_NONE;
                } /* endif */

	        if (kBlk == Input.NBlk_Kdir-1) {
                   BC_top = BC_FIXED_PRESSURE;
                } else {
                   BC_top = BC_NONE;
                } /* endif */
                if (kBlk == 0) {
                   BC_bottom = BC_FIXED_PRESSURE;
                } else {
                   BC_bottom = BC_NONE;
                } /* endif */

             } else if (Input.i_Grid == GRID_COUETTE_XDIR) {

   	        if (iBlk == Input.NBlk_Idir-1) {
                   BC_east = BC_FIXED_PRESSURE;
                } else {
                   BC_east = BC_NONE;
                } /* endif */
                if (iBlk == 0) {
                   BC_west = BC_FIXED_PRESSURE;
                } else {
                   BC_west = BC_NONE;
                } /* endif */

	        if (jBlk == Input.NBlk_Jdir-1) {
                   BC_north = BC_MOVING_WALL;
                } else {
                   BC_north = BC_NONE;
                } /* endif */
                if (jBlk == 0) {
                   BC_south = BC_NO_SLIP;
                } else {
                   BC_south = BC_NONE;
                } /* endif */

	        if (kBlk == Input.NBlk_Kdir-1) {
                   BC_top = BC_CONSTANT_EXTRAPOLATION;
                } else {
                   BC_top = BC_NONE;
                } /* endif */
                if (kBlk == 0) {
                   BC_bottom = BC_CONSTANT_EXTRAPOLATION;
                } else {
                   BC_bottom = BC_NONE;
                } /* endif */

             } else if (Input.i_Grid == GRID_COUETTE_YDIR) {

   	        if (iBlk == Input.NBlk_Idir-1) {
                   BC_east = BC_CONSTANT_EXTRAPOLATION;
                } else {
                   BC_east = BC_NONE;
                } /* endif */
                if (iBlk == 0) {
                   BC_west = BC_CONSTANT_EXTRAPOLATION;
                } else {
                   BC_west = BC_NONE;
                } /* endif */

	        if (jBlk == Input.NBlk_Jdir-1) {
                   BC_north = BC_FIXED_PRESSURE;
                } else {
                   BC_north = BC_NONE;
                } /* endif */
                if (jBlk == 0) {
                   BC_south = BC_FIXED_PRESSURE;
                } else {
                   BC_south = BC_NONE;
                } /* endif */

	        if (kBlk == Input.NBlk_Kdir-1) {
                   BC_top = BC_MOVING_WALL;
                } else {
                   BC_top = BC_NONE;
                } /* endif */
                if (kBlk == 0) {
                   BC_bottom = BC_NO_SLIP;
                } else {
                   BC_bottom = BC_NONE;
                } /* endif */
	     } /* endif */

             Grid_Blks[count_blocks].Set_BCs(BC_east, 
                                             BC_west, 
                                             BC_north, 
                                             BC_south, 
                                             BC_top, 
                                             BC_bottom);
 
             /* Update block counter. */

             count_blocks ++;

	  } /* endfor */
       } /* endfor */
    } /* endfor */

    /* Deallocate 2D grid. */

    Grid2D_Box_XYplane = Deallocate_Multi_Block_Grid(Grid2D_Box_XYplane,
                                                     Input.NBlk_Idir, 
                                                     Input.NBlk_Jdir);

}

/********************************************************
 * Routine: Create_Grid_Pipe                            *
 *                                                      *
 * Generates a 3D multiblock mesh for pipe flows.       *
 *                                                      *
 ********************************************************/
void Grid3D_Hexa_Multi_Block_List::Create_Grid_Pipe(Grid3D_Input_Parameters &Input) {

    int numblk_idir_pipe, numblk_jdir_pipe;
    Grid2D_Quad_Block **Grid2D_Pipe_XYplane;

    /* Allocate required memory. */

    Input.NBlk_Idir = 5;
    Input.NBlk_Jdir = 1;
    Input.NBlk_Kdir = 1;

    Allocate(Input.NBlk_Idir, Input.NBlk_Jdir, Input.NBlk_Kdir);

    /* Creat 2D cross-section grids from which the 3D grid
       will be extruded. */

    Grid2D_Pipe_XYplane = Grid_Tube_2D(
                                   Grid2D_Pipe_XYplane,
                                   numblk_idir_pipe,
		                   numblk_jdir_pipe,
                                   Input.Pipe_Radius,
                                   Input.NCells_Idir,
                                   Input.NCells_Jdir,
				   Input.Nghost,
                                   STRETCHING_FCN_MAX_CLUSTERING,
                                   1.25);

    /* Create the mesh for each block representing
       the complete grid. */

    for (int iBlk = 0; iBlk <= Input.NBlk_Idir-1; ++iBlk) {

        /* Extrude each of the grid blocks from the
           appropriate 2D grid in XY-plane. */

        Grid_Blks[iBlk].Extrude(Grid2D_Pipe_XYplane[iBlk][0],
                                Input.NCells_Kdir,
       	  	                Input.Stretching_Type_Kdir,
			        Input.Stretching_Factor_Kdir,
                                ZERO,
                                Input.Pipe_Length);
        if (iBlk == 0) {
           Grid_Blks[iBlk].Set_BCs(BC_NONE,
         	                   BC_NONE,
                                   BC_NONE,
       	                           BC_NONE,
                                   BC_NONE,
                                   BC_DIRICHLET);
        } else {
           Grid_Blks[iBlk].Set_BCs(BC_NONE,
       	                           BC_NONE,
				   BC_WALL_VISCOUS,
       	                           BC_NONE,
                                   BC_NONE,
                                   BC_DIRICHLET);
        } /* endif */

    } /* endfor */

    /* Deallocate 2D grid. */

    Grid2D_Pipe_XYplane = Deallocate_Multi_Block_Grid(
                                   Grid2D_Pipe_XYplane,
                                   numblk_idir_pipe,
		                   numblk_jdir_pipe);

}

/**********************************************************************
 * Routine: Grid_Bump_Channel_Flow                                    *
 *                                                                    *
 * Generates a single block quadilateral mesh with clustering for     *
 * predicting supersonic flow around a cirucular cylinder blunt body. *
 *                                                                    *
 **********************************************************************/
void Grid3D_Hexa_Multi_Block_List::Create_Grid_Bump_Channel_Flow(Grid3D_Input_Parameters &Input) {

  int count_blocks;

  Grid2D_Quad_Block **Grid2D_XYplane;
  int BC_top, BC_bottom;

  //Fixed at 8 blocks (4x2)
  int Number_of_Blocks_Idir, Number_of_Blocks_Jdir;
  int Smooth_Bump = 0; //don't use smooth bump.
  
  /* Allocate required memory. */

  Input.NBlk_Idir = 4;
  Input.NBlk_Jdir = 2;
  Input.NBlk_Kdir = 1;

  Allocate(Input.NBlk_Idir, Input.NBlk_Jdir, Input.NBlk_Kdir);

  /* Creat 2D cross-section grids from which the 3D grid
     will be extruded. */

  Grid2D_XYplane = Grid_Bump_Channel_Flow(Grid2D_XYplane,
					  Number_of_Blocks_Idir,
					  Number_of_Blocks_Jdir,
					  Smooth_Bump,
					  Input.NCells_Idir,
					  Input.NCells_Jdir,
					  Input.Nghost);
				
  /* Create the mesh for each block representing
     the complete grid. */
  
  count_blocks = 0;

  for (int kBlk = 0; kBlk <= Input.NBlk_Kdir-1; ++kBlk) {
    for (int jBlk = 0; jBlk <= Input.NBlk_Jdir-1; ++jBlk) {
      for (int iBlk = 0; iBlk <= Input.NBlk_Idir-1; ++iBlk) {
	
	/* Extrude each of the grid blocks from the
	   appropriate 2D grid in XY-plane. */
	
	Grid_Blks[count_blocks].Extrude(Grid2D_XYplane[iBlk][jBlk],
				        Input.NCells_Kdir,
					Input.Stretching_Type_Kdir,
					Input.Stretching_Factor_Kdir,			       
					(double(kBlk)/double(Input.NBlk_Kdir))*Input.Box_Length,
					(double(kBlk+1)/double(Input.NBlk_Kdir))*Input.Box_Length);

	/* Assign top and bottom boundary conditions. */
	
	if (kBlk == Input.NBlk_Kdir-1) {
	  BC_top = BC_REFLECTION;//BC_CONSTANT_EXTRAPOLATION;
	} else {
	  BC_top = BC_NONE;
	} /* endif */
	if (kBlk == 0) {
	  BC_bottom =BC_REFLECTION;// BC_CONSTANT_EXTRAPOLATION;
	} else {
	  BC_bottom = BC_NONE;
	} /* endif */
	
	Grid_Blks[count_blocks].Set_BCs_Zdir(BC_top, BC_bottom);
	
       /* Update block counter. */

        count_blocks ++;

      } 
    } 
  } 
  
  /* Deallocate 2D grid. */

  Grid2D_XYplane = Deallocate_Multi_Block_Grid(Grid2D_XYplane,
					       Number_of_Blocks_Idir,
					       Number_of_Blocks_Jdir);

}

/********************************************************
 * Routine: Create_Grid_Bluff_Body_Burner               *
 *                                                      *
 * Generates a 3D multiblock mesh for TNF bluff body    *
 * burner.                                              *
 *                                                      *
 ********************************************************/
void Grid3D_Hexa_Multi_Block_List::Create_Grid_Bluff_Body_Burner(Grid3D_Input_Parameters &Input) {

    int numblk_idir_fuel, numblk_jdir_fuel,
        numblk_idir_bluffbody, numblk_jdir_bluffbody,
        numblk_idir_coflow, numblk_jdir_coflow;
    Grid2D_Quad_Block **Grid2D_Fuel_Line_XYplane,
                      **Grid2D_Bluff_Body_Inner_XYplane,
                      **Grid2D_Bluff_Body_Outer_XYplane,
                      **Grid2D_Coflow_XYplane;

    /* Allocate required memory. */

    Input.NBlk_Idir = 42;
    Input.NBlk_Jdir = 1;
    Input.NBlk_Kdir = 1;

    Allocate(Input.NBlk_Idir, Input.NBlk_Jdir, Input.NBlk_Kdir);

    /* Creat 2D cross-section grids from which the 3D grid
       will be extruded. */

    Grid2D_Fuel_Line_XYplane = Grid_Tube_2D(
                                   Grid2D_Fuel_Line_XYplane,
                                   numblk_idir_fuel,
		                   numblk_jdir_fuel,
                                   Input.Radius_Fuel_Line,
                                   Input.NCells_Idir,
                                   Input.NCells_Jdir,
				   Input.Nghost,
                                   STRETCHING_FCN_MAX_CLUSTERING,
                                   1.25);

    Grid2D_Bluff_Body_Inner_XYplane = Grid_Annulus_2D(
                                   Grid2D_Bluff_Body_Inner_XYplane,
                                   numblk_idir_bluffbody,
		                   numblk_jdir_bluffbody,
                                   Input.Radius_Fuel_Line,
 			           HALF*Input.Radius_Bluff_Body,
                                   Input.NCells_Idir,
                                   Input.NCells_Jdir,
				   Input.Nghost,
                                   STRETCHING_FCN_MIN_CLUSTERING,
                                   1.10);

    Grid2D_Bluff_Body_Outer_XYplane = Grid_Annulus_2D(
                                   Grid2D_Bluff_Body_Outer_XYplane,
                                   numblk_idir_bluffbody,
		                   numblk_jdir_bluffbody,
                                   HALF*Input.Radius_Bluff_Body,
 			           Input.Radius_Bluff_Body,
                                   Input.NCells_Idir,
                                   Input.NCells_Jdir,
				   Input.Nghost,
                                   STRETCHING_FCN_MAX_CLUSTERING,
                                   1.10);

    Grid2D_Coflow_XYplane = Grid_Annulus_2D(
                                   Grid2D_Coflow_XYplane,
                                   numblk_idir_coflow,
		                   numblk_jdir_coflow,
 			           Input.Radius_Bluff_Body,
                                   Input.Radius_Coflow_Inlet_Pipe,
                                   Input.NCells_Idir,
                                   Input.NCells_Jdir,
				   Input.Nghost,
                                   STRETCHING_FCN_MIN_CLUSTERING,
                                   1.10);

    /* Create the mesh for each block representing
       the complete grid. */

    for (int iBlk = 0; iBlk <= Input.NBlk_Idir-1; ++iBlk) {

        /* Extrude each of the grid blocks from the
           appropriate 2D grid in XY-plane. */

        if (iBlk <= 4) {
           Grid_Blks[iBlk].Extrude(Grid2D_Fuel_Line_XYplane[iBlk][0],
                                   Input.NCells_Kdir,
			           STRETCHING_FCN_MIN_CLUSTERING,
                                   1.25,
                                   ZERO,
                                   0.25*Input.Length_Combustor_Tube);
           if (iBlk == 0) {
	      Grid_Blks[iBlk].Set_BCs(BC_NONE,
		                      BC_NONE,
                                      BC_NONE,
		                      BC_NONE,
                                      BC_NONE,
                                      BC_DIRICHLET);
	   } else {
              Grid_Blks[iBlk].Set_BCs(BC_NONE,
		                      BC_NONE,
                                      BC_NONE,
		                      BC_NONE,
                                      BC_NONE,
                                      BC_DIRICHLET);
           }  /* endif */

        } else if (iBlk >= 5 && iBlk <= 9) {
           Grid_Blks[iBlk].Extrude(Grid2D_Fuel_Line_XYplane[iBlk-5][0],
                                   Input.NCells_Kdir,
			           STRETCHING_FCN_LINEAR,
                                   ZERO,
                                   0.25*Input.Length_Combustor_Tube,
                                   Input.Length_Combustor_Tube);
           if (iBlk-5 == 0) {
	      Grid_Blks[iBlk].Set_BCs(BC_NONE,
		                      BC_NONE,
                                      BC_NONE,
		                      BC_NONE,
                                      BC_FIXED_PRESSURE,
                                      BC_NONE);
	   } else {
              Grid_Blks[iBlk].Set_BCs(BC_NONE,
		                      BC_NONE,
                                      BC_NONE,
		                      BC_NONE,
                                      BC_FIXED_PRESSURE,
                                      BC_NONE);
           } /* endif */

        } else if (iBlk >= 10 && iBlk <= 13) {
           Grid_Blks[iBlk].Extrude(Grid2D_Bluff_Body_Inner_XYplane[iBlk-10][0],
                                   Input.NCells_Kdir,
			           STRETCHING_FCN_MIN_CLUSTERING,
                                   1.25,
                                   ZERO,
                                   0.25*Input.Length_Combustor_Tube);
	   Grid_Blks[iBlk].Set_BCs(BC_NONE,
		                   BC_NONE,
                                   BC_NONE,
		                   BC_NONE,
                                   BC_NONE,
                                   BC_WALL_VISCOUS);

        } else if (iBlk >= 14 && iBlk <= 17) {
           Grid_Blks[iBlk].Extrude(Grid2D_Bluff_Body_Inner_XYplane[iBlk-14][0],
                                   Input.NCells_Kdir,
			           STRETCHING_FCN_LINEAR,
                                   ZERO,
                                   0.25*Input.Length_Combustor_Tube,
                                   Input.Length_Combustor_Tube);
	   Grid_Blks[iBlk].Set_BCs(BC_NONE,
		                   BC_NONE,
                                   BC_NONE,
		                   BC_NONE,
                                   BC_FIXED_PRESSURE,
                                   BC_NONE);

        } else if (iBlk >= 18 && iBlk <= 21) {
           Grid_Blks[iBlk].Extrude(Grid2D_Bluff_Body_Outer_XYplane[iBlk-18][0],
                                   Input.NCells_Kdir,
			           STRETCHING_FCN_MIN_CLUSTERING,
                                   1.25,
                                   ZERO,
                                   0.25*Input.Length_Combustor_Tube);
	   Grid_Blks[iBlk].Set_BCs(BC_NONE,
		                   BC_NONE,
                                   BC_NONE,
		                   BC_NONE,
                                   BC_NONE,
                                   BC_WALL_VISCOUS);

        } else if (iBlk >= 22 && iBlk <= 25) {
           Grid_Blks[iBlk].Extrude(Grid2D_Bluff_Body_Outer_XYplane[iBlk-22][0],
                                   Input.NCells_Kdir,
			           STRETCHING_FCN_LINEAR,
                                   ONE,
                                   0.25*Input.Length_Combustor_Tube,
                                   Input.Length_Combustor_Tube);
	   Grid_Blks[iBlk].Set_BCs(BC_NONE,
		                   BC_NONE,
                                   BC_NONE,
		                   BC_NONE,
                                   BC_FIXED_PRESSURE,
                                   BC_NONE);

        } else if (iBlk >= 26 && iBlk <= 29) {
           Grid_Blks[iBlk].Extrude(Grid2D_Coflow_XYplane[iBlk-26][0],
                                   Input.NCells_Kdir,
			           STRETCHING_FCN_MIN_CLUSTERING,
                                   1.25,
                                   ZERO,
                                   0.25*Input.Length_Combustor_Tube);
	   Grid_Blks[iBlk].Set_BCs(BC_NONE,
		                   BC_NONE,
                                   BC_WALL_VISCOUS,//BC_REFLECTION,
		                   BC_NONE,
                                   BC_NONE,
                                   BC_NONE);

        } else if (iBlk >= 30 && iBlk <= 33) {
           Grid_Blks[iBlk].Extrude(Grid2D_Coflow_XYplane[iBlk-30][0],
                                   Input.NCells_Kdir,
			           STRETCHING_FCN_LINEAR,
                                   ZERO,
                                   0.25*Input.Length_Combustor_Tube,
                                   Input.Length_Combustor_Tube);
	   Grid_Blks[iBlk].Set_BCs(BC_NONE,
		                   BC_NONE,
                                   BC_WALL_VISCOUS,//BC_REFLECTION,
		                   BC_NONE,
                                   BC_FIXED_PRESSURE,
                                   BC_NONE);

        } else if (iBlk >= 34 && iBlk <= 37) {
           Grid_Blks[iBlk].Extrude(Grid2D_Coflow_XYplane[iBlk-34][0],
                                   Input.NCells_Kdir,
			           STRETCHING_FCN_MAX_CLUSTERING,
                                   1.25,
                                   -0.25*Input.Length_Coflow_Inlet_Pipe,
                                   ZERO);
	   Grid_Blks[iBlk].Set_BCs(BC_NONE,
		                   BC_NONE,
                                   BC_WALL_VISCOUS,//BC_REFLECTION,
		                   BC_WALL_VISCOUS,
                                   BC_NONE,
                                   BC_NONE);

        } else if (iBlk >= 38 && iBlk <= 41) {
           Grid_Blks[iBlk].Extrude(Grid2D_Coflow_XYplane[iBlk-38][0],
                                   Input.NCells_Kdir,
			           STRETCHING_FCN_LINEAR,
                                   ONE,
                                   -Input.Length_Coflow_Inlet_Pipe,
                                   -0.25*Input.Length_Coflow_Inlet_Pipe);
	   Grid_Blks[iBlk].Set_BCs(BC_NONE,
		                   BC_NONE,
                                   BC_WALL_VISCOUS,//BC_REFLECTION,
		                   BC_WALL_VISCOUS,
                                   BC_DIRICHLET,
                                   BC_NONE);

        } /* endif */

    } /* endfor */

    /* Deallocate 2D grids. */

    Grid2D_Fuel_Line_XYplane = Deallocate_Multi_Block_Grid(
                                   Grid2D_Fuel_Line_XYplane,
                                   numblk_idir_fuel,
		                   numblk_jdir_fuel);

    Grid2D_Bluff_Body_Inner_XYplane = Deallocate_Multi_Block_Grid(
                                   Grid2D_Bluff_Body_Inner_XYplane,
                                   numblk_idir_bluffbody,
		                   numblk_jdir_bluffbody);

    Grid2D_Bluff_Body_Outer_XYplane = Deallocate_Multi_Block_Grid(
                                   Grid2D_Bluff_Body_Outer_XYplane,
                                   numblk_idir_bluffbody,
		                   numblk_jdir_bluffbody);

    Grid2D_Coflow_XYplane = Deallocate_Multi_Block_Grid(
                                   Grid2D_Coflow_XYplane,
                                   numblk_idir_coflow,
		                   numblk_jdir_coflow);

}

/********************************************************
 * Routine: Create_Grid_ICEMCFD                         *
 *                                                      *
 * Read ICEMCFD Mesh                                    *
 *                                                      *
 ********************************************************/
void Grid3D_Hexa_Multi_Block_List::Create_Grid_ICEMCFD(Grid3D_Input_Parameters &Input) {
    
   if (Allocated) Deallocate();

   assert(NBlk_Idir >= 1 && NBlk_Jdir >= 1 && NBlk_Kdir >= 1); 
<<<<<<< HEAD
   //Allocated = 1;
=======
   Allocated = 1;
>>>>>>> b3dd7df7

}


/********************************************************
 * Routine: Find_Neighbours                             *
 *                                                      *
 * Determine neighbouring grid blocks and the relative  *
 * orientation of the neighbouring blocks with respect  *
 * to each block in the multi-block list.               *
 *                                                      *
 ********************************************************/
void Grid3D_Hexa_Multi_Block_List::Find_Neighbours(Grid3D_Input_Parameters &Input) {
   
   if (Allocated) {

      /* Add all the blocks in the database in order to compute the
         connectivity between blocks. */

      BlkC::BlockConnectivity blkConn(NBlk, 
                                      BlkC::CellCenter,
                                      Input.Nghost, 6);
      
      BlkC::VertexPack vp;
      int id,jd,kd;
      int id_n, jd_n, kd_n;
      Vector3D dX_i, dX_j, dX_k;

      for (int iblk = 0 ; iblk < NBlk ; ++iblk) {
         // A vertex pack (8 vertices and 24 vectors) for each block
	 for (int i = 0; i != 2; ++i ) {
	    for (int j = 0; j != 2; ++j ) {
               for (int k = 0; k != 2; ++k ) {
                  BlkC::ILoc_t iloc = ( i ) ? BlkC::IMax : BlkC::IMin;
                  BlkC::JLoc_t jloc = ( j ) ? BlkC::JMax : BlkC::JMin;
                  BlkC::KLoc_t kloc = ( k ) ? BlkC::KMax : BlkC::KMin;
                  
                  if(iloc == BlkC::IMin){
                     id = Input.Nghost;
                  }else{
                     id = Input.NCells_Idir + Input.Nghost;
                  }
                  if(jloc == BlkC::JMin){
                     jd =  Input.Nghost;
                  }else{
                     jd = Input.NCells_Jdir + Input.Nghost;
                  }
                  if(kloc == BlkC::KMin){
                     kd =  Input.Nghost;
                  }else{
                     kd = Input.NCells_Kdir + Input.Nghost;
                  }
                  
                  // Set coordinate of vertex
                  vp.set_coord(iloc, jloc, kloc, 
                               Grid_Blks[iblk].Node[id][jd][kd].X.x,
                               Grid_Blks[iblk].Node[id][jd][kd].X.y,  
                               Grid_Blks[iblk].Node[id][jd][kd].X.z);
                  
                  // Set vectors along each edge
                  if (id == Input.Nghost){
                     id_n = id +1;
                  }else{
                     id_n = id - 1;
                  }
                  if (jd == Input.Nghost){
                     jd_n = jd +1;
                  }else{
                     jd_n = jd - 1;
                  }
                  if (kd == Input.Nghost){
                     kd_n = kd +1;
                  }else{
                     kd_n = kd - 1;
                  }
                  dX_i = Grid_Blks[iblk].Node[id_n][jd][kd].X - Grid_Blks[iblk].Node[id][jd][kd].X;
                  dX_j = Grid_Blks[iblk].Node[id][jd_n][kd].X - Grid_Blks[iblk].Node[id][jd][kd].X;
                  dX_k = Grid_Blks[iblk].Node[id][jd][kd_n].X - Grid_Blks[iblk].Node[id][jd][kd].X;
                                
                  vp.set_vector(iloc, jloc, kloc, 'i', dX_i.x, dX_i.y, dX_i.z);
                  vp.set_vector(iloc, jloc, kloc, 'j', dX_j.x, dX_j.y, dX_j.z);
                  vp.set_vector(iloc, jloc, kloc, 'k', dX_k.x, dX_k.y, dX_k.z);
               } /* endfor */
	    } /* endfor */
	 } /* endfor */
               
         blkConn.add_block(iblk, 
                           Input.NCells_Idir, 
                           Input.NCells_Jdir, 
                           Input.NCells_Kdir, 
                           vp);
      } /* endfor */
      
      /* Get the number of blocks on each element (total 26 elements) for each block
         and the neighbour information. */

      for (int iblk = 0 ; iblk <NBlk ; ++iblk) {
	 /* Top neigbour */ 
         // Number of blocks on the top face
         Connectivity[iblk].num_neighT = blkConn.num_neighbour_block(iblk, 
                                                                     BlkC::IAll, 
                                                                     BlkC::JAll, 
                                                                     BlkC::KMax);

         // Information of neighbour block of the top face
         if (Connectivity[iblk].num_neighT > 0) {
            Connectivity[iblk].neighT_info.set_block_orientation_info(blkConn, 
                                                                      iblk,
                                                                      0,
                                                                      BlkC::IAll, 
                                                                      BlkC::JAll, 
                                                                      BlkC::KMax, 
                                                                      Connectivity[iblk].neighT);
         } /* endif */
         if (blkConn.at_domain_extent(iblk, BlkC::IAll, BlkC::JAll, BlkC::KMax)) {
            Connectivity[iblk].boundary_element_on_grid_boundary.boundary_element_on_domain_extent[BE::T] = 1;
         } /* endif */
         
	 /* Bottom neigbour */ 
         // Number of blocks on the bottom face
         Connectivity[iblk].num_neighB = blkConn.num_neighbour_block(iblk,  
                                                                     BlkC::IAll, 
                                                                     BlkC::JAll, 
                                                                     BlkC::KMin);
         // Information of neighbour block of the bottom face
         if (Connectivity[iblk].num_neighB > 0) {
            Connectivity[iblk].neighB_info.set_block_orientation_info(blkConn, 
                                                                      iblk,
                                                                      0,
                                                                      BlkC::IAll, 
                                                                      BlkC::JAll, 
                                                                      BlkC::KMin, 
                                                                      Connectivity[iblk].neighB);
	 } /* endif */
         if (blkConn.at_domain_extent(iblk, BlkC::IAll, BlkC::JAll, BlkC::KMin)) {
            Connectivity[iblk].boundary_element_on_grid_boundary.boundary_element_on_domain_extent[BE::B] = 1;
         } /* endif */

	 /* North neigbour */ 
         // Number of blocks on the north face
         Connectivity[iblk].num_neighN = blkConn.num_neighbour_block(iblk,
                                                                     BlkC::IAll, 
                                                                     BlkC::JMax, 
                                                                     BlkC::KAll);
         // Information of neighbour block of the north face
         if (Connectivity[iblk].num_neighN > 0) {
            Connectivity[iblk].neighN_info.set_block_orientation_info(blkConn, 
                                                                      iblk,
                                                                      0,  
                                                                      BlkC::IAll, 
                                                                      BlkC::JMax, 
                                                                      BlkC::KAll, 
                                                                      Connectivity[iblk].neighN);
	 } /* endif */
         if (blkConn.at_domain_extent(iblk, BlkC::IAll, BlkC::JMax, BlkC::KAll)) {
            Connectivity[iblk].boundary_element_on_grid_boundary.boundary_element_on_domain_extent[BE::N] = 1;
         } /* endif */

	 /* South neigbour */ 
         // Number of blocks on the south face
         Connectivity[iblk].num_neighS = blkConn.num_neighbour_block(iblk,
                                                                     BlkC::IAll, 
                                                                     BlkC::JMin, 
                                                                     BlkC::KAll);
         // Information of neighbour block of the south face
         if (Connectivity[iblk].num_neighS > 0) {
            Connectivity[iblk].neighS_info.set_block_orientation_info(blkConn, 
                                                                      iblk,
                                                                      0,   
                                                                      BlkC::IAll, 
                                                                      BlkC::JMin, 
                                                                      BlkC::KAll, 
                                                                      Connectivity[iblk].neighS);
         } /* endif */
         if (blkConn.at_domain_extent(iblk, BlkC::IAll, BlkC::JMin, BlkC::KAll)) {
            Connectivity[iblk].boundary_element_on_grid_boundary.boundary_element_on_domain_extent[BE::S] = 1;
         } /* endif */

	 /* East neigbour */ 
         // Number of blocks on the east face
         Connectivity[iblk].num_neighE = blkConn.num_neighbour_block(iblk, 
                                                                     BlkC::IMax, 
                                                                     BlkC::JAll, 
                                                                     BlkC::KAll);
         // Information of neighbour block of the east face
         if (Connectivity[iblk].num_neighE > 0) {
            Connectivity[iblk].neighE_info.set_block_orientation_info(blkConn, 
                                                                      iblk,
                                                                      0, 
                                                                      BlkC::IMax, 
                                                                      BlkC::JAll, 
                                                                      BlkC::KAll, 
                                                                      Connectivity[iblk].neighE);
	 } /* endif */
         if (blkConn.at_domain_extent(iblk, BlkC::IMax, BlkC::JAll, BlkC::KAll)) {
            Connectivity[iblk].boundary_element_on_grid_boundary.boundary_element_on_domain_extent[BE::E] = 1;
         } /* endif */
         
	 /* West neigbour */ 
         // Number of blocks on the west face
         Connectivity[iblk].num_neighW = blkConn.num_neighbour_block(iblk,  
                                                                     BlkC::IMin, 
                                                                     BlkC::JAll, 
                                                                     BlkC::KAll);
         // Information of neighbour block of the west face
         if (Connectivity[iblk].num_neighW > 0) {
            Connectivity[iblk].neighW_info.set_block_orientation_info(blkConn, 
                                                                      iblk,
                                                                      0,  
                                                                      BlkC::IMin, 
                                                                      BlkC::JAll, 
                                                                      BlkC::KAll, 
                                                                      Connectivity[iblk].neighW);
         } /* endif */
         if (blkConn.at_domain_extent(iblk, BlkC::IMin, BlkC::JAll, BlkC::KAll)) {
            Connectivity[iblk].boundary_element_on_grid_boundary.boundary_element_on_domain_extent[BE::W] = 1;
         } /* endif */

	 /* Top-North neighbour */ 
         // Number of blocks on the top-north edge
         Connectivity[iblk].num_neighTN = blkConn.num_neighbour_block(iblk, 
                                                                      BlkC::IAll, 
                                                                      BlkC::JMax, 
                                                                      BlkC::KMax);
         // Information of neighbour block of the top-north edge
         for (int i_neigh = 0 ; i_neigh < Connectivity[iblk].num_neighTN ; ++i_neigh) {
            Connectivity[iblk].neighTN_info[i_neigh].set_block_orientation_info(blkConn, 
                                                                                iblk,
                                                                                i_neigh, 
                                                                                BlkC::IAll, 
                                                                                BlkC::JMax, 
                                                                                BlkC::KMax, 
                                                                                Connectivity[iblk].neighTN[i_neigh]);
         } /* endfor */
         if (blkConn.at_domain_extent(iblk,BlkC::IAll, BlkC::JMax, BlkC::KMax)) {
            Connectivity[iblk].boundary_element_on_grid_boundary.boundary_element_on_domain_extent[BE::TN] = 1;
         } /* endif */

	 /* Top-South neighbour */ 
         // Number of blocks on the top-south edge
         Connectivity[iblk].num_neighTS = blkConn.num_neighbour_block(iblk, 
                                                                      BlkC::IAll, 
                                                                      BlkC::JMin, 
                                                                      BlkC::KMax);
         // Information of neighbour block of the top-south edge
         for (int i_neigh = 0 ; i_neigh < Connectivity[iblk].num_neighTS ; ++i_neigh) {
            Connectivity[iblk].neighTS_info[i_neigh].set_block_orientation_info(blkConn, 
                                                                                iblk,
                                                                                i_neigh,
                                                                                BlkC::IAll, 
                                                                                BlkC::JMin, 
                                                                                BlkC::KMax, 
                                                                                Connectivity[iblk].neighTS[i_neigh]);
         } /* endfor */
         if (blkConn.at_domain_extent(iblk, BlkC::IAll, BlkC::JMin, BlkC::KMax)) {
            Connectivity[iblk].boundary_element_on_grid_boundary.boundary_element_on_domain_extent[BE::TS] = 1;
         } /* endif */

	 /* Top-West neighbour */ 
         // Number of blocks on the top-west edge
         Connectivity[iblk].num_neighTW = blkConn.num_neighbour_block(iblk,  
                                                                      BlkC::IMin, 
                                                                      BlkC::JAll, 
                                                                      BlkC::KMax);
         // Information of neighbour block of the top-west edge
         for (int i_neigh = 0 ; i_neigh < Connectivity[iblk].num_neighTW ; ++i_neigh) {
            Connectivity[iblk].neighTW_info[i_neigh].set_block_orientation_info(blkConn, 
                                                                                iblk,
                                                                                i_neigh,  
                                                                                BlkC::IMin, 
                                                                                BlkC::JAll, 
                                                                                BlkC::KMax, 
                                                                                Connectivity[iblk].neighTW[i_neigh]);
         } /* endfor */
         if (blkConn.at_domain_extent(iblk, BlkC::IMin, BlkC::JAll, BlkC::KMax)) {
            Connectivity[iblk].boundary_element_on_grid_boundary.boundary_element_on_domain_extent[BE::TW] = 1;
         } /* endif */

	 /* Top-East neighbour */ 
         // Number of blocks on the top-east edge
         Connectivity[iblk].num_neighTE = blkConn.num_neighbour_block(iblk,  
                                                                      BlkC::IMax, 
                                                                      BlkC::JAll, 
                                                                      BlkC::KMax);
         // Information of neighbour block of the top-east edge
         for (int i_neigh = 0 ; i_neigh < Connectivity[iblk].num_neighTE ; ++i_neigh) {
            Connectivity[iblk].neighTE_info[i_neigh].set_block_orientation_info(blkConn, 
                                                                                iblk,
                                                                                i_neigh,  
                                                                                BlkC::IMax, 
                                                                                BlkC::JAll, 
                                                                                BlkC::KMax, 
                                                                                Connectivity[iblk].neighTE[i_neigh]);
         } /* endfor */
         if (blkConn.at_domain_extent(iblk, BlkC::IMax, BlkC::JAll, BlkC::KMax)) {
            Connectivity[iblk].boundary_element_on_grid_boundary.boundary_element_on_domain_extent[BE::TE] = 1;
         } /* endif */

	 /* Bottom-North neighbour */ 
         // Number of blocks on the bottom-north edge
         Connectivity[iblk].num_neighBN = blkConn.num_neighbour_block(iblk,
                                                                      BlkC::IAll, 
                                                                      BlkC::JMax, 
                                                                      BlkC::KMin);
         // Information of neighbour block of the bottom-north edge 
         for (int i_neigh = 0 ; i_neigh < Connectivity[iblk].num_neighBN ; ++i_neigh) {
            Connectivity[iblk].neighBN_info[i_neigh].set_block_orientation_info(blkConn, 
                                                                                iblk,
                                                                                i_neigh,  
                                                                                BlkC::IAll, 
                                                                                BlkC::JMax, 
                                                                                BlkC::KMin, 
                                                                                Connectivity[iblk].neighBN[i_neigh]);
         } /* endfor */
         if (blkConn.at_domain_extent(iblk,  BlkC::IAll, BlkC::JMax, BlkC::KMin)) {
            Connectivity[iblk].boundary_element_on_grid_boundary.boundary_element_on_domain_extent[BE::BN] = 1;
         } /* endif */
         
	 /* Bottom-South neighbour */ 
         // Number of blocks on the bottom-south edge
         Connectivity[iblk].num_neighBS = blkConn.num_neighbour_block(iblk,
                                                                      BlkC::IAll, 
                                                                      BlkC::JMin, 
                                                                      BlkC::KMin);
         // Information of neighbour block of the bottom-south edge 
         for (int i_neigh = 0 ; i_neigh < Connectivity[iblk].num_neighBS ; ++i_neigh) {
            Connectivity[iblk].neighBS_info[i_neigh].set_block_orientation_info(blkConn, 
                                                                                iblk,
                                                                                i_neigh,  
                                                                                BlkC::IAll, 
                                                                                BlkC::JMin, 
                                                                                BlkC::KMin, 
                                                                                Connectivity[iblk].neighBS[i_neigh]);
         } /* endfor */
         if (blkConn.at_domain_extent(iblk, BlkC::IAll, BlkC::JMin, BlkC::KMin)) {
            Connectivity[iblk].boundary_element_on_grid_boundary.boundary_element_on_domain_extent[BE::BS] = 1;
         } /* endif */

	 /* Bottom-West neighbour */ 
         // Number of blocks on the bottom-west edge
         Connectivity[iblk].num_neighBW = blkConn.num_neighbour_block(iblk,
                                                                      BlkC::IMin, 
                                                                      BlkC::JAll, 
                                                                      BlkC::KMin);
         // Information of neighbour block of the bottom-west edge  
         for (int i_neigh = 0 ; i_neigh < Connectivity[iblk].num_neighBW ; ++i_neigh) {
            Connectivity[iblk].neighBW_info[i_neigh].set_block_orientation_info(blkConn, 
                                                                                iblk,
                                                                                i_neigh,   
                                                                                BlkC::IMin, 
                                                                                BlkC::JAll, 
                                                                                BlkC::KMin, 
                                                                                Connectivity[iblk].neighBW[i_neigh]);
         } /* endfor */
         if (blkConn.at_domain_extent(iblk,  BlkC::IMin, BlkC::JAll, BlkC::KMin)) {
            Connectivity[iblk].boundary_element_on_grid_boundary.boundary_element_on_domain_extent[BE::BW] = 1;
         } /* endif */

	 /* Bottom-East neighbour */ 
         // Number of blocks on the bottom-east edge
         Connectivity[iblk].num_neighBE = blkConn.num_neighbour_block(iblk,  
                                                                      BlkC::IMax, 
                                                                      BlkC::JAll, 
                                                                      BlkC::KMin);
         // Information of neighbour block of the bottomeast edge
         for (int i_neigh = 0 ; i_neigh < Connectivity[iblk].num_neighBE ; ++i_neigh) {
            Connectivity[iblk].neighBE_info[i_neigh].set_block_orientation_info(blkConn, 
                                                                                iblk,
                                                                                i_neigh,  
                                                                                BlkC::IMax, 
                                                                                BlkC::JAll, 
                                                                                BlkC::KMin, 
                                                                                Connectivity[iblk].neighBE[i_neigh]);
         } /* endfor */
         if (blkConn.at_domain_extent(iblk,  BlkC::IMax, BlkC::JAll, BlkC::KMin)) {
            Connectivity[iblk].boundary_element_on_grid_boundary.boundary_element_on_domain_extent[BE::BE] = 1;
         } /* endif */

	 /* North-West neighbour */ 
         // Number of blocks on the north-west edge         
         Connectivity[iblk].num_neighNW = blkConn.num_neighbour_block(iblk, 
                                                                      BlkC::IMin, 
                                                                      BlkC::JMax, 
                                                                      BlkC::KAll);
         // Information of neighbour block of the north-west edge
         for (int i_neigh = 0 ; i_neigh < Connectivity[iblk].num_neighNW ; ++i_neigh) {
            Connectivity[iblk].neighNW_info[i_neigh].set_block_orientation_info(blkConn, 
                                                                                iblk,
                                                                                i_neigh, 
                                                                                BlkC::IMin, 
                                                                                BlkC::JMax, 
                                                                                BlkC::KAll, 
                                                                                Connectivity[iblk].neighNW[i_neigh]);
         } /* endfor */
         if (blkConn.at_domain_extent(iblk, BlkC::IMin, BlkC::JMax, BlkC::KAll)) {
            Connectivity[iblk].boundary_element_on_grid_boundary.boundary_element_on_domain_extent[BE::NW] = 1;
         } /* endif */
         
	 /* North-East neighbour */ 
         // Number of blocks on the north-east edge 
         Connectivity[iblk].num_neighNE = blkConn.num_neighbour_block(iblk,  
                                                                      BlkC::IMax, 
                                                                      BlkC::JMax, 
                                                                      BlkC::KAll);
         // Information of neighbour block of the north-east edge
         for (int i_neigh = 0 ; i_neigh < Connectivity[iblk].num_neighNE ; ++i_neigh) {
            Connectivity[iblk].neighNE_info[i_neigh].set_block_orientation_info(blkConn, 
                                                                                iblk,
                                                                                i_neigh,
                                                                                BlkC::IMax, 
                                                                                BlkC::JMax, 
                                                                                BlkC::KAll, 
                                                                                Connectivity[iblk].neighNE[i_neigh]);
         } /* endfor */
         if (blkConn.at_domain_extent(iblk, BlkC::IMax, BlkC::JMax, BlkC::KAll)) {
            Connectivity[iblk].boundary_element_on_grid_boundary.boundary_element_on_domain_extent[BE::NE] = 1;
         } /* endif */


	 /* South-East neighbour */ 
         // Number of blocks on the south-east edge 
         Connectivity[iblk].num_neighSE = blkConn.num_neighbour_block(iblk,  
                                                                      BlkC::IMax, 
                                                                      BlkC::JMin, 
                                                                      BlkC::KAll);
         // Information of neighbour block of the south-east edge 
         for (int i_neigh = 0 ; i_neigh < Connectivity[iblk].num_neighSE ; ++i_neigh) {
            Connectivity[iblk].neighSE_info[i_neigh].set_block_orientation_info(blkConn, 
                                                                                iblk,
                                                                                i_neigh,  
                                                                                BlkC::IMax, 
                                                                                BlkC::JMin, 
                                                                                BlkC::KAll, 
                                                                                Connectivity[iblk].neighSE[i_neigh]);
         } /* endfor */
         if (blkConn.at_domain_extent(iblk, BlkC::IMax, BlkC::JMin, BlkC::KAll)) {
            Connectivity[iblk].boundary_element_on_grid_boundary.boundary_element_on_domain_extent[BE::SE] = 1;
         } /* endif */

	 /* South-West neighbour */ 
         // Number of blocks on the south-west edge                
         Connectivity[iblk].num_neighSW = blkConn.num_neighbour_block(iblk,
                                                                      BlkC::IMin,
                                                                      BlkC::JMin,
                                                                      BlkC::KAll);
         // Information of neighbour block of the south-west edge 
         for (int i_neigh = 0 ; i_neigh < Connectivity[iblk].num_neighSW ; ++i_neigh) {
            Connectivity[iblk].neighSW_info[i_neigh].set_block_orientation_info(blkConn,
                                                                                iblk,
                                                                                i_neigh,
                                                                                BlkC::IMin,
                                                                                BlkC::JMin,
                                                                                BlkC::KAll, 
                                                                                Connectivity[iblk].neighSW[i_neigh]);
         } /* endfor */
         if (blkConn.at_domain_extent(iblk,  BlkC::IMin, BlkC::JMin, BlkC::KAll)) {
            Connectivity[iblk].boundary_element_on_grid_boundary.boundary_element_on_domain_extent[BE::SW] = 1;
         } /* endif */

	 /* Top-North-West neighbour */ 
         // Number of blocks on the top-north-west vertex
         Connectivity[iblk].num_neighTNW = blkConn.num_neighbour_block(iblk,
                                                                       BlkC::IMin,
                                                                       BlkC::JMax,
                                                                       BlkC::KMax);
         // Information of neighbour block of the top-north-west vertex
         for (int i_neigh = 0 ; i_neigh < Connectivity[iblk].num_neighTNW ; ++i_neigh) {
            Connectivity[iblk].neighTNW_info[i_neigh].set_block_orientation_info(blkConn,
                                                                                 iblk,
                                                                                 i_neigh,
                                                                                 BlkC::IMin,
                                                                                 BlkC::JMax,
                                                                                 BlkC::KMax, 
                                                                                 Connectivity[iblk].neighTNW[i_neigh]);
         } /* endfor */
         if (blkConn.at_domain_extent(iblk,  BlkC::IMin, BlkC::JMax, BlkC::KMax)) {
            Connectivity[iblk].boundary_element_on_grid_boundary.boundary_element_on_domain_extent[BE::TNW] = 1;
         } /* endif */

	 /* Top-South-West neighbour */
         // Number of blocks on the top-south-west vertex
         Connectivity[iblk].num_neighTSW = blkConn.num_neighbour_block(iblk, 
                                                                       BlkC::IMin, 
                                                                       BlkC::JMin, 
                                                                       BlkC::KMax);
         // Information of neighbour block of the top-south-west vertex
         for (int i_neigh = 0 ; i_neigh < Connectivity[iblk].num_neighTSW ; ++i_neigh) {
            Connectivity[iblk].neighTSW_info[i_neigh].set_block_orientation_info(blkConn, 
                                                                                 iblk,
                                                                                 i_neigh,
                                                                                 BlkC::IMin,
                                                                                 BlkC::JMin,
                                                                                 BlkC::KMax, 
                                                                                 Connectivity[iblk].neighTSW[i_neigh]);
         } /* endfor */
         if (blkConn.at_domain_extent(iblk,  BlkC::IMin, BlkC::JMin, BlkC::KMax)) {
            Connectivity[iblk].boundary_element_on_grid_boundary.boundary_element_on_domain_extent[BE::TSW] = 1;
         } /* endif */
         
	 /* Top-North-East neighbour */
         // Number of blocks on the top-north-east vertex
         Connectivity[iblk].num_neighTNE = blkConn.num_neighbour_block(iblk,  
                                                                       BlkC::IMax, 
                                                                       BlkC::JMax, 
                                                                       BlkC::KMax);
         // Information of neighbour block of the top-north-east vertex
         for (int i_neigh = 0 ; i_neigh < Connectivity[iblk].num_neighTNE ; ++i_neigh) {
            Connectivity[iblk].neighTNE_info[i_neigh].set_block_orientation_info(blkConn, 
                                                                                 iblk,
                                                                                 i_neigh,  
                                                                                 BlkC::IMax, 
                                                                                 BlkC::JMax, 
                                                                                 BlkC::KMax, 
                                                                                 Connectivity[iblk].neighTNE[i_neigh]);
         } /* endfor */
         if (blkConn.at_domain_extent(iblk,  BlkC::IMax, BlkC::JMax, BlkC::KMax)) {
            Connectivity[iblk].boundary_element_on_grid_boundary.boundary_element_on_domain_extent[BE::TNE] = 1;
         } /* endif */

	 /* Top-South-East neighbour */
         // Number of blocks on the top-south-east vertex
         Connectivity[iblk].num_neighTSE = blkConn.num_neighbour_block(iblk, 
                                                                       BlkC::IMax, 
                                                                       BlkC::JMin, 
                                                                       BlkC::KMax);
         // Information of neighbour block of the top-south-east vertex
         for (int i_neigh = 0 ; i_neigh < Connectivity[iblk].num_neighTSE ; ++i_neigh) {
            Connectivity[iblk].neighTSE_info[i_neigh].set_block_orientation_info(blkConn,
                                                                                 iblk,
                                                                                 i_neigh,
                                                                                 BlkC::IMax,
                                                                                 BlkC::JMin,
                                                                                 BlkC::KMax, 
                                                                                 Connectivity[iblk].neighTSE[i_neigh]);
         } /* endfor */
         if (blkConn.at_domain_extent(iblk,   BlkC::IMax, BlkC::JMin, BlkC::KMax)) {
            Connectivity[iblk].boundary_element_on_grid_boundary.boundary_element_on_domain_extent[BE::TSE] = 1;
         } /* endif */

	 /* Bottom-North-West neighbour */
         // Number of blocks on the bottom-north-west vertex
        Connectivity[iblk].num_neighBNW = blkConn.num_neighbour_block(iblk,
                                                                      BlkC::IMin,
                                                                      BlkC::JMax,
                                                                      BlkC::KMin);
         // Information of neighbour block of the bottom-north-west vertex
         for (int i_neigh = 0 ; i_neigh < Connectivity[iblk].num_neighBNW ; ++i_neigh) {
            Connectivity[iblk].neighBNW_info[i_neigh].set_block_orientation_info(blkConn,
                                                                                 iblk,
                                                                                 i_neigh,
                                                                                 BlkC::IMin,
                                                                                 BlkC::JMax,
                                                                                 BlkC::KMin, 
                                                                                 Connectivity[iblk].neighBNW[i_neigh]);
         } /* endfor */
         if (blkConn.at_domain_extent(iblk,   BlkC::IMin, BlkC::JMax, BlkC::KMin)) {
            Connectivity[iblk].boundary_element_on_grid_boundary.boundary_element_on_domain_extent[BE::BNW] = 1;
         } /* endif */

	 /* Bottom-South-West neighbour */
         // Number of blocks on the bottom-south-west vertex
         Connectivity[iblk].num_neighBSW = blkConn.num_neighbour_block(iblk,
                                                                       BlkC::IMin, 
                                                                       BlkC::JMin, 
                                                                       BlkC::KMin);
         // Information of neighbour block of the bottom-south-west vertex
         for (int i_neigh = 0 ; i_neigh < Connectivity[iblk].num_neighBSW ; ++i_neigh) {
            Connectivity[iblk].neighBSW_info[i_neigh].set_block_orientation_info(blkConn, 
                                                                                 iblk,
                                                                                 i_neigh,  
                                                                                 BlkC::IMin, 
                                                                                 BlkC::JMin, 
                                                                                 BlkC::KMin, 
                                                                                 Connectivity[iblk].neighBSW[i_neigh]);
         } /* endfor */
         if (blkConn.at_domain_extent(iblk,   BlkC::IMin, BlkC::JMin, BlkC::KMin)) {
            Connectivity[iblk].boundary_element_on_grid_boundary.boundary_element_on_domain_extent[BE::BSW] = 1;
         } /* endif */

	 /* Bottom-North-East neighbour */
         // Number of blocks on the bottom-north-east vertex
         Connectivity[iblk].num_neighBNE = blkConn.num_neighbour_block(iblk,  
                                                                       BlkC::IMax, 
                                                                       BlkC::JMax, 
                                                                       BlkC::KMin);
         // Information of neighbour block of the bottom-north-east vertex
         for (int i_neigh = 0 ; i_neigh < Connectivity[iblk].num_neighBNE ; ++i_neigh) {
            Connectivity[iblk].neighBNE_info[i_neigh].set_block_orientation_info(blkConn, 
                                                                                 iblk,
                                                                                 i_neigh,  
                                                                                 BlkC::IMax, 
                                                                                 BlkC::JMax, 
                                                                                 BlkC::KMin, 
                                                                                 Connectivity[iblk].neighBNE[i_neigh]);
         } /* endfor */
         if (blkConn.at_domain_extent(iblk,   BlkC::IMax, BlkC::JMax, BlkC::KMin)) {
            Connectivity[iblk].boundary_element_on_grid_boundary.boundary_element_on_domain_extent[BE::BNE] = 1;
         } /* endif */

	 /* Bottom-South-East neighbour */
         // Number of blocks on the bottom-south-east vertex
         Connectivity[iblk].num_neighBSE = blkConn.num_neighbour_block(iblk,  
                                                                       BlkC::IMax, 
                                                                       BlkC::JMin, 
                                                                       BlkC::KMin);
         // Information of neighbour block of the bottom-south-east vertex
         for (int i_neigh = 0 ; i_neigh < Connectivity[iblk].num_neighBSE ; ++i_neigh) {
            Connectivity[iblk].neighBSE_info[i_neigh].set_block_orientation_info(blkConn, 
                                                                                 iblk,
                                                                                 i_neigh, 
                                                                                 BlkC::IMax, 
                                                                                 BlkC::JMin, 
                                                                                 BlkC::KMin, 
                                                                                 Connectivity[iblk].neighBSE[i_neigh]);
         } /* endfor */
         if (blkConn.at_domain_extent(iblk,  BlkC::IMax, BlkC::JMin, BlkC::KMin)) {
            Connectivity[iblk].boundary_element_on_grid_boundary.boundary_element_on_domain_extent[BE::BSE] = 1;
         } /* endif */

         if (Connectivity[iblk].num_neighT > 1 ||
             Connectivity[iblk].num_neighB > 1 ||
             Connectivity[iblk].num_neighN > 1 || 
             Connectivity[iblk].num_neighS > 1 ||
             Connectivity[iblk].num_neighE > 1 || 
             Connectivity[iblk].num_neighW > 1 || 
             Connectivity[iblk].num_neighTN > GRID3D_HEXA_MULTI_BLOCK_MAX_NEIGHBOURS ||
             Connectivity[iblk].num_neighTS > GRID3D_HEXA_MULTI_BLOCK_MAX_NEIGHBOURS ||
             Connectivity[iblk].num_neighTE > GRID3D_HEXA_MULTI_BLOCK_MAX_NEIGHBOURS ||
             Connectivity[iblk].num_neighTW > GRID3D_HEXA_MULTI_BLOCK_MAX_NEIGHBOURS ||
             Connectivity[iblk].num_neighBN > GRID3D_HEXA_MULTI_BLOCK_MAX_NEIGHBOURS ||
             Connectivity[iblk].num_neighBS > GRID3D_HEXA_MULTI_BLOCK_MAX_NEIGHBOURS ||
             Connectivity[iblk].num_neighBE > GRID3D_HEXA_MULTI_BLOCK_MAX_NEIGHBOURS ||
             Connectivity[iblk].num_neighBW > GRID3D_HEXA_MULTI_BLOCK_MAX_NEIGHBOURS ||
             Connectivity[iblk].num_neighTNW > GRID3D_HEXA_MULTI_BLOCK_MAX_NEIGHBOURS ||
             Connectivity[iblk].num_neighTNE > GRID3D_HEXA_MULTI_BLOCK_MAX_NEIGHBOURS ||
             Connectivity[iblk].num_neighTSW > GRID3D_HEXA_MULTI_BLOCK_MAX_NEIGHBOURS ||
             Connectivity[iblk].num_neighTSE > GRID3D_HEXA_MULTI_BLOCK_MAX_NEIGHBOURS ||
             Connectivity[iblk].num_neighBNW > GRID3D_HEXA_MULTI_BLOCK_MAX_NEIGHBOURS ||
             Connectivity[iblk].num_neighBNE > GRID3D_HEXA_MULTI_BLOCK_MAX_NEIGHBOURS ||
             Connectivity[iblk].num_neighBSW > GRID3D_HEXA_MULTI_BLOCK_MAX_NEIGHBOURS ||
             Connectivity[iblk].num_neighBSE > GRID3D_HEXA_MULTI_BLOCK_MAX_NEIGHBOURS) {
            cerr<<"\n Number of neighbour blocks on some boudnary elements is out of bounds. \n";
            exit(1);
         } /* endif */
      } /* endfor */
  
   } /* endif */

}


/********************************************************
 * Routine: Allocate                                    *
 *                                                      *
 * Allocate memory for a 3D array of 3D hexahedral      *
 * multi-block grids.                                   *
 *                                                      *
 ********************************************************/
void Grid3D_Hexa_Multi_Block::Allocate(const int Ni, 
                                       const int Nj, 
                                       const int Nk) {

   if (Ni >= 1 && Nj >= 1 && Nk >= 1 && !Allocated) {
      NBlk_Idir = Ni; 
      NBlk_Jdir = Nj; 
      NBlk_Kdir = Nk;

      Grid_Blks = new Grid3D_Hexa_Block**[NBlk_Idir];
      for (int i = 0 ; i < NBlk_Idir ; ++i ) {
         Grid_Blks[i] = new Grid3D_Hexa_Block*[NBlk_Jdir];
         for (int j = 0 ; j <NBlk_Jdir ; ++j ) {
            Grid_Blks[i][j] = new Grid3D_Hexa_Block[NBlk_Kdir];
         }  /* endfor */
      }/* endfor */ 

      Allocated = 1;
   } /* endif */

}

/********************************************************
 * Routine: Deallocate                                  *
 *                                                      *
 * Deallocate memory for a 3D array of 3D hexahedral    *
 * multi-block grids.                                   *
 *                                                      *
 ********************************************************/
void Grid3D_Hexa_Multi_Block::Deallocate(void) {

   if (NBlk_Idir >= 1 && NBlk_Jdir >= 1 && NBlk_Kdir >= 1 && Allocated) {
      for (int i = 0 ; i <= NBlk_Idir-1 ; ++i ) {
         for ( int j=0 ; j <= NBlk_Jdir-1 ; ++j ) {
	    for ( int k = NBlk_Kdir-1 ; k >= 0; --k ) {
               if (Grid_Blks[i][j][k].Allocated) Grid_Blks[i][j][k].deallocate();
	    }/* end for */
	    delete []Grid_Blks[i][j];
	    Grid_Blks[i][j]=NULL;
          }  /* endfor */
       
          delete []Grid_Blks[i];
          Grid_Blks[i] = NULL;
       }  /* endfor */

       delete []Grid_Blks;
       Grid_Blks = NULL;

       NBlk_Idir = 0; 
       NBlk_Jdir = 0; 
       NBlk_Kdir = 0;

       Allocated = 0;
   } /* endif */

}

/********************************************************
 * Routine: Copy                                        *
 *                                                      *
 * Make a copy of multiblock hexahedral grid Grid2.     *
 *                                                      *
 ********************************************************/
void Grid3D_Hexa_Multi_Block::Copy(Grid3D_Hexa_Multi_Block &Grid2) {

  if (Grid2.Allocated) {

    /* Ensure multiblock grid arrays have same dimensions. */

    if (Allocated && (NBlk_Idir != Grid2.NBlk_Idir ||
                      NBlk_Jdir != Grid2.NBlk_Jdir ||
                      NBlk_Kdir != Grid2.NBlk_Kdir) ) {
      Deallocate();
      Allocate(Grid2.NBlk_Idir, Grid2.NBlk_Jdir, Grid2.NBlk_Kdir);
    } else if (!Allocated) {
      Allocate(Grid2.NBlk_Idir, Grid2.NBlk_Jdir, Grid2.NBlk_Kdir);
    } /* endif */

    /* Copy each grid block. */

    for (int  k = 0 ; k < NBlk_Kdir ; ++k ) {
       for (int  j = 0 ; j < NBlk_Jdir ; ++j ) {
          for (int  i = 0 ; i < NBlk_Idir ; ++i ) {
	     if (Grid2.Grid_Blks[i][j][k].Allocated) 
                Grid_Blks[i][j][k].Copy(Grid2.Grid_Blks[i][j][k]);
          } /* endfor */
       } /* endfor */
    } /* endfor */

  } /* endif */

}

/********************************************************
 * Routine: Broadcast                                   *
 *                                                      *
 * Broadcast multiblock hexahedral grid.                *
 *                                                      *
 ********************************************************/
void Grid3D_Hexa_Multi_Block::Broadcast(void) {

#ifdef _MPI_VERSION
  int ni, nj, nk, grid_allocated;

  /* Broadcast the number of grid blocks. */

  if (CFFC_Primary_MPI_Processor()) {
     ni = NBlk_Idir;
     nj = NBlk_Jdir;
     nk = NBlk_Kdir;
     grid_allocated = Allocated;
  } /* endif */

  MPI::COMM_WORLD.Bcast(&ni, 1, MPI::INT, 0);
  MPI::COMM_WORLD.Bcast(&nj, 1, MPI::INT, 0);
  MPI::COMM_WORLD.Bcast(&nk, 1, MPI::INT, 0);
  MPI::COMM_WORLD.Bcast(&grid_allocated, 1, MPI::INT, 0);

  /* On non-primary MPI processors, allocate (re-allocate) 
     memory for the grid blocks as necessary. */

  if (!CFFC_Primary_MPI_Processor()) {
     if (grid_allocated && 
         (NBlk_Idir != ni || 
          NBlk_Jdir != nj || 
          NBlk_Kdir != nk) ) { 
        if (Allocated) { 
          Deallocate();
        } /* endif */
        Allocate(ni, nj, nk);
     } else {
        Deallocate();
     } /* endif */
  } /* endif */

  /* Broadcast each of the blocks in the multiblock mesh. */

  if (Allocated) {
    for (int  k = 0 ; k < NBlk_Kdir ; ++k ) {
       for (int  j = 0 ; j < NBlk_Jdir ; ++j ) {
          for (int  i = 0 ; i < NBlk_Idir ; ++i ) {
	     Grid_Blks[i][j][k].Broadcast();
          } /* endfor */
       } /* endfor */
    } /* endfor */
  } /* endif */
#endif

}

/********************************************************
 * Routine: Output                                      *
 *                                                      *
 * Writes a 3D array of 3D hexahedral multi-block       *
 * grids to the specified output stream for retrieval   *
 * and re-use purposes.                                 *
 *                                                      *
 ********************************************************/
void Grid3D_Hexa_Multi_Block::Output(ostream &Out_File) {
   
  Out_File << NBlk_Idir << " " 
           << NBlk_Jdir << " "
           << NBlk_Kdir << "\n";
  
  for (int  k = 0 ; k < NBlk_Kdir ; ++k ) {
     for (int  j = 0 ; j < NBlk_Jdir ; ++j ) {
       for (int  i = 0 ; i < NBlk_Idir ; ++i ) {
          if (Grid_Blks[i][j][k].Allocated) 
             Out_File << setprecision(14) << Grid_Blks[i][j][k] << setprecision(6);
       } /* endfor */
     } /* endfor */
  } /* endfor */

}

/********************************************************
 * Routine: Output_Tecplot                              *
 *                                                      *
 * Writes the nodes of a 3D array of 3D hexahedral      *
 * multi-block grids to the specified output stream in  *
 * a format suitable for plotting the grid with         *
 * TECPLOT.                                             *
 *                                                      *
 ********************************************************/
void Grid3D_Hexa_Multi_Block::Output_Tecplot(ostream &Out_File) {

    int block_number, i_output_title;
    block_number = 0;
    i_output_title = 1;
    
    for (int  k = 0 ; k < NBlk_Kdir ; ++k ) {
       for (int  j = 0; j < NBlk_Jdir ; ++j ) {
	  for (int i = 0 ; i < NBlk_Idir ; ++i ) {
             if (Grid_Blks[i][j][k].Allocated) {
                Grid_Blks[i][j][k].Output_Tecplot(block_number,
                                                  i_output_title,
                                                  Out_File);
	        block_number = block_number + 1;
                if (i_output_title) i_output_title = 0;
             } /* endif */
	  } /* endfor */
       } /* endfor */
    } /* endfor */

}

/********************************************************
 * Routine: Output_Nodes_Tecplot                        *
 *                                                      *
 * Writes the nodes of a 3D array of 3D hexahedral      *
 * multi-block grids to the specified output stream in  *
 * a format suitable for plotting the grid with         *
 * TECPLOT.  Include boundary nodes.                    *
 *                                                      *
 ********************************************************/
void Grid3D_Hexa_Multi_Block::Output_Nodes_Tecplot(ostream &Out_File) {

    int block_number, i_output_title;
    block_number = 0;
    i_output_title = 1;
  
    for (int  k = 0 ; k < NBlk_Kdir ; ++k ) {
       for (int  j = 0; j < NBlk_Jdir ; ++j ) {
          for (int i = 0 ; i < NBlk_Idir ; ++i ) {
	     if (Grid_Blks[i][j][k].Allocated) {
                Grid_Blks[i][j][k].Output_Nodes_Tecplot(block_number,
                                                        i_output_title,
                                                        Out_File);
                block_number = block_number + 1;
                if (i_output_title) i_output_title = 0;
	     } /* endif */
          } /* endfor */
       } /* endfor */
    } /* endfor */ 

}

/********************************************************
 * Routine: Output_Cells_Tecplot                        *
 *                                                      *
 * Writes the cells of a 3D array of 3D hexahedral      *
 * multi-block grids to the specified output stream in  *
 * a format suitable for plotting the grid with         *
 * TECPLOT.                                             *
 *                                                      *
 ********************************************************/
void Grid3D_Hexa_Multi_Block::Output_Cells_Tecplot(ostream &Out_File) {

    int block_number, i_output_title;
    block_number = 0;
    i_output_title = 1;

    for (int  k = 0 ; k <NBlk_Kdir ; ++k ) {
       for (int  j = 0; j <NBlk_Jdir ; ++j ) {
          for (int i = 0 ; i <NBlk_Idir ; ++i ) {
	     if (Grid_Blks[i][j][k].Allocated) {
                Grid_Blks[i][j][k].Output_Cells_Tecplot(block_number,
                                                        i_output_title,
                                                        Out_File);
                block_number = block_number + 1;
                if (i_output_title) i_output_title = 0;
	     } /* endif */
          } /* endfor */
       } /* endfor */
    }/* endfor */ 

}

/********************************************************
 * Routine: Output_Gnuplot                              *
 *                                                      *
 * Writes the nodes of a 3D array of 3D hexahedral      *
 * multi-block grids to the specified output stream in  *
 * a format suitable for plotting the grid with         *
 * GNUPLOT.                                             *
 *                                                      *
 ********************************************************/
void Grid3D_Hexa_Multi_Block::Output_Gnuplot(ostream &Out_File) {
  
    int  block_number, i_output_title;
    block_number = 0;
    i_output_title = 1;
    
    for (int k = 0 ; k < NBlk_Kdir ; ++k ) {
        for (int j = 0; j < NBlk_Jdir ; ++j ) {
	   for (int i =0 ; i < NBlk_Idir ; ++i ) {
	      if (Grid_Blks[i][j][k].Allocated) {
	          Grid_Blks[i][j][k].Output_Gnuplot(block_number,
			                            i_output_title,
			                            Out_File);
                 block_number = block_number + 1;
	         if (i_output_title) i_output_title = 0;
	      } /* endif */
	   } /* endfor */
        } /* endfor */
    } /* endfor */
    
}

/********************************************************
 * Routine: Create_Grid                                 *
 *                                                      *
 * Generates a 3D multiblock mesh depending on          *
 * input parameters.                                    *
 *                                                      *
 ********************************************************/
void Grid3D_Hexa_Multi_Block::Create_Grid(Grid3D_Input_Parameters &Input) {

    // Create various multiblock multiblock grid depending on input parameters
    switch(Input.i_Grid) {
      case GRID_CUBE :
        Create_Grid_Cube(Input);
        break;

      case GRID_CHANNEL_XDIR :
      case GRID_CHANNEL_YDIR:
      case GRID_CHANNEL_ZDIR:
        Create_Grid_Channel(Input);
        break;

      case GRID_COUETTE_XDIR :
      case GRID_COUETTE_YDIR:
      case GRID_COUETTE_ZDIR:
        Create_Grid_Couette(Input);
        break;

      case GRID_PIPE :
        Create_Grid_Pipe(Input);
        break;

      case GRID_BLUFF_BODY_BURNER :
        Create_Grid_Bluff_Body_Burner(Input);
        break;

      case GRID_ICEMCFD :
        Create_Grid_ICEMCFD(Input);
        break;

      default:
        Create_Grid_Cube(Input);
        break;
    } /* endswitch */

}

/********************************************************
 * Routine: Create_Grid_Cube                            *
 *                                                      *
 * Generates a 3D Cartesian multiblock mesh for a cube. *
 *                                                      *
 ********************************************************/
void Grid3D_Hexa_Multi_Block::Create_Grid_Cube(Grid3D_Input_Parameters &Input) {

    int BC_top, BC_bottom;
    Grid2D_Quad_Block **Grid2D_Box_XYplane;

    /* Allocate required memory. */

    Allocate(Input.NBlk_Idir, Input.NBlk_Jdir, Input.NBlk_Kdir);

    /* Creat 2D cross-section grids from which the 3D grid
       will be extruded. */
    
    Grid2D_Box_XYplane = Grid_Rectangular_Box(Grid2D_Box_XYplane,
                                              Input.NBlk_Idir, 
                                              Input.NBlk_Jdir,
                                              Input.Box_Width,
                                              Input.Box_Height,
					      ON,
					      Input.Stretching_Type_Idir,
					      Input.Stretching_Type_Jdir,
					      Input.Stretching_Factor_Idir,
					      Input.Stretching_Factor_Jdir,
                                              Input.NCells_Idir,
                                              Input.NCells_Jdir,
					      Input.Nghost);


    /* Create the mesh for each block representing
       the complete grid. */

    for (int kBlk = 0; kBlk <= Input.NBlk_Kdir-1; ++kBlk) {
       for (int jBlk = 0; jBlk <= Input.NBlk_Jdir-1; ++jBlk) {
          for (int iBlk = 0; iBlk <= Input.NBlk_Idir-1; ++iBlk) {

             /* Extrude each of the grid blocks from the
                appropriate 2D grid in XY-plane. */

             Grid_Blks[iBlk][jBlk][kBlk].Extrude(Grid2D_Box_XYplane[iBlk][jBlk],
                                                 Input.NCells_Kdir,
			                         Input.Stretching_Type_Kdir,
						 Input.Stretching_Factor_Kdir,
                                                 -HALF*Input.Box_Length+
                                                 (double(kBlk)/double(Input.NBlk_Kdir))*Input.Box_Length,
                                                 -HALF*Input.Box_Length+
                                                 (double(kBlk+1)/double(Input.NBlk_Kdir))*Input.Box_Length);

             /* Assign top and bottom boundary conditions. */

	     if (kBlk == Input.NBlk_Kdir-1) {
                BC_top = BC_REFLECTION;
             } else {
                BC_top = BC_NONE;
             } /* endif */
             if (kBlk == 0) {
                BC_bottom = BC_REFLECTION;
             } else {
                BC_bottom = BC_NONE;
             } /* endif */

             Grid_Blks[iBlk][jBlk][kBlk].Set_BCs_Zdir(BC_top, BC_bottom);

	  } /* endfor */
       } /* endfor */
    } /* endfor */

    /* Deallocate 2D grid. */

    Grid2D_Box_XYplane = Deallocate_Multi_Block_Grid(Grid2D_Box_XYplane,
                                                     Input.NBlk_Idir, 
                                                     Input.NBlk_Jdir);

}

/********************************************************
 * Routine: Create_Grid_Channel                         *
 *                                                      *
 * Generates a 3D Cartesian multiblock mesh for a       *
 * channel flow.                                        *
 *                                                      *
 ********************************************************/
void Grid3D_Hexa_Multi_Block::Create_Grid_Channel(Grid3D_Input_Parameters &Input) {

    int BC_east, BC_west, BC_north, BC_south, BC_top, BC_bottom;
    Grid2D_Quad_Block **Grid2D_Box_XYplane;

    /* Allocate required memory. */

    Allocate(Input.NBlk_Idir, Input.NBlk_Jdir, Input.NBlk_Kdir);

    /* Creat 2D cross-section grids from which the 3D grid
       will be extruded. */
    
    Grid2D_Box_XYplane = Grid_Rectangular_Box(Grid2D_Box_XYplane,
                                              Input.NBlk_Idir, 
                                              Input.NBlk_Jdir,
                                              Input.Box_Width,
                                              Input.Box_Height,
					      ON,
					      Input.Stretching_Type_Idir,
					      Input.Stretching_Type_Jdir,
					      Input.Stretching_Factor_Idir,
					      Input.Stretching_Factor_Jdir,
                                              Input.NCells_Idir,
                                              Input.NCells_Jdir,
					      Input.Nghost);

    /* Create the mesh for each block representing
       the complete grid. */

    for (int kBlk = 0; kBlk <= Input.NBlk_Kdir-1; ++kBlk) {
       for (int jBlk = 0; jBlk <= Input.NBlk_Jdir-1; ++jBlk) {
          for (int iBlk = 0; iBlk <= Input.NBlk_Idir-1; ++iBlk) {

             /* Extrude each of the grid blocks from the
                appropriate 2D grid in XY-plane. */

             Grid_Blks[iBlk][jBlk][kBlk].Extrude(Grid2D_Box_XYplane[iBlk][jBlk],
                                                 Input.NCells_Kdir,
			                         Input.Stretching_Type_Kdir,
						 Input.Stretching_Factor_Kdir,
                                                 (double(kBlk)/double(Input.NBlk_Kdir))*Input.Box_Length,
                                                 (double(kBlk+1)/double(Input.NBlk_Kdir))*Input.Box_Length);

             /* Assign top and bottom boundary conditions. */

             if (Input.i_Grid == GRID_CHANNEL_ZDIR) {

   	        if (iBlk == Input.NBlk_Idir-1) {
                   BC_east = BC_CONSTANT_EXTRAPOLATION;
                } else {
                   BC_east = BC_NONE;
                } /* endif */
                if (iBlk == 0) {
                   BC_west = BC_CONSTANT_EXTRAPOLATION;
                } else {
                   BC_west = BC_NONE;
                } /* endif */

	        if (jBlk == Input.NBlk_Jdir-1) {
                   BC_north = BC_WALL_VISCOUS;
                } else {
                   BC_north = BC_NONE;
                } /* endif */
                if (jBlk == 0) {
                   BC_south = BC_WALL_VISCOUS;
                } else {
                   BC_south = BC_NONE;
                } /* endif */

	        if (kBlk == Input.NBlk_Kdir-1) {
                   BC_top = BC_CHANNEL_OUTFLOW;
                } else {
                   BC_top = BC_NONE;
                } /* endif */
                if (kBlk == 0) {
                   BC_bottom = BC_CHANNEL_INFLOW;
                } else {
                   BC_bottom = BC_NONE;
                } /* endif */

             } else if (Input.i_Grid == GRID_CHANNEL_XDIR) {

    	        if (iBlk == Input.NBlk_Idir-1) {
                   BC_east = BC_CHANNEL_OUTFLOW;
                } else {
                   BC_east = BC_NONE;
                } /* endif */
                if (iBlk == 0) {
                   BC_west = BC_CHANNEL_INFLOW;
                } else {
                   BC_west = BC_NONE;
                } /* endif */

	        if (jBlk == Input.NBlk_Jdir-1) {
                   BC_north = BC_WALL_VISCOUS;
                } else {
                   BC_north = BC_NONE;
                } /* endif */
                if (jBlk == 0) {
                   BC_south = BC_WALL_VISCOUS;
                } else {
                   BC_south = BC_NONE;
                } /* endif */

	        if (kBlk == Input.NBlk_Kdir-1) {
                   BC_top = BC_CONSTANT_EXTRAPOLATION;
                } else {
                   BC_top = BC_NONE;
                } /* endif */
                if (kBlk == 0) {
                   BC_bottom = BC_CONSTANT_EXTRAPOLATION;
                } else {
                   BC_bottom = BC_NONE;
                } /* endif */

             } else if (Input.i_Grid == GRID_CHANNEL_YDIR) {

   	        if (iBlk == Input.NBlk_Idir-1) {
                   BC_east = BC_CONSTANT_EXTRAPOLATION;
                } else {
                   BC_east = BC_NONE;
                } /* endif */
                if (iBlk == 0) {
                   BC_west = BC_CONSTANT_EXTRAPOLATION;
                } else {
                   BC_west = BC_NONE;
                } /* endif */

	        if (jBlk == Input.NBlk_Jdir-1) {
                   BC_north = BC_CHANNEL_OUTFLOW;
                } else {
                   BC_north = BC_NONE;
                } /* endif */
                if (jBlk == 0) {
                   BC_south = BC_CHANNEL_INFLOW;
                } else {
                   BC_south = BC_NONE;
                } /* endif */

	        if (kBlk == Input.NBlk_Kdir-1) {
                   BC_top = BC_WALL_VISCOUS;
                } else {
                   BC_top = BC_NONE;
                } /* endif */
                if (kBlk == 0) {
                   BC_bottom = BC_WALL_VISCOUS;
                } else {
                   BC_bottom = BC_NONE;
                } /* endif */
	     } /* endif */

             Grid_Blks[iBlk][jBlk][kBlk].Set_BCs(BC_east, 
                                                 BC_west, 
                                                 BC_north, 
                                                 BC_south, 
                                                 BC_top, 
                                                 BC_bottom);
 
	  } /* endfor */
       } /* endfor */
    } /* endfor */

    /* Deallocate 2D grid. */

    Grid2D_Box_XYplane = Deallocate_Multi_Block_Grid(Grid2D_Box_XYplane,
                                                     Input.NBlk_Idir, 
                                                     Input.NBlk_Jdir);

}

/********************************************************
 * Routine: Create_Grid_Couette                         *
 *                                                      *
 * Generates a 3D Cartesian multiblock mesh for a       *
 * Couette flow.                                        *
 *                                                      *
 ********************************************************/
void Grid3D_Hexa_Multi_Block::Create_Grid_Couette(Grid3D_Input_Parameters &Input) {
      
    int BC_east, BC_west, BC_north, BC_south, BC_top, BC_bottom;
    Grid2D_Quad_Block **Grid2D_Box_XYplane;

    /* Allocate required memory. */

    Allocate(Input.NBlk_Idir, Input.NBlk_Jdir, Input.NBlk_Kdir);

    /* Creat 2D cross-section grids from which the 3D grid
       will be extruded. */
    
    Grid2D_Box_XYplane = Grid_Rectangular_Box(Grid2D_Box_XYplane,
                                              Input.NBlk_Idir, 
                                              Input.NBlk_Jdir,
                                              Input.Box_Width,
                                              Input.Box_Height,
					      ON,
					      Input.Stretching_Type_Idir,
					      Input.Stretching_Type_Jdir,
					      Input.Stretching_Factor_Idir,
					      Input.Stretching_Factor_Jdir,
                                              Input.NCells_Idir,
                                              Input.NCells_Jdir,
					      Input.Nghost);

    /* Create the mesh for each block representing
       the complete grid. */

    for (int kBlk = 0; kBlk <= Input.NBlk_Kdir-1; ++kBlk) {
       for (int jBlk = 0; jBlk <= Input.NBlk_Jdir-1; ++jBlk) {
          for (int iBlk = 0; iBlk <= Input.NBlk_Idir-1; ++iBlk) {

             /* Extrude each of the grid blocks from the
                appropriate 2D grid in XY-plane. */

             Grid_Blks[iBlk][jBlk][kBlk].Extrude(Grid2D_Box_XYplane[iBlk][jBlk],
                                                 Input.NCells_Kdir,
			                         Input.Stretching_Type_Kdir,
						 Input.Stretching_Factor_Kdir,
                                                 (double(kBlk)/double(Input.NBlk_Kdir))*Input.Box_Length,
                                                 (double(kBlk+1)/double(Input.NBlk_Kdir))*Input.Box_Length);

             /* Assign top and bottom boundary conditions. */

             if (Input.i_Grid == GRID_COUETTE_ZDIR) {

   	        if (iBlk == Input.NBlk_Idir-1) {
                   BC_east = BC_CONSTANT_EXTRAPOLATION;
                } else {
                   BC_east = BC_NONE;
                } /* endif */
                if (iBlk == 0) {
                   BC_west = BC_CONSTANT_EXTRAPOLATION;
                } else {
                   BC_west = BC_NONE;
                } /* endif */

	        if (jBlk == Input.NBlk_Jdir-1) {
		   BC_north = BC_MOVING_WALL;
                } else {
                   BC_north = BC_NONE;
                } /* endif */
                if (jBlk == 0) {
                   BC_south = BC_NO_SLIP;
                } else {
                   BC_south = BC_NONE;
                } /* endif */

	        if (kBlk == Input.NBlk_Kdir-1) {
                   BC_top = BC_FIXED_PRESSURE;
                } else {
                   BC_top = BC_NONE;
                } /* endif */
                if (kBlk == 0) {
                   BC_bottom = BC_FIXED_PRESSURE;
                } else {
                   BC_bottom = BC_NONE;
                } /* endif */

             } else if (Input.i_Grid == GRID_COUETTE_XDIR) {

   	        if (iBlk == Input.NBlk_Idir-1) {
                   BC_east = BC_FIXED_PRESSURE;
                } else {
                   BC_east = BC_NONE;
                } /* endif */
                if (iBlk == 0) {
                   BC_west = BC_FIXED_PRESSURE;
                } else {
                   BC_west = BC_NONE;
                } /* endif */

	        if (jBlk == Input.NBlk_Jdir-1) {
                   BC_north = BC_MOVING_WALL;
                } else {
                   BC_north = BC_NONE;
                } /* endif */
                if (jBlk == 0) {
                   BC_south = BC_NO_SLIP;
                } else {
                   BC_south = BC_NONE;
                } /* endif */

	        if (kBlk == Input.NBlk_Kdir-1) {
                   BC_top = BC_CONSTANT_EXTRAPOLATION;
                } else {
                   BC_top = BC_NONE;
                } /* endif */
                if (kBlk == 0) {
                   BC_bottom = BC_CONSTANT_EXTRAPOLATION;
                } else {
                   BC_bottom = BC_NONE;
                } /* endif */

             } else if (Input.i_Grid == GRID_COUETTE_YDIR) {

   	        if (iBlk == Input.NBlk_Idir-1) {
                   BC_east = BC_CONSTANT_EXTRAPOLATION;
                } else {
                   BC_east = BC_NONE;
                } /* endif */
                if (iBlk == 0) {
                   BC_west = BC_CONSTANT_EXTRAPOLATION;
                } else {
                   BC_west = BC_NONE;
                } /* endif */

	        if (jBlk == Input.NBlk_Jdir-1) {
                   BC_north = BC_FIXED_PRESSURE;
                } else {
                   BC_north = BC_NONE;
                } /* endif */
                if (jBlk == 0) {
                   BC_south = BC_FIXED_PRESSURE;
                } else {
                   BC_south = BC_NONE;
                } /* endif */

	        if (kBlk == Input.NBlk_Kdir-1) {
                   BC_top = BC_MOVING_WALL;
                } else {
                   BC_top = BC_NONE;
                } /* endif */
                if (kBlk == 0) {
                   BC_bottom = BC_NO_SLIP;
                } else {
                   BC_bottom = BC_NONE;
                } /* endif */
	     } /* endif */

             Grid_Blks[iBlk][jBlk][kBlk].Set_BCs(BC_east, 
                                                 BC_west, 
                                                 BC_north, 
                                                 BC_south, 
                                                 BC_top, 
                                                 BC_bottom);
 
	  } /* endfor */
       } /* endfor */
    } /* endfor */

    /* Deallocate 2D grid. */

    Grid2D_Box_XYplane = Deallocate_Multi_Block_Grid(Grid2D_Box_XYplane,
                                                     Input.NBlk_Idir, 
                                                     Input.NBlk_Jdir);

}

/********************************************************
 * Routine: Create_Grid_Pipe                            *
 *                                                      *
 * Generates a 3D multiblock mesh for pipe flows.       *
 *                                                      *
 ********************************************************/
void Grid3D_Hexa_Multi_Block::Create_Grid_Pipe(Grid3D_Input_Parameters &Input) {

    int numblk_idir_pipe, numblk_jdir_pipe;
    Grid2D_Quad_Block **Grid2D_Pipe_XYplane;

    /* Allocate required memory. */

    Input.NBlk_Idir = 5;
    Input.NBlk_Jdir = 1;
    Input.NBlk_Kdir = 1;

    Allocate(Input.NBlk_Idir, Input.NBlk_Jdir, Input.NBlk_Kdir);

    /* Creat 2D cross-section grids from which the 3D grid
       will be extruded. */

    Grid2D_Pipe_XYplane = Grid_Tube_2D(
                                   Grid2D_Pipe_XYplane,
                                   numblk_idir_pipe,
		                   numblk_jdir_pipe,
                                   Input.Pipe_Radius,
                                   Input.NCells_Idir,
                                   Input.NCells_Jdir,
				   Input.Nghost,
                                   STRETCHING_FCN_MAX_CLUSTERING,
                                   1.25);

    /* Create the mesh for each block representing
       the complete grid. */

    for (int iBlk = 0; iBlk <= Input.NBlk_Idir-1; ++iBlk) {

        /* Extrude each of the grid blocks from the
           appropriate 2D grid in XY-plane. */

        Grid_Blks[iBlk][0][0].Extrude(Grid2D_Pipe_XYplane[iBlk][0],
                                      Input.NCells_Kdir,
       	  	                      Input.Stretching_Type_Kdir,
				      Input.Stretching_Factor_Kdir,
                                      ZERO,
                                      Input.Pipe_Length);
        if (iBlk == 0) {
           Grid_Blks[iBlk][0][0].Set_BCs(BC_NONE,
         	                         BC_NONE,
                                         BC_NONE,
       	                                 BC_NONE,
                                         BC_NONE,
                                         BC_DIRICHLET);
        } else {
           Grid_Blks[iBlk][0][0].Set_BCs(BC_NONE,
       	                                 BC_NONE,
					 BC_WALL_VISCOUS,
       	                                 BC_NONE,
                                         BC_NONE,
                                         BC_DIRICHLET);
        } /* endif */

    } /* endfor */

    /* Deallocate 2D grid. */

    Grid2D_Pipe_XYplane = Deallocate_Multi_Block_Grid(
                                   Grid2D_Pipe_XYplane,
                                   numblk_idir_pipe,
		                   numblk_jdir_pipe);

}

/**********************************************************************
 * Routine: Grid_Bump_Channel_Flow                                    *
 *                                                                    *
 * Generates a single block quadilateral mesh with clustering for     *
 * predicting supersonic flow around a cirucular cylinder blunt body. *
 *                                                                    *
 **********************************************************************/
void Grid3D_Hexa_Multi_Block::Create_Grid_Bump_Channel_Flow(Grid3D_Input_Parameters &Input) {

  Grid2D_Quad_Block **Grid2D_XYplane;
   int BC_top, BC_bottom;

  //Fixed at 4x2
  int Number_of_Blocks_Idir, Number_of_Blocks_Jdir;
  int Smooth_Bump = 0; //don't use smooth bump.
  
  /* Allocate required memory. */

  Input.NBlk_Idir = 4;
  Input.NBlk_Jdir = 2;
  Input.NBlk_Kdir = 1;

  Allocate(Input.NBlk_Idir, Input.NBlk_Jdir, Input.NBlk_Kdir);

  /* Creat 2D cross-section grids from which the 3D grid
     will be extruded. */

  Grid2D_XYplane = Grid_Bump_Channel_Flow(Grid2D_XYplane,
					  Number_of_Blocks_Idir,
					  Number_of_Blocks_Jdir,
					  Smooth_Bump,
					  Input.NCells_Idir,
					  Input.NCells_Jdir,
					  Input.Nghost);
				
  /* Create the mesh for each block representing
     the complete grid. */
  
  for (int kBlk = 0; kBlk <= Input.NBlk_Kdir-1; ++kBlk) {
    for (int jBlk = 0; jBlk <= Input.NBlk_Jdir-1; ++jBlk) {
      for (int iBlk = 0; iBlk <= Input.NBlk_Idir-1; ++iBlk) {
	
	/* Extrude each of the grid blocks from the
	   appropriate 2D grid in XY-plane. */
	
	Grid_Blks[iBlk][jBlk][kBlk].Extrude(Grid2D_XYplane[iBlk][jBlk],
					    Input.NCells_Kdir,
					    Input.Stretching_Type_Kdir,
					    Input.Stretching_Factor_Kdir,			       
					    (double(kBlk)/double(Input.NBlk_Kdir))*Input.Box_Length,
					    (double(kBlk+1)/double(Input.NBlk_Kdir))*Input.Box_Length);

	/* Assign top and bottom boundary conditions. */
	
	if (kBlk == Input.NBlk_Kdir-1) {
	  BC_top = BC_REFLECTION;//BC_CONSTANT_EXTRAPOLATION;
	} else {
	  BC_top = BC_NONE;
	} /* endif */
	if (kBlk == 0) {
	  BC_bottom =BC_REFLECTION;// BC_CONSTANT_EXTRAPOLATION;
	} else {
	  BC_bottom = BC_NONE;
	} /* endif */
	
	Grid_Blks[iBlk][jBlk][kBlk].Set_BCs_Zdir(BC_top, BC_bottom);
	
      } 
    } 
  } 
  
  /* Deallocate 2D grid. */
  Grid2D_XYplane = Deallocate_Multi_Block_Grid(Grid2D_XYplane,
					       Number_of_Blocks_Idir,
					       Number_of_Blocks_Jdir);

}

/********************************************************
 * Routine: Create_Grid_Bluff_Body_Burner               *
 *                                                      *
 * Generates a 3D multiblock mesh for TNF bluff body    *
 * burner.                                              *
 *                                                      *
 ********************************************************/
void Grid3D_Hexa_Multi_Block::Create_Grid_Bluff_Body_Burner(Grid3D_Input_Parameters &Input) {

    int numblk_idir_fuel, numblk_jdir_fuel,
        numblk_idir_bluffbody, numblk_jdir_bluffbody,
        numblk_idir_coflow, numblk_jdir_coflow;
    Grid2D_Quad_Block **Grid2D_Fuel_Line_XYplane,
                      **Grid2D_Bluff_Body_Inner_XYplane,
                      **Grid2D_Bluff_Body_Outer_XYplane,
                      **Grid2D_Coflow_XYplane;

    /* Allocate required memory. */

    Input.NBlk_Idir = 42;
    Input.NBlk_Jdir = 1;
    Input.NBlk_Kdir = 1;

    Allocate(Input.NBlk_Idir, Input.NBlk_Jdir, Input.NBlk_Kdir);

    /* Creat 2D cross-section grids from which the 3D grid
       will be extruded. */

    Grid2D_Fuel_Line_XYplane = Grid_Tube_2D(
                                   Grid2D_Fuel_Line_XYplane,
                                   numblk_idir_fuel,
		                   numblk_jdir_fuel,
                                   Input.Radius_Fuel_Line,
                                   Input.NCells_Idir,
                                   Input.NCells_Jdir,
				   Input.Nghost,
                                   STRETCHING_FCN_MAX_CLUSTERING,
                                   1.25);

    Grid2D_Bluff_Body_Inner_XYplane = Grid_Annulus_2D(
                                   Grid2D_Bluff_Body_Inner_XYplane,
                                   numblk_idir_bluffbody,
		                   numblk_jdir_bluffbody,
                                   Input.Radius_Fuel_Line,
 			           HALF*Input.Radius_Bluff_Body,
                                   Input.NCells_Idir,
                                   Input.NCells_Jdir,
				   Input.Nghost,
                                   STRETCHING_FCN_MIN_CLUSTERING,
                                   1.10);

    Grid2D_Bluff_Body_Outer_XYplane = Grid_Annulus_2D(
                                   Grid2D_Bluff_Body_Outer_XYplane,
                                   numblk_idir_bluffbody,
		                   numblk_jdir_bluffbody,
                                   HALF*Input.Radius_Bluff_Body,
 			           Input.Radius_Bluff_Body,
                                   Input.NCells_Idir,
                                   Input.NCells_Jdir,
				   Input.Nghost,
                                   STRETCHING_FCN_MAX_CLUSTERING,
                                   1.10);

    Grid2D_Coflow_XYplane = Grid_Annulus_2D(
                                   Grid2D_Coflow_XYplane,
                                   numblk_idir_coflow,
		                   numblk_jdir_coflow,
 			           Input.Radius_Bluff_Body,
                                   Input.Radius_Coflow_Inlet_Pipe,
                                   Input.NCells_Idir,
                                   Input.NCells_Jdir,
				   Input.Nghost,
                                   STRETCHING_FCN_MIN_CLUSTERING,
                                   1.10);

    /* Create the mesh for each block representing
       the complete grid. */

    for (int iBlk = 0; iBlk <= Input.NBlk_Idir-1; ++iBlk) {

        /* Extrude each of the grid blocks from the
           appropriate 2D grid in XY-plane. */

        if (iBlk <= 4) {
           Grid_Blks[iBlk][0][0].Extrude(
                              Grid2D_Fuel_Line_XYplane[iBlk][0],
                              Input.NCells_Kdir,
			      STRETCHING_FCN_MIN_CLUSTERING,
                              1.25,
                              ZERO,
                              0.25*Input.Length_Combustor_Tube);
           if (iBlk == 0) {
	      Grid_Blks[iBlk][0][0].Set_BCs(BC_NONE,
		                            BC_NONE,
                                            BC_NONE,
		                            BC_NONE,
                                            BC_NONE,
                                            BC_DIRICHLET);
	   } else {
              Grid_Blks[iBlk][0][0].Set_BCs(BC_NONE,
		                            BC_NONE,
                                            BC_NONE,
		                            BC_NONE,
                                            BC_NONE,
                                            BC_DIRICHLET);
           }  /* endif */

        } else if (iBlk >= 5 && iBlk <= 9) {
           Grid_Blks[iBlk][0][0].Extrude(
                              Grid2D_Fuel_Line_XYplane[iBlk-5][0],
                              Input.NCells_Kdir,
			      STRETCHING_FCN_LINEAR,
                              ZERO,
                              0.25*Input.Length_Combustor_Tube,
                              Input.Length_Combustor_Tube);
           if (iBlk-5 == 0) {
	      Grid_Blks[iBlk][0][0].Set_BCs(BC_NONE,
		                            BC_NONE,
                                            BC_NONE,
		                            BC_NONE,
                                            BC_FIXED_PRESSURE,
                                            BC_NONE);
	   } else {
              Grid_Blks[iBlk][0][0].Set_BCs(BC_NONE,
		                            BC_NONE,
                                            BC_NONE,
		                            BC_NONE,
                                            BC_FIXED_PRESSURE,
                                            BC_NONE);
           } /* endif */

        } else if (iBlk >= 10 && iBlk <= 13) {
           Grid_Blks[iBlk][0][0].Extrude(
                              Grid2D_Bluff_Body_Inner_XYplane[iBlk-10][0],
                              Input.NCells_Kdir,
			      STRETCHING_FCN_MIN_CLUSTERING,
                              1.25,
                              ZERO,
                              0.25*Input.Length_Combustor_Tube);
	   Grid_Blks[iBlk][0][0].Set_BCs(BC_NONE,
		                         BC_NONE,
                                         BC_NONE,
		                         BC_NONE,
                                         BC_NONE,
                                         BC_WALL_VISCOUS);

        } else if (iBlk >= 14 && iBlk <= 17) {
           Grid_Blks[iBlk][0][0].Extrude(
                              Grid2D_Bluff_Body_Inner_XYplane[iBlk-14][0],
                              Input.NCells_Kdir,
			      STRETCHING_FCN_LINEAR,
                              ZERO,
                              0.25*Input.Length_Combustor_Tube,
                              Input.Length_Combustor_Tube);
	   Grid_Blks[iBlk][0][0].Set_BCs(BC_NONE,
		                         BC_NONE,
                                         BC_NONE,
		                         BC_NONE,
                                         BC_FIXED_PRESSURE,
                                         BC_NONE);

        } else if (iBlk >= 18 && iBlk <= 21) {
           Grid_Blks[iBlk][0][0].Extrude(
                              Grid2D_Bluff_Body_Outer_XYplane[iBlk-18][0],
                              Input.NCells_Kdir,
			      STRETCHING_FCN_MIN_CLUSTERING,
                              1.25,
                              ZERO,
                              0.25*Input.Length_Combustor_Tube);
	   Grid_Blks[iBlk][0][0].Set_BCs(BC_NONE,
		                         BC_NONE,
                                         BC_NONE,
		                         BC_NONE,
                                         BC_NONE,
                                         BC_WALL_VISCOUS);

        } else if (iBlk >= 22 && iBlk <= 25) {
           Grid_Blks[iBlk][0][0].Extrude(
                              Grid2D_Bluff_Body_Outer_XYplane[iBlk-22][0],
                              Input.NCells_Kdir,
			      STRETCHING_FCN_LINEAR,
                              ONE,
                              0.25*Input.Length_Combustor_Tube,
                              Input.Length_Combustor_Tube);
	   Grid_Blks[iBlk][0][0].Set_BCs(BC_NONE,
		                         BC_NONE,
                                         BC_NONE,
		                         BC_NONE,
                                         BC_FIXED_PRESSURE,
                                         BC_NONE);

        } else if (iBlk >= 26 && iBlk <= 29) {
           Grid_Blks[iBlk][0][0].Extrude(
                              Grid2D_Coflow_XYplane[iBlk-26][0],
                              Input.NCells_Kdir,
			      STRETCHING_FCN_MIN_CLUSTERING,
                              1.25,
                              ZERO,
                              0.25*Input.Length_Combustor_Tube);
	   Grid_Blks[iBlk][0][0].Set_BCs(BC_NONE,
		                         BC_NONE,
                                         BC_REFLECTION,
		                         BC_NONE,
                                         BC_NONE,
                                         BC_NONE);

        } else if (iBlk >= 30 && iBlk <= 33) {
           Grid_Blks[iBlk][0][0].Extrude(
                              Grid2D_Coflow_XYplane[iBlk-30][0],
                              Input.NCells_Kdir,
			      STRETCHING_FCN_LINEAR,
                              ZERO,
                              0.25*Input.Length_Combustor_Tube,
                              Input.Length_Combustor_Tube);
	   Grid_Blks[iBlk][0][0].Set_BCs(BC_NONE,
		                         BC_NONE,
                                         BC_REFLECTION,
		                         BC_NONE,
                                         BC_FIXED_PRESSURE,
                                         BC_NONE);

        } else if (iBlk >= 34 && iBlk <= 37) {
           Grid_Blks[iBlk][0][0].Extrude(
                              Grid2D_Coflow_XYplane[iBlk-34][0],
                              Input.NCells_Kdir,
			      STRETCHING_FCN_MAX_CLUSTERING,
                              1.25,
                              -0.25*Input.Length_Coflow_Inlet_Pipe,
                              ZERO);
	   Grid_Blks[iBlk][0][0].Set_BCs(BC_NONE,
		                         BC_NONE,
                                         BC_REFLECTION,
		                         BC_WALL_VISCOUS,
                                         BC_NONE,
                                         BC_NONE);

        } else if (iBlk >= 38 && iBlk <= 41) {
           Grid_Blks[iBlk][0][0].Extrude(
                              Grid2D_Coflow_XYplane[iBlk-38][0],
                              Input.NCells_Kdir,
			      STRETCHING_FCN_LINEAR,
                              ONE,
                              -Input.Length_Coflow_Inlet_Pipe,
                              -0.25*Input.Length_Coflow_Inlet_Pipe);
	   Grid_Blks[iBlk][0][0].Set_BCs(BC_NONE,
		                         BC_NONE,
                                         BC_REFLECTION,
		                         BC_WALL_VISCOUS,
                                         BC_DIRICHLET,
                                         BC_NONE);

        } /* endif */

    } /* endfor */

    /* Deallocate 2D grids. */

    Grid2D_Fuel_Line_XYplane = Deallocate_Multi_Block_Grid(
                                   Grid2D_Fuel_Line_XYplane,
                                   numblk_idir_fuel,
		                   numblk_jdir_fuel);

    Grid2D_Bluff_Body_Inner_XYplane = Deallocate_Multi_Block_Grid(
                                   Grid2D_Bluff_Body_Inner_XYplane,
                                   numblk_idir_bluffbody,
		                   numblk_jdir_bluffbody);

    Grid2D_Bluff_Body_Outer_XYplane = Deallocate_Multi_Block_Grid(
                                   Grid2D_Bluff_Body_Outer_XYplane,
                                   numblk_idir_bluffbody,
		                   numblk_jdir_bluffbody);

    Grid2D_Coflow_XYplane = Deallocate_Multi_Block_Grid(
                                   Grid2D_Coflow_XYplane,
                                   numblk_idir_coflow,
		                   numblk_jdir_coflow);

}

/********************************************************
 * Routine: Create_Grid_ICEMCFD                         *
 *                                                      *
 * Read ICEMCFD Mesh                                    *
 *                                                      *
 ********************************************************/
void Grid3D_Hexa_Multi_Block::Create_Grid_ICEMCFD(Grid3D_Input_Parameters &Input) {
    
   if (Allocated) Deallocate();

   Grid_Blks = Grid_ICEMCFD(Grid_Blks, 
                            Input.ICEMCFD_FileNames, 
                            NBlk_Idir, 
                            NBlk_Jdir, 
                            NBlk_Kdir);

   int found = 0;
   for (int kBlk = 0; kBlk <= NBlk_Kdir-1 && !found; ++kBlk) {
      for (int jBlk = 0; jBlk <= NBlk_Jdir-1 && !found; ++jBlk) {
         for (int iBlk = 0; iBlk <= NBlk_Idir-1 && !found; ++iBlk) {
              if (Grid_Blks[iBlk][jBlk][kBlk].Allocated) {
                  Input.NCells_Idir = Grid_Blks[iBlk][jBlk][kBlk].NCi-2*Grid_Blks[iBlk][jBlk][kBlk].Nghost;
                  Input.NCells_Jdir = Grid_Blks[iBlk][jBlk][kBlk].NCj-2*Grid_Blks[iBlk][jBlk][kBlk].Nghost;
                  Input.NCells_Kdir = Grid_Blks[iBlk][jBlk][kBlk].NCk-2*Grid_Blks[iBlk][jBlk][kBlk].Nghost;
                  found = 1;
              }/* endif */   
         } /* endfor */
      } /* endfor */
   } /* endfor */

   Input.NBlk_Idir = NBlk_Idir; 
   Input.NBlk_Jdir = NBlk_Jdir; 
   Input.NBlk_Kdir = NBlk_Kdir;

   assert(NBlk_Idir >= 1 && NBlk_Jdir >= 1 && NBlk_Kdir >= 1); 
   Allocated = 1;

}         <|MERGE_RESOLUTION|>--- conflicted
+++ resolved
@@ -1343,11 +1343,7 @@
    if (Allocated) Deallocate();
 
    assert(NBlk_Idir >= 1 && NBlk_Jdir >= 1 && NBlk_Kdir >= 1); 
-<<<<<<< HEAD
-   //Allocated = 1;
-=======
    Allocated = 1;
->>>>>>> b3dd7df7
 
 }
 
