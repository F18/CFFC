/* Grid3DHexaMultiBlock.cc:  Member functions for 
                             3D hexahedral multiblock grid classes. */

/* Include 3D hexahedral block grid header file. */

#ifndef GRID3D_HEXA_MULTIBLOCK_INCLUDED
#include "Grid3DHexaMultiBlock.h"
#endif //_GRID3D_HEXA_MULTIBLOCK_INCLUDED

/********************************************************
 * Routine: Broadcast                                   *
 *                                                      *
 * Broadcast block connectivity info.                   *
 *                                                      *
 ********************************************************/
void Grid3D_Hexa_Multi_Block_Connectivity::Broadcast(void) {

#ifdef _MPI_VERSION
   MPI::COMM_WORLD.Bcast(&num_neighT, 1, MPI::INT, 0);
   MPI::COMM_WORLD.Bcast(&num_neighB, 1, MPI::INT, 0);
   MPI::COMM_WORLD.Bcast(&num_neighS, 1, MPI::INT, 0);
   MPI::COMM_WORLD.Bcast(&num_neighW, 1, MPI::INT, 0);
   MPI::COMM_WORLD.Bcast(&num_neighE, 1, MPI::INT, 0);
   MPI::COMM_WORLD.Bcast(&num_neighN, 1, MPI::INT, 0);

   MPI::COMM_WORLD.Bcast(&num_neighTN, 1, MPI::INT, 0);
   MPI::COMM_WORLD.Bcast(&num_neighTS, 1, MPI::INT, 0);
   MPI::COMM_WORLD.Bcast(&num_neighTW, 1, MPI::INT, 0);
   MPI::COMM_WORLD.Bcast(&num_neighTE, 1, MPI::INT, 0);
   MPI::COMM_WORLD.Bcast(&num_neighBN, 1, MPI::INT, 0);
   MPI::COMM_WORLD.Bcast(&num_neighBS, 1, MPI::INT, 0);
   MPI::COMM_WORLD.Bcast(&num_neighBE, 1, MPI::INT, 0);
   MPI::COMM_WORLD.Bcast(&num_neighBW, 1, MPI::INT, 0);
   MPI::COMM_WORLD.Bcast(&num_neighSW, 1, MPI::INT, 0);
   MPI::COMM_WORLD.Bcast(&num_neighSE, 1, MPI::INT, 0);
   MPI::COMM_WORLD.Bcast(&num_neighNW, 1, MPI::INT, 0);
   MPI::COMM_WORLD.Bcast(&num_neighNE, 1, MPI::INT, 0);

   MPI::COMM_WORLD.Bcast(&num_neighTNW, 1, MPI::INT, 0);
   MPI::COMM_WORLD.Bcast(&num_neighTNE, 1, MPI::INT, 0);
   MPI::COMM_WORLD.Bcast(&num_neighTSW, 1, MPI::INT, 0);
   MPI::COMM_WORLD.Bcast(&num_neighTSE, 1, MPI::INT, 0);
   MPI::COMM_WORLD.Bcast(&num_neighBNW, 1, MPI::INT, 0);
   MPI::COMM_WORLD.Bcast(&num_neighBNE, 1, MPI::INT, 0);
   MPI::COMM_WORLD.Bcast(&num_neighBSW, 1, MPI::INT, 0);
   MPI::COMM_WORLD.Bcast(&num_neighBSE, 1, MPI::INT, 0);
  
   MPI::COMM_WORLD.Bcast(&neighT, 1, MPI::INT, 0);
   MPI::COMM_WORLD.Bcast(&neighB, 1, MPI::INT, 0);
   MPI::COMM_WORLD.Bcast(&neighS, 1, MPI::INT, 0);
   MPI::COMM_WORLD.Bcast(&neighW, 1, MPI::INT, 0);
   MPI::COMM_WORLD.Bcast(&neighE, 1, MPI::INT, 0);
   MPI::COMM_WORLD.Bcast(&neighN, 1, MPI::INT, 0);

   MPI::COMM_WORLD.Bcast(neighTN, GRID3D_HEXA_MULTI_BLOCK_MAX_NEIGHBOURS, MPI::INT, 0);
   MPI::COMM_WORLD.Bcast(neighTS, GRID3D_HEXA_MULTI_BLOCK_MAX_NEIGHBOURS, MPI::INT, 0);
   MPI::COMM_WORLD.Bcast(neighTW, GRID3D_HEXA_MULTI_BLOCK_MAX_NEIGHBOURS, MPI::INT, 0);
   MPI::COMM_WORLD.Bcast(neighTE, GRID3D_HEXA_MULTI_BLOCK_MAX_NEIGHBOURS, MPI::INT, 0);
   MPI::COMM_WORLD.Bcast(neighBN, GRID3D_HEXA_MULTI_BLOCK_MAX_NEIGHBOURS, MPI::INT, 0);
   MPI::COMM_WORLD.Bcast(neighBS, GRID3D_HEXA_MULTI_BLOCK_MAX_NEIGHBOURS, MPI::INT, 0);
   MPI::COMM_WORLD.Bcast(neighBE, GRID3D_HEXA_MULTI_BLOCK_MAX_NEIGHBOURS, MPI::INT, 0);
   MPI::COMM_WORLD.Bcast(neighBW, GRID3D_HEXA_MULTI_BLOCK_MAX_NEIGHBOURS, MPI::INT, 0);
   MPI::COMM_WORLD.Bcast(neighSW, GRID3D_HEXA_MULTI_BLOCK_MAX_NEIGHBOURS, MPI::INT, 0);
   MPI::COMM_WORLD.Bcast(neighSE, GRID3D_HEXA_MULTI_BLOCK_MAX_NEIGHBOURS, MPI::INT, 0);
   MPI::COMM_WORLD.Bcast(neighNW, GRID3D_HEXA_MULTI_BLOCK_MAX_NEIGHBOURS, MPI::INT, 0);
   MPI::COMM_WORLD.Bcast(neighNE, GRID3D_HEXA_MULTI_BLOCK_MAX_NEIGHBOURS, MPI::INT, 0);

   MPI::COMM_WORLD.Bcast(neighTNW, GRID3D_HEXA_MULTI_BLOCK_MAX_NEIGHBOURS, MPI::INT, 0);
   MPI::COMM_WORLD.Bcast(neighTNE, GRID3D_HEXA_MULTI_BLOCK_MAX_NEIGHBOURS, MPI::INT, 0);
   MPI::COMM_WORLD.Bcast(neighTSW, GRID3D_HEXA_MULTI_BLOCK_MAX_NEIGHBOURS, MPI::INT, 0);
   MPI::COMM_WORLD.Bcast(neighTSE, GRID3D_HEXA_MULTI_BLOCK_MAX_NEIGHBOURS, MPI::INT, 0);
   MPI::COMM_WORLD.Bcast(neighBNW, GRID3D_HEXA_MULTI_BLOCK_MAX_NEIGHBOURS, MPI::INT, 0);
   MPI::COMM_WORLD.Bcast(neighBNE, GRID3D_HEXA_MULTI_BLOCK_MAX_NEIGHBOURS, MPI::INT, 0);
   MPI::COMM_WORLD.Bcast(neighBSW, GRID3D_HEXA_MULTI_BLOCK_MAX_NEIGHBOURS, MPI::INT, 0);
   MPI::COMM_WORLD.Bcast(neighBSE, GRID3D_HEXA_MULTI_BLOCK_MAX_NEIGHBOURS, MPI::INT, 0);

   neighT_info.broadcast();
   neighB_info.broadcast();
   neighN_info.broadcast();
   neighS_info.broadcast();
   neighE_info.broadcast();
   neighW_info.broadcast();
    
   for (int i_neigh = 0; i_neigh < GRID3D_HEXA_MULTI_BLOCK_MAX_NEIGHBOURS; ++i_neigh) {
      neighNW_info[i_neigh].broadcast();
      neighNE_info[i_neigh].broadcast();
      neighSW_info[i_neigh].broadcast();
      neighSE_info[i_neigh].broadcast();
      neighTN_info[i_neigh].broadcast();
      neighTE_info[i_neigh].broadcast();
      neighTW_info[i_neigh].broadcast();
      neighTS_info[i_neigh].broadcast();
      neighBN_info[i_neigh].broadcast();
      neighBE_info[i_neigh].broadcast();
      neighBW_info[i_neigh].broadcast();
      neighBS_info[i_neigh].broadcast();

      neighTNW_info[i_neigh].broadcast();
      neighTNE_info[i_neigh].broadcast();
      neighTSW_info[i_neigh].broadcast();
      neighTSE_info[i_neigh].broadcast();
      neighBNW_info[i_neigh].broadcast();
      neighBNE_info[i_neigh].broadcast();
      neighBSW_info[i_neigh].broadcast();
      neighBSE_info[i_neigh].broadcast();
   } /* endfor */

   be.broadcast();
#endif  

}

/********************************************************
 * Routine: Allocate                                    *
 *                                                      *
 * Allocate memory for a 1D array of 3D hexahedral      *
 * multi-block grids.                                   *
 *                                                      *
 ********************************************************/
void Grid3D_Hexa_Multi_Block_List::Allocate(const int Ni, 
                                            const int Nj, 
                                            const int Nk) {

   if (Ni >= 1 && Nj >= 1 && Nk >= 1 && !Allocated) {
      NBlk_Idir = Ni; 
      NBlk_Jdir = Nj; 
      NBlk_Kdir = Nk; 
      NBlk = Ni*Nj*Nk;

      Grid_Blks = new Grid3D_Hexa_Block[NBlk];
      Connectivity = new Grid3D_Hexa_Multi_Block_Connectivity[NBlk];
      Allocated = 1;
         
   } /* endif */
 
}

/********************************************************
 * Routine: Allocate                                    *
 *                                                      *
 * Allocate memory for a 1D array of 3D hexahedral      *
 * multi-block grids.                                   *
 *                                                      *
 ********************************************************/
void Grid3D_Hexa_Multi_Block_List::Allocate(const int N) {

   if (N >= 1 && !Allocated) {
      NBlk_Idir = N; 
      NBlk_Jdir = 1; 
      NBlk_Kdir = 1; 
      NBlk = N;

      Grid_Blks = new Grid3D_Hexa_Block[NBlk];
      Connectivity = new Grid3D_Hexa_Multi_Block_Connectivity[NBlk];

      Allocated = 1;
   } /* endif */

}

/********************************************************
 * Routine: Deallocate                                  *
 *                                                      *
 * Deallocate memory for a 1D array of 3D hexahedral    *
 * multi-block grids.                                   *
 *                                                      *
 ********************************************************/
void Grid3D_Hexa_Multi_Block_List::Deallocate(void) {

   if (NBlk >= 1 && Allocated) {
       delete []Grid_Blks;
       Grid_Blks = NULL;

       delete []Connectivity;
       Connectivity = NULL;
  
       NBlk_Idir = 0; 
       NBlk_Jdir = 0; 
       NBlk_Kdir = 0;
       NBlk = 0;

       Allocated = 0;
   } /* endif */

}

/********************************************************
 * Routine: Copy                                        *
 *                                                      *
 * Make a copy of multiblock hexahedral grid Grid2.     *
 *                                                      *
 ********************************************************/
void Grid3D_Hexa_Multi_Block_List::Copy(Grid3D_Hexa_Multi_Block_List &Grid2) {

   if (Grid2.Allocated) {

     /* Ensure multiblock grid arrays have same dimensions. */

     if (Allocated && (NBlk      != Grid2.NBlk      ||
                       NBlk_Idir != Grid2.NBlk_Idir ||
                       NBlk_Jdir != Grid2.NBlk_Jdir ||
                       NBlk_Kdir != Grid2.NBlk_Kdir) ) {
       Deallocate();
       Allocate(Grid2.NBlk_Idir, Grid2.NBlk_Jdir, Grid2.NBlk_Kdir);
     } else if (!Allocated) {
       Allocate(Grid2.NBlk_Idir, Grid2.NBlk_Jdir, Grid2.NBlk_Kdir);
     } /* endif */

     /* Copy each grid block. */

     for (int  i = 0 ; i < NBlk ; ++i ) {
        if (Grid2.Grid_Blks[i].Allocated) 
           Grid_Blks[i].Copy(Grid2.Grid_Blks[i]);
     } /* endfor */

   } /* endif */

}

/********************************************************
 * Routine: Broadcast                                   *
 *                                                      *
 * Broadcast multiblock hexahedral grid.                *
 *                                                      *
 ********************************************************/
void Grid3D_Hexa_Multi_Block_List::Broadcast(void) {

#ifdef _MPI_VERSION
   int n, ni, nj, nk, grid_allocated;

   /* Broadcast the number of grid blocks. */

   if (CFFC_Primary_MPI_Processor()) {
      n = NBlk;
      ni = NBlk_Idir;
      nj = NBlk_Jdir;
      nk = NBlk_Kdir;
      grid_allocated = Allocated;
   } /* endif */

   MPI::COMM_WORLD.Bcast(&n, 1, MPI::INT, 0);
   MPI::COMM_WORLD.Bcast(&ni, 1, MPI::INT, 0);
   MPI::COMM_WORLD.Bcast(&nj, 1, MPI::INT, 0);
   MPI::COMM_WORLD.Bcast(&nk, 1, MPI::INT, 0);
   MPI::COMM_WORLD.Bcast(&grid_allocated, 1, MPI::INT, 0);

   /* On non-primary MPI processors, allocate (re-allocate) 
      memory for the grid blocks as necessary. */

   if (!CFFC_Primary_MPI_Processor()) {
      if (grid_allocated && 
          (NBlk != n ||
           NBlk_Idir != ni || 
           NBlk_Jdir != nj || 
           NBlk_Kdir != nk) ) { 
         if (Allocated) { 
            Deallocate();
         } /* endif */
         Allocate(ni, nj, nk);
      } else {
         Deallocate();
      } /* endif */
   } /* endif */
  
   /* Broadcast each of the blocks in the multiblock mesh. */
   /* Broadcast block connectivity info in the multiblock mesh. */
   if (Allocated) {
     for (int  i = 0 ; i < NBlk ; ++i ) {
        Grid_Blks[i].Broadcast();
        Connectivity[i].Broadcast();
     } /* endfor */
   } /* endif */
#endif

}

/********************************************************
 * Routine: Output                                      *
 *                                                      *
 * Writes a 1D array of 3D hexahedral multi-block       *
 * grids to the specified output stream for retrieval   *
 * and re-use purposes.                                 *
 *                                                      *
 ********************************************************/
void Grid3D_Hexa_Multi_Block_List::Output(ostream &Out_File) {
   
   Out_File << NBlk << " "
            << NBlk_Idir << " "
            << NBlk_Jdir << " "
            << NBlk_Kdir << "\n";
  
   for (int  i = 0 ; i < NBlk ; ++i ) {
      if (Grid_Blks[i].Allocated) {
         Out_File << setprecision(14) << Grid_Blks[i] << setprecision(6);
      } /* endif */
   } /* endfor */

}

/********************************************************
 * Routine: Output_Tecplot                              *
 *                                                      *
 * Writes the nodes of a 1D array of 3D hexahedral      *
 * multi-block grids to the specified output stream in  *
 * a format suitable for plotting the grid with         *
 * TECPLOT.                                             *
 *                                                      *
 ********************************************************/
void Grid3D_Hexa_Multi_Block_List::Output_Tecplot(ostream &Out_File) {

   int i_output_title;
   i_output_title = 1;
    
   for (int i = 0 ; i < NBlk ; ++i ) {
      if (Grid_Blks[i].Allocated) {
         Grid_Blks[i].Output_Tecplot(i,
                                     i_output_title,
                                     Out_File);
         if (i_output_title) i_output_title = 0;
      } /* endif */
   } /* endfor */

}

/********************************************************
 * Routine: Output_Nodes_Tecplot                        *
 *                                                      *
 * Writes the nodes of a 1D array of 3D hexahedral      *
 * multi-block grids to the specified output stream in  *
 * a format suitable for plotting the grid with         *
 * TECPLOT.  Include boundary nodes.                    *
 *                                                      *
 ********************************************************/
void Grid3D_Hexa_Multi_Block_List::Output_Nodes_Tecplot(ostream &Out_File) {

   int i_output_title;
   i_output_title = 1;
  
   for (int i = 0 ; i < NBlk ; ++i ) {
      if (Grid_Blks[i].Allocated) {
         Grid_Blks[i].Output_Nodes_Tecplot(i,
                                           i_output_title,
                                           Out_File);
         if (i_output_title) i_output_title = 0;
      } /* endif */
   } /* endfor */ 

}

/********************************************************
 * Routine: Output_Cells_Tecplot                        *
 *                                                      *
 * Writes the cells of a 1D array of 3D hexahedral      *
 * multi-block grids to the specified output stream in  *
 * a format suitable for plotting the grid with         *
 * TECPLOT.                                             *
 *                                                      *
 ********************************************************/
void Grid3D_Hexa_Multi_Block_List::Output_Cells_Tecplot(ostream &Out_File) {

   int i_output_title;
   i_output_title = 1;

   for (int i = 0 ; i < NBlk ; ++i ) {
      if (Grid_Blks[i].Allocated) {
          Grid_Blks[i].Output_Cells_Tecplot(i,
                                            i_output_title,
                                            Out_File);
          if (i_output_title) i_output_title = 0;
      } /* endif */
   }/* endfor */ 

}

/********************************************************
 * Routine: Output_Gnuplot                              *
 *                                                      *
 * Writes the nodes of a 1D array of 3D hexahedral      *
 * multi-block grids to the specified output stream in  *
 * a format suitable for plotting the grid with         *
 * GNUPLOT.                                             *
 *                                                      *
 ********************************************************/
void Grid3D_Hexa_Multi_Block_List::Output_Gnuplot(ostream &Out_File) {
  
   int i_output_title;
   i_output_title = 1;
    
   for (int i =0 ; i < NBlk ; ++i ) {
      if (Grid_Blks[i].Allocated) {
         Grid_Blks[i].Output_Gnuplot(i,
                                     i_output_title,
                                     Out_File);
         if (i_output_title) i_output_title = 0;
      } /* endif */
   } /* endfor */
    
}

/********************************************************
 * Routine: Create_Grid                                 *
 *                                                      *
 * Generates a 3D multiblock mesh depending on          *
 * input parameters.                                    *
 *                                                      *
 ********************************************************/
void Grid3D_Hexa_Multi_Block_List::Create_Grid(Grid3D_Input_Parameters &Input) {

<<<<<<< HEAD
   // Create various multiblock multiblock grid depending on input parameters
   switch(Input.i_Grid) {
     case GRID_CUBE :
       Create_Grid_Cube(Input);
       break;

     case GRID_PERIODIC_BOX :
     case GRID_PERIODIC_BOX_WITH_INFLOW :
       Create_Grid_Periodic_Box(Input);
       break;

     case GRID_CHANNEL_XDIR :
     case GRID_CHANNEL_YDIR:
     case GRID_CHANNEL_ZDIR:
       Create_Grid_Channel(Input);
       break;

     case GRID_COUETTE_XDIR :
     case GRID_COUETTE_YDIR:
     case GRID_COUETTE_ZDIR:
       Create_Grid_Couette(Input);
       break;

     case GRID_PIPE :
       Create_Grid_Pipe(Input);
       break;

     case GRID_BLUFF_BODY_BURNER :
       Create_Grid_Bluff_Body_Burner(Input);
       break;

     case GRID_ICEMCFD :
       Create_Grid_ICEMCFD(Input);
       break;

     default:
       Create_Grid_Cube(Input);
       break;
   } /* endswitch */
=======
    switch(Input.i_Grid) {
      case GRID_CUBE :
        Create_Grid_Cube(Input);
        break;

      case GRID_CHANNEL_XDIR :
      case GRID_CHANNEL_YDIR:
      case GRID_CHANNEL_ZDIR:
        Create_Grid_Channel(Input);
        break;

      case GRID_COUETTE_XDIR :
      case GRID_COUETTE_YDIR:
      case GRID_COUETTE_ZDIR:
        Create_Grid_Couette(Input);
        break;

      case GRID_PIPE :
        Create_Grid_Pipe(Input);
        break;
 
      case GRID_BLUFF_BODY_BURNER :
        Create_Grid_Bluff_Body_Burner(Input);
        break;

      case GRID_ICEMCFD :
	cout<<"\n NO ICEM IN 3D... YET ... ";
        //Create_Grid_ICEMCFD(Input);
        break;

      default:
        Create_Grid_Cube(Input);
        break;
    } /* endswitch */
>>>>>>> 9f469edb

}

/********************************************************
 * Routine: Create_Grid_Cube                            *
 *                                                      *
 * Generates a 3D Cartesian multiblock mesh for a cube. *
 *                                                      *
 ********************************************************/
void Grid3D_Hexa_Multi_Block_List::Create_Grid_Cube(Grid3D_Input_Parameters &Input) {

   int count_blocks;
   int BC_top, BC_bottom;
   Grid2D_Quad_Block **Grid2D_Box_XYplane;

   /* Allocate required memory. */

   Allocate(Input.NBlk_Idir, Input.NBlk_Jdir, Input.NBlk_Kdir);

   /* Creat 2D cross-section grids from which the 3D grid
      will be extruded. */
    
   Grid2D_Box_XYplane = Grid_Rectangular_Box(Grid2D_Box_XYplane,
                                             Input.NBlk_Idir, 
                                             Input.NBlk_Jdir,
                                             Input.Box_Width,
                                             Input.Box_Height,
                                             ON,
					     Input.Stretching_Type_Idir,
					     Input.Stretching_Type_Jdir,
					     Input.Stretching_Factor_Idir,
					     Input.Stretching_Factor_Jdir,
                                             Input.NCells_Idir,
                                             Input.NCells_Jdir,
					     Input.Nghost);

   /* Create the mesh for each block representing
      the complete grid. */

   count_blocks = 0;

   for (int kBlk = 0; kBlk <= Input.NBlk_Kdir-1; ++kBlk) {
      for (int jBlk = 0; jBlk <= Input.NBlk_Jdir-1; ++jBlk) {
         for (int iBlk = 0; iBlk <= Input.NBlk_Idir-1; ++iBlk) {

            /* Extrude each of the grid blocks from the
               appropriate 2D grid in XY-plane. */

            Grid_Blks[count_blocks].Extrude(Grid2D_Box_XYplane[iBlk][jBlk],
                                            Input.NCells_Kdir,
           	                            Input.Stretching_Type_Kdir,
				            Input.Stretching_Factor_Kdir,
                                            -HALF*Input.Box_Length+
                                            (double(kBlk)/double(Input.NBlk_Kdir))*Input.Box_Length,
                                            -HALF*Input.Box_Length+
                                            (double(kBlk+1)/double(Input.NBlk_Kdir))*Input.Box_Length);

            /* Assign top and bottom boundary conditions. */

            if (kBlk == Input.NBlk_Kdir-1) {
               BC_top = BC_REFLECTION;
            } else {
               BC_top = BC_NONE;
            } /* endif */
            if (kBlk == 0) {
               BC_bottom = BC_REFLECTION;
            } else {
               BC_bottom = BC_NONE;
            } /* endif */

            Grid_Blks[count_blocks].Set_BCs_Zdir(BC_top, BC_bottom);

            /* Update block counter. */

            count_blocks ++;

         } /* endfor */
      } /* endfor */
   } /* endfor */

   /* Deallocate 2D grid. */

   Grid2D_Box_XYplane = Deallocate_Multi_Block_Grid(Grid2D_Box_XYplane,
                                                    Input.NBlk_Idir, 
                                                    Input.NBlk_Jdir);


   /* Call the function Find_Neighbours to obtain the neighbour block information
      and assign values to data members in the grid block connectivity data structure. */
    
   Find_Neighbours(Input);

}

/********************************************************
 * Routine: Create_Grid_Periodic_Box                    *
 *                                                      *
 * Generates a 3D Cartesian multiblock mesh for a box   *
 * with periodic boundaries on all six boundaries.      *
 *                                                      *
 ********************************************************/
void Grid3D_Hexa_Multi_Block_List::Create_Grid_Periodic_Box(Grid3D_Input_Parameters &Input) {

   int nBlk;
   int opposite_nBlk, opposite_iBlk, opposite_jBlk, opposite_kBlk;
   Direction_Indices Dir_Index;
   int BC_top, BC_bottom;
   Grid2D_Quad_Block **Grid2D_Box_XYplane;

   /* Allocate required memory. */

   Allocate(Input.NBlk_Idir, Input.NBlk_Jdir, Input.NBlk_Kdir);

   /* Creat 2D cross-section grids from which the 3D grid
      will be extruded. */
    
   Grid2D_Box_XYplane = Grid_Periodic_Box(Grid2D_Box_XYplane,
                                          Input.NBlk_Idir, 
                                          Input.NBlk_Jdir,
                                          Input.Box_Width,
                                          Input.Box_Height,
                                          ON,
					  Input.Stretching_Type_Idir,
					  Input.Stretching_Type_Jdir,
					  Input.Stretching_Factor_Idir,
					  Input.Stretching_Factor_Jdir,
                                          Input.NCells_Idir,
                                          Input.NCells_Jdir,
					  Input.Nghost);

   /* Create the mesh for each block representing
      the complete grid. */

   for (int kBlk = 0; kBlk <= Input.NBlk_Kdir-1; ++kBlk) {
      for (int jBlk = 0; jBlk <= Input.NBlk_Jdir-1; ++jBlk) {
         for (int iBlk = 0; iBlk <= Input.NBlk_Idir-1; ++iBlk) {

 	    /* Determine grid block number */

	   nBlk = iBlk + 
                  jBlk*Input.NBlk_Idir + 
                  kBlk*Input.NBlk_Idir*Input.NBlk_Jdir;

            /* Extrude each of the grid blocks from the
               appropriate 2D grid in XY-plane. */

            Grid_Blks[nBlk].Extrude(Grid2D_Box_XYplane[iBlk][jBlk],
                                    Input.NCells_Kdir,
           	                    Input.Stretching_Type_Kdir,
				    Input.Stretching_Factor_Kdir,
                                    -HALF*Input.Box_Length+
                                    (double(kBlk)/double(Input.NBlk_Kdir))*Input.Box_Length,
                                    -HALF*Input.Box_Length+
                                    (double(kBlk+1)/double(Input.NBlk_Kdir))*Input.Box_Length);

            /* Assign top and bottom boundary conditions. */

            if (kBlk == Input.NBlk_Kdir-1) {
 	       BC_top = BC_NONE;
            } else {
               BC_top = BC_NONE;
            } /* endif */
            if (kBlk == 0) {
               BC_bottom = BC_NONE;
            } else {
               BC_bottom = BC_NONE;
            } /* endif */

            Grid_Blks[nBlk].Set_BCs_Zdir(BC_top, BC_bottom);

	 } /* endfor */
      } /* endfor */
   } /* endfor */

   /* Fix boundary conditions for case of inflow. */

   if (Input.i_Grid == GRID_PERIODIC_BOX_WITH_INFLOW) {
      for (int kBlk = 0; kBlk <= Input.NBlk_Kdir-1; ++kBlk) {
         for (int jBlk = 0; jBlk <= Input.NBlk_Jdir-1; ++jBlk) {
            for (int iBlk = 0; iBlk <= Input.NBlk_Idir-1; ++iBlk) {
	       nBlk = iBlk + 
                      jBlk*Input.NBlk_Idir + 
                      kBlk*Input.NBlk_Idir*Input.NBlk_Jdir;
               if (iBlk == 0 && iBlk == Input.NBlk_Idir-1) {
                  Grid_Blks[nBlk].Set_BCs_Xdir(BC_OUTFLOW_SUBSONIC,
                                               BC_INFLOW_SUBSONIC);
               } else if (iBlk == 0) {
                  Grid_Blks[nBlk].Set_BCs_Xdir(BC_NONE,
                                               BC_INFLOW_SUBSONIC);
               } else if (iBlk == Input.NBlk_Idir-1) {
                  Grid_Blks[nBlk].Set_BCs_Xdir(BC_OUTFLOW_SUBSONIC,
                                               BC_NONE);
               } /* endif */
	    } /* endfor */
         } /* endfor */
      } /* endfor */
   } /* endif */

   /* Deallocate 2D grid. */

   Grid2D_Box_XYplane = Deallocate_Multi_Block_Grid(Grid2D_Box_XYplane,
                                                    Input.NBlk_Idir, 
                                                    Input.NBlk_Jdir);

   /* Call the function Find_Neighbours to obtain the neighbour block information
      and assign values to data members in the grid block connectivity data structure. */
    
   Find_Neighbours(Input);

   /* At periodic boundaries, add additional grid block neighbour information. */

   for (int kBlk = 0; kBlk <= Input.NBlk_Kdir-1; ++kBlk) {
      for (int jBlk = 0; jBlk <= Input.NBlk_Jdir-1; ++jBlk) {
         for (int iBlk = 0; iBlk <= Input.NBlk_Idir-1; ++iBlk) {

	    nBlk = iBlk + 
                   jBlk*Input.NBlk_Idir + 
                   kBlk*Input.NBlk_Idir*Input.NBlk_Jdir;

            for (int nDir = 0; nDir <= MAX_BOUNDARY_ELEMENTS_FOR_A_BLOCK-1; ++nDir) {
               Dir_Index = Dir_Index.boundary_element_number_to_direction_indices(nDir);

               if (iBlk == 0 && Dir_Index.i < 0) {
	          opposite_iBlk = Input.NBlk_Idir-1;
               } else if (iBlk == Input.NBlk_Idir-1 && Dir_Index.i > 0) {
	          opposite_iBlk = 0;
               } else {
	          opposite_iBlk = iBlk + Dir_Index.i;
               } /* endif */

               if (jBlk == 0 && Dir_Index.j < 0) {
	          opposite_jBlk = Input.NBlk_Jdir-1;
               } else if (jBlk == Input.NBlk_Jdir-1 && Dir_Index.j > 0) {
	          opposite_jBlk = 0;
               } else {
	          opposite_jBlk = jBlk + Dir_Index.j;
               } /* endif */

   	       if (kBlk == 0 && Dir_Index.k < 0) {
	          opposite_kBlk = Input.NBlk_Kdir-1;
               } else if (kBlk == Input.NBlk_Kdir-1 && Dir_Index.k > 0) {
	          opposite_kBlk = 0;
               } else {
	          opposite_kBlk = kBlk + Dir_Index.k;
               } /* endif */

	       opposite_nBlk = opposite_iBlk + 
                               opposite_jBlk*Input.NBlk_Idir + 
                               opposite_kBlk*Input.NBlk_Idir*Input.NBlk_Jdir;

               switch (nDir) { 
                 case BE::BSW : // 0
                   if (Connectivity[nBlk].num_neighBSW == 0 && 
                       (Input.i_Grid != GRID_PERIODIC_BOX_WITH_INFLOW ||
                        (Input.i_Grid == GRID_PERIODIC_BOX_WITH_INFLOW &&
                         iBlk > 0))
                       ) {
		      Connectivity[nBlk].num_neighBSW = 1;
                      Connectivity[nBlk].neighBSW[0] = opposite_nBlk;
                      Connectivity[nBlk].neighBSW_info[0].ctm_offsets[0] = 1; 
                      Connectivity[nBlk].neighBSW_info[0].ctm_offsets[1] = 2;  
                      Connectivity[nBlk].neighBSW_info[0].ctm_offsets[2] = 3;
                      Connectivity[nBlk].neighBSW_info[0].ctm_offsets[3] = Input.NCells_Idir; 
                      Connectivity[nBlk].neighBSW_info[0].ctm_offsets[4] = Input.NCells_Jdir;  
                      Connectivity[nBlk].neighBSW_info[0].ctm_offsets[5] = Input.NCells_Kdir;  
                      Connectivity[nBlk].neighBSW_info[0].direction_me_to_neighbour[0] = -1; 
                      Connectivity[nBlk].neighBSW_info[0].direction_me_to_neighbour[1] = -1;
                      Connectivity[nBlk].neighBSW_info[0].direction_me_to_neighbour[2] = -1; 
                      Connectivity[nBlk].neighBSW_info[0].direction_neighbour_to_me[0] = 1; 
                      Connectivity[nBlk].neighBSW_info[0].direction_neighbour_to_me[1] = 1;
                      Connectivity[nBlk].neighBSW_info[0].direction_neighbour_to_me[2] = 1; 
                      Connectivity[nBlk].be.on_grid_boundary[BE::BSW] = 0;
                   } /* endif */
 	           break;

                 case BE::SW :  // 1
                   if (Connectivity[nBlk].num_neighSW == 0 && 
                       (Input.i_Grid != GRID_PERIODIC_BOX_WITH_INFLOW ||
                        (Input.i_Grid == GRID_PERIODIC_BOX_WITH_INFLOW &&
                         iBlk > 0))
                       ) {
		      Connectivity[nBlk].num_neighSW = 1;
                      Connectivity[nBlk].neighSW[0] = opposite_nBlk;
                      Connectivity[nBlk].neighSW_info[0].ctm_offsets[0] = 1; 
                      Connectivity[nBlk].neighSW_info[0].ctm_offsets[1] = 2;  
                      Connectivity[nBlk].neighSW_info[0].ctm_offsets[2] = 3;
                      Connectivity[nBlk].neighSW_info[0].ctm_offsets[3] = Input.NCells_Idir; 
                      Connectivity[nBlk].neighSW_info[0].ctm_offsets[4] = Input.NCells_Jdir;  
                      Connectivity[nBlk].neighSW_info[0].ctm_offsets[5] = 0;
                      Connectivity[nBlk].neighSW_info[0].direction_me_to_neighbour[0] = -1; 
                      Connectivity[nBlk].neighSW_info[0].direction_me_to_neighbour[1] = -1;
                      Connectivity[nBlk].neighSW_info[0].direction_me_to_neighbour[2] = 0; 
                      Connectivity[nBlk].neighSW_info[0].direction_neighbour_to_me[0] = 1; 
                      Connectivity[nBlk].neighSW_info[0].direction_neighbour_to_me[1] = 1;
                      Connectivity[nBlk].neighSW_info[0].direction_neighbour_to_me[2] = 0;
                      Connectivity[nBlk].be.on_grid_boundary[BE::SW] = 0;
                   } /* endif */
		   break;

                 case BE::TSW : // 2
                   if (Connectivity[nBlk].num_neighTSW == 0 && 
                       (Input.i_Grid != GRID_PERIODIC_BOX_WITH_INFLOW ||
                        (Input.i_Grid == GRID_PERIODIC_BOX_WITH_INFLOW &&
                         iBlk > 0))
                       ) {
		      Connectivity[nBlk].num_neighTSW = 1;
                      Connectivity[nBlk].neighTSW[0] = opposite_nBlk;
                      Connectivity[nBlk].neighTSW_info[0].ctm_offsets[0] = 1; 
                      Connectivity[nBlk].neighTSW_info[0].ctm_offsets[1] = 2;  
                      Connectivity[nBlk].neighTSW_info[0].ctm_offsets[2] = 3;
                      Connectivity[nBlk].neighTSW_info[0].ctm_offsets[3] = Input.NCells_Idir; 
                      Connectivity[nBlk].neighTSW_info[0].ctm_offsets[4] = Input.NCells_Jdir;  
                      Connectivity[nBlk].neighTSW_info[0].ctm_offsets[5] = -Input.NCells_Kdir;
                      Connectivity[nBlk].neighTSW_info[0].direction_me_to_neighbour[0] = -1; 
                      Connectivity[nBlk].neighTSW_info[0].direction_me_to_neighbour[1] = -1;
                      Connectivity[nBlk].neighTSW_info[0].direction_me_to_neighbour[2] = 1; 
                      Connectivity[nBlk].neighTSW_info[0].direction_neighbour_to_me[0] = 1; 
                      Connectivity[nBlk].neighTSW_info[0].direction_neighbour_to_me[1] = 1;
                      Connectivity[nBlk].neighTSW_info[0].direction_neighbour_to_me[2] = -1;
                      Connectivity[nBlk].be.on_grid_boundary[BE::TSW] = 0;
                   } /* endif */
		   break;

                 case BE::BW :  // 3
                   if (Connectivity[nBlk].num_neighBW == 0 && 
                       (Input.i_Grid != GRID_PERIODIC_BOX_WITH_INFLOW ||
                        (Input.i_Grid == GRID_PERIODIC_BOX_WITH_INFLOW &&
                         iBlk > 0))
                       ) {
		      Connectivity[nBlk].num_neighBW = 1;
                      Connectivity[nBlk].neighBW[0] = opposite_nBlk;
                      Connectivity[nBlk].neighBW_info[0].ctm_offsets[0] = 1; 
                      Connectivity[nBlk].neighBW_info[0].ctm_offsets[1] = 2;  
                      Connectivity[nBlk].neighBW_info[0].ctm_offsets[2] = 3;
                      Connectivity[nBlk].neighBW_info[0].ctm_offsets[3] = Input.NCells_Idir; 
                      Connectivity[nBlk].neighBW_info[0].ctm_offsets[4] = 0;  
                      Connectivity[nBlk].neighBW_info[0].ctm_offsets[5] = Input.NCells_Kdir;
                      Connectivity[nBlk].neighBW_info[0].direction_me_to_neighbour[0] = -1; 
                      Connectivity[nBlk].neighBW_info[0].direction_me_to_neighbour[1] = 0;
                      Connectivity[nBlk].neighBW_info[0].direction_me_to_neighbour[2] = -1; 
                      Connectivity[nBlk].neighBW_info[0].direction_neighbour_to_me[0] = 1; 
                      Connectivity[nBlk].neighBW_info[0].direction_neighbour_to_me[1] = 0;
                      Connectivity[nBlk].neighBW_info[0].direction_neighbour_to_me[2] = 1;
                      Connectivity[nBlk].be.on_grid_boundary[BE::BW] = 0;
                   } /* endif */
		   break;

                 case BE::W :   // 4
                   if (Connectivity[nBlk].num_neighW == 0 && 
                       (Input.i_Grid != GRID_PERIODIC_BOX_WITH_INFLOW ||
                        (Input.i_Grid == GRID_PERIODIC_BOX_WITH_INFLOW &&
                         iBlk > 0))
                       ) {
		      Connectivity[nBlk].num_neighW = 1;
                      Connectivity[nBlk].neighW = opposite_nBlk;
                      Connectivity[nBlk].neighW_info.ctm_offsets[0] = 1; 
                      Connectivity[nBlk].neighW_info.ctm_offsets[1] = 2;  
                      Connectivity[nBlk].neighW_info.ctm_offsets[2] = 3;
                      Connectivity[nBlk].neighW_info.ctm_offsets[3] = Input.NCells_Idir; 
                      Connectivity[nBlk].neighW_info.ctm_offsets[4] = 0;  
                      Connectivity[nBlk].neighW_info.ctm_offsets[5] = 0;
                      Connectivity[nBlk].neighW_info.direction_me_to_neighbour[0] = -1; 
                      Connectivity[nBlk].neighW_info.direction_me_to_neighbour[1] = 0;
                      Connectivity[nBlk].neighW_info.direction_me_to_neighbour[2] = 0; 
                      Connectivity[nBlk].neighW_info.direction_neighbour_to_me[0] = 1; 
                      Connectivity[nBlk].neighW_info.direction_neighbour_to_me[1] = 0;
                      Connectivity[nBlk].neighW_info.direction_neighbour_to_me[2] = 0;
                      Connectivity[nBlk].be.on_grid_boundary[BE::W] = 0;
                   } /* endif */
		   break;

                 case BE::TW :  // 5
                   if (Connectivity[nBlk].num_neighTW == 0 && 
                       (Input.i_Grid != GRID_PERIODIC_BOX_WITH_INFLOW ||
                        (Input.i_Grid == GRID_PERIODIC_BOX_WITH_INFLOW &&
                         iBlk > 0))
                       ) {
		      Connectivity[nBlk].num_neighTW = 1;
                      Connectivity[nBlk].neighTW[0] = opposite_nBlk;
                      Connectivity[nBlk].neighTW_info[0].ctm_offsets[0] = 1; 
                      Connectivity[nBlk].neighTW_info[0].ctm_offsets[1] = 2;  
                      Connectivity[nBlk].neighTW_info[0].ctm_offsets[2] = 3;
                      Connectivity[nBlk].neighTW_info[0].ctm_offsets[3] = Input.NCells_Idir; 
                      Connectivity[nBlk].neighTW_info[0].ctm_offsets[4] = 0;  
                      Connectivity[nBlk].neighTW_info[0].ctm_offsets[5] = -Input.NCells_Kdir;
                      Connectivity[nBlk].neighTW_info[0].direction_me_to_neighbour[0] = -1; 
                      Connectivity[nBlk].neighTW_info[0].direction_me_to_neighbour[1] = 0;
                      Connectivity[nBlk].neighTW_info[0].direction_me_to_neighbour[2] = 1; 
                      Connectivity[nBlk].neighTW_info[0].direction_neighbour_to_me[0] = 1; 
                      Connectivity[nBlk].neighTW_info[0].direction_neighbour_to_me[1] = 0;
                      Connectivity[nBlk].neighTW_info[0].direction_neighbour_to_me[2] = -1;
                      Connectivity[nBlk].be.on_grid_boundary[BE::TW] = 0;
                   } /* endif */
		   break;

                 case BE::BNW : // 6
                   if (Connectivity[nBlk].num_neighBNW == 0 && 
                       (Input.i_Grid != GRID_PERIODIC_BOX_WITH_INFLOW ||
                        (Input.i_Grid == GRID_PERIODIC_BOX_WITH_INFLOW &&
                         iBlk > 0))
                       ) {
		      Connectivity[nBlk].num_neighBNW = 1;
                      Connectivity[nBlk].neighBNW[0] = opposite_nBlk;
                      Connectivity[nBlk].neighBNW_info[0].ctm_offsets[0] = 1; 
                      Connectivity[nBlk].neighBNW_info[0].ctm_offsets[1] = 2;  
                      Connectivity[nBlk].neighBNW_info[0].ctm_offsets[2] = 3;
                      Connectivity[nBlk].neighBNW_info[0].ctm_offsets[3] = Input.NCells_Idir; 
                      Connectivity[nBlk].neighBNW_info[0].ctm_offsets[4] = -Input.NCells_Jdir;  
                      Connectivity[nBlk].neighBNW_info[0].ctm_offsets[5] = Input.NCells_Kdir;  
                      Connectivity[nBlk].neighBNW_info[0].direction_me_to_neighbour[0] = -1; 
                      Connectivity[nBlk].neighBNW_info[0].direction_me_to_neighbour[1] = 1;
                      Connectivity[nBlk].neighBNW_info[0].direction_me_to_neighbour[2] = -1; 
                      Connectivity[nBlk].neighBNW_info[0].direction_neighbour_to_me[0] = 1; 
                      Connectivity[nBlk].neighBNW_info[0].direction_neighbour_to_me[1] = -1;
                      Connectivity[nBlk].neighBNW_info[0].direction_neighbour_to_me[2] = 1;
                      Connectivity[nBlk].be.on_grid_boundary[BE::BNW] = 0;
                   } /* endif */
		   break;

                 case BE::NW :  // 7
                   if (Connectivity[nBlk].num_neighNW == 0 && 
                       (Input.i_Grid != GRID_PERIODIC_BOX_WITH_INFLOW ||
                        (Input.i_Grid == GRID_PERIODIC_BOX_WITH_INFLOW &&
                         iBlk > 0))
                       ) {
		      Connectivity[nBlk].num_neighNW = 1;
                      Connectivity[nBlk].neighNW[0] = opposite_nBlk;
                      Connectivity[nBlk].neighNW_info[0].ctm_offsets[0] = 1; 
                      Connectivity[nBlk].neighNW_info[0].ctm_offsets[1] = 2;  
                      Connectivity[nBlk].neighNW_info[0].ctm_offsets[2] = 3;
                      Connectivity[nBlk].neighNW_info[0].ctm_offsets[3] = Input.NCells_Idir; 
                      Connectivity[nBlk].neighNW_info[0].ctm_offsets[4] = -Input.NCells_Jdir;  
                      Connectivity[nBlk].neighNW_info[0].ctm_offsets[5] = 0;  
                      Connectivity[nBlk].neighNW_info[0].direction_me_to_neighbour[0] = -1; 
                      Connectivity[nBlk].neighNW_info[0].direction_me_to_neighbour[1] = 1;
                      Connectivity[nBlk].neighNW_info[0].direction_me_to_neighbour[2] = 0; 
                      Connectivity[nBlk].neighNW_info[0].direction_neighbour_to_me[0] = 1; 
                      Connectivity[nBlk].neighNW_info[0].direction_neighbour_to_me[1] = -1;
                      Connectivity[nBlk].neighNW_info[0].direction_neighbour_to_me[2] = 0;
                      Connectivity[nBlk].be.on_grid_boundary[BE::NW] = 0;
                   } /* endif */
		   break;

                 case BE::TNW : // 8
                   if (Connectivity[nBlk].num_neighTNW == 0 && 
                       (Input.i_Grid != GRID_PERIODIC_BOX_WITH_INFLOW ||
                        (Input.i_Grid == GRID_PERIODIC_BOX_WITH_INFLOW &&
                         iBlk > 0))
                       ) {
		      Connectivity[nBlk].num_neighTNW = 1;
                      Connectivity[nBlk].neighTNW[0] = opposite_nBlk;
                      Connectivity[nBlk].neighTNW_info[0].ctm_offsets[0] = 1; 
                      Connectivity[nBlk].neighTNW_info[0].ctm_offsets[1] = 2;  
                      Connectivity[nBlk].neighTNW_info[0].ctm_offsets[2] = 3;
                      Connectivity[nBlk].neighTNW_info[0].ctm_offsets[3] = Input.NCells_Idir; 
                      Connectivity[nBlk].neighTNW_info[0].ctm_offsets[4] = -Input.NCells_Jdir;  
                      Connectivity[nBlk].neighTNW_info[0].ctm_offsets[5] = -Input.NCells_Kdir;  
                      Connectivity[nBlk].neighTNW_info[0].direction_me_to_neighbour[0] = -1; 
                      Connectivity[nBlk].neighTNW_info[0].direction_me_to_neighbour[1] = 1;
                      Connectivity[nBlk].neighTNW_info[0].direction_me_to_neighbour[2] = 1; 
                      Connectivity[nBlk].neighTNW_info[0].direction_neighbour_to_me[0] = 1; 
                      Connectivity[nBlk].neighTNW_info[0].direction_neighbour_to_me[1] = -1;
                      Connectivity[nBlk].neighTNW_info[0].direction_neighbour_to_me[2] = -1;
                      Connectivity[nBlk].be.on_grid_boundary[BE::TNW] = 0;
                   } /* endif */
		   break;

                 case BE::BS :  // 9
                   if (Connectivity[nBlk].num_neighBS == 0) {
		      Connectivity[nBlk].num_neighBS = 1;
                      Connectivity[nBlk].neighBS[0] = opposite_nBlk;
                      Connectivity[nBlk].neighBS_info[0].ctm_offsets[0] = 1; 
                      Connectivity[nBlk].neighBS_info[0].ctm_offsets[1] = 2;  
                      Connectivity[nBlk].neighBS_info[0].ctm_offsets[2] = 3;
                      Connectivity[nBlk].neighBS_info[0].ctm_offsets[3] = 0; 
                      Connectivity[nBlk].neighBS_info[0].ctm_offsets[4] = Input.NCells_Jdir;  
                      Connectivity[nBlk].neighBS_info[0].ctm_offsets[5] = Input.NCells_Kdir;  
                      Connectivity[nBlk].neighBS_info[0].direction_me_to_neighbour[0] = 0; 
                      Connectivity[nBlk].neighBS_info[0].direction_me_to_neighbour[1] = -1;
                      Connectivity[nBlk].neighBS_info[0].direction_me_to_neighbour[2] = -1; 
                      Connectivity[nBlk].neighBS_info[0].direction_neighbour_to_me[0] = 0; 
                      Connectivity[nBlk].neighBS_info[0].direction_neighbour_to_me[1] = 1;
                      Connectivity[nBlk].neighBS_info[0].direction_neighbour_to_me[2] = 1;
                      Connectivity[nBlk].be.on_grid_boundary[BE::BS] = 0;
                   } /* endif */
		   break;

                 case BE::S :   // 10
                   if (Connectivity[nBlk].num_neighS == 0) {
		      Connectivity[nBlk].num_neighS = 1;
                      Connectivity[nBlk].neighS = opposite_nBlk;
                      Connectivity[nBlk].neighS_info.ctm_offsets[0] = 1; 
                      Connectivity[nBlk].neighS_info.ctm_offsets[1] = 2;  
                      Connectivity[nBlk].neighS_info.ctm_offsets[2] = 3;
                      Connectivity[nBlk].neighS_info.ctm_offsets[3] = 0; 
                      Connectivity[nBlk].neighS_info.ctm_offsets[4] = Input.NCells_Jdir;  
                      Connectivity[nBlk].neighS_info.ctm_offsets[5] = 0;
                      Connectivity[nBlk].neighS_info.direction_me_to_neighbour[0] = 0; 
                      Connectivity[nBlk].neighS_info.direction_me_to_neighbour[1] = -1;
                      Connectivity[nBlk].neighS_info.direction_me_to_neighbour[2] = 0; 
                      Connectivity[nBlk].neighS_info.direction_neighbour_to_me[0] = 0; 
                      Connectivity[nBlk].neighS_info.direction_neighbour_to_me[1] = 1;
                      Connectivity[nBlk].neighS_info.direction_neighbour_to_me[2] = 0;
                      Connectivity[nBlk].be.on_grid_boundary[BE::S] = 0;
                   } /* endif */
		   break;

                 case BE::TS :  // 11
                   if (Connectivity[nBlk].num_neighTS == 0) {
		      Connectivity[nBlk].num_neighTS = 1;
                      Connectivity[nBlk].neighTS[0] = opposite_nBlk;
                      Connectivity[nBlk].neighTS_info[0].ctm_offsets[0] = 1; 
                      Connectivity[nBlk].neighTS_info[0].ctm_offsets[1] = 2;  
                      Connectivity[nBlk].neighTS_info[0].ctm_offsets[2] = 3;
                      Connectivity[nBlk].neighTS_info[0].ctm_offsets[3] = 0; 
                      Connectivity[nBlk].neighTS_info[0].ctm_offsets[4] = Input.NCells_Jdir;  
                      Connectivity[nBlk].neighTS_info[0].ctm_offsets[5] = -Input.NCells_Kdir;  
                      Connectivity[nBlk].neighTS_info[0].direction_me_to_neighbour[0] = 0; 
                      Connectivity[nBlk].neighTS_info[0].direction_me_to_neighbour[1] = -1;
                      Connectivity[nBlk].neighTS_info[0].direction_me_to_neighbour[2] = 1; 
                      Connectivity[nBlk].neighTS_info[0].direction_neighbour_to_me[0] = 0; 
                      Connectivity[nBlk].neighTS_info[0].direction_neighbour_to_me[1] = 1;
                      Connectivity[nBlk].neighTS_info[0].direction_neighbour_to_me[2] = -1;
                      Connectivity[nBlk].be.on_grid_boundary[BE::TS] = 0;
                   } /* endif */
		   break;

                 case BE::B :   // 12
                   if (Connectivity[nBlk].num_neighB == 0) {
		      Connectivity[nBlk].num_neighB = 1;
                      Connectivity[nBlk].neighB = opposite_nBlk;
                      Connectivity[nBlk].neighB_info.ctm_offsets[0] = 1; 
                      Connectivity[nBlk].neighB_info.ctm_offsets[1] = 2;  
                      Connectivity[nBlk].neighB_info.ctm_offsets[2] = 3;
                      Connectivity[nBlk].neighB_info.ctm_offsets[3] = 0; 
                      Connectivity[nBlk].neighB_info.ctm_offsets[4] = 0;  
                      Connectivity[nBlk].neighB_info.ctm_offsets[5] = Input.NCells_Kdir;
                      Connectivity[nBlk].neighB_info.direction_me_to_neighbour[0] = 0; 
                      Connectivity[nBlk].neighB_info.direction_me_to_neighbour[1] = 0;
                      Connectivity[nBlk].neighB_info.direction_me_to_neighbour[2] = -1; 
                      Connectivity[nBlk].neighB_info.direction_neighbour_to_me[0] = 0; 
                      Connectivity[nBlk].neighB_info.direction_neighbour_to_me[1] = 0;
                      Connectivity[nBlk].neighB_info.direction_neighbour_to_me[2] = 1;
                      Connectivity[nBlk].be.on_grid_boundary[BE::B] = 0;
                   } /* endif */
		   break;

                 case BE::T :   // 14
                   if (Connectivity[nBlk].num_neighT == 0) {
		      Connectivity[nBlk].num_neighT = 1;
                      Connectivity[nBlk].neighT = opposite_nBlk;
                      Connectivity[nBlk].neighT_info.ctm_offsets[0] = 1; 
                      Connectivity[nBlk].neighT_info.ctm_offsets[1] = 2;  
                      Connectivity[nBlk].neighT_info.ctm_offsets[2] = 3;
                      Connectivity[nBlk].neighT_info.ctm_offsets[3] = 0; 
                      Connectivity[nBlk].neighT_info.ctm_offsets[4] = 0;  
                      Connectivity[nBlk].neighT_info.ctm_offsets[5] = -Input.NCells_Kdir;
                      Connectivity[nBlk].neighT_info.direction_me_to_neighbour[0] = 0; 
                      Connectivity[nBlk].neighT_info.direction_me_to_neighbour[1] = 0;
                      Connectivity[nBlk].neighT_info.direction_me_to_neighbour[2] = 1; 
                      Connectivity[nBlk].neighT_info.direction_neighbour_to_me[0] = 0; 
                      Connectivity[nBlk].neighT_info.direction_neighbour_to_me[1] = 0;
                      Connectivity[nBlk].neighT_info.direction_neighbour_to_me[2] = -1;
                      Connectivity[nBlk].be.on_grid_boundary[BE::T] = 0;
                   } /* endif */
		   break;

                 case BE::BN :  // 15
                   if (Connectivity[nBlk].num_neighBN == 0) {
		      Connectivity[nBlk].num_neighBN = 1;
                      Connectivity[nBlk].neighBN[0] = opposite_nBlk;
                      Connectivity[nBlk].neighBN_info[0].ctm_offsets[0] = 1; 
                      Connectivity[nBlk].neighBN_info[0].ctm_offsets[1] = 2;  
                      Connectivity[nBlk].neighBN_info[0].ctm_offsets[2] = 3;
                      Connectivity[nBlk].neighBN_info[0].ctm_offsets[3] = 0; 
                      Connectivity[nBlk].neighBN_info[0].ctm_offsets[4] = -Input.NCells_Jdir;  
                      Connectivity[nBlk].neighBN_info[0].ctm_offsets[5] = Input.NCells_Kdir;  
                      Connectivity[nBlk].neighBN_info[0].direction_me_to_neighbour[0] = 0; 
                      Connectivity[nBlk].neighBN_info[0].direction_me_to_neighbour[1] = 1;
                      Connectivity[nBlk].neighBN_info[0].direction_me_to_neighbour[2] = -1; 
                      Connectivity[nBlk].neighBN_info[0].direction_neighbour_to_me[0] = 0; 
                      Connectivity[nBlk].neighBN_info[0].direction_neighbour_to_me[1] = -1;
                      Connectivity[nBlk].neighBN_info[0].direction_neighbour_to_me[2] = 1;
                      Connectivity[nBlk].be.on_grid_boundary[BE::BN] = 0;
                   } /* endif */
		   break;

                 case BE::N :   // 16
                   if (Connectivity[nBlk].num_neighN == 0) {
		      Connectivity[nBlk].num_neighN = 1;
                      Connectivity[nBlk].neighN = opposite_nBlk;
                      Connectivity[nBlk].neighN_info.ctm_offsets[0] = 1; 
                      Connectivity[nBlk].neighN_info.ctm_offsets[1] = 2;  
                      Connectivity[nBlk].neighN_info.ctm_offsets[2] = 3;
                      Connectivity[nBlk].neighN_info.ctm_offsets[3] = 0; 
                      Connectivity[nBlk].neighN_info.ctm_offsets[4] = -Input.NCells_Jdir;  
                      Connectivity[nBlk].neighN_info.ctm_offsets[5] = 0;
                      Connectivity[nBlk].neighN_info.direction_me_to_neighbour[0] = 0; 
                      Connectivity[nBlk].neighN_info.direction_me_to_neighbour[1] = 1;
                      Connectivity[nBlk].neighN_info.direction_me_to_neighbour[2] = 0; 
                      Connectivity[nBlk].neighN_info.direction_neighbour_to_me[0] = 0; 
                      Connectivity[nBlk].neighN_info.direction_neighbour_to_me[1] = -1;
                      Connectivity[nBlk].neighN_info.direction_neighbour_to_me[2] = 0;
                      Connectivity[nBlk].be.on_grid_boundary[BE::N] = 0;
                   } /* endif */
		   break;

                 case BE::TN :  // 17
                   if (Connectivity[nBlk].num_neighTN == 0) {
		      Connectivity[nBlk].num_neighTN = 1;
                      Connectivity[nBlk].neighTN[0] = opposite_nBlk;
                      Connectivity[nBlk].neighTN_info[0].ctm_offsets[0] = 1; 
                      Connectivity[nBlk].neighTN_info[0].ctm_offsets[1] = 2;  
                      Connectivity[nBlk].neighTN_info[0].ctm_offsets[2] = 3;
                      Connectivity[nBlk].neighTN_info[0].ctm_offsets[3] = 0; 
                      Connectivity[nBlk].neighTN_info[0].ctm_offsets[4] = -Input.NCells_Jdir;  
                      Connectivity[nBlk].neighTN_info[0].ctm_offsets[5] = -Input.NCells_Kdir;  
                      Connectivity[nBlk].neighTN_info[0].direction_me_to_neighbour[0] = 0; 
                      Connectivity[nBlk].neighTN_info[0].direction_me_to_neighbour[1] = 1;
                      Connectivity[nBlk].neighTN_info[0].direction_me_to_neighbour[2] = 1; 
                      Connectivity[nBlk].neighTN_info[0].direction_neighbour_to_me[0] = 0; 
                      Connectivity[nBlk].neighTN_info[0].direction_neighbour_to_me[1] = -1;
                      Connectivity[nBlk].neighTN_info[0].direction_neighbour_to_me[2] = -1;
                      Connectivity[nBlk].be.on_grid_boundary[BE::TN] = 0;
                   } /* endif */
		   break;

                 case BE::BSE : // 18
                   if (Connectivity[nBlk].num_neighBSE == 0 && 
                       (Input.i_Grid != GRID_PERIODIC_BOX_WITH_INFLOW ||
                        (Input.i_Grid == GRID_PERIODIC_BOX_WITH_INFLOW &&
                         iBlk < Input.NBlk_Idir-1))
                       ) {
		      Connectivity[nBlk].num_neighBSE = 1;
                      Connectivity[nBlk].neighBSE[0] = opposite_nBlk;
                      Connectivity[nBlk].neighBSE_info[0].ctm_offsets[0] = 1; 
                      Connectivity[nBlk].neighBSE_info[0].ctm_offsets[1] = 2;  
                      Connectivity[nBlk].neighBSE_info[0].ctm_offsets[2] = 3;
                      Connectivity[nBlk].neighBSE_info[0].ctm_offsets[3] = Input.NCells_Idir; 
                      Connectivity[nBlk].neighBSE_info[0].ctm_offsets[4] = -Input.NCells_Jdir;  
                      Connectivity[nBlk].neighBSE_info[0].ctm_offsets[5] = -Input.NCells_Kdir;  
                      Connectivity[nBlk].neighBSE_info[0].direction_me_to_neighbour[0] = 1; 
                      Connectivity[nBlk].neighBSE_info[0].direction_me_to_neighbour[1] = -1;
                      Connectivity[nBlk].neighBSE_info[0].direction_me_to_neighbour[2] = -1; 
                      Connectivity[nBlk].neighBSE_info[0].direction_neighbour_to_me[0] = -1; 
                      Connectivity[nBlk].neighBSE_info[0].direction_neighbour_to_me[1] = 1;
                      Connectivity[nBlk].neighBSE_info[0].direction_neighbour_to_me[2] = 1;
                      Connectivity[nBlk].be.on_grid_boundary[BE::BSE] = 0;
                   } /* endif */
		   break;

                 case BE::SE :  // 19
                   if (Connectivity[nBlk].num_neighSE == 0 && 
                       (Input.i_Grid != GRID_PERIODIC_BOX_WITH_INFLOW ||
                        (Input.i_Grid == GRID_PERIODIC_BOX_WITH_INFLOW &&
                         iBlk < Input.NBlk_Idir-1))
                       ) {
		      Connectivity[nBlk].num_neighSE = 1;
                      Connectivity[nBlk].neighSE[0] = opposite_nBlk;
                      Connectivity[nBlk].neighSE_info[0].ctm_offsets[0] = 1; 
                      Connectivity[nBlk].neighSE_info[0].ctm_offsets[1] = 2;  
                      Connectivity[nBlk].neighSE_info[0].ctm_offsets[2] = 3;
                      Connectivity[nBlk].neighSE_info[0].ctm_offsets[3] = Input.NCells_Idir; 
                      Connectivity[nBlk].neighSE_info[0].ctm_offsets[4] = -Input.NCells_Jdir;  
                      Connectivity[nBlk].neighSE_info[0].ctm_offsets[5] = 0;  
                      Connectivity[nBlk].neighSE_info[0].direction_me_to_neighbour[0] = 1; 
                      Connectivity[nBlk].neighSE_info[0].direction_me_to_neighbour[1] = -1;
                      Connectivity[nBlk].neighSE_info[0].direction_me_to_neighbour[2] = 0; 
                      Connectivity[nBlk].neighSE_info[0].direction_neighbour_to_me[0] = -1; 
                      Connectivity[nBlk].neighSE_info[0].direction_neighbour_to_me[1] = 1;
                      Connectivity[nBlk].neighSE_info[0].direction_neighbour_to_me[2] = 0;
                      Connectivity[nBlk].be.on_grid_boundary[BE::SE] = 0;
                   } /* endif */
		   break;

                 case BE::TSE : // 20
                   if (Connectivity[nBlk].num_neighTSE == 0 && 
                       (Input.i_Grid != GRID_PERIODIC_BOX_WITH_INFLOW ||
                        (Input.i_Grid == GRID_PERIODIC_BOX_WITH_INFLOW &&
                         iBlk < Input.NBlk_Idir-1))
                       ) {
		      Connectivity[nBlk].num_neighTSE = 1;
                      Connectivity[nBlk].neighTSE[0] = opposite_nBlk;
                      Connectivity[nBlk].neighTSE_info[0].ctm_offsets[0] = 1; 
                      Connectivity[nBlk].neighTSE_info[0].ctm_offsets[1] = 2;  
                      Connectivity[nBlk].neighTSE_info[0].ctm_offsets[2] = 3;
                      Connectivity[nBlk].neighTSE_info[0].ctm_offsets[3] = -Input.NCells_Idir; 
                      Connectivity[nBlk].neighTSE_info[0].ctm_offsets[4] = Input.NCells_Jdir;  
                      Connectivity[nBlk].neighTSE_info[0].ctm_offsets[5] = -Input.NCells_Kdir;  
                      Connectivity[nBlk].neighTSE_info[0].direction_me_to_neighbour[0] = 1; 
                      Connectivity[nBlk].neighTSE_info[0].direction_me_to_neighbour[1] = -1;
                      Connectivity[nBlk].neighTSE_info[0].direction_me_to_neighbour[2] = 1; 
                      Connectivity[nBlk].neighTSE_info[0].direction_neighbour_to_me[0] = -1; 
                      Connectivity[nBlk].neighTSE_info[0].direction_neighbour_to_me[1] = 1;
                      Connectivity[nBlk].neighTSE_info[0].direction_neighbour_to_me[2] = -1;
                      Connectivity[nBlk].be.on_grid_boundary[BE::TSE] = 0;
                   } /* endif */
		   break;

                 case BE::BE :  // 21
                   if (Connectivity[nBlk].num_neighBE == 0 && 
                       (Input.i_Grid != GRID_PERIODIC_BOX_WITH_INFLOW ||
                        (Input.i_Grid == GRID_PERIODIC_BOX_WITH_INFLOW &&
                         iBlk < Input.NBlk_Idir-1))
                       ) {
		      Connectivity[nBlk].num_neighBE = 1;
                      Connectivity[nBlk].neighBE[0] = opposite_nBlk;
                      Connectivity[nBlk].neighBE_info[0].ctm_offsets[0] = 1; 
                      Connectivity[nBlk].neighBE_info[0].ctm_offsets[1] = 2;  
                      Connectivity[nBlk].neighBE_info[0].ctm_offsets[2] = 3;
                      Connectivity[nBlk].neighBE_info[0].ctm_offsets[3] = -Input.NCells_Idir; 
                      Connectivity[nBlk].neighBE_info[0].ctm_offsets[4] = 0;  
                      Connectivity[nBlk].neighBE_info[0].ctm_offsets[5] = Input.NCells_Kdir;  
                      Connectivity[nBlk].neighBE_info[0].direction_me_to_neighbour[0] = 1; 
                      Connectivity[nBlk].neighBE_info[0].direction_me_to_neighbour[1] = 0;
                      Connectivity[nBlk].neighBE_info[0].direction_me_to_neighbour[2] = -1; 
                      Connectivity[nBlk].neighBE_info[0].direction_neighbour_to_me[0] = -1; 
                      Connectivity[nBlk].neighBE_info[0].direction_neighbour_to_me[1] = 0;
                      Connectivity[nBlk].neighBE_info[0].direction_neighbour_to_me[2] = 1;
                      Connectivity[nBlk].be.on_grid_boundary[BE::BE] = 0;
                   } /* endif */
		   break;

                 case BE::E :   // 22
                   if (Connectivity[nBlk].num_neighE == 0 && 
                       (Input.i_Grid != GRID_PERIODIC_BOX_WITH_INFLOW ||
                        (Input.i_Grid == GRID_PERIODIC_BOX_WITH_INFLOW &&
                         iBlk < Input.NBlk_Idir-1))
                       ) {
		      Connectivity[nBlk].num_neighE = 1;
                      Connectivity[nBlk].neighE = opposite_nBlk;
                      Connectivity[nBlk].neighE_info.ctm_offsets[0] = 1; 
                      Connectivity[nBlk].neighE_info.ctm_offsets[1] = 2;  
                      Connectivity[nBlk].neighE_info.ctm_offsets[2] = 3;
                      Connectivity[nBlk].neighE_info.ctm_offsets[3] = -Input.NCells_Idir; 
                      Connectivity[nBlk].neighE_info.ctm_offsets[4] = 0;  
                      Connectivity[nBlk].neighE_info.ctm_offsets[5] = 0;
                      Connectivity[nBlk].neighE_info.direction_me_to_neighbour[0] = 1; 
                      Connectivity[nBlk].neighE_info.direction_me_to_neighbour[1] = 0;
                      Connectivity[nBlk].neighE_info.direction_me_to_neighbour[2] = 0; 
                      Connectivity[nBlk].neighE_info.direction_neighbour_to_me[0] = -1; 
                      Connectivity[nBlk].neighE_info.direction_neighbour_to_me[1] = 0;
                      Connectivity[nBlk].neighE_info.direction_neighbour_to_me[2] = 0;
                      Connectivity[nBlk].be.on_grid_boundary[BE::E] = 0;
                   } /* endif */
		   break;

                 case BE::TE :  // 23
                   if (Connectivity[nBlk].num_neighTE == 0 && 
                       (Input.i_Grid != GRID_PERIODIC_BOX_WITH_INFLOW ||
                        (Input.i_Grid == GRID_PERIODIC_BOX_WITH_INFLOW &&
                         iBlk < Input.NBlk_Idir-1))
                       ) {
		      Connectivity[nBlk].num_neighTE = 1;
                      Connectivity[nBlk].neighTE[0] = opposite_nBlk;
                      Connectivity[nBlk].neighTE_info[0].ctm_offsets[0] = 1; 
                      Connectivity[nBlk].neighTE_info[0].ctm_offsets[1] = 2;  
                      Connectivity[nBlk].neighTE_info[0].ctm_offsets[2] = 3;
                      Connectivity[nBlk].neighTE_info[0].ctm_offsets[3] = -Input.NCells_Idir; 
                      Connectivity[nBlk].neighTE_info[0].ctm_offsets[4] = 0;  
                      Connectivity[nBlk].neighTE_info[0].ctm_offsets[5] = -Input.NCells_Kdir;  
                      Connectivity[nBlk].neighTE_info[0].direction_me_to_neighbour[0] = 1; 
                      Connectivity[nBlk].neighTE_info[0].direction_me_to_neighbour[1] = 0;
                      Connectivity[nBlk].neighTE_info[0].direction_me_to_neighbour[2] = 1; 
                      Connectivity[nBlk].neighTE_info[0].direction_neighbour_to_me[0] = -1; 
                      Connectivity[nBlk].neighTE_info[0].direction_neighbour_to_me[1] = 0;
                      Connectivity[nBlk].neighTE_info[0].direction_neighbour_to_me[2] = -1;
                      Connectivity[nBlk].be.on_grid_boundary[BE::TE] = 0;
                   } /* endif */
		   break;

                 case BE::BNE : // 24
                   if (Connectivity[nBlk].num_neighBNE == 0 && 
                       (Input.i_Grid != GRID_PERIODIC_BOX_WITH_INFLOW ||
                        (Input.i_Grid == GRID_PERIODIC_BOX_WITH_INFLOW &&
                         iBlk < Input.NBlk_Idir-1))
                       ) {
		      Connectivity[nBlk].num_neighBNE = 1;
                      Connectivity[nBlk].neighBNE[0] = opposite_nBlk;
                      Connectivity[nBlk].neighBNE[0] = opposite_nBlk;
                      Connectivity[nBlk].neighBNE_info[0].ctm_offsets[0] = 1; 
                      Connectivity[nBlk].neighBNE_info[0].ctm_offsets[1] = 2;  
                      Connectivity[nBlk].neighBNE_info[0].ctm_offsets[2] = 3;
                      Connectivity[nBlk].neighBNE_info[0].ctm_offsets[3] = -Input.NCells_Idir; 
                      Connectivity[nBlk].neighBNE_info[0].ctm_offsets[4] = -Input.NCells_Jdir;  
                      Connectivity[nBlk].neighBNE_info[0].ctm_offsets[5] = Input.NCells_Kdir;  
                      Connectivity[nBlk].neighBNE_info[0].direction_me_to_neighbour[0] = 1; 
                      Connectivity[nBlk].neighBNE_info[0].direction_me_to_neighbour[1] = 1;
                      Connectivity[nBlk].neighBNE_info[0].direction_me_to_neighbour[2] = -1; 
                      Connectivity[nBlk].neighBNE_info[0].direction_neighbour_to_me[0] = -1; 
                      Connectivity[nBlk].neighBNE_info[0].direction_neighbour_to_me[1] = -1;
                      Connectivity[nBlk].neighBNE_info[0].direction_neighbour_to_me[2] = 1;
                      Connectivity[nBlk].be.on_grid_boundary[BE::BNE] = 0;
                   } /* endif */
		   break;

                 case BE::NE :  // 25
                   if (Connectivity[nBlk].num_neighNE == 0 && 
                       (Input.i_Grid != GRID_PERIODIC_BOX_WITH_INFLOW ||
                        (Input.i_Grid == GRID_PERIODIC_BOX_WITH_INFLOW &&
                         iBlk < Input.NBlk_Idir-1))
                       ) {
		      Connectivity[nBlk].num_neighNE = 1;
                      Connectivity[nBlk].neighNE[0] = opposite_nBlk;
                      Connectivity[nBlk].neighNE_info[0].ctm_offsets[0] = 1; 
                      Connectivity[nBlk].neighNE_info[0].ctm_offsets[1] = 2;  
                      Connectivity[nBlk].neighNE_info[0].ctm_offsets[2] = 3;
                      Connectivity[nBlk].neighNE_info[0].ctm_offsets[3] = -Input.NCells_Idir; 
                      Connectivity[nBlk].neighNE_info[0].ctm_offsets[4] = -Input.NCells_Jdir;  
                      Connectivity[nBlk].neighNE_info[0].ctm_offsets[5] = 0;  
                      Connectivity[nBlk].neighNE_info[0].direction_me_to_neighbour[0] = 1; 
                      Connectivity[nBlk].neighNE_info[0].direction_me_to_neighbour[1] = 1;
                      Connectivity[nBlk].neighNE_info[0].direction_me_to_neighbour[2] = 0; 
                      Connectivity[nBlk].neighNE_info[0].direction_neighbour_to_me[0] = -1; 
                      Connectivity[nBlk].neighNE_info[0].direction_neighbour_to_me[1] = -1;
                      Connectivity[nBlk].neighNE_info[0].direction_neighbour_to_me[2] = 0;
                      Connectivity[nBlk].be.on_grid_boundary[BE::NE] = 0;
                   } /* endif */
		   break;

                 case BE::TNE : // 26
                   if (Connectivity[nBlk].num_neighTNE == 0 && 
                       (Input.i_Grid != GRID_PERIODIC_BOX_WITH_INFLOW ||
                        (Input.i_Grid == GRID_PERIODIC_BOX_WITH_INFLOW &&
                         iBlk < Input.NBlk_Idir-1))
                       ) {
		      Connectivity[nBlk].num_neighTNE = 1;
                      Connectivity[nBlk].neighTNE[0] = opposite_nBlk;
                      Connectivity[nBlk].neighTNE_info[0].ctm_offsets[0] = 1; 
                      Connectivity[nBlk].neighTNE_info[0].ctm_offsets[1] = 2;  
                      Connectivity[nBlk].neighTNE_info[0].ctm_offsets[2] = 3;
                      Connectivity[nBlk].neighTNE_info[0].ctm_offsets[3] = -Input.NCells_Idir; 
                      Connectivity[nBlk].neighTNE_info[0].ctm_offsets[4] = -Input.NCells_Jdir;  
                      Connectivity[nBlk].neighTNE_info[0].ctm_offsets[5] = -Input.NCells_Kdir;  
                      Connectivity[nBlk].neighTNE_info[0].direction_me_to_neighbour[0] = 1; 
                      Connectivity[nBlk].neighTNE_info[0].direction_me_to_neighbour[1] = 1;
                      Connectivity[nBlk].neighTNE_info[0].direction_me_to_neighbour[2] = 1; 
                      Connectivity[nBlk].neighTNE_info[0].direction_neighbour_to_me[0] = -1; 
                      Connectivity[nBlk].neighTNE_info[0].direction_neighbour_to_me[1] = -1;
                      Connectivity[nBlk].neighTNE_info[0].direction_neighbour_to_me[2] = -1;
                      Connectivity[nBlk].be.on_grid_boundary[BE::TNE] = 0;
                   } /* endif */
		   break;

                 default :
		   break;
               } /* endswitch */
            } /* endif */

         } /* endfor */
      } /* endfor */
   } /* endfor */

}

/********************************************************
 * Routine: Create_Grid_Channel                         *
 *                                                      *
 * Generates a 3D Cartesian multiblock mesh for a       *
 * channel flow.                                        *
 *                                                      *
 ********************************************************/
void Grid3D_Hexa_Multi_Block_List::Create_Grid_Channel(Grid3D_Input_Parameters &Input) {

    int count_blocks;
    int BC_east, BC_west, BC_north, BC_south, BC_top, BC_bottom;
    Grid2D_Quad_Block **Grid2D_Box_XYplane;

    /* Allocate required memory. */

    Allocate(Input.NBlk_Idir, Input.NBlk_Jdir, Input.NBlk_Kdir);

    /* Creat 2D cross-section grids from which the 3D grid
       will be extruded. */
    
    Grid2D_Box_XYplane = Grid_Rectangular_Box(Grid2D_Box_XYplane,
                                              Input.NBlk_Idir, 
                                              Input.NBlk_Jdir,
                                              Input.Box_Width,
                                              Input.Box_Height,
					      ON,
					      Input.Stretching_Type_Idir,
					      Input.Stretching_Type_Jdir,
					      Input.Stretching_Factor_Idir,
					      Input.Stretching_Factor_Jdir,
                                              Input.NCells_Idir,
                                              Input.NCells_Jdir,
					      Input.Nghost);

    /* Create the mesh for each block representing
       the complete grid. */

    count_blocks = 0;

    for (int kBlk = 0; kBlk <= Input.NBlk_Kdir-1; ++kBlk) {
       for (int jBlk = 0; jBlk <= Input.NBlk_Jdir-1; ++jBlk) {
          for (int iBlk = 0; iBlk <= Input.NBlk_Idir-1; ++iBlk) {

             /* Extrude each of the grid blocks from the
                appropriate 2D grid in XY-plane. */

             Grid_Blks[count_blocks].Extrude(Grid2D_Box_XYplane[iBlk][jBlk],
                                             Input.NCells_Kdir,
			                     Input.Stretching_Type_Kdir,
					     Input.Stretching_Factor_Kdir,
                                             (double(kBlk)/double(Input.NBlk_Kdir))*Input.Box_Length,
                                             (double(kBlk+1)/double(Input.NBlk_Kdir))*Input.Box_Length);

             /* Assign top and bottom boundary conditions. */

             if (Input.i_Grid == GRID_CHANNEL_ZDIR) {

   	        if (iBlk == Input.NBlk_Idir-1) {
                   BC_east = BC_CONSTANT_EXTRAPOLATION;
                } else {
                   BC_east = BC_NONE;
                } /* endif */
                if (iBlk == 0) {
                   BC_west = BC_CONSTANT_EXTRAPOLATION;
                } else {
                   BC_west = BC_NONE;
                } /* endif */

	        if (jBlk == Input.NBlk_Jdir-1) {
                   BC_north = BC_WALL_VISCOUS;
                } else {
                   BC_north = BC_NONE;
                } /* endif */
                if (jBlk == 0) {
                   BC_south = BC_WALL_VISCOUS;
                } else {
                   BC_south = BC_NONE;
                } /* endif */

	        if (kBlk == Input.NBlk_Kdir-1) {
                   BC_top = BC_CHANNEL_OUTFLOW;
                } else {
                   BC_top = BC_NONE;
                } /* endif */
                if (kBlk == 0) {
                   BC_bottom = BC_CHANNEL_INFLOW;
                } else {
                   BC_bottom = BC_NONE;
                } /* endif */

             } else if (Input.i_Grid == GRID_CHANNEL_XDIR) {

    	        if (iBlk == Input.NBlk_Idir-1) {
                   BC_east = BC_CHANNEL_OUTFLOW;
                } else {
                   BC_east = BC_NONE;
                } /* endif */
                if (iBlk == 0) {
                   BC_west = BC_CHANNEL_INFLOW;
                } else {
                   BC_west = BC_NONE;
                } /* endif */

	        if (jBlk == Input.NBlk_Jdir-1) {
                   BC_north = BC_WALL_VISCOUS;
                } else {
                   BC_north = BC_NONE;
                } /* endif */
                if (jBlk == 0) {
                   BC_south = BC_WALL_VISCOUS;
                } else {
                   BC_south = BC_NONE;
                } /* endif */

	        if (kBlk == Input.NBlk_Kdir-1) {
                   BC_top = BC_CONSTANT_EXTRAPOLATION;
                } else {
                   BC_top = BC_NONE;
                } /* endif */
                if (kBlk == 0) {
                   BC_bottom = BC_CONSTANT_EXTRAPOLATION;
                } else {
                   BC_bottom = BC_NONE;
                } /* endif */

             } else if (Input.i_Grid == GRID_CHANNEL_YDIR) {

   	        if (iBlk == Input.NBlk_Idir-1) {
                   BC_east = BC_WALL_VISCOUS;
                } else {
                   BC_east = BC_NONE;
                } /* endif */
                if (iBlk == 0) {
                   BC_west = BC_WALL_VISCOUS;
                } else {
                   BC_west = BC_NONE;
                } /* endif */

	        if (jBlk == Input.NBlk_Jdir-1) {
                   BC_north = BC_CHANNEL_OUTFLOW;
                } else {
                   BC_north = BC_NONE;
                } /* endif */
                if (jBlk == 0) {
                   BC_south = BC_CHANNEL_INFLOW;
                } else {
                   BC_south = BC_NONE;
                } /* endif */

	        if (kBlk == Input.NBlk_Kdir-1) {
                   BC_top = BC_CONSTANT_EXTRAPOLATION;
                } else {
                   BC_top = BC_NONE;
                } /* endif */
                if (kBlk == 0) {
                   BC_bottom = BC_CONSTANT_EXTRAPOLATION;
                } else {
                   BC_bottom = BC_NONE;
                } /* endif */
	     } /* endif */

             Grid_Blks[count_blocks].Set_BCs(BC_east, 
                                             BC_west, 
                                             BC_north, 
                                             BC_south, 
                                             BC_top, 
                                             BC_bottom);
 
             /* Update block counter. */

             count_blocks ++;

	  } /* endfor */
       } /* endfor */
    } /* endfor */

    /* Deallocate 2D grid. */

    Grid2D_Box_XYplane = Deallocate_Multi_Block_Grid(Grid2D_Box_XYplane,
                                                     Input.NBlk_Idir, 
                                                     Input.NBlk_Jdir);


   /* Call the function Find_Neighbours to obtain the neighbour block information
      and assign values to data members in the grid block connectivity data structure. */
    
   Find_Neighbours(Input);

}

/********************************************************
 * Routine: Create_Grid_Couette                         *
 *                                                      *
 * Generates a 3D Cartesian multiblock mesh for a       *
 * Couette flow.                                        *
 *                                                      *
 ********************************************************/
void Grid3D_Hexa_Multi_Block_List::Create_Grid_Couette(Grid3D_Input_Parameters &Input) {
      
    int count_blocks;
    int BC_east, BC_west, BC_north, BC_south, BC_top, BC_bottom;
    Grid2D_Quad_Block **Grid2D_Box_XYplane;

    /* Allocate required memory. */

    Allocate(Input.NBlk_Idir, Input.NBlk_Jdir, Input.NBlk_Kdir);

    /* Creat 2D cross-section grids from which the 3D grid
       will be extruded. */
    
    Grid2D_Box_XYplane = Grid_Rectangular_Box(Grid2D_Box_XYplane,
                                              Input.NBlk_Idir, 
                                              Input.NBlk_Jdir,
                                              Input.Box_Width,
                                              Input.Box_Height,
					      ON,
					      Input.Stretching_Type_Idir,
					      Input.Stretching_Type_Jdir,
					      Input.Stretching_Factor_Idir,
					      Input.Stretching_Factor_Jdir,
                                              Input.NCells_Idir,
                                              Input.NCells_Jdir,
					      Input.Nghost);

    /* Create the mesh for each block representing
       the complete grid. */

    count_blocks = 0;

    for (int kBlk = 0; kBlk <= Input.NBlk_Kdir-1; ++kBlk) {
       for (int jBlk = 0; jBlk <= Input.NBlk_Jdir-1; ++jBlk) {
          for (int iBlk = 0; iBlk <= Input.NBlk_Idir-1; ++iBlk) {

             /* Extrude each of the grid blocks from the
                appropriate 2D grid in XY-plane. */

             Grid_Blks[count_blocks].Extrude(Grid2D_Box_XYplane[iBlk][jBlk],
                                             Input.NCells_Kdir,
			                     Input.Stretching_Type_Kdir,
					     Input.Stretching_Factor_Kdir,
                                             (double(kBlk)/double(Input.NBlk_Kdir))*Input.Box_Length,
                                             (double(kBlk+1)/double(Input.NBlk_Kdir))*Input.Box_Length);

             /* Assign top and bottom boundary conditions. */

             if (Input.i_Grid == GRID_COUETTE_ZDIR) {

   	        if (iBlk == Input.NBlk_Idir-1) {
                   BC_east = BC_CONSTANT_EXTRAPOLATION;
                } else {
                   BC_east = BC_NONE;
                } /* endif */
                if (iBlk == 0) {
                   BC_west = BC_CONSTANT_EXTRAPOLATION;
                } else {
                   BC_west = BC_NONE;
                } /* endif */

	        if (jBlk == Input.NBlk_Jdir-1) {
		   BC_north = BC_MOVING_WALL;
                } else {
                   BC_north = BC_NONE;
                } /* endif */
                if (jBlk == 0) {
                   BC_south = BC_NO_SLIP;
                } else {
                   BC_south = BC_NONE;
                } /* endif */

	        if (kBlk == Input.NBlk_Kdir-1) {
                   BC_top = BC_FIXED_PRESSURE;
                } else {
                   BC_top = BC_NONE;
                } /* endif */
                if (kBlk == 0) {
                   BC_bottom = BC_FIXED_PRESSURE;
                } else {
                   BC_bottom = BC_NONE;
                } /* endif */

             } else if (Input.i_Grid == GRID_COUETTE_XDIR) {

   	        if (iBlk == Input.NBlk_Idir-1) {
                   BC_east = BC_FIXED_PRESSURE;
                } else {
                   BC_east = BC_NONE;
                } /* endif */
                if (iBlk == 0) {
                   BC_west = BC_FIXED_PRESSURE;
                } else {
                   BC_west = BC_NONE;
                } /* endif */

	        if (jBlk == Input.NBlk_Jdir-1) {
                   BC_north = BC_MOVING_WALL;
                } else {
                   BC_north = BC_NONE;
                } /* endif */
                if (jBlk == 0) {
                   BC_south = BC_NO_SLIP;
                } else {
                   BC_south = BC_NONE;
                } /* endif */

	        if (kBlk == Input.NBlk_Kdir-1) {
                   BC_top = BC_CONSTANT_EXTRAPOLATION;
                } else {
                   BC_top = BC_NONE;
                } /* endif */
                if (kBlk == 0) {
                   BC_bottom = BC_CONSTANT_EXTRAPOLATION;
                } else {
                   BC_bottom = BC_NONE;
                } /* endif */

             } else if (Input.i_Grid == GRID_COUETTE_YDIR) {

   	        if (iBlk == Input.NBlk_Idir-1) {
                   BC_east = BC_MOVING_WALL;
                } else {
                   BC_east = BC_NONE;
                } /* endif */
                if (iBlk == 0) {
                   BC_west = BC_NO_SLIP;
                } else {
                   BC_west = BC_NONE;
                } /* endif */

	        if (jBlk == Input.NBlk_Jdir-1) {
                   BC_north = BC_FIXED_PRESSURE;
                } else {
                   BC_north = BC_NONE;
                } /* endif */
                if (jBlk == 0) {
                   BC_south = BC_FIXED_PRESSURE;
                } else {
                   BC_south = BC_NONE;
                } /* endif */

	        if (kBlk == Input.NBlk_Kdir-1) {
                   BC_top = BC_CONSTANT_EXTRAPOLATION;
                } else {
                   BC_top = BC_NONE;
                } /* endif */
                if (kBlk == 0) {
                   BC_bottom = BC_CONSTANT_EXTRAPOLATION;
                } else {
                   BC_bottom = BC_NONE;
                } /* endif */
	     } /* endif */

             Grid_Blks[count_blocks].Set_BCs(BC_east, 
                                             BC_west, 
                                             BC_north, 
                                             BC_south, 
                                             BC_top, 
                                             BC_bottom);
 
             /* Update block counter. */

             count_blocks ++;

	  } /* endfor */
       } /* endfor */
    } /* endfor */

    /* Deallocate 2D grid. */

    Grid2D_Box_XYplane = Deallocate_Multi_Block_Grid(Grid2D_Box_XYplane,
                                                     Input.NBlk_Idir, 
                                                     Input.NBlk_Jdir);


   /* Call the function Find_Neighbours to obtain the neighbour block information
      and assign values to data members in the grid block connectivity data structure. */
    
   Find_Neighbours(Input);

}

/********************************************************
 * Routine: Create_Grid_Pipe                            *
 *                                                      *
 * Generates a 3D multiblock mesh for pipe flows.       *
 *                                                      *
 ********************************************************/
void Grid3D_Hexa_Multi_Block_List::Create_Grid_Pipe(Grid3D_Input_Parameters &Input) {

    int numblk_idir_pipe, numblk_jdir_pipe;
    Grid2D_Quad_Block **Grid2D_Pipe_XYplane;

    /* Allocate required memory. */

    Input.NBlk_Idir = 5;
    Input.NBlk_Jdir = 1;
    Input.NBlk_Kdir = 1;

    Allocate(Input.NBlk_Idir, Input.NBlk_Jdir, Input.NBlk_Kdir);

    /* Creat 2D cross-section grids from which the 3D grid
       will be extruded. */

    Grid2D_Pipe_XYplane = Grid_Tube_2D(Grid2D_Pipe_XYplane,
                                       numblk_idir_pipe,
		                       numblk_jdir_pipe,
                                       Input.Pipe_Radius,
                                       Input.NCells_Idir,
                                       Input.NCells_Jdir,
				       Input.Nghost,
                                       STRETCHING_FCN_MAX_CLUSTERING,
                                       Input.Stretching_Factor_Jdir);

    /* Create the mesh for each block representing
       the complete grid. */

    for (int iBlk = 0; iBlk <= Input.NBlk_Idir-1; ++iBlk) {

        /* Extrude each of the grid blocks from the
           appropriate 2D grid in XY-plane. */

        Grid_Blks[iBlk].Extrude(Grid2D_Pipe_XYplane[iBlk][0],
                                Input.NCells_Kdir,
       	  	                Input.Stretching_Type_Kdir,
			        Input.Stretching_Factor_Kdir,
                                ZERO,
                                Input.Pipe_Length);
        if (iBlk == 0) {
           Grid_Blks[iBlk].Set_BCs(BC_NONE,
         	                   BC_NONE,
                                   BC_NONE,
       	                           BC_NONE,
                                   BC_CONSTANT_EXTRAPOLATION,
                                   BC_FIXED_PRESSURE);
        } else {
           Grid_Blks[iBlk].Set_BCs(BC_NONE,
       	                           BC_NONE,
				   BC_NO_SLIP,
       	                           BC_NONE,
                                   BC_CONSTANT_EXTRAPOLATION,
                                   BC_FIXED_PRESSURE);
        } /* endif */

    } /* endfor */

    /* Deallocate 2D grid. */

    Grid2D_Pipe_XYplane = Deallocate_Multi_Block_Grid(Grid2D_Pipe_XYplane,
                                                      numblk_idir_pipe,
		                                      numblk_jdir_pipe);


   /* Call the function Find_Neighbours to obtain the neighbour block information
      and assign values to data members in the grid block connectivity data structure. */
    
   Find_Neighbours(Input);

}

/**********************************************************************
 * Routine: Grid_Bump_Channel_Flow                                    *
 *                                                                    *
 * Generates a single block quadilateral mesh with clustering for     *
 * predicting supersonic flow around a cirucular cylinder blunt body. *
 *                                                                    *
 **********************************************************************/
void Grid3D_Hexa_Multi_Block_List::Create_Grid_Bump_Channel_Flow(Grid3D_Input_Parameters &Input) {

  int count_blocks;

  Grid2D_Quad_Block **Grid2D_XYplane;
  int BC_top, BC_bottom;

  //Fixed at 8 blocks (4x2)
  int Number_of_Blocks_Idir, Number_of_Blocks_Jdir;
  int Smooth_Bump = 0; //don't use smooth bump.
  
  /* Allocate required memory. */

  Input.NBlk_Idir = 4;
  Input.NBlk_Jdir = 2;
  Input.NBlk_Kdir = 1;

  Allocate(Input.NBlk_Idir, Input.NBlk_Jdir, Input.NBlk_Kdir);

  /* Creat 2D cross-section grids from which the 3D grid
     will be extruded. */

  Grid2D_XYplane = Grid_Bump_Channel_Flow(Grid2D_XYplane,
					  Number_of_Blocks_Idir,
					  Number_of_Blocks_Jdir,
					  Smooth_Bump,
					  Input.NCells_Idir,
					  Input.NCells_Jdir,
					  Input.Nghost);
				
  /* Create the mesh for each block representing
     the complete grid. */
  
  count_blocks = 0;

  for (int kBlk = 0; kBlk <= Input.NBlk_Kdir-1; ++kBlk) {
    for (int jBlk = 0; jBlk <= Input.NBlk_Jdir-1; ++jBlk) {
      for (int iBlk = 0; iBlk <= Input.NBlk_Idir-1; ++iBlk) {
	
	/* Extrude each of the grid blocks from the
	   appropriate 2D grid in XY-plane. */
	
	Grid_Blks[count_blocks].Extrude(Grid2D_XYplane[iBlk][jBlk],
				        Input.NCells_Kdir,
					Input.Stretching_Type_Kdir,
					Input.Stretching_Factor_Kdir,			       
					(double(kBlk)/double(Input.NBlk_Kdir))*Input.Box_Length,
					(double(kBlk+1)/double(Input.NBlk_Kdir))*Input.Box_Length);

	/* Assign top and bottom boundary conditions. */
	
	if (kBlk == Input.NBlk_Kdir-1) {
	  BC_top = BC_REFLECTION;//BC_CONSTANT_EXTRAPOLATION;
	} else {
	  BC_top = BC_NONE;
	} /* endif */
	if (kBlk == 0) {
	  BC_bottom =BC_REFLECTION;// BC_CONSTANT_EXTRAPOLATION;
	} else {
	  BC_bottom = BC_NONE;
	} /* endif */
	
	Grid_Blks[count_blocks].Set_BCs_Zdir(BC_top, BC_bottom);
	
       /* Update block counter. */

        count_blocks ++;

      } 
    } 
  } 
  
  /* Deallocate 2D grid. */

  Grid2D_XYplane = Deallocate_Multi_Block_Grid(Grid2D_XYplane,
					       Number_of_Blocks_Idir,
					       Number_of_Blocks_Jdir);


   /* Call the function Find_Neighbours to obtain the neighbour block information
      and assign values to data members in the grid block connectivity data structure. */
    
   Find_Neighbours(Input);

}

/********************************************************
 * Routine: Create_Grid_Bluff_Body_Burner               *
 *                                                      *
 * Generates a 3D multiblock mesh for TNF bluff body    *
 * burner.                                              *
 *                                                      *
 ********************************************************/
void Grid3D_Hexa_Multi_Block_List::Create_Grid_Bluff_Body_Burner(Grid3D_Input_Parameters &Input) {

    int numblk_idir_fuel, numblk_jdir_fuel,
        numblk_idir_bluffbody, numblk_jdir_bluffbody,
        numblk_idir_coflow, numblk_jdir_coflow;
    Grid2D_Quad_Block **Grid2D_Fuel_Line_XYplane,
                      **Grid2D_Bluff_Body_Inner_XYplane,
                      **Grid2D_Bluff_Body_Outer_XYplane,
                      **Grid2D_Coflow_XYplane;

    /* Allocate required memory. */

    Input.NBlk_Idir = 42;
    Input.NBlk_Jdir = 1;
    Input.NBlk_Kdir = 1;

    Allocate(Input.NBlk_Idir, Input.NBlk_Jdir, Input.NBlk_Kdir);

    /* Creat 2D cross-section grids from which the 3D grid
       will be extruded. */

    Grid2D_Fuel_Line_XYplane = Grid_Tube_2D(Grid2D_Fuel_Line_XYplane,
                                            numblk_idir_fuel,
		                            numblk_jdir_fuel,
                                            Input.Radius_Fuel_Line,
                                            Input.NCells_Idir,
                                            Input.NCells_Jdir,
		  		            Input.Nghost,
                                            STRETCHING_FCN_MAX_CLUSTERING,
                                            1.25);

    Grid2D_Bluff_Body_Inner_XYplane = Grid_Annulus_2D(Grid2D_Bluff_Body_Inner_XYplane,
                                                      numblk_idir_bluffbody,
		                                      numblk_jdir_bluffbody,
                                                      Input.Radius_Fuel_Line,
 			                              HALF*Input.Radius_Bluff_Body,
                                                      Input.NCells_Idir,
                                                      Input.NCells_Jdir,
                     				      Input.Nghost,
                                                      STRETCHING_FCN_MIN_CLUSTERING,
                                                      1.10);

    Grid2D_Bluff_Body_Outer_XYplane = Grid_Annulus_2D(Grid2D_Bluff_Body_Outer_XYplane,
                                                      numblk_idir_bluffbody,
		                                      numblk_jdir_bluffbody,
                                                      HALF*Input.Radius_Bluff_Body,
 			                              Input.Radius_Bluff_Body,
                                                      Input.NCells_Idir,
                                                      Input.NCells_Jdir,
                       				      Input.Nghost,
                                                      STRETCHING_FCN_MAX_CLUSTERING,
                                                      1.10);

    Grid2D_Coflow_XYplane = Grid_Annulus_2D(Grid2D_Coflow_XYplane,
                                            numblk_idir_coflow,
		                            numblk_jdir_coflow,
 			                    Input.Radius_Bluff_Body,
                                            Input.Radius_Coflow_Inlet_Pipe,
                                            Input.NCells_Idir,
                                            Input.NCells_Jdir,
			   	            Input.Nghost,
                                            STRETCHING_FCN_MIN_CLUSTERING,
                                            1.10);

    /* Create the mesh for each block representing
       the complete grid. */

    for (int iBlk = 0; iBlk <= Input.NBlk_Idir-1; ++iBlk) {

        /* Extrude each of the grid blocks from the
           appropriate 2D grid in XY-plane. */

        if (iBlk <= 4) {
           Grid_Blks[iBlk].Extrude(Grid2D_Fuel_Line_XYplane[iBlk][0],
                                   Input.NCells_Kdir,
			           STRETCHING_FCN_MIN_CLUSTERING,
                                   1.25,
                                   ZERO+Input.Length_Coflow_Inlet_Pipe,
                                   0.25*Input.Length_Combustor_Tube+Input.Length_Coflow_Inlet_Pipe);
           if (iBlk == 0) {
	      Grid_Blks[iBlk].Set_BCs(BC_NONE,
		                      BC_NONE,
                                      BC_NONE,
		                      BC_NONE,
                                      BC_NONE,
                                      BC_DIRICHLET);
	   } else {
              Grid_Blks[iBlk].Set_BCs(BC_NONE,
		                      BC_NONE,
                                      BC_NONE,
		                      BC_NONE,
                                      BC_NONE,
                                      BC_DIRICHLET);
           }  /* endif */

        } else if (iBlk >= 5 && iBlk <= 9) {
           Grid_Blks[iBlk].Extrude(Grid2D_Fuel_Line_XYplane[iBlk-5][0],
                                   Input.NCells_Kdir,
			           STRETCHING_FCN_LINEAR,
                                   ZERO,
                                   0.25*Input.Length_Combustor_Tube+Input.Length_Coflow_Inlet_Pipe,
                                   Input.Length_Combustor_Tube+Input.Length_Coflow_Inlet_Pipe);
           if (iBlk-5 == 0) {
	      Grid_Blks[iBlk].Set_BCs(BC_NONE,
		                      BC_NONE,
                                      BC_NONE,
		                      BC_NONE,
                                      BC_FIXED_PRESSURE,
                                      BC_NONE);
	   } else {
              Grid_Blks[iBlk].Set_BCs(BC_NONE,
		                      BC_NONE,
                                      BC_NONE,
		                      BC_NONE,
                                      BC_FIXED_PRESSURE,
                                      BC_NONE);
           } /* endif */

        } else if (iBlk >= 10 && iBlk <= 13) {
           Grid_Blks[iBlk].Extrude(Grid2D_Bluff_Body_Inner_XYplane[iBlk-10][0],
                                   Input.NCells_Kdir,
			           STRETCHING_FCN_MIN_CLUSTERING,
                                   1.25,
                                   ZERO+Input.Length_Coflow_Inlet_Pipe,
                                   0.25*Input.Length_Combustor_Tube+Input.Length_Coflow_Inlet_Pipe);
	   Grid_Blks[iBlk].Set_BCs(BC_NONE,
		                   BC_NONE,
                                   BC_NONE,
		                   BC_NONE,
                                   BC_NONE,
                                   BC_WALL_VISCOUS);

        } else if (iBlk >= 14 && iBlk <= 17) {
           Grid_Blks[iBlk].Extrude(Grid2D_Bluff_Body_Inner_XYplane[iBlk-14][0],
                                   Input.NCells_Kdir,
			           STRETCHING_FCN_LINEAR,
                                   ZERO,
                                   0.25*Input.Length_Combustor_Tube+Input.Length_Coflow_Inlet_Pipe,
                                   Input.Length_Combustor_Tube+Input.Length_Coflow_Inlet_Pipe);
	   Grid_Blks[iBlk].Set_BCs(BC_NONE,
		                   BC_NONE,
                                   BC_NONE,
		                   BC_NONE,
                                   BC_FIXED_PRESSURE,
                                   BC_NONE);

        } else if (iBlk >= 18 && iBlk <= 21) {
           Grid_Blks[iBlk].Extrude(Grid2D_Bluff_Body_Outer_XYplane[iBlk-18][0],
                                   Input.NCells_Kdir,
			           STRETCHING_FCN_MIN_CLUSTERING,
                                   1.25,
                                   ZERO+Input.Length_Coflow_Inlet_Pipe,
                                   0.25*Input.Length_Combustor_Tube+Input.Length_Coflow_Inlet_Pipe);
	   Grid_Blks[iBlk].Set_BCs(BC_NONE,
		                   BC_NONE,
                                   BC_NONE,
		                   BC_NONE,
                                   BC_NONE,
                                   BC_WALL_VISCOUS);

        } else if (iBlk >= 22 && iBlk <= 25) {
           Grid_Blks[iBlk].Extrude(Grid2D_Bluff_Body_Outer_XYplane[iBlk-22][0],
                                   Input.NCells_Kdir,
			           STRETCHING_FCN_LINEAR,
                                   ONE,
                                   0.25*Input.Length_Combustor_Tube+Input.Length_Coflow_Inlet_Pipe,
                                   Input.Length_Combustor_Tube+Input.Length_Coflow_Inlet_Pipe);
	   Grid_Blks[iBlk].Set_BCs(BC_NONE,
		                   BC_NONE,
                                   BC_NONE,
		                   BC_NONE,
                                   BC_FIXED_PRESSURE,
                                   BC_NONE);

        } else if (iBlk >= 26 && iBlk <= 29) {
           Grid_Blks[iBlk].Extrude(Grid2D_Coflow_XYplane[iBlk-26][0],
                                   Input.NCells_Kdir,
			           STRETCHING_FCN_MIN_CLUSTERING,
                                   1.25,
                                   ZERO+Input.Length_Coflow_Inlet_Pipe,
                                   0.25*Input.Length_Combustor_Tube+Input.Length_Coflow_Inlet_Pipe);
	   Grid_Blks[iBlk].Set_BCs(BC_NONE,
		                   BC_NONE,
                                   BC_REFLECTION,//BC_WALL_VISCOUS,//BC_REFLECTION,
		                   BC_NONE,
                                   BC_NONE,
                                   BC_NONE);

        } else if (iBlk >= 30 && iBlk <= 33) {
           Grid_Blks[iBlk].Extrude(Grid2D_Coflow_XYplane[iBlk-30][0],
                                   Input.NCells_Kdir,
			           STRETCHING_FCN_LINEAR,
                                   ZERO,
                                   0.25*Input.Length_Combustor_Tube+Input.Length_Coflow_Inlet_Pipe,
                                   Input.Length_Combustor_Tube+Input.Length_Coflow_Inlet_Pipe);
	   Grid_Blks[iBlk].Set_BCs(BC_NONE,
		                   BC_NONE,
                                   BC_REFLECTION,//BC_WALL_VISCOUS,//BC_REFLECTION,
		                   BC_NONE,
                                   BC_FIXED_PRESSURE,
                                   BC_NONE);

        } else if (iBlk >= 34 && iBlk <= 37) {
           Grid_Blks[iBlk].Extrude(Grid2D_Coflow_XYplane[iBlk-34][0],
                                   Input.NCells_Kdir,
			           STRETCHING_FCN_MAX_CLUSTERING,
                                   1.25,
                                   -0.25*Input.Length_Coflow_Inlet_Pipe+Input.Length_Coflow_Inlet_Pipe,
                                   ZERO+Input.Length_Coflow_Inlet_Pipe);
	   Grid_Blks[iBlk].Set_BCs(BC_NONE,
		                   BC_NONE,
                                   BC_REFLECTION,//BC_WALL_VISCOUS,//BC_REFLECTION,
		                   BC_WALL_VISCOUS,
                                   BC_NONE,
                                   BC_NONE);

        } else if (iBlk >= 38 && iBlk <= 41) {
           Grid_Blks[iBlk].Extrude(Grid2D_Coflow_XYplane[iBlk-38][0],
                                   Input.NCells_Kdir,
			           STRETCHING_FCN_LINEAR,
                                   ONE,
                                   -Input.Length_Coflow_Inlet_Pipe+Input.Length_Coflow_Inlet_Pipe,
                                   -0.25*Input.Length_Coflow_Inlet_Pipe+Input.Length_Coflow_Inlet_Pipe);
	   Grid_Blks[iBlk].Set_BCs(BC_NONE,
		                   BC_NONE,
                                   BC_REFLECTION,//BC_WALL_VISCOUS,//BC_REFLECTION,
		                   BC_WALL_VISCOUS,
                                   BC_DIRICHLET,
                                   BC_NONE);

        } /* endif */
    } /* endfor */

    /* Deallocate 2D grids. */

    Grid2D_Fuel_Line_XYplane = Deallocate_Multi_Block_Grid(Grid2D_Fuel_Line_XYplane,
                                                           numblk_idir_fuel,
		                                           numblk_jdir_fuel);

    Grid2D_Bluff_Body_Inner_XYplane = Deallocate_Multi_Block_Grid(Grid2D_Bluff_Body_Inner_XYplane,
                                                                  numblk_idir_bluffbody,
		                                                  numblk_jdir_bluffbody);

    Grid2D_Bluff_Body_Outer_XYplane = Deallocate_Multi_Block_Grid(Grid2D_Bluff_Body_Outer_XYplane,
                                                                  numblk_idir_bluffbody,
		                                                  numblk_jdir_bluffbody);

    Grid2D_Coflow_XYplane = Deallocate_Multi_Block_Grid(Grid2D_Coflow_XYplane,
                                                        numblk_idir_coflow,
		                                        numblk_jdir_coflow);

   /* Call the function Find_Neighbours to obtain the neighbour block information
      and assign values to data members in the grid block connectivity data structure. */
    
   Find_Neighbours(Input);

}

/********************************************************
 * Routine: Create_Grid_ICEMCFD                         *
 *                                                      *
 * Read ICEMCFD Mesh                                    *
 *                                                      *
 ********************************************************/
void Grid3D_Hexa_Multi_Block_List::Create_Grid_ICEMCFD(Grid3D_Input_Parameters &Input) {
    
   if (Allocated) Deallocate();

   assert(NBlk_Idir >= 1 && NBlk_Jdir >= 1 && NBlk_Kdir >= 1); 
   Allocated = 1;


   /* Call the function Find_Neighbours to obtain the neighbour block information
      and assign values to data members in the grid block connectivity data structure. */
    
   Find_Neighbours(Input);

}


/********************************************************
 * Routine: Find_Neighbours                             *
 *                                                      *
 * Determine neighbouring grid blocks and the relative  *
 * orientation of the neighbouring blocks with respect  *
 * to each block in the multi-block list.               *
 *                                                      *
 ********************************************************/
void Grid3D_Hexa_Multi_Block_List::Find_Neighbours(Grid3D_Input_Parameters &Input) {
   
   if (Allocated) {

      /* Add all the blocks in the database in order to compute the
         connectivity between blocks. */

      BlkC::BlockConnectivity blkConn(NBlk, 
                                      BlkC::CellCenter,
                                      Input.Nghost, 6);
      
      BlkC::VertexPack vp;
      int id,jd,kd;
      int id_n, jd_n, kd_n;
      Vector3D dX_i, dX_j, dX_k;

      for (int iblk = 0 ; iblk < NBlk ; ++iblk) {
         // A vertex pack (8 vertices and 24 vectors) for each block
	 for (int i = 0; i != 2; ++i ) {
	    for (int j = 0; j != 2; ++j ) {
               for (int k = 0; k != 2; ++k ) {
                  BlkC::ILoc_t iloc = ( i ) ? BlkC::IMax : BlkC::IMin;
                  BlkC::JLoc_t jloc = ( j ) ? BlkC::JMax : BlkC::JMin;
                  BlkC::KLoc_t kloc = ( k ) ? BlkC::KMax : BlkC::KMin;
                  
                  if(iloc == BlkC::IMin){
                     id = Input.Nghost;
                  }else{
                     id = Input.NCells_Idir + Input.Nghost;
                  }
                  if(jloc == BlkC::JMin){
                     jd =  Input.Nghost;
                  }else{
                     jd = Input.NCells_Jdir + Input.Nghost;
                  }
                  if(kloc == BlkC::KMin){
                     kd =  Input.Nghost;
                  }else{
                     kd = Input.NCells_Kdir + Input.Nghost;
                  }
                  
                  // Set coordinate of vertex
                  vp.set_coord(iloc, jloc, kloc, 
                               Grid_Blks[iblk].Node[id][jd][kd].X.x,
                               Grid_Blks[iblk].Node[id][jd][kd].X.y,  
                               Grid_Blks[iblk].Node[id][jd][kd].X.z);
                  
                  // Set vectors along each edge
                  if (id == Input.Nghost){
                     id_n = id +1;
                  }else{
                     id_n = id - 1;
                  }
                  if (jd == Input.Nghost){
                     jd_n = jd +1;
                  }else{
                     jd_n = jd - 1;
                  }
                  if (kd == Input.Nghost){
                     kd_n = kd +1;
                  }else{
                     kd_n = kd - 1;
                  }
                  dX_i = Grid_Blks[iblk].Node[id_n][jd][kd].X - Grid_Blks[iblk].Node[id][jd][kd].X;
                  dX_j = Grid_Blks[iblk].Node[id][jd_n][kd].X - Grid_Blks[iblk].Node[id][jd][kd].X;
                  dX_k = Grid_Blks[iblk].Node[id][jd][kd_n].X - Grid_Blks[iblk].Node[id][jd][kd].X;
                                
                  vp.set_vector(iloc, jloc, kloc, 'i', dX_i.x, dX_i.y, dX_i.z);
                  vp.set_vector(iloc, jloc, kloc, 'j', dX_j.x, dX_j.y, dX_j.z);
                  vp.set_vector(iloc, jloc, kloc, 'k', dX_k.x, dX_k.y, dX_k.z);
               } /* endfor */
	    } /* endfor */
	 } /* endfor */
               
         blkConn.add_block(iblk, 
                           Input.NCells_Idir, 
                           Input.NCells_Jdir, 
                           Input.NCells_Kdir, 
                           vp);
      } /* endfor */
      
      /* Get the number of blocks on each element (total 26 elements) for each block
         and the neighbour information. */

      for (int iblk = 0 ; iblk <NBlk ; ++iblk) {
	 /* Top neigbour */ 
         // Number of blocks on the top face
         Connectivity[iblk].num_neighT = blkConn.num_neighbour_block(iblk, 
                                                                     BlkC::IAll, 
                                                                     BlkC::JAll, 
                                                                     BlkC::KMax);

         // Information of neighbour block of the top face
         if (Connectivity[iblk].num_neighT > 0) {
            Connectivity[iblk].neighT_info.set_block_orientation_info(blkConn, 
                                                                      iblk,
                                                                      0,
                                                                      BlkC::IAll, 
                                                                      BlkC::JAll, 
                                                                      BlkC::KMax, 
                                                                      Connectivity[iblk].neighT);
         } /* endif */
         if (blkConn.at_domain_extent(iblk, BlkC::IAll, BlkC::JAll, BlkC::KMax)) {
            Connectivity[iblk].be.on_grid_boundary[BE::T] = 1;
         } /* endif */
         
	 /* Bottom neigbour */ 
         // Number of blocks on the bottom face
         Connectivity[iblk].num_neighB = blkConn.num_neighbour_block(iblk,  
                                                                     BlkC::IAll, 
                                                                     BlkC::JAll, 
                                                                     BlkC::KMin);
         // Information of neighbour block of the bottom face
         if (Connectivity[iblk].num_neighB > 0) {
            Connectivity[iblk].neighB_info.set_block_orientation_info(blkConn, 
                                                                      iblk,
                                                                      0,
                                                                      BlkC::IAll, 
                                                                      BlkC::JAll, 
                                                                      BlkC::KMin, 
                                                                      Connectivity[iblk].neighB);
	 } /* endif */
         if (blkConn.at_domain_extent(iblk, BlkC::IAll, BlkC::JAll, BlkC::KMin)) {
            Connectivity[iblk].be.on_grid_boundary[BE::B] = 1;
         } /* endif */

	 /* North neigbour */ 
         // Number of blocks on the north face
         Connectivity[iblk].num_neighN = blkConn.num_neighbour_block(iblk,
                                                                     BlkC::IAll, 
                                                                     BlkC::JMax, 
                                                                     BlkC::KAll);
         // Information of neighbour block of the north face
         if (Connectivity[iblk].num_neighN > 0) {
            Connectivity[iblk].neighN_info.set_block_orientation_info(blkConn, 
                                                                      iblk,
                                                                      0,  
                                                                      BlkC::IAll, 
                                                                      BlkC::JMax, 
                                                                      BlkC::KAll, 
                                                                      Connectivity[iblk].neighN);
	 } /* endif */
         if (blkConn.at_domain_extent(iblk, BlkC::IAll, BlkC::JMax, BlkC::KAll)) {
            Connectivity[iblk].be.on_grid_boundary[BE::N] = 1;
         } /* endif */

	 /* South neigbour */ 
         // Number of blocks on the south face
         Connectivity[iblk].num_neighS = blkConn.num_neighbour_block(iblk,
                                                                     BlkC::IAll, 
                                                                     BlkC::JMin, 
                                                                     BlkC::KAll);
         // Information of neighbour block of the south face
         if (Connectivity[iblk].num_neighS > 0) {
            Connectivity[iblk].neighS_info.set_block_orientation_info(blkConn, 
                                                                      iblk,
                                                                      0,   
                                                                      BlkC::IAll, 
                                                                      BlkC::JMin, 
                                                                      BlkC::KAll, 
                                                                      Connectivity[iblk].neighS);
         } /* endif */
         if (blkConn.at_domain_extent(iblk, BlkC::IAll, BlkC::JMin, BlkC::KAll)) {
            Connectivity[iblk].be.on_grid_boundary[BE::S] = 1;
         } /* endif */

	 /* East neigbour */ 
         // Number of blocks on the east face
         Connectivity[iblk].num_neighE = blkConn.num_neighbour_block(iblk, 
                                                                     BlkC::IMax, 
                                                                     BlkC::JAll, 
                                                                     BlkC::KAll);
         // Information of neighbour block of the east face
         if (Connectivity[iblk].num_neighE > 0) {
            Connectivity[iblk].neighE_info.set_block_orientation_info(blkConn, 
                                                                      iblk,
                                                                      0, 
                                                                      BlkC::IMax, 
                                                                      BlkC::JAll, 
                                                                      BlkC::KAll, 
                                                                      Connectivity[iblk].neighE);
	 } /* endif */
         if (blkConn.at_domain_extent(iblk, BlkC::IMax, BlkC::JAll, BlkC::KAll)) {
            Connectivity[iblk].be.on_grid_boundary[BE::E] = 1;
         } /* endif */
         
	 /* West neigbour */ 
         // Number of blocks on the west face
         Connectivity[iblk].num_neighW = blkConn.num_neighbour_block(iblk,  
                                                                     BlkC::IMin, 
                                                                     BlkC::JAll, 
                                                                     BlkC::KAll);
         // Information of neighbour block of the west face
         if (Connectivity[iblk].num_neighW > 0) {
            Connectivity[iblk].neighW_info.set_block_orientation_info(blkConn, 
                                                                      iblk,
                                                                      0,  
                                                                      BlkC::IMin, 
                                                                      BlkC::JAll, 
                                                                      BlkC::KAll, 
                                                                      Connectivity[iblk].neighW);
         } /* endif */
         if (blkConn.at_domain_extent(iblk, BlkC::IMin, BlkC::JAll, BlkC::KAll)) {
            Connectivity[iblk].be.on_grid_boundary[BE::W] = 1;
         } /* endif */

	 /* Top-North neighbour */ 
         // Number of blocks on the top-north edge
         Connectivity[iblk].num_neighTN = blkConn.num_neighbour_block(iblk, 
                                                                      BlkC::IAll, 
                                                                      BlkC::JMax, 
                                                                      BlkC::KMax);
         // Information of neighbour block of the top-north edge
         for (int i_neigh = 0 ; i_neigh < Connectivity[iblk].num_neighTN ; ++i_neigh) {
            Connectivity[iblk].neighTN_info[i_neigh].set_block_orientation_info(blkConn, 
                                                                                iblk,
                                                                                i_neigh, 
                                                                                BlkC::IAll, 
                                                                                BlkC::JMax, 
                                                                                BlkC::KMax, 
                                                                                Connectivity[iblk].neighTN[i_neigh]);
         } /* endfor */
         if (blkConn.at_domain_extent(iblk,BlkC::IAll, BlkC::JMax, BlkC::KMax)) {
            Connectivity[iblk].be.on_grid_boundary[BE::TN] = 1;
         } /* endif */

	 /* Top-South neighbour */ 
         // Number of blocks on the top-south edge
         Connectivity[iblk].num_neighTS = blkConn.num_neighbour_block(iblk, 
                                                                      BlkC::IAll, 
                                                                      BlkC::JMin, 
                                                                      BlkC::KMax);
         // Information of neighbour block of the top-south edge
         for (int i_neigh = 0 ; i_neigh < Connectivity[iblk].num_neighTS ; ++i_neigh) {
            Connectivity[iblk].neighTS_info[i_neigh].set_block_orientation_info(blkConn, 
                                                                                iblk,
                                                                                i_neigh,
                                                                                BlkC::IAll, 
                                                                                BlkC::JMin, 
                                                                                BlkC::KMax, 
                                                                                Connectivity[iblk].neighTS[i_neigh]);
         } /* endfor */
         if (blkConn.at_domain_extent(iblk, BlkC::IAll, BlkC::JMin, BlkC::KMax)) {
            Connectivity[iblk].be.on_grid_boundary[BE::TS] = 1;
         } /* endif */

	 /* Top-West neighbour */ 
         // Number of blocks on the top-west edge
         Connectivity[iblk].num_neighTW = blkConn.num_neighbour_block(iblk,  
                                                                      BlkC::IMin, 
                                                                      BlkC::JAll, 
                                                                      BlkC::KMax);
         // Information of neighbour block of the top-west edge
         for (int i_neigh = 0 ; i_neigh < Connectivity[iblk].num_neighTW ; ++i_neigh) {
            Connectivity[iblk].neighTW_info[i_neigh].set_block_orientation_info(blkConn, 
                                                                                iblk,
                                                                                i_neigh,  
                                                                                BlkC::IMin, 
                                                                                BlkC::JAll, 
                                                                                BlkC::KMax, 
                                                                                Connectivity[iblk].neighTW[i_neigh]);
         } /* endfor */
         if (blkConn.at_domain_extent(iblk, BlkC::IMin, BlkC::JAll, BlkC::KMax)) {
            Connectivity[iblk].be.on_grid_boundary[BE::TW] = 1;
         } /* endif */

	 /* Top-East neighbour */ 
         // Number of blocks on the top-east edge
         Connectivity[iblk].num_neighTE = blkConn.num_neighbour_block(iblk,  
                                                                      BlkC::IMax, 
                                                                      BlkC::JAll, 
                                                                      BlkC::KMax);
         // Information of neighbour block of the top-east edge
         for (int i_neigh = 0 ; i_neigh < Connectivity[iblk].num_neighTE ; ++i_neigh) {
            Connectivity[iblk].neighTE_info[i_neigh].set_block_orientation_info(blkConn, 
                                                                                iblk,
                                                                                i_neigh,  
                                                                                BlkC::IMax, 
                                                                                BlkC::JAll, 
                                                                                BlkC::KMax, 
                                                                                Connectivity[iblk].neighTE[i_neigh]);
         } /* endfor */
         if (blkConn.at_domain_extent(iblk, BlkC::IMax, BlkC::JAll, BlkC::KMax)) {
            Connectivity[iblk].be.on_grid_boundary[BE::TE] = 1;
         } /* endif */

	 /* Bottom-North neighbour */ 
         // Number of blocks on the bottom-north edge
         Connectivity[iblk].num_neighBN = blkConn.num_neighbour_block(iblk,
                                                                      BlkC::IAll, 
                                                                      BlkC::JMax, 
                                                                      BlkC::KMin);
         // Information of neighbour block of the bottom-north edge 
         for (int i_neigh = 0 ; i_neigh < Connectivity[iblk].num_neighBN ; ++i_neigh) {
            Connectivity[iblk].neighBN_info[i_neigh].set_block_orientation_info(blkConn, 
                                                                                iblk,
                                                                                i_neigh,  
                                                                                BlkC::IAll, 
                                                                                BlkC::JMax, 
                                                                                BlkC::KMin, 
                                                                                Connectivity[iblk].neighBN[i_neigh]);
         } /* endfor */
         if (blkConn.at_domain_extent(iblk,  BlkC::IAll, BlkC::JMax, BlkC::KMin)) {
            Connectivity[iblk].be.on_grid_boundary[BE::BN] = 1;
         } /* endif */
         
	 /* Bottom-South neighbour */ 
         // Number of blocks on the bottom-south edge
         Connectivity[iblk].num_neighBS = blkConn.num_neighbour_block(iblk,
                                                                      BlkC::IAll, 
                                                                      BlkC::JMin, 
                                                                      BlkC::KMin);
         // Information of neighbour block of the bottom-south edge 
         for (int i_neigh = 0 ; i_neigh < Connectivity[iblk].num_neighBS ; ++i_neigh) {
            Connectivity[iblk].neighBS_info[i_neigh].set_block_orientation_info(blkConn, 
                                                                                iblk,
                                                                                i_neigh,  
                                                                                BlkC::IAll, 
                                                                                BlkC::JMin, 
                                                                                BlkC::KMin, 
                                                                                Connectivity[iblk].neighBS[i_neigh]);
         } /* endfor */
         if (blkConn.at_domain_extent(iblk, BlkC::IAll, BlkC::JMin, BlkC::KMin)) {
            Connectivity[iblk].be.on_grid_boundary[BE::BS] = 1;
         } /* endif */

	 /* Bottom-West neighbour */ 
         // Number of blocks on the bottom-west edge
         Connectivity[iblk].num_neighBW = blkConn.num_neighbour_block(iblk,
                                                                      BlkC::IMin, 
                                                                      BlkC::JAll, 
                                                                      BlkC::KMin);
         // Information of neighbour block of the bottom-west edge  
         for (int i_neigh = 0 ; i_neigh < Connectivity[iblk].num_neighBW ; ++i_neigh) {
            Connectivity[iblk].neighBW_info[i_neigh].set_block_orientation_info(blkConn, 
                                                                                iblk,
                                                                                i_neigh,   
                                                                                BlkC::IMin, 
                                                                                BlkC::JAll, 
                                                                                BlkC::KMin, 
                                                                                Connectivity[iblk].neighBW[i_neigh]);
         } /* endfor */
         if (blkConn.at_domain_extent(iblk,  BlkC::IMin, BlkC::JAll, BlkC::KMin)) {
            Connectivity[iblk].be.on_grid_boundary[BE::BW] = 1;
         } /* endif */

	 /* Bottom-East neighbour */ 
         // Number of blocks on the bottom-east edge
         Connectivity[iblk].num_neighBE = blkConn.num_neighbour_block(iblk,  
                                                                      BlkC::IMax, 
                                                                      BlkC::JAll, 
                                                                      BlkC::KMin);
         // Information of neighbour block of the bottomeast edge
         for (int i_neigh = 0 ; i_neigh < Connectivity[iblk].num_neighBE ; ++i_neigh) {
            Connectivity[iblk].neighBE_info[i_neigh].set_block_orientation_info(blkConn, 
                                                                                iblk,
                                                                                i_neigh,  
                                                                                BlkC::IMax, 
                                                                                BlkC::JAll, 
                                                                                BlkC::KMin, 
                                                                                Connectivity[iblk].neighBE[i_neigh]);
         } /* endfor */
         if (blkConn.at_domain_extent(iblk,  BlkC::IMax, BlkC::JAll, BlkC::KMin)) {
            Connectivity[iblk].be.on_grid_boundary[BE::BE] = 1;
         } /* endif */

	 /* North-West neighbour */ 
         // Number of blocks on the north-west edge         
         Connectivity[iblk].num_neighNW = blkConn.num_neighbour_block(iblk, 
                                                                      BlkC::IMin, 
                                                                      BlkC::JMax, 
                                                                      BlkC::KAll);
         // Information of neighbour block of the north-west edge
         for (int i_neigh = 0 ; i_neigh < Connectivity[iblk].num_neighNW ; ++i_neigh) {
            Connectivity[iblk].neighNW_info[i_neigh].set_block_orientation_info(blkConn, 
                                                                                iblk,
                                                                                i_neigh, 
                                                                                BlkC::IMin, 
                                                                                BlkC::JMax, 
                                                                                BlkC::KAll, 
                                                                                Connectivity[iblk].neighNW[i_neigh]);
         } /* endfor */
         if (blkConn.at_domain_extent(iblk, BlkC::IMin, BlkC::JMax, BlkC::KAll)) {
            Connectivity[iblk].be.on_grid_boundary[BE::NW] = 1;
         } /* endif */
         
	 /* North-East neighbour */ 
         // Number of blocks on the north-east edge 
         Connectivity[iblk].num_neighNE = blkConn.num_neighbour_block(iblk,  
                                                                      BlkC::IMax, 
                                                                      BlkC::JMax, 
                                                                      BlkC::KAll);
         // Information of neighbour block of the north-east edge
         for (int i_neigh = 0 ; i_neigh < Connectivity[iblk].num_neighNE ; ++i_neigh) {
            Connectivity[iblk].neighNE_info[i_neigh].set_block_orientation_info(blkConn, 
                                                                                iblk,
                                                                                i_neigh,
                                                                                BlkC::IMax, 
                                                                                BlkC::JMax, 
                                                                                BlkC::KAll, 
                                                                                Connectivity[iblk].neighNE[i_neigh]);
         } /* endfor */
         if (blkConn.at_domain_extent(iblk, BlkC::IMax, BlkC::JMax, BlkC::KAll)) {
            Connectivity[iblk].be.on_grid_boundary[BE::NE] = 1;
         } /* endif */


	 /* South-East neighbour */ 
         // Number of blocks on the south-east edge 
         Connectivity[iblk].num_neighSE = blkConn.num_neighbour_block(iblk,  
                                                                      BlkC::IMax, 
                                                                      BlkC::JMin, 
                                                                      BlkC::KAll);
         // Information of neighbour block of the south-east edge 
         for (int i_neigh = 0 ; i_neigh < Connectivity[iblk].num_neighSE ; ++i_neigh) {
            Connectivity[iblk].neighSE_info[i_neigh].set_block_orientation_info(blkConn, 
                                                                                iblk,
                                                                                i_neigh,  
                                                                                BlkC::IMax, 
                                                                                BlkC::JMin, 
                                                                                BlkC::KAll, 
                                                                                Connectivity[iblk].neighSE[i_neigh]);
         } /* endfor */
         if (blkConn.at_domain_extent(iblk, BlkC::IMax, BlkC::JMin, BlkC::KAll)) {
            Connectivity[iblk].be.on_grid_boundary[BE::SE] = 1;
         } /* endif */

	 /* South-West neighbour */ 
         // Number of blocks on the south-west edge                
         Connectivity[iblk].num_neighSW = blkConn.num_neighbour_block(iblk,
                                                                      BlkC::IMin,
                                                                      BlkC::JMin,
                                                                      BlkC::KAll);
         // Information of neighbour block of the south-west edge 
         for (int i_neigh = 0 ; i_neigh < Connectivity[iblk].num_neighSW ; ++i_neigh) {
            Connectivity[iblk].neighSW_info[i_neigh].set_block_orientation_info(blkConn,
                                                                                iblk,
                                                                                i_neigh,
                                                                                BlkC::IMin,
                                                                                BlkC::JMin,
                                                                                BlkC::KAll, 
                                                                                Connectivity[iblk].neighSW[i_neigh]);
         } /* endfor */
         if (blkConn.at_domain_extent(iblk,  BlkC::IMin, BlkC::JMin, BlkC::KAll)) {
            Connectivity[iblk].be.on_grid_boundary[BE::SW] = 1;
         } /* endif */

	 /* Top-North-West neighbour */ 
         // Number of blocks on the top-north-west vertex
         Connectivity[iblk].num_neighTNW = blkConn.num_neighbour_block(iblk,
                                                                       BlkC::IMin,
                                                                       BlkC::JMax,
                                                                       BlkC::KMax);
         // Information of neighbour block of the top-north-west vertex
         for (int i_neigh = 0 ; i_neigh < Connectivity[iblk].num_neighTNW ; ++i_neigh) {
            Connectivity[iblk].neighTNW_info[i_neigh].set_block_orientation_info(blkConn,
                                                                                 iblk,
                                                                                 i_neigh,
                                                                                 BlkC::IMin,
                                                                                 BlkC::JMax,
                                                                                 BlkC::KMax, 
                                                                                 Connectivity[iblk].neighTNW[i_neigh]);
         } /* endfor */
         if (blkConn.at_domain_extent(iblk,  BlkC::IMin, BlkC::JMax, BlkC::KMax)) {
            Connectivity[iblk].be.on_grid_boundary[BE::TNW] = 1;
         } /* endif */

	 /* Top-South-West neighbour */
         // Number of blocks on the top-south-west vertex
         Connectivity[iblk].num_neighTSW = blkConn.num_neighbour_block(iblk, 
                                                                       BlkC::IMin, 
                                                                       BlkC::JMin, 
                                                                       BlkC::KMax);
         // Information of neighbour block of the top-south-west vertex
         for (int i_neigh = 0 ; i_neigh < Connectivity[iblk].num_neighTSW ; ++i_neigh) {
            Connectivity[iblk].neighTSW_info[i_neigh].set_block_orientation_info(blkConn, 
                                                                                 iblk,
                                                                                 i_neigh,
                                                                                 BlkC::IMin,
                                                                                 BlkC::JMin,
                                                                                 BlkC::KMax, 
                                                                                 Connectivity[iblk].neighTSW[i_neigh]);
         } /* endfor */
         if (blkConn.at_domain_extent(iblk,  BlkC::IMin, BlkC::JMin, BlkC::KMax)) {
            Connectivity[iblk].be.on_grid_boundary[BE::TSW] = 1;
         } /* endif */
         
	 /* Top-North-East neighbour */
         // Number of blocks on the top-north-east vertex
         Connectivity[iblk].num_neighTNE = blkConn.num_neighbour_block(iblk,  
                                                                       BlkC::IMax, 
                                                                       BlkC::JMax, 
                                                                       BlkC::KMax);
         // Information of neighbour block of the top-north-east vertex
         for (int i_neigh = 0 ; i_neigh < Connectivity[iblk].num_neighTNE ; ++i_neigh) {
            Connectivity[iblk].neighTNE_info[i_neigh].set_block_orientation_info(blkConn, 
                                                                                 iblk,
                                                                                 i_neigh,  
                                                                                 BlkC::IMax, 
                                                                                 BlkC::JMax, 
                                                                                 BlkC::KMax, 
                                                                                 Connectivity[iblk].neighTNE[i_neigh]);
         } /* endfor */
         if (blkConn.at_domain_extent(iblk,  BlkC::IMax, BlkC::JMax, BlkC::KMax)) {
            Connectivity[iblk].be.on_grid_boundary[BE::TNE] = 1;
         } /* endif */

	 /* Top-South-East neighbour */
         // Number of blocks on the top-south-east vertex
         Connectivity[iblk].num_neighTSE = blkConn.num_neighbour_block(iblk, 
                                                                       BlkC::IMax, 
                                                                       BlkC::JMin, 
                                                                       BlkC::KMax);
         // Information of neighbour block of the top-south-east vertex
         for (int i_neigh = 0 ; i_neigh < Connectivity[iblk].num_neighTSE ; ++i_neigh) {
            Connectivity[iblk].neighTSE_info[i_neigh].set_block_orientation_info(blkConn,
                                                                                 iblk,
                                                                                 i_neigh,
                                                                                 BlkC::IMax,
                                                                                 BlkC::JMin,
                                                                                 BlkC::KMax, 
                                                                                 Connectivity[iblk].neighTSE[i_neigh]);
         } /* endfor */
         if (blkConn.at_domain_extent(iblk,   BlkC::IMax, BlkC::JMin, BlkC::KMax)) {
            Connectivity[iblk].be.on_grid_boundary[BE::TSE] = 1;
         } /* endif */

	 /* Bottom-North-West neighbour */
         // Number of blocks on the bottom-north-west vertex
        Connectivity[iblk].num_neighBNW = blkConn.num_neighbour_block(iblk,
                                                                      BlkC::IMin,
                                                                      BlkC::JMax,
                                                                      BlkC::KMin);
         // Information of neighbour block of the bottom-north-west vertex
         for (int i_neigh = 0 ; i_neigh < Connectivity[iblk].num_neighBNW ; ++i_neigh) {
            Connectivity[iblk].neighBNW_info[i_neigh].set_block_orientation_info(blkConn,
                                                                                 iblk,
                                                                                 i_neigh,
                                                                                 BlkC::IMin,
                                                                                 BlkC::JMax,
                                                                                 BlkC::KMin, 
                                                                                 Connectivity[iblk].neighBNW[i_neigh]);
         } /* endfor */
         if (blkConn.at_domain_extent(iblk,   BlkC::IMin, BlkC::JMax, BlkC::KMin)) {
            Connectivity[iblk].be.on_grid_boundary[BE::BNW] = 1;
         } /* endif */

	 /* Bottom-South-West neighbour */
         // Number of blocks on the bottom-south-west vertex
         Connectivity[iblk].num_neighBSW = blkConn.num_neighbour_block(iblk,
                                                                       BlkC::IMin, 
                                                                       BlkC::JMin, 
                                                                       BlkC::KMin);
         // Information of neighbour block of the bottom-south-west vertex
         for (int i_neigh = 0 ; i_neigh < Connectivity[iblk].num_neighBSW ; ++i_neigh) {
            Connectivity[iblk].neighBSW_info[i_neigh].set_block_orientation_info(blkConn, 
                                                                                 iblk,
                                                                                 i_neigh,  
                                                                                 BlkC::IMin, 
                                                                                 BlkC::JMin, 
                                                                                 BlkC::KMin, 
                                                                                 Connectivity[iblk].neighBSW[i_neigh]);
         } /* endfor */
         if (blkConn.at_domain_extent(iblk,   BlkC::IMin, BlkC::JMin, BlkC::KMin)) {
            Connectivity[iblk].be.on_grid_boundary[BE::BSW] = 1;
         } /* endif */

	 /* Bottom-North-East neighbour */
         // Number of blocks on the bottom-north-east vertex
         Connectivity[iblk].num_neighBNE = blkConn.num_neighbour_block(iblk,  
                                                                       BlkC::IMax, 
                                                                       BlkC::JMax, 
                                                                       BlkC::KMin);
         // Information of neighbour block of the bottom-north-east vertex
         for (int i_neigh = 0 ; i_neigh < Connectivity[iblk].num_neighBNE ; ++i_neigh) {
            Connectivity[iblk].neighBNE_info[i_neigh].set_block_orientation_info(blkConn, 
                                                                                 iblk,
                                                                                 i_neigh,  
                                                                                 BlkC::IMax, 
                                                                                 BlkC::JMax, 
                                                                                 BlkC::KMin, 
                                                                                 Connectivity[iblk].neighBNE[i_neigh]);
         } /* endfor */
         if (blkConn.at_domain_extent(iblk,   BlkC::IMax, BlkC::JMax, BlkC::KMin)) {
            Connectivity[iblk].be.on_grid_boundary[BE::BNE] = 1;
         } /* endif */

	 /* Bottom-South-East neighbour */
         // Number of blocks on the bottom-south-east vertex
         Connectivity[iblk].num_neighBSE = blkConn.num_neighbour_block(iblk,  
                                                                       BlkC::IMax, 
                                                                       BlkC::JMin, 
                                                                       BlkC::KMin);
         // Information of neighbour block of the bottom-south-east vertex
         for (int i_neigh = 0 ; i_neigh < Connectivity[iblk].num_neighBSE ; ++i_neigh) {
            Connectivity[iblk].neighBSE_info[i_neigh].set_block_orientation_info(blkConn, 
                                                                                 iblk,
                                                                                 i_neigh, 
                                                                                 BlkC::IMax, 
                                                                                 BlkC::JMin, 
                                                                                 BlkC::KMin, 
                                                                                 Connectivity[iblk].neighBSE[i_neigh]);
         } /* endfor */
         if (blkConn.at_domain_extent(iblk,  BlkC::IMax, BlkC::JMin, BlkC::KMin)) {
            Connectivity[iblk].be.on_grid_boundary[BE::BSE] = 1;
         } /* endif */

         if (Connectivity[iblk].num_neighT > 1 ||
             Connectivity[iblk].num_neighB > 1 ||
             Connectivity[iblk].num_neighN > 1 || 
             Connectivity[iblk].num_neighS > 1 ||
             Connectivity[iblk].num_neighE > 1 || 
             Connectivity[iblk].num_neighW > 1 || 
             Connectivity[iblk].num_neighTN > GRID3D_HEXA_MULTI_BLOCK_MAX_NEIGHBOURS ||
             Connectivity[iblk].num_neighTS > GRID3D_HEXA_MULTI_BLOCK_MAX_NEIGHBOURS ||
             Connectivity[iblk].num_neighTE > GRID3D_HEXA_MULTI_BLOCK_MAX_NEIGHBOURS ||
             Connectivity[iblk].num_neighTW > GRID3D_HEXA_MULTI_BLOCK_MAX_NEIGHBOURS ||
             Connectivity[iblk].num_neighBN > GRID3D_HEXA_MULTI_BLOCK_MAX_NEIGHBOURS ||
             Connectivity[iblk].num_neighBS > GRID3D_HEXA_MULTI_BLOCK_MAX_NEIGHBOURS ||
             Connectivity[iblk].num_neighBE > GRID3D_HEXA_MULTI_BLOCK_MAX_NEIGHBOURS ||
             Connectivity[iblk].num_neighBW > GRID3D_HEXA_MULTI_BLOCK_MAX_NEIGHBOURS ||
             Connectivity[iblk].num_neighTNW > GRID3D_HEXA_MULTI_BLOCK_MAX_NEIGHBOURS ||
             Connectivity[iblk].num_neighTNE > GRID3D_HEXA_MULTI_BLOCK_MAX_NEIGHBOURS ||
             Connectivity[iblk].num_neighTSW > GRID3D_HEXA_MULTI_BLOCK_MAX_NEIGHBOURS ||
             Connectivity[iblk].num_neighTSE > GRID3D_HEXA_MULTI_BLOCK_MAX_NEIGHBOURS ||
             Connectivity[iblk].num_neighBNW > GRID3D_HEXA_MULTI_BLOCK_MAX_NEIGHBOURS ||
             Connectivity[iblk].num_neighBNE > GRID3D_HEXA_MULTI_BLOCK_MAX_NEIGHBOURS ||
             Connectivity[iblk].num_neighBSW > GRID3D_HEXA_MULTI_BLOCK_MAX_NEIGHBOURS ||
             Connectivity[iblk].num_neighBSE > GRID3D_HEXA_MULTI_BLOCK_MAX_NEIGHBOURS) {
            cerr<<"\n Number of neighbour blocks on some boudnary elements is out of bounds. \n";
            exit(1);
         } /* endif */
      } /* endfor */
  
   } /* endif */

}


/********************************************************
 * Routine: Allocate                                    *
 *                                                      *
 * Allocate memory for a 3D array of 3D hexahedral      *
 * multi-block grids.                                   *
 *                                                      *
 ********************************************************/
void Grid3D_Hexa_Multi_Block::Allocate(const int Ni, 
                                       const int Nj, 
                                       const int Nk) {

   if (Ni >= 1 && Nj >= 1 && Nk >= 1 && !Allocated) {
      NBlk_Idir = Ni; 
      NBlk_Jdir = Nj; 
      NBlk_Kdir = Nk;

      Grid_Blks = new Grid3D_Hexa_Block**[NBlk_Idir];
      for (int i = 0 ; i < NBlk_Idir ; ++i ) {
         Grid_Blks[i] = new Grid3D_Hexa_Block*[NBlk_Jdir];
         for (int j = 0 ; j <NBlk_Jdir ; ++j ) {
            Grid_Blks[i][j] = new Grid3D_Hexa_Block[NBlk_Kdir];
         }  /* endfor */
      }/* endfor */ 

      Allocated = 1;
   } /* endif */

}

/********************************************************
 * Routine: Deallocate                                  *
 *                                                      *
 * Deallocate memory for a 3D array of 3D hexahedral    *
 * multi-block grids.                                   *
 *                                                      *
 ********************************************************/
void Grid3D_Hexa_Multi_Block::Deallocate(void) {

   if (NBlk_Idir >= 1 && NBlk_Jdir >= 1 && NBlk_Kdir >= 1 && Allocated) {
      for (int i = 0 ; i <= NBlk_Idir-1 ; ++i ) {
         for ( int j=0 ; j <= NBlk_Jdir-1 ; ++j ) {
	    for ( int k = NBlk_Kdir-1 ; k >= 0; --k ) {
               if (Grid_Blks[i][j][k].Allocated) Grid_Blks[i][j][k].deallocate();
	    }/* end for */
	    delete []Grid_Blks[i][j];
	    Grid_Blks[i][j]=NULL;
          }  /* endfor */
       
          delete []Grid_Blks[i];
          Grid_Blks[i] = NULL;
       }  /* endfor */

       delete []Grid_Blks;
       Grid_Blks = NULL;

       NBlk_Idir = 0; 
       NBlk_Jdir = 0; 
       NBlk_Kdir = 0;

       Allocated = 0;
   } /* endif */

}

/********************************************************
 * Routine: Copy                                        *
 *                                                      *
 * Make a copy of multiblock hexahedral grid Grid2.     *
 *                                                      *
 ********************************************************/
void Grid3D_Hexa_Multi_Block::Copy(Grid3D_Hexa_Multi_Block &Grid2) {

  if (Grid2.Allocated) {

    /* Ensure multiblock grid arrays have same dimensions. */

    if (Allocated && (NBlk_Idir != Grid2.NBlk_Idir ||
                      NBlk_Jdir != Grid2.NBlk_Jdir ||
                      NBlk_Kdir != Grid2.NBlk_Kdir) ) {
      Deallocate();
      Allocate(Grid2.NBlk_Idir, Grid2.NBlk_Jdir, Grid2.NBlk_Kdir);
    } else if (!Allocated) {
      Allocate(Grid2.NBlk_Idir, Grid2.NBlk_Jdir, Grid2.NBlk_Kdir);
    } /* endif */

    /* Copy each grid block. */

    for (int  k = 0 ; k < NBlk_Kdir ; ++k ) {
       for (int  j = 0 ; j < NBlk_Jdir ; ++j ) {
          for (int  i = 0 ; i < NBlk_Idir ; ++i ) {
	     if (Grid2.Grid_Blks[i][j][k].Allocated) 
                Grid_Blks[i][j][k].Copy(Grid2.Grid_Blks[i][j][k]);
          } /* endfor */
       } /* endfor */
    } /* endfor */

  } /* endif */

}

/********************************************************
 * Routine: Broadcast                                   *
 *                                                      *
 * Broadcast multiblock hexahedral grid.                *
 *                                                      *
 ********************************************************/
void Grid3D_Hexa_Multi_Block::Broadcast(void) {

#ifdef _MPI_VERSION
  int ni, nj, nk, grid_allocated;

  /* Broadcast the number of grid blocks. */

  if (CFFC_Primary_MPI_Processor()) {
     ni = NBlk_Idir;
     nj = NBlk_Jdir;
     nk = NBlk_Kdir;
     grid_allocated = Allocated;
  } /* endif */

  MPI::COMM_WORLD.Bcast(&ni, 1, MPI::INT, 0);
  MPI::COMM_WORLD.Bcast(&nj, 1, MPI::INT, 0);
  MPI::COMM_WORLD.Bcast(&nk, 1, MPI::INT, 0);
  MPI::COMM_WORLD.Bcast(&grid_allocated, 1, MPI::INT, 0);

  /* On non-primary MPI processors, allocate (re-allocate) 
     memory for the grid blocks as necessary. */

  if (!CFFC_Primary_MPI_Processor()) {
     if (grid_allocated && 
         (NBlk_Idir != ni || 
          NBlk_Jdir != nj || 
          NBlk_Kdir != nk) ) { 
        if (Allocated) { 
          Deallocate();
        } /* endif */
        Allocate(ni, nj, nk);
     } else {
        Deallocate();
     } /* endif */
  } /* endif */

  /* Broadcast each of the blocks in the multiblock mesh. */

  if (Allocated) {
    for (int  k = 0 ; k < NBlk_Kdir ; ++k ) {
       for (int  j = 0 ; j < NBlk_Jdir ; ++j ) {
          for (int  i = 0 ; i < NBlk_Idir ; ++i ) {
	     Grid_Blks[i][j][k].Broadcast();
          } /* endfor */
       } /* endfor */
    } /* endfor */
  } /* endif */
#endif

}

/********************************************************
 * Routine: Output                                      *
 *                                                      *
 * Writes a 3D array of 3D hexahedral multi-block       *
 * grids to the specified output stream for retrieval   *
 * and re-use purposes.                                 *
 *                                                      *
 ********************************************************/
void Grid3D_Hexa_Multi_Block::Output(ostream &Out_File) {
   
  Out_File << NBlk_Idir << " " 
           << NBlk_Jdir << " "
           << NBlk_Kdir << "\n";
  
  for (int  k = 0 ; k < NBlk_Kdir ; ++k ) {
     for (int  j = 0 ; j < NBlk_Jdir ; ++j ) {
       for (int  i = 0 ; i < NBlk_Idir ; ++i ) {
          if (Grid_Blks[i][j][k].Allocated) 
             Out_File << setprecision(14) << Grid_Blks[i][j][k] << setprecision(6);
       } /* endfor */
     } /* endfor */
  } /* endfor */

}

/********************************************************
 * Routine: Output_Tecplot                              *
 *                                                      *
 * Writes the nodes of a 3D array of 3D hexahedral      *
 * multi-block grids to the specified output stream in  *
 * a format suitable for plotting the grid with         *
 * TECPLOT.                                             *
 *                                                      *
 ********************************************************/
void Grid3D_Hexa_Multi_Block::Output_Tecplot(ostream &Out_File) {

    int block_number, i_output_title;
    block_number = 0;
    i_output_title = 1;
    
    for (int  k = 0 ; k < NBlk_Kdir ; ++k ) {
       for (int  j = 0; j < NBlk_Jdir ; ++j ) {
	  for (int i = 0 ; i < NBlk_Idir ; ++i ) {
             if (Grid_Blks[i][j][k].Allocated) {
                Grid_Blks[i][j][k].Output_Tecplot(block_number,
                                                  i_output_title,
                                                  Out_File);
	        block_number = block_number + 1;
                if (i_output_title) i_output_title = 0;
             } /* endif */
	  } /* endfor */
       } /* endfor */
    } /* endfor */

}

/********************************************************
 * Routine: Output_Nodes_Tecplot                        *
 *                                                      *
 * Writes the nodes of a 3D array of 3D hexahedral      *
 * multi-block grids to the specified output stream in  *
 * a format suitable for plotting the grid with         *
 * TECPLOT.  Include boundary nodes.                    *
 *                                                      *
 ********************************************************/
void Grid3D_Hexa_Multi_Block::Output_Nodes_Tecplot(ostream &Out_File) {

    int block_number, i_output_title;
    block_number = 0;
    i_output_title = 1;
  
    for (int  k = 0 ; k < NBlk_Kdir ; ++k ) {
       for (int  j = 0; j < NBlk_Jdir ; ++j ) {
          for (int i = 0 ; i < NBlk_Idir ; ++i ) {
	     if (Grid_Blks[i][j][k].Allocated) {
                Grid_Blks[i][j][k].Output_Nodes_Tecplot(block_number,
                                                        i_output_title,
                                                        Out_File);
                block_number = block_number + 1;
                if (i_output_title) i_output_title = 0;
	     } /* endif */
          } /* endfor */
       } /* endfor */
    } /* endfor */ 

}

/********************************************************
 * Routine: Output_Cells_Tecplot                        *
 *                                                      *
 * Writes the cells of a 3D array of 3D hexahedral      *
 * multi-block grids to the specified output stream in  *
 * a format suitable for plotting the grid with         *
 * TECPLOT.                                             *
 *                                                      *
 ********************************************************/
void Grid3D_Hexa_Multi_Block::Output_Cells_Tecplot(ostream &Out_File) {

    int block_number, i_output_title;
    block_number = 0;
    i_output_title = 1;

    for (int  k = 0 ; k <NBlk_Kdir ; ++k ) {
       for (int  j = 0; j <NBlk_Jdir ; ++j ) {
          for (int i = 0 ; i <NBlk_Idir ; ++i ) {
	     if (Grid_Blks[i][j][k].Allocated) {
                Grid_Blks[i][j][k].Output_Cells_Tecplot(block_number,
                                                        i_output_title,
                                                        Out_File);
                block_number = block_number + 1;
                if (i_output_title) i_output_title = 0;
	     } /* endif */
          } /* endfor */
       } /* endfor */
    }/* endfor */ 

}

/********************************************************
 * Routine: Output_Gnuplot                              *
 *                                                      *
 * Writes the nodes of a 3D array of 3D hexahedral      *
 * multi-block grids to the specified output stream in  *
 * a format suitable for plotting the grid with         *
 * GNUPLOT.                                             *
 *                                                      *
 ********************************************************/
void Grid3D_Hexa_Multi_Block::Output_Gnuplot(ostream &Out_File) {
  
    int  block_number, i_output_title;
    block_number = 0;
    i_output_title = 1;
    
    for (int k = 0 ; k < NBlk_Kdir ; ++k ) {
        for (int j = 0; j < NBlk_Jdir ; ++j ) {
	   for (int i =0 ; i < NBlk_Idir ; ++i ) {
	      if (Grid_Blks[i][j][k].Allocated) {
	          Grid_Blks[i][j][k].Output_Gnuplot(block_number,
			                            i_output_title,
			                            Out_File);
                 block_number = block_number + 1;
	         if (i_output_title) i_output_title = 0;
	      } /* endif */
	   } /* endfor */
        } /* endfor */
    } /* endfor */
    
}

/********************************************************
 * Routine: Create_Grid                                 *
 *                                                      *
 * Generates a 3D multiblock mesh depending on          *
 * input parameters.                                    *
 *                                                      *
 ********************************************************/
void Grid3D_Hexa_Multi_Block::Create_Grid(Grid3D_Input_Parameters &Input) {

    // Create various multiblock multiblock grid depending on input parameters
    switch(Input.i_Grid) {
      case GRID_CUBE :
        Create_Grid_Cube(Input);
        break;      
      case GRID_CHANNEL_XDIR :
      case GRID_CHANNEL_YDIR:
      case GRID_CHANNEL_ZDIR:
        Create_Grid_Channel(Input);
        break;

      case GRID_COUETTE_XDIR :
      case GRID_COUETTE_YDIR:
      case GRID_COUETTE_ZDIR:
        Create_Grid_Couette(Input);
        break;

      case GRID_PIPE :
        Create_Grid_Pipe(Input);
        break;
         
      case GRID_BUMP_CHANNEL_FLOW :
	Create_Grid_Bump_Channel_Flow(Input);
	break;

      case GRID_BLUFF_BODY_BURNER :
        Create_Grid_Bluff_Body_Burner(Input);
        break;

      case GRID_ICEMCFD :
        Create_Grid_ICEMCFD(Input);
        break;

      default:
        Create_Grid_Cube(Input);
        break;
    } /* endswitch */

}

/********************************************************
 * Routine: Create_Grid_Cube                            *
 *                                                      *
 * Generates a 3D Cartesian multiblock mesh for a cube. *
 *                                                      *
 ********************************************************/
void Grid3D_Hexa_Multi_Block::Create_Grid_Cube(Grid3D_Input_Parameters &Input) {

    int BC_top, BC_bottom;
    Grid2D_Quad_Block **Grid2D_Box_XYplane;

    /* Allocate required memory. */

    Allocate(Input.NBlk_Idir, Input.NBlk_Jdir, Input.NBlk_Kdir);

    /* Creat 2D cross-section grids from which the 3D grid
       will be extruded. */
    
    Grid2D_Box_XYplane = Grid_Rectangular_Box(Grid2D_Box_XYplane,
                                              Input.NBlk_Idir, 
                                              Input.NBlk_Jdir,
                                              Input.Box_Width,
                                              Input.Box_Height,
					      ON,
					      Input.Stretching_Type_Idir,
					      Input.Stretching_Type_Jdir,
					      Input.Stretching_Factor_Idir,
					      Input.Stretching_Factor_Jdir,
                                              Input.NCells_Idir,
                                              Input.NCells_Jdir,
					      Input.Nghost);


    /* Create the mesh for each block representing
       the complete grid. */

    for (int kBlk = 0; kBlk <= Input.NBlk_Kdir-1; ++kBlk) {
       for (int jBlk = 0; jBlk <= Input.NBlk_Jdir-1; ++jBlk) {
          for (int iBlk = 0; iBlk <= Input.NBlk_Idir-1; ++iBlk) {

             /* Extrude each of the grid blocks from the
                appropriate 2D grid in XY-plane. */

             Grid_Blks[iBlk][jBlk][kBlk].Extrude(Grid2D_Box_XYplane[iBlk][jBlk],
                                                 Input.NCells_Kdir,
			                         Input.Stretching_Type_Kdir,
						 Input.Stretching_Factor_Kdir,
                                                 -HALF*Input.Box_Length+
                                                 (double(kBlk)/double(Input.NBlk_Kdir))*Input.Box_Length,
                                                 -HALF*Input.Box_Length+
                                                 (double(kBlk+1)/double(Input.NBlk_Kdir))*Input.Box_Length);

             /* Assign top and bottom boundary conditions. */

	     if (kBlk == Input.NBlk_Kdir-1) {
                BC_top = BC_REFLECTION;
             } else {
                BC_top = BC_NONE;
             } /* endif */
             if (kBlk == 0) {
                BC_bottom = BC_REFLECTION;
             } else {
                BC_bottom = BC_NONE;
             } /* endif */

             Grid_Blks[iBlk][jBlk][kBlk].Set_BCs_Zdir(BC_top, BC_bottom);

	  } /* endfor */
       } /* endfor */
    } /* endfor */

    /* Deallocate 2D grid. */

    Grid2D_Box_XYplane = Deallocate_Multi_Block_Grid(Grid2D_Box_XYplane,
                                                     Input.NBlk_Idir, 
                                                     Input.NBlk_Jdir);

}

/********************************************************
 * Routine: Create_Grid_Channel                         *
 *                                                      *
 * Generates a 3D Cartesian multiblock mesh for a       *
 * channel flow.                                        *
 *                                                      *
 ********************************************************/
void Grid3D_Hexa_Multi_Block::Create_Grid_Channel(Grid3D_Input_Parameters &Input) {

    int BC_east, BC_west, BC_north, BC_south, BC_top, BC_bottom;
    Grid2D_Quad_Block **Grid2D_Box_XYplane;

    /* Allocate required memory. */

    Allocate(Input.NBlk_Idir, Input.NBlk_Jdir, Input.NBlk_Kdir);

    /* Creat 2D cross-section grids from which the 3D grid
       will be extruded. */
    
    Grid2D_Box_XYplane = Grid_Rectangular_Box(Grid2D_Box_XYplane,
                                              Input.NBlk_Idir, 
                                              Input.NBlk_Jdir,
                                              Input.Box_Width,
                                              Input.Box_Height,
					      ON,
					      Input.Stretching_Type_Idir,
					      Input.Stretching_Type_Jdir,
					      Input.Stretching_Factor_Idir,
					      Input.Stretching_Factor_Jdir,
                                              Input.NCells_Idir,
                                              Input.NCells_Jdir,
					      Input.Nghost);

    /* Create the mesh for each block representing
       the complete grid. */

    for (int kBlk = 0; kBlk <= Input.NBlk_Kdir-1; ++kBlk) {
       for (int jBlk = 0; jBlk <= Input.NBlk_Jdir-1; ++jBlk) {
          for (int iBlk = 0; iBlk <= Input.NBlk_Idir-1; ++iBlk) {

             /* Extrude each of the grid blocks from the
                appropriate 2D grid in XY-plane. */

             Grid_Blks[iBlk][jBlk][kBlk].Extrude(Grid2D_Box_XYplane[iBlk][jBlk],
                                                 Input.NCells_Kdir,
			                         Input.Stretching_Type_Kdir,
						 Input.Stretching_Factor_Kdir,
                                                 (double(kBlk)/double(Input.NBlk_Kdir))*Input.Box_Length,
                                                 (double(kBlk+1)/double(Input.NBlk_Kdir))*Input.Box_Length);

             /* Assign top and bottom boundary conditions. */

             if (Input.i_Grid == GRID_CHANNEL_ZDIR) {

   	        if (iBlk == Input.NBlk_Idir-1) {
                   BC_east = BC_CONSTANT_EXTRAPOLATION;
                } else {
                   BC_east = BC_NONE;
                } /* endif */
                if (iBlk == 0) {
                   BC_west = BC_CONSTANT_EXTRAPOLATION;
                } else {
                   BC_west = BC_NONE;
                } /* endif */

	        if (jBlk == Input.NBlk_Jdir-1) {
                   BC_north = BC_WALL_VISCOUS;
                } else {
                   BC_north = BC_NONE;
                } /* endif */
                if (jBlk == 0) {
                   BC_south = BC_WALL_VISCOUS;
                } else {
                   BC_south = BC_NONE;
                } /* endif */

	        if (kBlk == Input.NBlk_Kdir-1) {
                   BC_top = BC_CHANNEL_OUTFLOW;
                } else {
                   BC_top = BC_NONE;
                } /* endif */
                if (kBlk == 0) {
                   BC_bottom = BC_CHANNEL_INFLOW;
                } else {
                   BC_bottom = BC_NONE;
                } /* endif */

             } else if (Input.i_Grid == GRID_CHANNEL_XDIR) {

    	        if (iBlk == Input.NBlk_Idir-1) {
                   BC_east = BC_CHANNEL_OUTFLOW;
                } else {
                   BC_east = BC_NONE;
                } /* endif */
                if (iBlk == 0) {
                   BC_west = BC_CHANNEL_INFLOW;
                } else {
                   BC_west = BC_NONE;
                } /* endif */

	        if (jBlk == Input.NBlk_Jdir-1) {
		   BC_north = BC_CONSTANT_EXTRAPOLATION;//BC_WALL_VISCOUS;
                } else {
                   BC_north = BC_NONE;
                } /* endif */
                if (jBlk == 0) {
		   BC_south = BC_CONSTANT_EXTRAPOLATION;//BC_WALL_VISCOUS;
                } else {
                   BC_south = BC_NONE;
                } /* endif */

	        if (kBlk == Input.NBlk_Kdir-1) {
                   BC_top = BC_CONSTANT_EXTRAPOLATION;
                } else {
                   BC_top = BC_NONE;
                } /* endif */
                if (kBlk == 0) {
                   BC_bottom = BC_CONSTANT_EXTRAPOLATION;
                } else {
                   BC_bottom = BC_NONE;
                } /* endif */

             } else if (Input.i_Grid == GRID_CHANNEL_YDIR) {

   	        if (iBlk == Input.NBlk_Idir-1) {
                   BC_east = BC_CONSTANT_EXTRAPOLATION;
                } else {
                   BC_east = BC_NONE;
                } /* endif */
                if (iBlk == 0) {
                   BC_west = BC_CONSTANT_EXTRAPOLATION;
                } else {
                   BC_west = BC_NONE;
                } /* endif */

	        if (jBlk == Input.NBlk_Jdir-1) {
                   BC_north = BC_CHANNEL_OUTFLOW;
                } else {
                   BC_north = BC_NONE;
                } /* endif */
                if (jBlk == 0) {
                   BC_south = BC_CHANNEL_INFLOW;
                } else {
                   BC_south = BC_NONE;
                } /* endif */

	        if (kBlk == Input.NBlk_Kdir-1) {
                   BC_top = BC_WALL_VISCOUS;
                } else {
                   BC_top = BC_NONE;
                } /* endif */
                if (kBlk == 0) {
                   BC_bottom = BC_WALL_VISCOUS;
                } else {
                   BC_bottom = BC_NONE;
                } /* endif */
	     } /* endif */

             Grid_Blks[iBlk][jBlk][kBlk].Set_BCs(BC_east, 
                                                 BC_west, 
                                                 BC_north, 
                                                 BC_south, 
                                                 BC_top, 
                                                 BC_bottom);
 
	  } /* endfor */
       } /* endfor */
    } /* endfor */

    /* Deallocate 2D grid. */

    Grid2D_Box_XYplane = Deallocate_Multi_Block_Grid(Grid2D_Box_XYplane,
                                                     Input.NBlk_Idir, 
                                                     Input.NBlk_Jdir);

}

/********************************************************
 * Routine: Create_Grid_Couette                         *
 *                                                      *
 * Generates a 3D Cartesian multiblock mesh for a       *
 * Couette flow.                                        *
 *                                                      *
 ********************************************************/
void Grid3D_Hexa_Multi_Block::Create_Grid_Couette(Grid3D_Input_Parameters &Input) {
      
    int BC_east, BC_west, BC_north, BC_south, BC_top, BC_bottom;
    Grid2D_Quad_Block **Grid2D_Box_XYplane;

    /* Allocate required memory. */

    Allocate(Input.NBlk_Idir, Input.NBlk_Jdir, Input.NBlk_Kdir);

    /* Creat 2D cross-section grids from which the 3D grid
       will be extruded. */
    
    Grid2D_Box_XYplane = Grid_Rectangular_Box(Grid2D_Box_XYplane,
                                              Input.NBlk_Idir, 
                                              Input.NBlk_Jdir,
                                              Input.Box_Width,
                                              Input.Box_Height,
					      ON,
					      Input.Stretching_Type_Idir,
					      Input.Stretching_Type_Jdir,
					      Input.Stretching_Factor_Idir,
					      Input.Stretching_Factor_Jdir,
                                              Input.NCells_Idir,
                                              Input.NCells_Jdir,
					      Input.Nghost);

    /* Create the mesh for each block representing
       the complete grid. */

    for (int kBlk = 0; kBlk <= Input.NBlk_Kdir-1; ++kBlk) {
       for (int jBlk = 0; jBlk <= Input.NBlk_Jdir-1; ++jBlk) {
          for (int iBlk = 0; iBlk <= Input.NBlk_Idir-1; ++iBlk) {

             /* Extrude each of the grid blocks from the
                appropriate 2D grid in XY-plane. */

             Grid_Blks[iBlk][jBlk][kBlk].Extrude(Grid2D_Box_XYplane[iBlk][jBlk],
                                                 Input.NCells_Kdir,
			                         Input.Stretching_Type_Kdir,
						 Input.Stretching_Factor_Kdir,
                                                 (double(kBlk)/double(Input.NBlk_Kdir))*Input.Box_Length,
                                                 (double(kBlk+1)/double(Input.NBlk_Kdir))*Input.Box_Length);

             /* Assign top and bottom boundary conditions. */

             if (Input.i_Grid == GRID_COUETTE_ZDIR) {

   	        if (iBlk == Input.NBlk_Idir-1) {
                   BC_east = BC_CONSTANT_EXTRAPOLATION;
                } else {
                   BC_east = BC_NONE;
                } /* endif */
                if (iBlk == 0) {
                   BC_west = BC_CONSTANT_EXTRAPOLATION;
                } else {
                   BC_west = BC_NONE;
                } /* endif */

	        if (jBlk == Input.NBlk_Jdir-1) {
		   BC_north = BC_MOVING_WALL;
                } else {
                   BC_north = BC_NONE;
                } /* endif */
                if (jBlk == 0) {
                   BC_south = BC_NO_SLIP;
                } else {
                   BC_south = BC_NONE;
                } /* endif */

	        if (kBlk == Input.NBlk_Kdir-1) {
                   BC_top = BC_FIXED_PRESSURE;
                } else {
                   BC_top = BC_NONE;
                } /* endif */
                if (kBlk == 0) {
                   BC_bottom = BC_FIXED_PRESSURE;
                } else {
                   BC_bottom = BC_NONE;
                } /* endif */

             } else if (Input.i_Grid == GRID_COUETTE_XDIR) {

   	        if (iBlk == Input.NBlk_Idir-1) {
                   BC_east = BC_FIXED_PRESSURE;
                } else {
                   BC_east = BC_NONE;
                } /* endif */
                if (iBlk == 0) {
                   BC_west = BC_FIXED_PRESSURE;
                } else {
                   BC_west = BC_NONE;
                } /* endif */

	        if (jBlk == Input.NBlk_Jdir-1) {
                   BC_north = BC_MOVING_WALL;
                } else {
                   BC_north = BC_NONE;
                } /* endif */
                if (jBlk == 0) {
                   BC_south = BC_NO_SLIP;
                } else {
                   BC_south = BC_NONE;
                } /* endif */

	        if (kBlk == Input.NBlk_Kdir-1) {
                   BC_top = BC_CONSTANT_EXTRAPOLATION;
                } else {
                   BC_top = BC_NONE;
                } /* endif */
                if (kBlk == 0) {
                   BC_bottom = BC_CONSTANT_EXTRAPOLATION;
                } else {
                   BC_bottom = BC_NONE;
                } /* endif */

             } else if (Input.i_Grid == GRID_COUETTE_YDIR) {

   	        if (iBlk == Input.NBlk_Idir-1) {
                   BC_east = BC_CONSTANT_EXTRAPOLATION;
                } else {
                   BC_east = BC_NONE;
                } /* endif */
                if (iBlk == 0) {
                   BC_west = BC_CONSTANT_EXTRAPOLATION;
                } else {
                   BC_west = BC_NONE;
                } /* endif */

	        if (jBlk == Input.NBlk_Jdir-1) {
                   BC_north = BC_FIXED_PRESSURE;
                } else {
                   BC_north = BC_NONE;
                } /* endif */
                if (jBlk == 0) {
                   BC_south = BC_FIXED_PRESSURE;
                } else {
                   BC_south = BC_NONE;
                } /* endif */

	        if (kBlk == Input.NBlk_Kdir-1) {
                   BC_top = BC_MOVING_WALL;
                } else {
                   BC_top = BC_NONE;
                } /* endif */
                if (kBlk == 0) {
                   BC_bottom = BC_NO_SLIP;
                } else {
                   BC_bottom = BC_NONE;
                } /* endif */
	     } /* endif */

             Grid_Blks[iBlk][jBlk][kBlk].Set_BCs(BC_east, 
                                                 BC_west, 
                                                 BC_north, 
                                                 BC_south, 
                                                 BC_top, 
                                                 BC_bottom);
 
	  } /* endfor */
       } /* endfor */
    } /* endfor */

    /* Deallocate 2D grid. */

    Grid2D_Box_XYplane = Deallocate_Multi_Block_Grid(Grid2D_Box_XYplane,
                                                     Input.NBlk_Idir, 
                                                     Input.NBlk_Jdir);

}

/********************************************************
 * Routine: Create_Grid_Pipe                            *
 *                                                      *
 * Generates a 3D multiblock mesh for pipe flows.       *
 *                                                      *
 ********************************************************/
void Grid3D_Hexa_Multi_Block::Create_Grid_Pipe(Grid3D_Input_Parameters &Input) {

    int numblk_idir_pipe, numblk_jdir_pipe;
    Grid2D_Quad_Block **Grid2D_Pipe_XYplane;

    /* Allocate required memory. */

    Input.NBlk_Idir = 5;
    Input.NBlk_Jdir = 1;
    Input.NBlk_Kdir = 1;

    Allocate(Input.NBlk_Idir, Input.NBlk_Jdir, Input.NBlk_Kdir);

    /* Creat 2D cross-section grids from which the 3D grid
       will be extruded. */

    Grid2D_Pipe_XYplane = Grid_Tube_2D(Grid2D_Pipe_XYplane,
                                       numblk_idir_pipe,
		                       numblk_jdir_pipe,
                                       Input.Pipe_Radius,
                                       Input.NCells_Idir,
                                       Input.NCells_Jdir,
				       Input.Nghost,
                                       STRETCHING_FCN_MAX_CLUSTERING,
                                       1.00001);

    /* Create the mesh for each block representing
       the complete grid. */

    for (int iBlk = 0; iBlk <= Input.NBlk_Idir-1; ++iBlk) {

        /* Extrude each of the grid blocks from the
           appropriate 2D grid in XY-plane. */

        Grid_Blks[iBlk][0][0].Extrude(Grid2D_Pipe_XYplane[iBlk][0],
                                      Input.NCells_Kdir,
       	  	                      Input.Stretching_Type_Kdir,
				      Input.Stretching_Factor_Kdir,
                                      ZERO,
                                      Input.Pipe_Length);
        if (iBlk == 0) {
           Grid_Blks[iBlk][0][0].Set_BCs(BC_NONE,
         	                         BC_NONE,
                                         BC_NONE,
       	                                 BC_NONE,
                                         BC_FIXED_PRESSURE,
                                         BC_FIXED_PRESSURE);
        } else {
           Grid_Blks[iBlk][0][0].Set_BCs(BC_NONE,
       	                                 BC_NONE,
					 BC_NO_SLIP,
       	                                 BC_NONE,
                                         BC_FIXED_PRESSURE,
                                         BC_FIXED_PRESSURE);
        } /* endif */

    } /* endfor */

    /* Deallocate 2D grid. */

    Grid2D_Pipe_XYplane = Deallocate_Multi_Block_Grid(Grid2D_Pipe_XYplane,
                                                      numblk_idir_pipe,
		                                      numblk_jdir_pipe);

}

/**********************************************************************
 * Routine: Grid_Bump_Channel_Flow                                    *
 *                                                                    *
 * Generates a single block quadilateral mesh with clustering for     *
 * predicting supersonic flow around a cirucular cylinder blunt body. *
 *                                                                    *
 **********************************************************************/
void Grid3D_Hexa_Multi_Block::Create_Grid_Bump_Channel_Flow(Grid3D_Input_Parameters &Input) {

  Grid2D_Quad_Block **Grid2D_XYplane;
   int BC_top, BC_bottom;

  //Fixed at 4x2
  int Number_of_Blocks_Idir, Number_of_Blocks_Jdir;
  int Smooth_Bump = 0; //don't use smooth bump.
  
  /* Allocate required memory. */

  Input.NBlk_Idir = 4;
  Input.NBlk_Jdir = 2;
  Input.NBlk_Kdir = 1;

  Allocate(Input.NBlk_Idir, Input.NBlk_Jdir, Input.NBlk_Kdir);

  /* Creat 2D cross-section grids from which the 3D grid
     will be extruded. */

  Grid2D_XYplane = Grid_Bump_Channel_Flow(Grid2D_XYplane,
					  Number_of_Blocks_Idir,
					  Number_of_Blocks_Jdir,
					  Smooth_Bump,
					  Input.NCells_Idir,
					  Input.NCells_Jdir,
					  Input.Nghost);
				
  /* Create the mesh for each block representing
     the complete grid. */
  
  for (int kBlk = 0; kBlk <= Input.NBlk_Kdir-1; ++kBlk) {
    for (int jBlk = 0; jBlk <= Input.NBlk_Jdir-1; ++jBlk) {
      for (int iBlk = 0; iBlk <= Input.NBlk_Idir-1; ++iBlk) {
	
	/* Extrude each of the grid blocks from the
	   appropriate 2D grid in XY-plane. */
	
	Grid_Blks[iBlk][jBlk][kBlk].Extrude(Grid2D_XYplane[iBlk][jBlk],
					    Input.NCells_Kdir,
					    Input.Stretching_Type_Kdir,
					    Input.Stretching_Factor_Kdir,			       
					    (double(kBlk)/double(Input.NBlk_Kdir))*Input.Box_Length,
					    (double(kBlk+1)/double(Input.NBlk_Kdir))*Input.Box_Length);

	/* Assign top and bottom boundary conditions. */
	
	if (kBlk == Input.NBlk_Kdir-1) {
	  BC_top = BC_REFLECTION;//BC_CONSTANT_EXTRAPOLATION;
	} else {
	  BC_top = BC_NONE;
	} /* endif */
	if (kBlk == 0) {
	  BC_bottom =BC_REFLECTION;// BC_CONSTANT_EXTRAPOLATION;
	} else {
	  BC_bottom = BC_NONE;
	} /* endif */
	
	Grid_Blks[iBlk][jBlk][kBlk].Set_BCs_Zdir(BC_top, BC_bottom);
	
      } 
    } 
  } 
  
  /* Deallocate 2D grid. */
  Grid2D_XYplane = Deallocate_Multi_Block_Grid(Grid2D_XYplane,
					       Number_of_Blocks_Idir,
					       Number_of_Blocks_Jdir);

}


/**********************************************************************
 * Routine: Grid_Bump_Channel_Flow                                    *
 *                                                                    *
 * Generates a single block quadilateral mesh with clustering for     *
 * predicting supersonic flow around a cirucular cylinder blunt body. *
 *                                                                    *
 **********************************************************************/
void Grid3D_Hexa_Multi_Block::Create_Grid_Bump_Channel_Flow(Grid3D_Input_Parameters &Input) {

  Grid2D_Quad_Block **Grid2D_XYplane;
   int BC_top, BC_bottom;

  //Fixed at 4x2
  int Number_of_Blocks_Idir, Number_of_Blocks_Jdir;
  int Smooth_Bump = 0; //don't use smooth bump.
  
  /* Allocate required memory. */

  Input.NBlk_Idir = 4;
  Input.NBlk_Jdir = 2;
  Input.NBlk_Kdir = 1;

  Allocate(Input.NBlk_Idir, Input.NBlk_Jdir, Input.NBlk_Kdir);

  /* Creat 2D cross-section grids from which the 3D grid
     will be extruded. */
  Grid2D_XYplane = Grid_Bump_Channel_Flow( Grid2D_XYplane,
					   Number_of_Blocks_Idir,
					   Number_of_Blocks_Jdir,
					   Smooth_Bump,
					   Input.NCells_Idir,
					   Input.NCells_Jdir,
					   Input.Nghost);
				
  /* Create the mesh for each block representing
     the complete grid. */
  
  for (int kBlk = 0; kBlk <= Input.NBlk_Kdir-1; ++kBlk) {
    for (int jBlk = 0; jBlk <= Input.NBlk_Jdir-1; ++jBlk) {
      for (int iBlk = 0; iBlk <= Input.NBlk_Idir-1; ++iBlk) {
	
	/* Extrude each of the grid blocks from the
	   appropriate 2D grid in XY-plane. */
	
	Grid_Blks[iBlk][jBlk][kBlk].Extrude(Grid2D_XYplane[iBlk][jBlk],
					    Input.NCells_Kdir,
					    Input.Stretching_Type_Kdir,
					    Input.Stretching_Factor_Kdir,			       
					    (double(kBlk)/double(Input.NBlk_Kdir))*Input.Box_Length,					    
					    (double(kBlk+1)/double(Input.NBlk_Kdir))*Input.Box_Length);

	/* Assign top and bottom boundary conditions. */
	
	if (kBlk == Input.NBlk_Kdir-1) {
	  BC_top = BC_REFLECTION;//BC_CONSTANT_EXTRAPOLATION;
	} else {
	  BC_top = BC_NONE;
	} /* endif */
	if (kBlk == 0) {
	  BC_bottom =BC_REFLECTION;// BC_CONSTANT_EXTRAPOLATION;
	} else {
	  BC_bottom = BC_NONE;
	} /* endif */
	
	Grid_Blks[iBlk][jBlk][kBlk].Set_BCs_Zdir(BC_top, BC_bottom);
	
      } 
    } 
  } 
  
  /* Deallocate 2D grid. */
  Grid2D_XYplane = Deallocate_Multi_Block_Grid(Grid2D_XYplane,
						    Number_of_Blocks_Idir,
						    Number_of_Blocks_Jdir);

}

/********************************************************
 * Routine: Create_Grid_Bluff_Body_Burner               *
 *                                                      *
 * Generates a 3D multiblock mesh for TNF bluff body    *
 * burner.                                              *
 *                                                      *
 ********************************************************/
void Grid3D_Hexa_Multi_Block::Create_Grid_Bluff_Body_Burner(Grid3D_Input_Parameters &Input) {

    int numblk_idir_fuel, numblk_jdir_fuel,
        numblk_idir_bluffbody, numblk_jdir_bluffbody,
        numblk_idir_coflow, numblk_jdir_coflow;
    Grid2D_Quad_Block **Grid2D_Fuel_Line_XYplane,
                      **Grid2D_Bluff_Body_Inner_XYplane,
                      **Grid2D_Bluff_Body_Outer_XYplane,
                      **Grid2D_Coflow_XYplane;

    /* Allocate required memory. */

    Input.NBlk_Idir = 42;
    Input.NBlk_Jdir = 1;
    Input.NBlk_Kdir = 1;

    Allocate(Input.NBlk_Idir, Input.NBlk_Jdir, Input.NBlk_Kdir);

    /* Creat 2D cross-section grids from which the 3D grid
       will be extruded. */

    Grid2D_Fuel_Line_XYplane = Grid_Tube_2D(
                                   Grid2D_Fuel_Line_XYplane,
                                   numblk_idir_fuel,
		                   numblk_jdir_fuel,
                                   Input.Radius_Fuel_Line,
                                   Input.NCells_Idir,
                                   Input.NCells_Jdir,
				   Input.Nghost,
                                   STRETCHING_FCN_MAX_CLUSTERING,
                                   1.25);

    Grid2D_Bluff_Body_Inner_XYplane = Grid_Annulus_2D(
                                   Grid2D_Bluff_Body_Inner_XYplane,
                                   numblk_idir_bluffbody,
		                   numblk_jdir_bluffbody,
                                   Input.Radius_Fuel_Line,
 			           HALF*Input.Radius_Bluff_Body,
                                   Input.NCells_Idir,
                                   Input.NCells_Jdir,
				   Input.Nghost,
                                   STRETCHING_FCN_MIN_CLUSTERING,
                                   1.10);

    Grid2D_Bluff_Body_Outer_XYplane = Grid_Annulus_2D(
                                   Grid2D_Bluff_Body_Outer_XYplane,
                                   numblk_idir_bluffbody,
		                   numblk_jdir_bluffbody,
                                   HALF*Input.Radius_Bluff_Body,
 			           Input.Radius_Bluff_Body,
                                   Input.NCells_Idir,
                                   Input.NCells_Jdir,
				   Input.Nghost,
                                   STRETCHING_FCN_MAX_CLUSTERING,
                                   1.10);

    Grid2D_Coflow_XYplane = Grid_Annulus_2D(
                                   Grid2D_Coflow_XYplane,
                                   numblk_idir_coflow,
		                   numblk_jdir_coflow,
 			           Input.Radius_Bluff_Body,
                                   Input.Radius_Coflow_Inlet_Pipe,
                                   Input.NCells_Idir,
                                   Input.NCells_Jdir,
				   Input.Nghost,
                                   STRETCHING_FCN_MIN_CLUSTERING,
                                   1.10);

    /* Create the mesh for each block representing
       the complete grid. */

    for (int iBlk = 0; iBlk <= Input.NBlk_Idir-1; ++iBlk) {

        /* Extrude each of the grid blocks from the
           appropriate 2D grid in XY-plane. */

        if (iBlk <= 4) {
           Grid_Blks[iBlk][0][0].Extrude(
                              Grid2D_Fuel_Line_XYplane[iBlk][0],
                              Input.NCells_Kdir,
			      STRETCHING_FCN_MIN_CLUSTERING,
                              1.25,
                              ZERO,
                              0.25*Input.Length_Combustor_Tube);
           if (iBlk == 0) {
	      Grid_Blks[iBlk][0][0].Set_BCs(BC_NONE,
		                            BC_NONE,
                                            BC_NONE,
		                            BC_NONE,
                                            BC_NONE,
                                            BC_DIRICHLET);
	   } else {
              Grid_Blks[iBlk][0][0].Set_BCs(BC_NONE,
		                            BC_NONE,
                                            BC_NONE,
		                            BC_NONE,
                                            BC_NONE,
                                            BC_DIRICHLET);
           }  /* endif */

        } else if (iBlk >= 5 && iBlk <= 9) {
           Grid_Blks[iBlk][0][0].Extrude(
                              Grid2D_Fuel_Line_XYplane[iBlk-5][0],
                              Input.NCells_Kdir,
			      STRETCHING_FCN_LINEAR,
                              ZERO,
                              0.25*Input.Length_Combustor_Tube,
                              Input.Length_Combustor_Tube);
           if (iBlk-5 == 0) {
	      Grid_Blks[iBlk][0][0].Set_BCs(BC_NONE,
		                            BC_NONE,
                                            BC_NONE,
		                            BC_NONE,
                                            BC_FIXED_PRESSURE,
                                            BC_NONE);
	   } else {
              Grid_Blks[iBlk][0][0].Set_BCs(BC_NONE,
		                            BC_NONE,
                                            BC_NONE,
		                            BC_NONE,
                                            BC_FIXED_PRESSURE,
                                            BC_NONE);
           } /* endif */

        } else if (iBlk >= 10 && iBlk <= 13) {
           Grid_Blks[iBlk][0][0].Extrude(
                              Grid2D_Bluff_Body_Inner_XYplane[iBlk-10][0],
                              Input.NCells_Kdir,
			      STRETCHING_FCN_MIN_CLUSTERING,
                              1.25,
                              ZERO,
                              0.25*Input.Length_Combustor_Tube);
	   Grid_Blks[iBlk][0][0].Set_BCs(BC_NONE,
		                         BC_NONE,
                                         BC_NONE,
		                         BC_NONE,
                                         BC_NONE,
                                         BC_WALL_VISCOUS);

        } else if (iBlk >= 14 && iBlk <= 17) {
           Grid_Blks[iBlk][0][0].Extrude(
                              Grid2D_Bluff_Body_Inner_XYplane[iBlk-14][0],
                              Input.NCells_Kdir,
			      STRETCHING_FCN_LINEAR,
                              ZERO,
                              0.25*Input.Length_Combustor_Tube,
                              Input.Length_Combustor_Tube);
	   Grid_Blks[iBlk][0][0].Set_BCs(BC_NONE,
		                         BC_NONE,
                                         BC_NONE,
		                         BC_NONE,
                                         BC_FIXED_PRESSURE,
                                         BC_NONE);

        } else if (iBlk >= 18 && iBlk <= 21) {
           Grid_Blks[iBlk][0][0].Extrude(
                              Grid2D_Bluff_Body_Outer_XYplane[iBlk-18][0],
                              Input.NCells_Kdir,
			      STRETCHING_FCN_MIN_CLUSTERING,
                              1.25,
                              ZERO,
                              0.25*Input.Length_Combustor_Tube);
	   Grid_Blks[iBlk][0][0].Set_BCs(BC_NONE,
		                         BC_NONE,
                                         BC_NONE,
		                         BC_NONE,
                                         BC_NONE,
                                         BC_WALL_VISCOUS);

        } else if (iBlk >= 22 && iBlk <= 25) {
           Grid_Blks[iBlk][0][0].Extrude(
                              Grid2D_Bluff_Body_Outer_XYplane[iBlk-22][0],
                              Input.NCells_Kdir,
			      STRETCHING_FCN_LINEAR,
                              ONE,
                              0.25*Input.Length_Combustor_Tube,
                              Input.Length_Combustor_Tube);
	   Grid_Blks[iBlk][0][0].Set_BCs(BC_NONE,
		                         BC_NONE,
                                         BC_NONE,
		                         BC_NONE,
                                         BC_FIXED_PRESSURE,
                                         BC_NONE);

        } else if (iBlk >= 26 && iBlk <= 29) {
           Grid_Blks[iBlk][0][0].Extrude(
                              Grid2D_Coflow_XYplane[iBlk-26][0],
                              Input.NCells_Kdir,
			      STRETCHING_FCN_MIN_CLUSTERING,
                              1.25,
                              ZERO,
                              0.25*Input.Length_Combustor_Tube);
	   Grid_Blks[iBlk][0][0].Set_BCs(BC_NONE,
		                         BC_NONE,
                                         BC_REFLECTION,
		                         BC_NONE,
                                         BC_NONE,
                                         BC_NONE);

        } else if (iBlk >= 30 && iBlk <= 33) {
           Grid_Blks[iBlk][0][0].Extrude(
                              Grid2D_Coflow_XYplane[iBlk-30][0],
                              Input.NCells_Kdir,
			      STRETCHING_FCN_LINEAR,
                              ZERO,
                              0.25*Input.Length_Combustor_Tube,
                              Input.Length_Combustor_Tube);
	   Grid_Blks[iBlk][0][0].Set_BCs(BC_NONE,
		                         BC_NONE,
                                         BC_REFLECTION,
		                         BC_NONE,
                                         BC_FIXED_PRESSURE,
                                         BC_NONE);

        } else if (iBlk >= 34 && iBlk <= 37) {
           Grid_Blks[iBlk][0][0].Extrude(
                              Grid2D_Coflow_XYplane[iBlk-34][0],
                              Input.NCells_Kdir,
			      STRETCHING_FCN_MAX_CLUSTERING,
                              1.25,
                              -0.25*Input.Length_Coflow_Inlet_Pipe,
                              ZERO);
	   Grid_Blks[iBlk][0][0].Set_BCs(BC_NONE,
		                         BC_NONE,
                                         BC_REFLECTION,
		                         BC_WALL_VISCOUS,
                                         BC_NONE,
                                         BC_NONE);

        } else if (iBlk >= 38 && iBlk <= 41) {
           Grid_Blks[iBlk][0][0].Extrude(
                              Grid2D_Coflow_XYplane[iBlk-38][0],
                              Input.NCells_Kdir,
			      STRETCHING_FCN_LINEAR,
                              ONE,
                              -Input.Length_Coflow_Inlet_Pipe,
                              -0.25*Input.Length_Coflow_Inlet_Pipe);
	   Grid_Blks[iBlk][0][0].Set_BCs(BC_NONE,
		                         BC_NONE,
                                         BC_REFLECTION,
		                         BC_WALL_VISCOUS,
                                         BC_DIRICHLET,
                                         BC_NONE);

        } /* endif */

    } /* endfor */

    /* Deallocate 2D grids. */

    Grid2D_Fuel_Line_XYplane = Deallocate_Multi_Block_Grid(
                                   Grid2D_Fuel_Line_XYplane,
                                   numblk_idir_fuel,
		                   numblk_jdir_fuel);

    Grid2D_Bluff_Body_Inner_XYplane = Deallocate_Multi_Block_Grid(
                                   Grid2D_Bluff_Body_Inner_XYplane,
                                   numblk_idir_bluffbody,
		                   numblk_jdir_bluffbody);

    Grid2D_Bluff_Body_Outer_XYplane = Deallocate_Multi_Block_Grid(
                                   Grid2D_Bluff_Body_Outer_XYplane,
                                   numblk_idir_bluffbody,
		                   numblk_jdir_bluffbody);

    Grid2D_Coflow_XYplane = Deallocate_Multi_Block_Grid(
                                   Grid2D_Coflow_XYplane,
                                   numblk_idir_coflow,
		                   numblk_jdir_coflow);

}

/********************************************************
 * Routine: Create_Grid_ICEMCFD                         *
 *                                                      *
 * Read ICEMCFD Mesh                                    *
 *                                                      *
 ********************************************************/
void Grid3D_Hexa_Multi_Block::Create_Grid_ICEMCFD(Grid3D_Input_Parameters &Input) {
    
   if (Allocated) Deallocate();

   Grid_Blks = Grid_ICEMCFD(Grid_Blks, 
                            Input.ICEMCFD_FileNames, 
                            NBlk_Idir, 
                            NBlk_Jdir, 
                            NBlk_Kdir);

   int found = 0;
   for (int kBlk = 0; kBlk <= NBlk_Kdir-1 && !found; ++kBlk) {
      for (int jBlk = 0; jBlk <= NBlk_Jdir-1 && !found; ++jBlk) {
         for (int iBlk = 0; iBlk <= NBlk_Idir-1 && !found; ++iBlk) {
              if (Grid_Blks[iBlk][jBlk][kBlk].Allocated) {
                  Input.NCells_Idir = Grid_Blks[iBlk][jBlk][kBlk].NCi-2*Grid_Blks[iBlk][jBlk][kBlk].Nghost;
                  Input.NCells_Jdir = Grid_Blks[iBlk][jBlk][kBlk].NCj-2*Grid_Blks[iBlk][jBlk][kBlk].Nghost;
                  Input.NCells_Kdir = Grid_Blks[iBlk][jBlk][kBlk].NCk-2*Grid_Blks[iBlk][jBlk][kBlk].Nghost;
                  found = 1;
              }/* endif */   
         } /* endfor */
      } /* endfor */
   } /* endfor */

   Input.NBlk_Idir = NBlk_Idir; 
   Input.NBlk_Jdir = NBlk_Jdir; 
   Input.NBlk_Kdir = NBlk_Kdir;

   assert(NBlk_Idir >= 1 && NBlk_Jdir >= 1 && NBlk_Kdir >= 1); 
   Allocated = 1;

}         <|MERGE_RESOLUTION|>--- conflicted
+++ resolved
@@ -406,7 +406,6 @@
  ********************************************************/
 void Grid3D_Hexa_Multi_Block_List::Create_Grid(Grid3D_Input_Parameters &Input) {
 
-<<<<<<< HEAD
    // Create various multiblock multiblock grid depending on input parameters
    switch(Input.i_Grid) {
      case GRID_CUBE :
@@ -446,42 +445,6 @@
        Create_Grid_Cube(Input);
        break;
    } /* endswitch */
-=======
-    switch(Input.i_Grid) {
-      case GRID_CUBE :
-        Create_Grid_Cube(Input);
-        break;
-
-      case GRID_CHANNEL_XDIR :
-      case GRID_CHANNEL_YDIR:
-      case GRID_CHANNEL_ZDIR:
-        Create_Grid_Channel(Input);
-        break;
-
-      case GRID_COUETTE_XDIR :
-      case GRID_COUETTE_YDIR:
-      case GRID_COUETTE_ZDIR:
-        Create_Grid_Couette(Input);
-        break;
-
-      case GRID_PIPE :
-        Create_Grid_Pipe(Input);
-        break;
- 
-      case GRID_BLUFF_BODY_BURNER :
-        Create_Grid_Bluff_Body_Burner(Input);
-        break;
-
-      case GRID_ICEMCFD :
-	cout<<"\n NO ICEM IN 3D... YET ... ";
-        //Create_Grid_ICEMCFD(Input);
-        break;
-
-      default:
-        Create_Grid_Cube(Input);
-        break;
-    } /* endswitch */
->>>>>>> 9f469edb
 
 }
 
