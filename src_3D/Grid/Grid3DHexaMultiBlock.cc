--- conflicted
+++ resolved
@@ -81,8 +81,6 @@
       neighBSE_ctm = new Mesh_Orientation_Matrix[NBlk];
 
       Allocated = 1;
-<<<<<<< HEAD
-=======
 
       for (int  i = 0 ; i < NBlk ; ++i ) {
          neighT[i] = GRID3D_NO_NEIGHBOUR;
@@ -112,7 +110,6 @@
          neighBNE[i] = GRID3D_NO_NEIGHBOUR;
          neighBSE[i] = GRID3D_NO_NEIGHBOUR;
       } /* endfor */
->>>>>>> 832441d5
    } /* endif */
 
 }
@@ -189,8 +186,6 @@
       neighBSE_ctm = new Mesh_Orientation_Matrix[NBlk];
 
       Allocated = 1;
-<<<<<<< HEAD
-=======
 
       for (int  i = 0 ; i < NBlk ; ++i ) {
          neighT[i] = GRID3D_NO_NEIGHBOUR;
@@ -220,7 +215,6 @@
          neighBNE[i] = GRID3D_NO_NEIGHBOUR;
          neighBSE[i] = GRID3D_NO_NEIGHBOUR;
       } /* endfor */
->>>>>>> 832441d5
    } /* endif */
 
 }
@@ -395,17 +389,6 @@
  ********************************************************/
 void Grid3D_Hexa_Multi_Block_List::Broadcast(void) {
 
-<<<<<<< HEAD
-  if (Allocated) {
-
-    /* Broadcast each of the blocks in the multiblock mesh. */
-
-    for (int  i = 0 ; i < NBlk ; ++i ) {
-       if (Grid_Blks[i].Allocated) Grid_Blks[i].Broadcast();
-    } /* endfor */
-
-  } /* endif */
-=======
 #ifdef _MPI_VERSION
   int n, ni, nj, nk, grid_allocated;
 
@@ -449,7 +432,6 @@
     } /* endfor */
   } /* endif */
 #endif
->>>>>>> 832441d5
 
 }
 
@@ -1488,7 +1470,6 @@
       NBlk_Idir = Ni; 
       NBlk_Jdir = Nj; 
       NBlk_Kdir = Nk;
-<<<<<<< HEAD
 
       Grid_Blks = new Grid3D_Hexa_Block**[NBlk_Idir];
       for (int i = 0 ; i < NBlk_Idir ; ++i ) {
@@ -1498,17 +1479,6 @@
          }  /* endfor */
       }/* endfor */ 
 
-=======
-
-      Grid_Blks = new Grid3D_Hexa_Block**[NBlk_Idir];
-      for (int i = 0 ; i < NBlk_Idir ; ++i ) {
-         Grid_Blks[i] = new Grid3D_Hexa_Block*[NBlk_Jdir];
-         for (int j = 0 ; j <NBlk_Jdir ; ++j ) {
-            Grid_Blks[i][j] = new Grid3D_Hexa_Block[NBlk_Kdir];
-         }  /* endfor */
-      }/* endfor */ 
-
->>>>>>> 832441d5
       Allocated = 1;
    } /* endif */
 
