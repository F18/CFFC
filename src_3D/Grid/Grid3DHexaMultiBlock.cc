/* Grid3DHexaMultiBlock.cc:  Member functions for 
                             3D hexahedral multiblock grid classes. */

/* Include 3D hexahedral block grid header file. */

#ifndef GRID3D_HEXA_MULTIBLOCK_INCLUDED
#include "Grid3DHexaMultiBlock.h"
#endif //_GRID3D_HEXA_MULTIBLOCK_INCLUDED

/********************************************************
 * Routine: Broadcast                                   *
 *                                                      *
 * Broadcast block connectivity info.                   *
 *                                                      *
 ********************************************************/
void Grid3D_Hexa_Multi_Block_Connectivity::Broadcast(void) {

#ifdef _MPI_VERSION
   MPI::COMM_WORLD.Bcast(&num_neighT, 1, MPI::INT, 0);
   MPI::COMM_WORLD.Bcast(&num_neighB, 1, MPI::INT, 0);
   MPI::COMM_WORLD.Bcast(&num_neighS, 1, MPI::INT, 0);
   MPI::COMM_WORLD.Bcast(&num_neighW, 1, MPI::INT, 0);
   MPI::COMM_WORLD.Bcast(&num_neighE, 1, MPI::INT, 0);
   MPI::COMM_WORLD.Bcast(&num_neighN, 1, MPI::INT, 0);

   MPI::COMM_WORLD.Bcast(&num_neighTN, 1, MPI::INT, 0);
   MPI::COMM_WORLD.Bcast(&num_neighTS, 1, MPI::INT, 0);
   MPI::COMM_WORLD.Bcast(&num_neighTW, 1, MPI::INT, 0);
   MPI::COMM_WORLD.Bcast(&num_neighTE, 1, MPI::INT, 0);
   MPI::COMM_WORLD.Bcast(&num_neighBN, 1, MPI::INT, 0);
   MPI::COMM_WORLD.Bcast(&num_neighBS, 1, MPI::INT, 0);
   MPI::COMM_WORLD.Bcast(&num_neighBE, 1, MPI::INT, 0);
   MPI::COMM_WORLD.Bcast(&num_neighBW, 1, MPI::INT, 0);
   MPI::COMM_WORLD.Bcast(&num_neighSW, 1, MPI::INT, 0);
   MPI::COMM_WORLD.Bcast(&num_neighSE, 1, MPI::INT, 0);
   MPI::COMM_WORLD.Bcast(&num_neighNW, 1, MPI::INT, 0);
   MPI::COMM_WORLD.Bcast(&num_neighNE, 1, MPI::INT, 0);

   MPI::COMM_WORLD.Bcast(&num_neighTNW, 1, MPI::INT, 0);
   MPI::COMM_WORLD.Bcast(&num_neighTNE, 1, MPI::INT, 0);
   MPI::COMM_WORLD.Bcast(&num_neighTSW, 1, MPI::INT, 0);
   MPI::COMM_WORLD.Bcast(&num_neighTSE, 1, MPI::INT, 0);
   MPI::COMM_WORLD.Bcast(&num_neighBNW, 1, MPI::INT, 0);
   MPI::COMM_WORLD.Bcast(&num_neighBNE, 1, MPI::INT, 0);
   MPI::COMM_WORLD.Bcast(&num_neighBSW, 1, MPI::INT, 0);
   MPI::COMM_WORLD.Bcast(&num_neighBSE, 1, MPI::INT, 0);
  
   MPI::COMM_WORLD.Bcast(&neighT, 1, MPI::INT, 0);
   MPI::COMM_WORLD.Bcast(&neighB, 1, MPI::INT, 0);
   MPI::COMM_WORLD.Bcast(&neighS, 1, MPI::INT, 0);
   MPI::COMM_WORLD.Bcast(&neighW, 1, MPI::INT, 0);
   MPI::COMM_WORLD.Bcast(&neighE, 1, MPI::INT, 0);
   MPI::COMM_WORLD.Bcast(&neighN, 1, MPI::INT, 0);

   MPI::COMM_WORLD.Bcast(neighTN, GRID3D_HEXA_MULTI_BLOCK_MAX_NEIGHBOURS, MPI::INT, 0);
   MPI::COMM_WORLD.Bcast(neighTS, GRID3D_HEXA_MULTI_BLOCK_MAX_NEIGHBOURS, MPI::INT, 0);
   MPI::COMM_WORLD.Bcast(neighTW, GRID3D_HEXA_MULTI_BLOCK_MAX_NEIGHBOURS, MPI::INT, 0);
   MPI::COMM_WORLD.Bcast(neighTE, GRID3D_HEXA_MULTI_BLOCK_MAX_NEIGHBOURS, MPI::INT, 0);
   MPI::COMM_WORLD.Bcast(neighBN, GRID3D_HEXA_MULTI_BLOCK_MAX_NEIGHBOURS, MPI::INT, 0);
   MPI::COMM_WORLD.Bcast(neighBS, GRID3D_HEXA_MULTI_BLOCK_MAX_NEIGHBOURS, MPI::INT, 0);
   MPI::COMM_WORLD.Bcast(neighBE, GRID3D_HEXA_MULTI_BLOCK_MAX_NEIGHBOURS, MPI::INT, 0);
   MPI::COMM_WORLD.Bcast(neighBW, GRID3D_HEXA_MULTI_BLOCK_MAX_NEIGHBOURS, MPI::INT, 0);
   MPI::COMM_WORLD.Bcast(neighSW, GRID3D_HEXA_MULTI_BLOCK_MAX_NEIGHBOURS, MPI::INT, 0);
   MPI::COMM_WORLD.Bcast(neighSE, GRID3D_HEXA_MULTI_BLOCK_MAX_NEIGHBOURS, MPI::INT, 0);
   MPI::COMM_WORLD.Bcast(neighNW, GRID3D_HEXA_MULTI_BLOCK_MAX_NEIGHBOURS, MPI::INT, 0);
   MPI::COMM_WORLD.Bcast(neighNE, GRID3D_HEXA_MULTI_BLOCK_MAX_NEIGHBOURS, MPI::INT, 0);

   MPI::COMM_WORLD.Bcast(neighTNW, GRID3D_HEXA_MULTI_BLOCK_MAX_NEIGHBOURS, MPI::INT, 0);
   MPI::COMM_WORLD.Bcast(neighTNE, GRID3D_HEXA_MULTI_BLOCK_MAX_NEIGHBOURS, MPI::INT, 0);
   MPI::COMM_WORLD.Bcast(neighTSW, GRID3D_HEXA_MULTI_BLOCK_MAX_NEIGHBOURS, MPI::INT, 0);
   MPI::COMM_WORLD.Bcast(neighTSE, GRID3D_HEXA_MULTI_BLOCK_MAX_NEIGHBOURS, MPI::INT, 0);
   MPI::COMM_WORLD.Bcast(neighBNW, GRID3D_HEXA_MULTI_BLOCK_MAX_NEIGHBOURS, MPI::INT, 0);
   MPI::COMM_WORLD.Bcast(neighBNE, GRID3D_HEXA_MULTI_BLOCK_MAX_NEIGHBOURS, MPI::INT, 0);
   MPI::COMM_WORLD.Bcast(neighBSW, GRID3D_HEXA_MULTI_BLOCK_MAX_NEIGHBOURS, MPI::INT, 0);
   MPI::COMM_WORLD.Bcast(neighBSE, GRID3D_HEXA_MULTI_BLOCK_MAX_NEIGHBOURS, MPI::INT, 0);

   neighT_info.broadcast();
   neighB_info.broadcast();
   neighN_info.broadcast();
   neighS_info.broadcast();
   neighE_info.broadcast();
   neighW_info.broadcast();
    
   for (int i_neigh = 0; i_neigh < GRID3D_HEXA_MULTI_BLOCK_MAX_NEIGHBOURS; ++i_neigh) {
      neighNW_info[i_neigh].broadcast();
      neighNE_info[i_neigh].broadcast();
      neighSW_info[i_neigh].broadcast();
      neighSE_info[i_neigh].broadcast();
      neighTN_info[i_neigh].broadcast();
      neighTE_info[i_neigh].broadcast();
      neighTW_info[i_neigh].broadcast();
      neighTS_info[i_neigh].broadcast();
      neighBN_info[i_neigh].broadcast();
      neighBE_info[i_neigh].broadcast();
      neighBW_info[i_neigh].broadcast();
      neighBS_info[i_neigh].broadcast();

      neighTNW_info[i_neigh].broadcast();
      neighTNE_info[i_neigh].broadcast();
      neighTSW_info[i_neigh].broadcast();
      neighTSE_info[i_neigh].broadcast();
      neighBNW_info[i_neigh].broadcast();
      neighBNE_info[i_neigh].broadcast();
      neighBSW_info[i_neigh].broadcast();
      neighBSE_info[i_neigh].broadcast();
   } /* endfor */

   be.broadcast();
#endif  

}

/********************************************************
 * Routine: Allocate                                    *
 *                                                      *
 * Allocate memory for a 1D array of 3D hexahedral      *
 * multi-block grids.                                   *
 *                                                      *
 ********************************************************/
void Grid3D_Hexa_Multi_Block_List::Allocate(const int Ni, 
                                            const int Nj, 
                                            const int Nk) {

   if (Ni >= 1 && Nj >= 1 && Nk >= 1 && !Allocated) {
      NBlk_Idir = Ni; 
      NBlk_Jdir = Nj; 
      NBlk_Kdir = Nk; 
      NBlk = Ni*Nj*Nk;

      Grid_Blks = new Grid3D_Hexa_Block[NBlk];
      Connectivity = new Grid3D_Hexa_Multi_Block_Connectivity[NBlk];
      Allocated = 1;
         
   } /* endif */
 
}

/********************************************************
 * Routine: Allocate                                    *
 *                                                      *
 * Allocate memory for a 1D array of 3D hexahedral      *
 * multi-block grids.                                   *
 *                                                      *
 ********************************************************/
void Grid3D_Hexa_Multi_Block_List::Allocate(const int N) {

   if (N >= 1 && !Allocated) {
      NBlk_Idir = N; 
      NBlk_Jdir = 1; 
      NBlk_Kdir = 1; 
      NBlk = N;

      Grid_Blks = new Grid3D_Hexa_Block[NBlk];
      Connectivity = new Grid3D_Hexa_Multi_Block_Connectivity[NBlk];

      Allocated = 1;
   } /* endif */

}

/********************************************************
 * Routine: Deallocate                                  *
 *                                                      *
 * Deallocate memory for a 1D array of 3D hexahedral    *
 * multi-block grids.                                   *
 *                                                      *
 ********************************************************/
void Grid3D_Hexa_Multi_Block_List::Deallocate(void) {

   if (NBlk >= 1 && Allocated) {
       delete []Grid_Blks;
       Grid_Blks = NULL;

       delete []Connectivity;
       Connectivity = NULL;
  
       NBlk_Idir = 0; 
       NBlk_Jdir = 0; 
       NBlk_Kdir = 0;
       NBlk = 0;

       Allocated = 0;
   } /* endif */

}

/********************************************************
 * Routine: Copy                                        *
 *                                                      *
 * Make a copy of multiblock hexahedral grid Grid2.     *
 *                                                      *
 ********************************************************/
void Grid3D_Hexa_Multi_Block_List::Copy(Grid3D_Hexa_Multi_Block_List &Grid2) {

   if (Grid2.Allocated) {

     /* Ensure multiblock grid arrays have same dimensions. */

     if (Allocated && (NBlk      != Grid2.NBlk      ||
                       NBlk_Idir != Grid2.NBlk_Idir ||
                       NBlk_Jdir != Grid2.NBlk_Jdir ||
                       NBlk_Kdir != Grid2.NBlk_Kdir) ) {
       Deallocate();
       Allocate(Grid2.NBlk_Idir, Grid2.NBlk_Jdir, Grid2.NBlk_Kdir);
     } else if (!Allocated) {
       Allocate(Grid2.NBlk_Idir, Grid2.NBlk_Jdir, Grid2.NBlk_Kdir);
     } /* endif */

     /* Copy each grid block. */

     for (int  i = 0 ; i < NBlk ; ++i ) {
        if (Grid2.Grid_Blks[i].Allocated) 
           Grid_Blks[i].Copy(Grid2.Grid_Blks[i]);
     } /* endfor */

   } /* endif */

}

/********************************************************
 * Routine: Broadcast                                   *
 *                                                      *
 * Broadcast multiblock hexahedral grid.                *
 *                                                      *
 ********************************************************/
void Grid3D_Hexa_Multi_Block_List::Broadcast(void) {

#ifdef _MPI_VERSION
   int n, ni, nj, nk, grid_allocated;

   /* Broadcast the number of grid blocks. */

   if (CFFC_Primary_MPI_Processor()) {
      n = NBlk;
      ni = NBlk_Idir;
      nj = NBlk_Jdir;
      nk = NBlk_Kdir;
      grid_allocated = Allocated;
   } /* endif */

   MPI::COMM_WORLD.Bcast(&n, 1, MPI::INT, 0);
   MPI::COMM_WORLD.Bcast(&ni, 1, MPI::INT, 0);
   MPI::COMM_WORLD.Bcast(&nj, 1, MPI::INT, 0);
   MPI::COMM_WORLD.Bcast(&nk, 1, MPI::INT, 0);
   MPI::COMM_WORLD.Bcast(&grid_allocated, 1, MPI::INT, 0);

   /* On non-primary MPI processors, allocate (re-allocate) 
      memory for the grid blocks as necessary. */

   if (!CFFC_Primary_MPI_Processor()) {
      if (grid_allocated && 
          (NBlk != n ||
           NBlk_Idir != ni || 
           NBlk_Jdir != nj || 
           NBlk_Kdir != nk) ) { 
         if (Allocated) { 
            Deallocate();
         } /* endif */
         Allocate(ni, nj, nk);
      } else {
         Deallocate();
      } /* endif */
   } /* endif */
  
   /* Broadcast each of the blocks in the multiblock mesh. */
   /* Broadcast block connectivity info in the multiblock mesh. */
   if (Allocated) {
     for (int  i = 0 ; i < NBlk ; ++i ) {
        Grid_Blks[i].Broadcast();
        Connectivity[i].Broadcast();
     } /* endfor */
   } /* endif */
#endif

}

/********************************************************
 * Routine: Output                                      *
 *                                                      *
 * Writes a 1D array of 3D hexahedral multi-block       *
 * grids to the specified output stream for retrieval   *
 * and re-use purposes.                                 *
 *                                                      *
 ********************************************************/
void Grid3D_Hexa_Multi_Block_List::Output(ostream &Out_File) {
   
   Out_File << NBlk << " "
            << NBlk_Idir << " "
            << NBlk_Jdir << " "
            << NBlk_Kdir << "\n";
  
   for (int  i = 0 ; i < NBlk ; ++i ) {
      if (Grid_Blks[i].Allocated) {
         Out_File << setprecision(14) << Grid_Blks[i] << setprecision(6);
      } /* endif */
   } /* endfor */

}

/********************************************************
 * Routine: Output_Tecplot                              *
 *                                                      *
 * Writes the nodes of a 1D array of 3D hexahedral      *
 * multi-block grids to the specified output stream in  *
 * a format suitable for plotting the grid with         *
 * TECPLOT.                                             *
 *                                                      *
 ********************************************************/
void Grid3D_Hexa_Multi_Block_List::Output_Tecplot(ostream &Out_File) {

   int i_output_title;
   i_output_title = 1;
    
   for (int i = 0 ; i < NBlk ; ++i ) {
      if (Grid_Blks[i].Allocated) {
         Grid_Blks[i].Output_Tecplot(i,
                                     i_output_title,
                                     Out_File);
         if (i_output_title) i_output_title = 0;
      } /* endif */
   } /* endfor */

}

/********************************************************
 * Routine: Output_Nodes_Tecplot                        *
 *                                                      *
 * Writes the nodes of a 1D array of 3D hexahedral      *
 * multi-block grids to the specified output stream in  *
 * a format suitable for plotting the grid with         *
 * TECPLOT.  Include boundary nodes.                    *
 *                                                      *
 ********************************************************/
void Grid3D_Hexa_Multi_Block_List::Output_Nodes_Tecplot(ostream &Out_File) {

   int i_output_title;
   i_output_title = 1;
  
   for (int i = 0 ; i < NBlk ; ++i ) {
      if (Grid_Blks[i].Allocated) {
         Grid_Blks[i].Output_Nodes_Tecplot(i,
                                           i_output_title,
                                           Out_File);
         if (i_output_title) i_output_title = 0;
      } /* endif */
   } /* endfor */ 

}

/********************************************************
 * Routine: Output_Cells_Tecplot                        *
 *                                                      *
 * Writes the cells of a 1D array of 3D hexahedral      *
 * multi-block grids to the specified output stream in  *
 * a format suitable for plotting the grid with         *
 * TECPLOT.                                             *
 *                                                      *
 ********************************************************/
void Grid3D_Hexa_Multi_Block_List::Output_Cells_Tecplot(ostream &Out_File) {

   int i_output_title;
   i_output_title = 1;

   for (int i = 0 ; i < NBlk ; ++i ) {
      if (Grid_Blks[i].Allocated) {
          Grid_Blks[i].Output_Cells_Tecplot(i,
                                            i_output_title,
                                            Out_File);
          if (i_output_title) i_output_title = 0;
      } /* endif */
   }/* endfor */ 

}

/********************************************************
 * Routine: Output_Gnuplot                              *
 *                                                      *
 * Writes the nodes of a 1D array of 3D hexahedral      *
 * multi-block grids to the specified output stream in  *
 * a format suitable for plotting the grid with         *
 * GNUPLOT.                                             *
 *                                                      *
 ********************************************************/
void Grid3D_Hexa_Multi_Block_List::Output_Gnuplot(ostream &Out_File) {
  
   int i_output_title;
   i_output_title = 1;
    
   for (int i =0 ; i < NBlk ; ++i ) {
      if (Grid_Blks[i].Allocated) {
         Grid_Blks[i].Output_Gnuplot(i,
                                     i_output_title,
                                     Out_File);
         if (i_output_title) i_output_title = 0;
      } /* endif */
   } /* endfor */
    
}

/********************************************************
 * Routine: Create_Grid                                 *
 *                                                      *
 * Generates a 3D multiblock mesh depending on          *
 * input parameters.                                    *
 *                                                      *
 ********************************************************/
void Grid3D_Hexa_Multi_Block_List::Create_Grid(Grid3D_Input_Parameters &Input) {

   // Create various multiblock multiblock grid depending on input parameters
   switch(Input.i_Grid) {
     case GRID_CUBE :
       Create_Grid_Cube(Input);
       break;

     case GRID_PERIODIC_BOX :
     case GRID_PERIODIC_BOX_WITH_INFLOW :
       Create_Grid_Periodic_Box(Input);
       break;

     case GRID_TURBULENCE_BOX :
       Create_Grid_Turbulence_Box(Input);
       break;

     case GRID_BUNSEN_INFLOW :
       Create_Grid_Bunsen_Inflow(Input);
       break;

     case GRID_BUNSEN_BOX :
       Create_Grid_Bunsen_Box(Input);
       break;

     case GRID_BUNSEN_BURNER :
       Create_Grid_Bunsen_Burner(Input);
       break;

     case GRID_CHANNEL_XDIR :
     case GRID_CHANNEL_YDIR:
     case GRID_CHANNEL_ZDIR:
       Create_Grid_Channel(Input);
       break;

     case GRID_COUETTE_XDIR :
     case GRID_COUETTE_YDIR:
     case GRID_COUETTE_ZDIR:
       Create_Grid_Couette(Input);
       break;

     case GRID_PIPE :
       Create_Grid_Pipe(Input);
       break;

     case GRID_BUMP_CHANNEL_FLOW :
       Create_Grid_Bump_Channel_Flow(Input);
       break;

     case GRID_BLUFF_BODY_BURNER :
       Create_Grid_Bluff_Body_Burner(Input);
       break;

     case GRID_ICEMCFD :
       Create_Grid_ICEMCFD(Input);
       break;

     default:
       Create_Grid_Cube(Input);
       break;
   } /* endswitch */

}

/********************************************************
 * Routine: Create_Grid_Cube                            *
 *                                                      *
 * Generates a 3D Cartesian multiblock mesh for a cube. *
 *                                                      *
 ********************************************************/
void Grid3D_Hexa_Multi_Block_List::Create_Grid_Cube(Grid3D_Input_Parameters &Input) {

   int count_blocks;
   int BC_top, BC_bottom;
   Grid2D_Quad_Block **Grid2D_Box_XYplane;

   /* Allocate required memory. */

   Allocate(Input.NBlk_Idir, Input.NBlk_Jdir, Input.NBlk_Kdir);

   /* Creat 2D cross-section grids from which the 3D grid
      will be extruded. */
    
   Grid2D_Box_XYplane = Grid_Rectangular_Box(Grid2D_Box_XYplane,
                                             Input.NBlk_Idir, 
                                             Input.NBlk_Jdir,
                                             Input.Box_Width,
                                             Input.Box_Height,
                                             ON,
					     Input.Stretching_Type_Idir,
					     Input.Stretching_Type_Jdir,
					     Input.Stretching_Factor_Idir,
					     Input.Stretching_Factor_Jdir,
                                             Input.NCells_Idir,
                                             Input.NCells_Jdir,
					     Input.Nghost);

   /* Create the mesh for each block representing
      the complete grid. */

   count_blocks = 0;

   for (int kBlk = 0; kBlk <= Input.NBlk_Kdir-1; ++kBlk) {
      for (int jBlk = 0; jBlk <= Input.NBlk_Jdir-1; ++jBlk) {
         for (int iBlk = 0; iBlk <= Input.NBlk_Idir-1; ++iBlk) {

            /* Extrude each of the grid blocks from the
               appropriate 2D grid in XY-plane. */

            Grid_Blks[count_blocks].Extrude(Grid2D_Box_XYplane[iBlk][jBlk],
                                            Input.NCells_Kdir,
           	                            Input.Stretching_Type_Kdir,
				            Input.Stretching_Factor_Kdir,
                                            -HALF*Input.Box_Length+
                                            (double(kBlk)/double(Input.NBlk_Kdir))*Input.Box_Length,
                                            -HALF*Input.Box_Length+
                                            (double(kBlk+1)/double(Input.NBlk_Kdir))*Input.Box_Length);

            /* Assign top and bottom boundary conditions. */

            if (kBlk == Input.NBlk_Kdir-1) {
               BC_top = BC_REFLECTION;
            } else {
               BC_top = BC_NONE;
            } /* endif */
            if (kBlk == 0) {
               BC_bottom = BC_REFLECTION;
            } else {
               BC_bottom = BC_NONE;
            } /* endif */

            Grid_Blks[count_blocks].Set_BCs_Zdir(BC_top, BC_bottom);

            /* Update block counter. */

            count_blocks ++;

         } /* endfor */
      } /* endfor */
   } /* endfor */

   /* Deallocate 2D grid. */

   Grid2D_Box_XYplane = Deallocate_Multi_Block_Grid(Grid2D_Box_XYplane,
                                                    Input.NBlk_Idir, 
                                                    Input.NBlk_Jdir);


   /* Call the function Find_Neighbours to obtain the neighbour block information
      and assign values to data members in the grid block connectivity data structure. */
    
   Find_Neighbours(Input);

}

/********************************************************
 * Routine: Create_Grid_Periodic_Box                    *
 *                                                      *
 * Generates a 3D Cartesian multiblock mesh for a box   *
 * with periodic boundaries on all six boundaries.      *
 *                                                      *
 ********************************************************/
void Grid3D_Hexa_Multi_Block_List::Create_Grid_Periodic_Box(Grid3D_Input_Parameters &Input) {

   int nBlk;
   int opposite_nBlk, opposite_iBlk, opposite_jBlk, opposite_kBlk;
   Direction_Indices Dir_Index;
   int BC_top, BC_bottom;
   Grid2D_Quad_Block **Grid2D_Box_XYplane;

   /* Allocate required memory. */

   Allocate(Input.NBlk_Idir, Input.NBlk_Jdir, Input.NBlk_Kdir);

   /* Creat 2D cross-section grids from which the 3D grid
      will be extruded. */
    
   Grid2D_Box_XYplane = Grid_Periodic_Box(Grid2D_Box_XYplane,
                                          Input.NBlk_Idir, 
                                          Input.NBlk_Jdir,
                                          Input.Box_Width,
                                          Input.Box_Height,
                                          ON,
					  Input.Stretching_Type_Idir,
					  Input.Stretching_Type_Jdir,
					  Input.Stretching_Factor_Idir,
					  Input.Stretching_Factor_Jdir,
                                          Input.NCells_Idir,
                                          Input.NCells_Jdir,
					  Input.Nghost);

   /* Create the mesh for each block representing
      the complete grid. */

   for (int kBlk = 0; kBlk <= Input.NBlk_Kdir-1; ++kBlk) {
      for (int jBlk = 0; jBlk <= Input.NBlk_Jdir-1; ++jBlk) {
         for (int iBlk = 0; iBlk <= Input.NBlk_Idir-1; ++iBlk) {

 	    /* Determine grid block number */

	   nBlk = iBlk + 
                  jBlk*Input.NBlk_Idir + 
                  kBlk*Input.NBlk_Idir*Input.NBlk_Jdir;

            /* Extrude each of the grid blocks from the
               appropriate 2D grid in XY-plane. */

            Grid_Blks[nBlk].Extrude(Grid2D_Box_XYplane[iBlk][jBlk],
                                    Input.NCells_Kdir,
           	                    Input.Stretching_Type_Kdir,
				    Input.Stretching_Factor_Kdir,
                                    -HALF*Input.Box_Length+
                                    (double(kBlk)/double(Input.NBlk_Kdir))*Input.Box_Length,
                                    -HALF*Input.Box_Length+
                                    (double(kBlk+1)/double(Input.NBlk_Kdir))*Input.Box_Length);

            /* Assign top and bottom boundary conditions. */

            if (kBlk == Input.NBlk_Kdir-1) {
 	       BC_top = BC_NONE;
            } else {
               BC_top = BC_NONE;
            } /* endif */
            if (kBlk == 0) {
               BC_bottom = BC_NONE;
            } else {
               BC_bottom = BC_NONE;
            } /* endif */

            Grid_Blks[nBlk].Set_BCs_Zdir(BC_top, BC_bottom);

	 } /* endfor */
      } /* endfor */
   } /* endfor */

   /* Fix boundary conditions for case of inflow. */

   if (Input.i_Grid == GRID_PERIODIC_BOX_WITH_INFLOW) {
      for (int kBlk = 0; kBlk <= Input.NBlk_Kdir-1; ++kBlk) {
         for (int jBlk = 0; jBlk <= Input.NBlk_Jdir-1; ++jBlk) {
            for (int iBlk = 0; iBlk <= Input.NBlk_Idir-1; ++iBlk) {
	       nBlk = iBlk + 
                      jBlk*Input.NBlk_Idir + 
                      kBlk*Input.NBlk_Idir*Input.NBlk_Jdir;
               if (iBlk == 0 && iBlk == Input.NBlk_Idir-1) {
                  Grid_Blks[nBlk].Set_BCs_Xdir(BC_OUTFLOW_SUBSONIC,
                                               BC_INFLOW_SUBSONIC);
               } else if (iBlk == 0) {
                  Grid_Blks[nBlk].Set_BCs_Xdir(BC_NONE,
                                               BC_INFLOW_SUBSONIC);
               } else if (iBlk == Input.NBlk_Idir-1) {
                  Grid_Blks[nBlk].Set_BCs_Xdir(BC_OUTFLOW_SUBSONIC,
                                               BC_NONE);
               } /* endif */
	    } /* endfor */
         } /* endfor */
      } /* endfor */
   } /* endif */

   /* Deallocate 2D grid. */

   Grid2D_Box_XYplane = Deallocate_Multi_Block_Grid(Grid2D_Box_XYplane,
                                                    Input.NBlk_Idir, 
                                                    Input.NBlk_Jdir);

   /* Call the function Find_Neighbours to obtain the neighbour block information
      and assign values to data members in the grid block connectivity data structure. */
    
   Find_Neighbours(Input);

   /* At periodic boundaries, add additional grid block neighbour information. */

   for (int kBlk = 0; kBlk <= Input.NBlk_Kdir-1; ++kBlk) {
      for (int jBlk = 0; jBlk <= Input.NBlk_Jdir-1; ++jBlk) {
         for (int iBlk = 0; iBlk <= Input.NBlk_Idir-1; ++iBlk) {

	    nBlk = iBlk + 
                   jBlk*Input.NBlk_Idir + 
                   kBlk*Input.NBlk_Idir*Input.NBlk_Jdir;

            for (int nDir = 0; nDir <= MAX_BOUNDARY_ELEMENTS_FOR_A_BLOCK-1; ++nDir) {
               Dir_Index = Dir_Index.boundary_element_number_to_direction_indices(nDir);

               if (iBlk == 0 && Dir_Index.i < 0) {
	          opposite_iBlk = Input.NBlk_Idir-1;
               } else if (iBlk == Input.NBlk_Idir-1 && Dir_Index.i > 0) {
	          opposite_iBlk = 0;
               } else {
	          opposite_iBlk = iBlk + Dir_Index.i;
               } /* endif */

               if (jBlk == 0 && Dir_Index.j < 0) {
	          opposite_jBlk = Input.NBlk_Jdir-1;
               } else if (jBlk == Input.NBlk_Jdir-1 && Dir_Index.j > 0) {
	          opposite_jBlk = 0;
               } else {
	          opposite_jBlk = jBlk + Dir_Index.j;
               } /* endif */

   	       if (kBlk == 0 && Dir_Index.k < 0) {
	          opposite_kBlk = Input.NBlk_Kdir-1;
               } else if (kBlk == Input.NBlk_Kdir-1 && Dir_Index.k > 0) {
	          opposite_kBlk = 0;
               } else {
	          opposite_kBlk = kBlk + Dir_Index.k;
               } /* endif */

	       opposite_nBlk = opposite_iBlk + 
                               opposite_jBlk*Input.NBlk_Idir + 
                               opposite_kBlk*Input.NBlk_Idir*Input.NBlk_Jdir;

               switch (nDir) { 
                 case BE::BSW : // 0
                   if (Connectivity[nBlk].num_neighBSW == 0 && 
                       (Input.i_Grid != GRID_PERIODIC_BOX_WITH_INFLOW ||
                        (Input.i_Grid == GRID_PERIODIC_BOX_WITH_INFLOW &&
                         iBlk > 0))
                       ) {
		      Connectivity[nBlk].num_neighBSW = 1;
                      Connectivity[nBlk].neighBSW[0] = opposite_nBlk;
                      Connectivity[nBlk].neighBSW_info[0].ctm_offsets[0] = 1; 
                      Connectivity[nBlk].neighBSW_info[0].ctm_offsets[1] = 2;  
                      Connectivity[nBlk].neighBSW_info[0].ctm_offsets[2] = 3;
                      Connectivity[nBlk].neighBSW_info[0].ctm_offsets[3] = Input.NCells_Idir; 
                      Connectivity[nBlk].neighBSW_info[0].ctm_offsets[4] = Input.NCells_Jdir;  
                      Connectivity[nBlk].neighBSW_info[0].ctm_offsets[5] = Input.NCells_Kdir;  
                      Connectivity[nBlk].neighBSW_info[0].direction_me_to_neighbour[0] = -1; 
                      Connectivity[nBlk].neighBSW_info[0].direction_me_to_neighbour[1] = -1;
                      Connectivity[nBlk].neighBSW_info[0].direction_me_to_neighbour[2] = -1; 
                      Connectivity[nBlk].neighBSW_info[0].direction_neighbour_to_me[0] = 1; 
                      Connectivity[nBlk].neighBSW_info[0].direction_neighbour_to_me[1] = 1;
                      Connectivity[nBlk].neighBSW_info[0].direction_neighbour_to_me[2] = 1; 
                      Connectivity[nBlk].be.on_grid_boundary[BE::BSW] = 0;
                   } /* endif */
 	           break;

                 case BE::SW :  // 1
                   if (Connectivity[nBlk].num_neighSW == 0 && 
                       (Input.i_Grid != GRID_PERIODIC_BOX_WITH_INFLOW ||
                        (Input.i_Grid == GRID_PERIODIC_BOX_WITH_INFLOW &&
                         iBlk > 0))
                       ) {
		      Connectivity[nBlk].num_neighSW = 1;
                      Connectivity[nBlk].neighSW[0] = opposite_nBlk;
                      Connectivity[nBlk].neighSW_info[0].ctm_offsets[0] = 1; 
                      Connectivity[nBlk].neighSW_info[0].ctm_offsets[1] = 2;  
                      Connectivity[nBlk].neighSW_info[0].ctm_offsets[2] = 3;
                      Connectivity[nBlk].neighSW_info[0].ctm_offsets[3] = Input.NCells_Idir; 
                      Connectivity[nBlk].neighSW_info[0].ctm_offsets[4] = Input.NCells_Jdir;  
                      Connectivity[nBlk].neighSW_info[0].ctm_offsets[5] = 0;
                      Connectivity[nBlk].neighSW_info[0].direction_me_to_neighbour[0] = -1; 
                      Connectivity[nBlk].neighSW_info[0].direction_me_to_neighbour[1] = -1;
                      Connectivity[nBlk].neighSW_info[0].direction_me_to_neighbour[2] = 0; 
                      Connectivity[nBlk].neighSW_info[0].direction_neighbour_to_me[0] = 1; 
                      Connectivity[nBlk].neighSW_info[0].direction_neighbour_to_me[1] = 1;
                      Connectivity[nBlk].neighSW_info[0].direction_neighbour_to_me[2] = 0;
                      Connectivity[nBlk].be.on_grid_boundary[BE::SW] = 0;
                   } /* endif */
		   break;

                 case BE::TSW : // 2
                   if (Connectivity[nBlk].num_neighTSW == 0 && 
                       (Input.i_Grid != GRID_PERIODIC_BOX_WITH_INFLOW ||
                        (Input.i_Grid == GRID_PERIODIC_BOX_WITH_INFLOW &&
                         iBlk > 0))
                       ) {
		      Connectivity[nBlk].num_neighTSW = 1;
                      Connectivity[nBlk].neighTSW[0] = opposite_nBlk;
                      Connectivity[nBlk].neighTSW_info[0].ctm_offsets[0] = 1; 
                      Connectivity[nBlk].neighTSW_info[0].ctm_offsets[1] = 2;  
                      Connectivity[nBlk].neighTSW_info[0].ctm_offsets[2] = 3;
                      Connectivity[nBlk].neighTSW_info[0].ctm_offsets[3] = Input.NCells_Idir; 
                      Connectivity[nBlk].neighTSW_info[0].ctm_offsets[4] = Input.NCells_Jdir;  
                      Connectivity[nBlk].neighTSW_info[0].ctm_offsets[5] = -Input.NCells_Kdir;
                      Connectivity[nBlk].neighTSW_info[0].direction_me_to_neighbour[0] = -1; 
                      Connectivity[nBlk].neighTSW_info[0].direction_me_to_neighbour[1] = -1;
                      Connectivity[nBlk].neighTSW_info[0].direction_me_to_neighbour[2] = 1; 
                      Connectivity[nBlk].neighTSW_info[0].direction_neighbour_to_me[0] = 1; 
                      Connectivity[nBlk].neighTSW_info[0].direction_neighbour_to_me[1] = 1;
                      Connectivity[nBlk].neighTSW_info[0].direction_neighbour_to_me[2] = -1;
                      Connectivity[nBlk].be.on_grid_boundary[BE::TSW] = 0;
                   } /* endif */
		   break;

                 case BE::BW :  // 3
                   if (Connectivity[nBlk].num_neighBW == 0 && 
                       (Input.i_Grid != GRID_PERIODIC_BOX_WITH_INFLOW ||
                        (Input.i_Grid == GRID_PERIODIC_BOX_WITH_INFLOW &&
                         iBlk > 0))
                       ) {
		      Connectivity[nBlk].num_neighBW = 1;
                      Connectivity[nBlk].neighBW[0] = opposite_nBlk;
                      Connectivity[nBlk].neighBW_info[0].ctm_offsets[0] = 1; 
                      Connectivity[nBlk].neighBW_info[0].ctm_offsets[1] = 2;  
                      Connectivity[nBlk].neighBW_info[0].ctm_offsets[2] = 3;
                      Connectivity[nBlk].neighBW_info[0].ctm_offsets[3] = Input.NCells_Idir; 
                      Connectivity[nBlk].neighBW_info[0].ctm_offsets[4] = 0;  
                      Connectivity[nBlk].neighBW_info[0].ctm_offsets[5] = Input.NCells_Kdir;
                      Connectivity[nBlk].neighBW_info[0].direction_me_to_neighbour[0] = -1; 
                      Connectivity[nBlk].neighBW_info[0].direction_me_to_neighbour[1] = 0;
                      Connectivity[nBlk].neighBW_info[0].direction_me_to_neighbour[2] = -1; 
                      Connectivity[nBlk].neighBW_info[0].direction_neighbour_to_me[0] = 1; 
                      Connectivity[nBlk].neighBW_info[0].direction_neighbour_to_me[1] = 0;
                      Connectivity[nBlk].neighBW_info[0].direction_neighbour_to_me[2] = 1;
                      Connectivity[nBlk].be.on_grid_boundary[BE::BW] = 0;
                   } /* endif */
		   break;

                 case BE::W :   // 4
                   if (Connectivity[nBlk].num_neighW == 0 && 
                       (Input.i_Grid != GRID_PERIODIC_BOX_WITH_INFLOW ||
                        (Input.i_Grid == GRID_PERIODIC_BOX_WITH_INFLOW &&
                         iBlk > 0))
                       ) {
		      Connectivity[nBlk].num_neighW = 1;
                      Connectivity[nBlk].neighW = opposite_nBlk;
                      Connectivity[nBlk].neighW_info.ctm_offsets[0] = 1; 
                      Connectivity[nBlk].neighW_info.ctm_offsets[1] = 2;  
                      Connectivity[nBlk].neighW_info.ctm_offsets[2] = 3;
                      Connectivity[nBlk].neighW_info.ctm_offsets[3] = Input.NCells_Idir; 
                      Connectivity[nBlk].neighW_info.ctm_offsets[4] = 0;  
                      Connectivity[nBlk].neighW_info.ctm_offsets[5] = 0;
                      Connectivity[nBlk].neighW_info.direction_me_to_neighbour[0] = -1; 
                      Connectivity[nBlk].neighW_info.direction_me_to_neighbour[1] = 0;
                      Connectivity[nBlk].neighW_info.direction_me_to_neighbour[2] = 0; 
                      Connectivity[nBlk].neighW_info.direction_neighbour_to_me[0] = 1; 
                      Connectivity[nBlk].neighW_info.direction_neighbour_to_me[1] = 0;
                      Connectivity[nBlk].neighW_info.direction_neighbour_to_me[2] = 0;
                      Connectivity[nBlk].be.on_grid_boundary[BE::W] = 0;
                   } /* endif */
		   break;

                 case BE::TW :  // 5
                   if (Connectivity[nBlk].num_neighTW == 0 && 
                       (Input.i_Grid != GRID_PERIODIC_BOX_WITH_INFLOW ||
                        (Input.i_Grid == GRID_PERIODIC_BOX_WITH_INFLOW &&
                         iBlk > 0))
                       ) {
		      Connectivity[nBlk].num_neighTW = 1;
                      Connectivity[nBlk].neighTW[0] = opposite_nBlk;
                      Connectivity[nBlk].neighTW_info[0].ctm_offsets[0] = 1; 
                      Connectivity[nBlk].neighTW_info[0].ctm_offsets[1] = 2;  
                      Connectivity[nBlk].neighTW_info[0].ctm_offsets[2] = 3;
                      Connectivity[nBlk].neighTW_info[0].ctm_offsets[3] = Input.NCells_Idir; 
                      Connectivity[nBlk].neighTW_info[0].ctm_offsets[4] = 0;  
                      Connectivity[nBlk].neighTW_info[0].ctm_offsets[5] = -Input.NCells_Kdir;
                      Connectivity[nBlk].neighTW_info[0].direction_me_to_neighbour[0] = -1; 
                      Connectivity[nBlk].neighTW_info[0].direction_me_to_neighbour[1] = 0;
                      Connectivity[nBlk].neighTW_info[0].direction_me_to_neighbour[2] = 1; 
                      Connectivity[nBlk].neighTW_info[0].direction_neighbour_to_me[0] = 1; 
                      Connectivity[nBlk].neighTW_info[0].direction_neighbour_to_me[1] = 0;
                      Connectivity[nBlk].neighTW_info[0].direction_neighbour_to_me[2] = -1;
                      Connectivity[nBlk].be.on_grid_boundary[BE::TW] = 0;
                   } /* endif */
		   break;

                 case BE::BNW : // 6
                   if (Connectivity[nBlk].num_neighBNW == 0 && 
                       (Input.i_Grid != GRID_PERIODIC_BOX_WITH_INFLOW ||
                        (Input.i_Grid == GRID_PERIODIC_BOX_WITH_INFLOW &&
                         iBlk > 0))
                       ) {
		      Connectivity[nBlk].num_neighBNW = 1;
                      Connectivity[nBlk].neighBNW[0] = opposite_nBlk;
                      Connectivity[nBlk].neighBNW_info[0].ctm_offsets[0] = 1; 
                      Connectivity[nBlk].neighBNW_info[0].ctm_offsets[1] = 2;  
                      Connectivity[nBlk].neighBNW_info[0].ctm_offsets[2] = 3;
                      Connectivity[nBlk].neighBNW_info[0].ctm_offsets[3] = Input.NCells_Idir; 
                      Connectivity[nBlk].neighBNW_info[0].ctm_offsets[4] = -Input.NCells_Jdir;  
                      Connectivity[nBlk].neighBNW_info[0].ctm_offsets[5] = Input.NCells_Kdir;  
                      Connectivity[nBlk].neighBNW_info[0].direction_me_to_neighbour[0] = -1; 
                      Connectivity[nBlk].neighBNW_info[0].direction_me_to_neighbour[1] = 1;
                      Connectivity[nBlk].neighBNW_info[0].direction_me_to_neighbour[2] = -1; 
                      Connectivity[nBlk].neighBNW_info[0].direction_neighbour_to_me[0] = 1; 
                      Connectivity[nBlk].neighBNW_info[0].direction_neighbour_to_me[1] = -1;
                      Connectivity[nBlk].neighBNW_info[0].direction_neighbour_to_me[2] = 1;
                      Connectivity[nBlk].be.on_grid_boundary[BE::BNW] = 0;
                   } /* endif */
		   break;

                 case BE::NW :  // 7
                   if (Connectivity[nBlk].num_neighNW == 0 && 
                       (Input.i_Grid != GRID_PERIODIC_BOX_WITH_INFLOW ||
                        (Input.i_Grid == GRID_PERIODIC_BOX_WITH_INFLOW &&
                         iBlk > 0))
                       ) {
		      Connectivity[nBlk].num_neighNW = 1;
                      Connectivity[nBlk].neighNW[0] = opposite_nBlk;
                      Connectivity[nBlk].neighNW_info[0].ctm_offsets[0] = 1; 
                      Connectivity[nBlk].neighNW_info[0].ctm_offsets[1] = 2;  
                      Connectivity[nBlk].neighNW_info[0].ctm_offsets[2] = 3;
                      Connectivity[nBlk].neighNW_info[0].ctm_offsets[3] = Input.NCells_Idir; 
                      Connectivity[nBlk].neighNW_info[0].ctm_offsets[4] = -Input.NCells_Jdir;  
                      Connectivity[nBlk].neighNW_info[0].ctm_offsets[5] = 0;  
                      Connectivity[nBlk].neighNW_info[0].direction_me_to_neighbour[0] = -1; 
                      Connectivity[nBlk].neighNW_info[0].direction_me_to_neighbour[1] = 1;
                      Connectivity[nBlk].neighNW_info[0].direction_me_to_neighbour[2] = 0; 
                      Connectivity[nBlk].neighNW_info[0].direction_neighbour_to_me[0] = 1; 
                      Connectivity[nBlk].neighNW_info[0].direction_neighbour_to_me[1] = -1;
                      Connectivity[nBlk].neighNW_info[0].direction_neighbour_to_me[2] = 0;
                      Connectivity[nBlk].be.on_grid_boundary[BE::NW] = 0;
                   } /* endif */
		   break;

                 case BE::TNW : // 8
                   if (Connectivity[nBlk].num_neighTNW == 0 && 
                       (Input.i_Grid != GRID_PERIODIC_BOX_WITH_INFLOW ||
                        (Input.i_Grid == GRID_PERIODIC_BOX_WITH_INFLOW &&
                         iBlk > 0))
                       ) {
		      Connectivity[nBlk].num_neighTNW = 1;
                      Connectivity[nBlk].neighTNW[0] = opposite_nBlk;
                      Connectivity[nBlk].neighTNW_info[0].ctm_offsets[0] = 1; 
                      Connectivity[nBlk].neighTNW_info[0].ctm_offsets[1] = 2;  
                      Connectivity[nBlk].neighTNW_info[0].ctm_offsets[2] = 3;
                      Connectivity[nBlk].neighTNW_info[0].ctm_offsets[3] = Input.NCells_Idir; 
                      Connectivity[nBlk].neighTNW_info[0].ctm_offsets[4] = -Input.NCells_Jdir;  
                      Connectivity[nBlk].neighTNW_info[0].ctm_offsets[5] = -Input.NCells_Kdir;  
                      Connectivity[nBlk].neighTNW_info[0].direction_me_to_neighbour[0] = -1; 
                      Connectivity[nBlk].neighTNW_info[0].direction_me_to_neighbour[1] = 1;
                      Connectivity[nBlk].neighTNW_info[0].direction_me_to_neighbour[2] = 1; 
                      Connectivity[nBlk].neighTNW_info[0].direction_neighbour_to_me[0] = 1; 
                      Connectivity[nBlk].neighTNW_info[0].direction_neighbour_to_me[1] = -1;
                      Connectivity[nBlk].neighTNW_info[0].direction_neighbour_to_me[2] = -1;
                      Connectivity[nBlk].be.on_grid_boundary[BE::TNW] = 0;
                   } /* endif */
		   break;

                 case BE::BS :  // 9
                   if (Connectivity[nBlk].num_neighBS == 0) {
		      Connectivity[nBlk].num_neighBS = 1;
                      Connectivity[nBlk].neighBS[0] = opposite_nBlk;
                      Connectivity[nBlk].neighBS_info[0].ctm_offsets[0] = 1; 
                      Connectivity[nBlk].neighBS_info[0].ctm_offsets[1] = 2;  
                      Connectivity[nBlk].neighBS_info[0].ctm_offsets[2] = 3;
                      Connectivity[nBlk].neighBS_info[0].ctm_offsets[3] = 0; 
                      Connectivity[nBlk].neighBS_info[0].ctm_offsets[4] = Input.NCells_Jdir;  
                      Connectivity[nBlk].neighBS_info[0].ctm_offsets[5] = Input.NCells_Kdir;  
                      Connectivity[nBlk].neighBS_info[0].direction_me_to_neighbour[0] = 0; 
                      Connectivity[nBlk].neighBS_info[0].direction_me_to_neighbour[1] = -1;
                      Connectivity[nBlk].neighBS_info[0].direction_me_to_neighbour[2] = -1; 
                      Connectivity[nBlk].neighBS_info[0].direction_neighbour_to_me[0] = 0; 
                      Connectivity[nBlk].neighBS_info[0].direction_neighbour_to_me[1] = 1;
                      Connectivity[nBlk].neighBS_info[0].direction_neighbour_to_me[2] = 1;
                      Connectivity[nBlk].be.on_grid_boundary[BE::BS] = 0;
                   } /* endif */
		   break;

                 case BE::S :   // 10
                   if (Connectivity[nBlk].num_neighS == 0) {
		      Connectivity[nBlk].num_neighS = 1;
                      Connectivity[nBlk].neighS = opposite_nBlk;
                      Connectivity[nBlk].neighS_info.ctm_offsets[0] = 1; 
                      Connectivity[nBlk].neighS_info.ctm_offsets[1] = 2;  
                      Connectivity[nBlk].neighS_info.ctm_offsets[2] = 3;
                      Connectivity[nBlk].neighS_info.ctm_offsets[3] = 0; 
                      Connectivity[nBlk].neighS_info.ctm_offsets[4] = Input.NCells_Jdir;  
                      Connectivity[nBlk].neighS_info.ctm_offsets[5] = 0;
                      Connectivity[nBlk].neighS_info.direction_me_to_neighbour[0] = 0; 
                      Connectivity[nBlk].neighS_info.direction_me_to_neighbour[1] = -1;
                      Connectivity[nBlk].neighS_info.direction_me_to_neighbour[2] = 0; 
                      Connectivity[nBlk].neighS_info.direction_neighbour_to_me[0] = 0; 
                      Connectivity[nBlk].neighS_info.direction_neighbour_to_me[1] = 1;
                      Connectivity[nBlk].neighS_info.direction_neighbour_to_me[2] = 0;
                      Connectivity[nBlk].be.on_grid_boundary[BE::S] = 0;
                   } /* endif */
		   break;

                 case BE::TS :  // 11
                   if (Connectivity[nBlk].num_neighTS == 0) {
		      Connectivity[nBlk].num_neighTS = 1;
                      Connectivity[nBlk].neighTS[0] = opposite_nBlk;
                      Connectivity[nBlk].neighTS_info[0].ctm_offsets[0] = 1; 
                      Connectivity[nBlk].neighTS_info[0].ctm_offsets[1] = 2;  
                      Connectivity[nBlk].neighTS_info[0].ctm_offsets[2] = 3;
                      Connectivity[nBlk].neighTS_info[0].ctm_offsets[3] = 0; 
                      Connectivity[nBlk].neighTS_info[0].ctm_offsets[4] = Input.NCells_Jdir;  
                      Connectivity[nBlk].neighTS_info[0].ctm_offsets[5] = -Input.NCells_Kdir;  
                      Connectivity[nBlk].neighTS_info[0].direction_me_to_neighbour[0] = 0; 
                      Connectivity[nBlk].neighTS_info[0].direction_me_to_neighbour[1] = -1;
                      Connectivity[nBlk].neighTS_info[0].direction_me_to_neighbour[2] = 1; 
                      Connectivity[nBlk].neighTS_info[0].direction_neighbour_to_me[0] = 0; 
                      Connectivity[nBlk].neighTS_info[0].direction_neighbour_to_me[1] = 1;
                      Connectivity[nBlk].neighTS_info[0].direction_neighbour_to_me[2] = -1;
                      Connectivity[nBlk].be.on_grid_boundary[BE::TS] = 0;
                   } /* endif */
		   break;

                 case BE::B :   // 12
                   if (Connectivity[nBlk].num_neighB == 0) {
		      Connectivity[nBlk].num_neighB = 1;
                      Connectivity[nBlk].neighB = opposite_nBlk;
                      Connectivity[nBlk].neighB_info.ctm_offsets[0] = 1; 
                      Connectivity[nBlk].neighB_info.ctm_offsets[1] = 2;  
                      Connectivity[nBlk].neighB_info.ctm_offsets[2] = 3;
                      Connectivity[nBlk].neighB_info.ctm_offsets[3] = 0; 
                      Connectivity[nBlk].neighB_info.ctm_offsets[4] = 0;  
                      Connectivity[nBlk].neighB_info.ctm_offsets[5] = Input.NCells_Kdir;
                      Connectivity[nBlk].neighB_info.direction_me_to_neighbour[0] = 0; 
                      Connectivity[nBlk].neighB_info.direction_me_to_neighbour[1] = 0;
                      Connectivity[nBlk].neighB_info.direction_me_to_neighbour[2] = -1; 
                      Connectivity[nBlk].neighB_info.direction_neighbour_to_me[0] = 0; 
                      Connectivity[nBlk].neighB_info.direction_neighbour_to_me[1] = 0;
                      Connectivity[nBlk].neighB_info.direction_neighbour_to_me[2] = 1;
                      Connectivity[nBlk].be.on_grid_boundary[BE::B] = 0;
                   } /* endif */
		   break;

                 case BE::T :   // 14
                   if (Connectivity[nBlk].num_neighT == 0) {
		      Connectivity[nBlk].num_neighT = 1;
                      Connectivity[nBlk].neighT = opposite_nBlk;
                      Connectivity[nBlk].neighT_info.ctm_offsets[0] = 1; 
                      Connectivity[nBlk].neighT_info.ctm_offsets[1] = 2;  
                      Connectivity[nBlk].neighT_info.ctm_offsets[2] = 3;
                      Connectivity[nBlk].neighT_info.ctm_offsets[3] = 0; 
                      Connectivity[nBlk].neighT_info.ctm_offsets[4] = 0;  
                      Connectivity[nBlk].neighT_info.ctm_offsets[5] = -Input.NCells_Kdir;
                      Connectivity[nBlk].neighT_info.direction_me_to_neighbour[0] = 0; 
                      Connectivity[nBlk].neighT_info.direction_me_to_neighbour[1] = 0;
                      Connectivity[nBlk].neighT_info.direction_me_to_neighbour[2] = 1; 
                      Connectivity[nBlk].neighT_info.direction_neighbour_to_me[0] = 0; 
                      Connectivity[nBlk].neighT_info.direction_neighbour_to_me[1] = 0;
                      Connectivity[nBlk].neighT_info.direction_neighbour_to_me[2] = -1;
                      Connectivity[nBlk].be.on_grid_boundary[BE::T] = 0;
                   } /* endif */
		   break;

                 case BE::BN :  // 15
                   if (Connectivity[nBlk].num_neighBN == 0) {
		      Connectivity[nBlk].num_neighBN = 1;
                      Connectivity[nBlk].neighBN[0] = opposite_nBlk;
                      Connectivity[nBlk].neighBN_info[0].ctm_offsets[0] = 1; 
                      Connectivity[nBlk].neighBN_info[0].ctm_offsets[1] = 2;  
                      Connectivity[nBlk].neighBN_info[0].ctm_offsets[2] = 3;
                      Connectivity[nBlk].neighBN_info[0].ctm_offsets[3] = 0; 
                      Connectivity[nBlk].neighBN_info[0].ctm_offsets[4] = -Input.NCells_Jdir;  
                      Connectivity[nBlk].neighBN_info[0].ctm_offsets[5] = Input.NCells_Kdir;  
                      Connectivity[nBlk].neighBN_info[0].direction_me_to_neighbour[0] = 0; 
                      Connectivity[nBlk].neighBN_info[0].direction_me_to_neighbour[1] = 1;
                      Connectivity[nBlk].neighBN_info[0].direction_me_to_neighbour[2] = -1; 
                      Connectivity[nBlk].neighBN_info[0].direction_neighbour_to_me[0] = 0; 
                      Connectivity[nBlk].neighBN_info[0].direction_neighbour_to_me[1] = -1;
                      Connectivity[nBlk].neighBN_info[0].direction_neighbour_to_me[2] = 1;
                      Connectivity[nBlk].be.on_grid_boundary[BE::BN] = 0;
                   } /* endif */
		   break;

                 case BE::N :   // 16
                   if (Connectivity[nBlk].num_neighN == 0) {
		      Connectivity[nBlk].num_neighN = 1;
                      Connectivity[nBlk].neighN = opposite_nBlk;
                      Connectivity[nBlk].neighN_info.ctm_offsets[0] = 1; 
                      Connectivity[nBlk].neighN_info.ctm_offsets[1] = 2;  
                      Connectivity[nBlk].neighN_info.ctm_offsets[2] = 3;
                      Connectivity[nBlk].neighN_info.ctm_offsets[3] = 0; 
                      Connectivity[nBlk].neighN_info.ctm_offsets[4] = -Input.NCells_Jdir;  
                      Connectivity[nBlk].neighN_info.ctm_offsets[5] = 0;
                      Connectivity[nBlk].neighN_info.direction_me_to_neighbour[0] = 0; 
                      Connectivity[nBlk].neighN_info.direction_me_to_neighbour[1] = 1;
                      Connectivity[nBlk].neighN_info.direction_me_to_neighbour[2] = 0; 
                      Connectivity[nBlk].neighN_info.direction_neighbour_to_me[0] = 0; 
                      Connectivity[nBlk].neighN_info.direction_neighbour_to_me[1] = -1;
                      Connectivity[nBlk].neighN_info.direction_neighbour_to_me[2] = 0;
                      Connectivity[nBlk].be.on_grid_boundary[BE::N] = 0;
                   } /* endif */
		   break;

                 case BE::TN :  // 17
                   if (Connectivity[nBlk].num_neighTN == 0) {
		      Connectivity[nBlk].num_neighTN = 1;
                      Connectivity[nBlk].neighTN[0] = opposite_nBlk;
                      Connectivity[nBlk].neighTN_info[0].ctm_offsets[0] = 1; 
                      Connectivity[nBlk].neighTN_info[0].ctm_offsets[1] = 2;  
                      Connectivity[nBlk].neighTN_info[0].ctm_offsets[2] = 3;
                      Connectivity[nBlk].neighTN_info[0].ctm_offsets[3] = 0; 
                      Connectivity[nBlk].neighTN_info[0].ctm_offsets[4] = -Input.NCells_Jdir;  
                      Connectivity[nBlk].neighTN_info[0].ctm_offsets[5] = -Input.NCells_Kdir;  
                      Connectivity[nBlk].neighTN_info[0].direction_me_to_neighbour[0] = 0; 
                      Connectivity[nBlk].neighTN_info[0].direction_me_to_neighbour[1] = 1;
                      Connectivity[nBlk].neighTN_info[0].direction_me_to_neighbour[2] = 1; 
                      Connectivity[nBlk].neighTN_info[0].direction_neighbour_to_me[0] = 0; 
                      Connectivity[nBlk].neighTN_info[0].direction_neighbour_to_me[1] = -1;
                      Connectivity[nBlk].neighTN_info[0].direction_neighbour_to_me[2] = -1;
                      Connectivity[nBlk].be.on_grid_boundary[BE::TN] = 0;
                   } /* endif */
		   break;

                 case BE::BSE : // 18
                   if (Connectivity[nBlk].num_neighBSE == 0 && 
                       (Input.i_Grid != GRID_PERIODIC_BOX_WITH_INFLOW ||
                        (Input.i_Grid == GRID_PERIODIC_BOX_WITH_INFLOW &&
                         iBlk < Input.NBlk_Idir-1))
                       ) {
		      Connectivity[nBlk].num_neighBSE = 1;
                      Connectivity[nBlk].neighBSE[0] = opposite_nBlk;
                      Connectivity[nBlk].neighBSE_info[0].ctm_offsets[0] = 1; 
                      Connectivity[nBlk].neighBSE_info[0].ctm_offsets[1] = 2;  
                      Connectivity[nBlk].neighBSE_info[0].ctm_offsets[2] = 3;
                      Connectivity[nBlk].neighBSE_info[0].ctm_offsets[3] = Input.NCells_Idir; 
                      Connectivity[nBlk].neighBSE_info[0].ctm_offsets[4] = -Input.NCells_Jdir;  
                      Connectivity[nBlk].neighBSE_info[0].ctm_offsets[5] = -Input.NCells_Kdir;  
                      Connectivity[nBlk].neighBSE_info[0].direction_me_to_neighbour[0] = 1; 
                      Connectivity[nBlk].neighBSE_info[0].direction_me_to_neighbour[1] = -1;
                      Connectivity[nBlk].neighBSE_info[0].direction_me_to_neighbour[2] = -1; 
                      Connectivity[nBlk].neighBSE_info[0].direction_neighbour_to_me[0] = -1; 
                      Connectivity[nBlk].neighBSE_info[0].direction_neighbour_to_me[1] = 1;
                      Connectivity[nBlk].neighBSE_info[0].direction_neighbour_to_me[2] = 1;
                      Connectivity[nBlk].be.on_grid_boundary[BE::BSE] = 0;
                   } /* endif */
		   break;

                 case BE::SE :  // 19
                   if (Connectivity[nBlk].num_neighSE == 0 && 
                       (Input.i_Grid != GRID_PERIODIC_BOX_WITH_INFLOW ||
                        (Input.i_Grid == GRID_PERIODIC_BOX_WITH_INFLOW &&
                         iBlk < Input.NBlk_Idir-1))
                       ) {
		      Connectivity[nBlk].num_neighSE = 1;
                      Connectivity[nBlk].neighSE[0] = opposite_nBlk;
                      Connectivity[nBlk].neighSE_info[0].ctm_offsets[0] = 1; 
                      Connectivity[nBlk].neighSE_info[0].ctm_offsets[1] = 2;  
                      Connectivity[nBlk].neighSE_info[0].ctm_offsets[2] = 3;
                      Connectivity[nBlk].neighSE_info[0].ctm_offsets[3] = Input.NCells_Idir; 
                      Connectivity[nBlk].neighSE_info[0].ctm_offsets[4] = -Input.NCells_Jdir;  
                      Connectivity[nBlk].neighSE_info[0].ctm_offsets[5] = 0;  
                      Connectivity[nBlk].neighSE_info[0].direction_me_to_neighbour[0] = 1; 
                      Connectivity[nBlk].neighSE_info[0].direction_me_to_neighbour[1] = -1;
                      Connectivity[nBlk].neighSE_info[0].direction_me_to_neighbour[2] = 0; 
                      Connectivity[nBlk].neighSE_info[0].direction_neighbour_to_me[0] = -1; 
                      Connectivity[nBlk].neighSE_info[0].direction_neighbour_to_me[1] = 1;
                      Connectivity[nBlk].neighSE_info[0].direction_neighbour_to_me[2] = 0;
                      Connectivity[nBlk].be.on_grid_boundary[BE::SE] = 0;
                   } /* endif */
		   break;

                 case BE::TSE : // 20
                   if (Connectivity[nBlk].num_neighTSE == 0 && 
                       (Input.i_Grid != GRID_PERIODIC_BOX_WITH_INFLOW ||
                        (Input.i_Grid == GRID_PERIODIC_BOX_WITH_INFLOW &&
                         iBlk < Input.NBlk_Idir-1))
                       ) {
		      Connectivity[nBlk].num_neighTSE = 1;
                      Connectivity[nBlk].neighTSE[0] = opposite_nBlk;
                      Connectivity[nBlk].neighTSE_info[0].ctm_offsets[0] = 1; 
                      Connectivity[nBlk].neighTSE_info[0].ctm_offsets[1] = 2;  
                      Connectivity[nBlk].neighTSE_info[0].ctm_offsets[2] = 3;
                      Connectivity[nBlk].neighTSE_info[0].ctm_offsets[3] = -Input.NCells_Idir; 
                      Connectivity[nBlk].neighTSE_info[0].ctm_offsets[4] = Input.NCells_Jdir;  
                      Connectivity[nBlk].neighTSE_info[0].ctm_offsets[5] = -Input.NCells_Kdir;  
                      Connectivity[nBlk].neighTSE_info[0].direction_me_to_neighbour[0] = 1; 
                      Connectivity[nBlk].neighTSE_info[0].direction_me_to_neighbour[1] = -1;
                      Connectivity[nBlk].neighTSE_info[0].direction_me_to_neighbour[2] = 1; 
                      Connectivity[nBlk].neighTSE_info[0].direction_neighbour_to_me[0] = -1; 
                      Connectivity[nBlk].neighTSE_info[0].direction_neighbour_to_me[1] = 1;
                      Connectivity[nBlk].neighTSE_info[0].direction_neighbour_to_me[2] = -1;
                      Connectivity[nBlk].be.on_grid_boundary[BE::TSE] = 0;
                   } /* endif */
		   break;

                 case BE::BE :  // 21
                   if (Connectivity[nBlk].num_neighBE == 0 && 
                       (Input.i_Grid != GRID_PERIODIC_BOX_WITH_INFLOW ||
                        (Input.i_Grid == GRID_PERIODIC_BOX_WITH_INFLOW &&
                         iBlk < Input.NBlk_Idir-1))
                       ) {
		      Connectivity[nBlk].num_neighBE = 1;
                      Connectivity[nBlk].neighBE[0] = opposite_nBlk;
                      Connectivity[nBlk].neighBE_info[0].ctm_offsets[0] = 1; 
                      Connectivity[nBlk].neighBE_info[0].ctm_offsets[1] = 2;  
                      Connectivity[nBlk].neighBE_info[0].ctm_offsets[2] = 3;
                      Connectivity[nBlk].neighBE_info[0].ctm_offsets[3] = -Input.NCells_Idir; 
                      Connectivity[nBlk].neighBE_info[0].ctm_offsets[4] = 0;  
                      Connectivity[nBlk].neighBE_info[0].ctm_offsets[5] = Input.NCells_Kdir;  
                      Connectivity[nBlk].neighBE_info[0].direction_me_to_neighbour[0] = 1; 
                      Connectivity[nBlk].neighBE_info[0].direction_me_to_neighbour[1] = 0;
                      Connectivity[nBlk].neighBE_info[0].direction_me_to_neighbour[2] = -1; 
                      Connectivity[nBlk].neighBE_info[0].direction_neighbour_to_me[0] = -1; 
                      Connectivity[nBlk].neighBE_info[0].direction_neighbour_to_me[1] = 0;
                      Connectivity[nBlk].neighBE_info[0].direction_neighbour_to_me[2] = 1;
                      Connectivity[nBlk].be.on_grid_boundary[BE::BE] = 0;
                   } /* endif */
		   break;

                 case BE::E :   // 22
                   if (Connectivity[nBlk].num_neighE == 0 && 
                       (Input.i_Grid != GRID_PERIODIC_BOX_WITH_INFLOW ||
                        (Input.i_Grid == GRID_PERIODIC_BOX_WITH_INFLOW &&
                         iBlk < Input.NBlk_Idir-1))
                       ) {
		      Connectivity[nBlk].num_neighE = 1;
                      Connectivity[nBlk].neighE = opposite_nBlk;
                      Connectivity[nBlk].neighE_info.ctm_offsets[0] = 1; 
                      Connectivity[nBlk].neighE_info.ctm_offsets[1] = 2;  
                      Connectivity[nBlk].neighE_info.ctm_offsets[2] = 3;
                      Connectivity[nBlk].neighE_info.ctm_offsets[3] = -Input.NCells_Idir; 
                      Connectivity[nBlk].neighE_info.ctm_offsets[4] = 0;  
                      Connectivity[nBlk].neighE_info.ctm_offsets[5] = 0;
                      Connectivity[nBlk].neighE_info.direction_me_to_neighbour[0] = 1; 
                      Connectivity[nBlk].neighE_info.direction_me_to_neighbour[1] = 0;
                      Connectivity[nBlk].neighE_info.direction_me_to_neighbour[2] = 0; 
                      Connectivity[nBlk].neighE_info.direction_neighbour_to_me[0] = -1; 
                      Connectivity[nBlk].neighE_info.direction_neighbour_to_me[1] = 0;
                      Connectivity[nBlk].neighE_info.direction_neighbour_to_me[2] = 0;
                      Connectivity[nBlk].be.on_grid_boundary[BE::E] = 0;
                   } /* endif */
		   break;

                 case BE::TE :  // 23
                   if (Connectivity[nBlk].num_neighTE == 0 && 
                       (Input.i_Grid != GRID_PERIODIC_BOX_WITH_INFLOW ||
                        (Input.i_Grid == GRID_PERIODIC_BOX_WITH_INFLOW &&
                         iBlk < Input.NBlk_Idir-1))
                       ) {
		      Connectivity[nBlk].num_neighTE = 1;
                      Connectivity[nBlk].neighTE[0] = opposite_nBlk;
                      Connectivity[nBlk].neighTE_info[0].ctm_offsets[0] = 1; 
                      Connectivity[nBlk].neighTE_info[0].ctm_offsets[1] = 2;  
                      Connectivity[nBlk].neighTE_info[0].ctm_offsets[2] = 3;
                      Connectivity[nBlk].neighTE_info[0].ctm_offsets[3] = -Input.NCells_Idir; 
                      Connectivity[nBlk].neighTE_info[0].ctm_offsets[4] = 0;  
                      Connectivity[nBlk].neighTE_info[0].ctm_offsets[5] = -Input.NCells_Kdir;  
                      Connectivity[nBlk].neighTE_info[0].direction_me_to_neighbour[0] = 1; 
                      Connectivity[nBlk].neighTE_info[0].direction_me_to_neighbour[1] = 0;
                      Connectivity[nBlk].neighTE_info[0].direction_me_to_neighbour[2] = 1; 
                      Connectivity[nBlk].neighTE_info[0].direction_neighbour_to_me[0] = -1; 
                      Connectivity[nBlk].neighTE_info[0].direction_neighbour_to_me[1] = 0;
                      Connectivity[nBlk].neighTE_info[0].direction_neighbour_to_me[2] = -1;
                      Connectivity[nBlk].be.on_grid_boundary[BE::TE] = 0;
                   } /* endif */
		   break;

                 case BE::BNE : // 24
                   if (Connectivity[nBlk].num_neighBNE == 0 && 
                       (Input.i_Grid != GRID_PERIODIC_BOX_WITH_INFLOW ||
                        (Input.i_Grid == GRID_PERIODIC_BOX_WITH_INFLOW &&
                         iBlk < Input.NBlk_Idir-1))
                       ) {
		      Connectivity[nBlk].num_neighBNE = 1;
                      Connectivity[nBlk].neighBNE[0] = opposite_nBlk;
                      Connectivity[nBlk].neighBNE[0] = opposite_nBlk;
                      Connectivity[nBlk].neighBNE_info[0].ctm_offsets[0] = 1; 
                      Connectivity[nBlk].neighBNE_info[0].ctm_offsets[1] = 2;  
                      Connectivity[nBlk].neighBNE_info[0].ctm_offsets[2] = 3;
                      Connectivity[nBlk].neighBNE_info[0].ctm_offsets[3] = -Input.NCells_Idir; 
                      Connectivity[nBlk].neighBNE_info[0].ctm_offsets[4] = -Input.NCells_Jdir;  
                      Connectivity[nBlk].neighBNE_info[0].ctm_offsets[5] = Input.NCells_Kdir;  
                      Connectivity[nBlk].neighBNE_info[0].direction_me_to_neighbour[0] = 1; 
                      Connectivity[nBlk].neighBNE_info[0].direction_me_to_neighbour[1] = 1;
                      Connectivity[nBlk].neighBNE_info[0].direction_me_to_neighbour[2] = -1; 
                      Connectivity[nBlk].neighBNE_info[0].direction_neighbour_to_me[0] = -1; 
                      Connectivity[nBlk].neighBNE_info[0].direction_neighbour_to_me[1] = -1;
                      Connectivity[nBlk].neighBNE_info[0].direction_neighbour_to_me[2] = 1;
                      Connectivity[nBlk].be.on_grid_boundary[BE::BNE] = 0;
                   } /* endif */
		   break;

                 case BE::NE :  // 25
                   if (Connectivity[nBlk].num_neighNE == 0 && 
                       (Input.i_Grid != GRID_PERIODIC_BOX_WITH_INFLOW ||
                        (Input.i_Grid == GRID_PERIODIC_BOX_WITH_INFLOW &&
                         iBlk < Input.NBlk_Idir-1))
                       ) {
		      Connectivity[nBlk].num_neighNE = 1;
                      Connectivity[nBlk].neighNE[0] = opposite_nBlk;
                      Connectivity[nBlk].neighNE_info[0].ctm_offsets[0] = 1; 
                      Connectivity[nBlk].neighNE_info[0].ctm_offsets[1] = 2;  
                      Connectivity[nBlk].neighNE_info[0].ctm_offsets[2] = 3;
                      Connectivity[nBlk].neighNE_info[0].ctm_offsets[3] = -Input.NCells_Idir; 
                      Connectivity[nBlk].neighNE_info[0].ctm_offsets[4] = -Input.NCells_Jdir;  
                      Connectivity[nBlk].neighNE_info[0].ctm_offsets[5] = 0;  
                      Connectivity[nBlk].neighNE_info[0].direction_me_to_neighbour[0] = 1; 
                      Connectivity[nBlk].neighNE_info[0].direction_me_to_neighbour[1] = 1;
                      Connectivity[nBlk].neighNE_info[0].direction_me_to_neighbour[2] = 0; 
                      Connectivity[nBlk].neighNE_info[0].direction_neighbour_to_me[0] = -1; 
                      Connectivity[nBlk].neighNE_info[0].direction_neighbour_to_me[1] = -1;
                      Connectivity[nBlk].neighNE_info[0].direction_neighbour_to_me[2] = 0;
                      Connectivity[nBlk].be.on_grid_boundary[BE::NE] = 0;
                   } /* endif */
		   break;

                 case BE::TNE : // 26
                   if (Connectivity[nBlk].num_neighTNE == 0 && 
                       (Input.i_Grid != GRID_PERIODIC_BOX_WITH_INFLOW ||
                        (Input.i_Grid == GRID_PERIODIC_BOX_WITH_INFLOW &&
                         iBlk < Input.NBlk_Idir-1))
                       ) {
		      Connectivity[nBlk].num_neighTNE = 1;
                      Connectivity[nBlk].neighTNE[0] = opposite_nBlk;
                      Connectivity[nBlk].neighTNE_info[0].ctm_offsets[0] = 1; 
                      Connectivity[nBlk].neighTNE_info[0].ctm_offsets[1] = 2;  
                      Connectivity[nBlk].neighTNE_info[0].ctm_offsets[2] = 3;
                      Connectivity[nBlk].neighTNE_info[0].ctm_offsets[3] = -Input.NCells_Idir; 
                      Connectivity[nBlk].neighTNE_info[0].ctm_offsets[4] = -Input.NCells_Jdir;  
                      Connectivity[nBlk].neighTNE_info[0].ctm_offsets[5] = -Input.NCells_Kdir;  
                      Connectivity[nBlk].neighTNE_info[0].direction_me_to_neighbour[0] = 1; 
                      Connectivity[nBlk].neighTNE_info[0].direction_me_to_neighbour[1] = 1;
                      Connectivity[nBlk].neighTNE_info[0].direction_me_to_neighbour[2] = 1; 
                      Connectivity[nBlk].neighTNE_info[0].direction_neighbour_to_me[0] = -1; 
                      Connectivity[nBlk].neighTNE_info[0].direction_neighbour_to_me[1] = -1;
                      Connectivity[nBlk].neighTNE_info[0].direction_neighbour_to_me[2] = -1;
                      Connectivity[nBlk].be.on_grid_boundary[BE::TNE] = 0;
                   } /* endif */
		   break;

                 default :
		   break;
               } /* endswitch */
            } /* endif */

         } /* endfor */
      } /* endfor */
   } /* endfor */

}

/**************************************************************
 * Routine: Create_Grid_Turbulence_Box                        *
 *                                                            *
 * Generates a 3D Cartesian multiblock mesh for a             * 
 * turbulence box.                                            *
 *                                                            *
 **************************************************************/
void Grid3D_Hexa_Multi_Block_List::Create_Grid_Turbulence_Box(Grid3D_Input_Parameters &Input) {

   int count_blocks;
   int BC_east, BC_west, BC_north, BC_south, BC_top, BC_bottom;
   Grid2D_Quad_Block **Grid2D_Box_XYplane;

   

   int NBlk_Idir, NBlk_Jdir, NBlk_Kdir;
   NBlk_Idir = Input.NBlk_Idir;
   NBlk_Jdir = Input.NBlk_Jdir;
   NBlk_Kdir = Input.NBlk_Kdir;

   Input.NBlk_Idir = 1;
   Input.NBlk_Jdir = 1;
   Input.NBlk_Kdir = 1;

   /* Allocate required memory. */

   Allocate(Input.NBlk_Idir, Input.NBlk_Jdir, Input.NBlk_Kdir);

<<<<<<< HEAD
   /* Creat 2D cross-section grids from which the 3D grid
      will be extruded. */
   Grid2D_Box_XYplane = Grid_Rectangular_Box(Grid2D_Box_XYplane,
                                             Input.NBlk_Idir, 
=======

   /* Creat 2D cross-section grids from which the 3D grid
      will be extruded. */
   
   Grid2D_Box_XYplane = Grid_Rectangular_Box(Grid2D_Box_XYplane,
					     Input.NBlk_Idir, 
>>>>>>> 3f02a2f9
                                             Input.NBlk_Jdir,
                                             Input.Turbulence_Box_Width,
                                             Input.Turbulence_Box_Height,
                                             ON,
					     Input.Stretching_Type_Idir,
					     Input.Stretching_Type_Jdir,
					     Input.Stretching_Factor_Idir,
					     Input.Stretching_Factor_Jdir,
                                             Input.NCells_Turbulence_Idir,
                                             Input.NCells_Turbulence_Jdir,
					     Input.Nghost);
<<<<<<< HEAD
=======
   
>>>>>>> 3f02a2f9
   /* Create the mesh for each block representing
      the complete grid. */

   count_blocks = 0;

   for (int kBlk = 0; kBlk <= Input.NBlk_Kdir-1; ++kBlk) {
      for (int jBlk = 0; jBlk <= Input.NBlk_Jdir-1; ++jBlk) {
         for (int iBlk = 0; iBlk <= Input.NBlk_Idir-1; ++iBlk) {

            /* Extrude each of the grid blocks from the
               appropriate 2D grid in XY-plane. */

            Grid_Blks[count_blocks].Extrude(Grid2D_Box_XYplane[iBlk][jBlk],
                                            Input.NCells_Turbulence_Kdir,
           	                            Input.Stretching_Type_Kdir,
				            Input.Stretching_Factor_Kdir,
                                            ZERO*Input.Turbulence_Box_Length+  
                                            (double(kBlk)/double(Input.NBlk_Kdir))*Input.Turbulence_Box_Length,
                                            ZERO*Input.Turbulence_Box_Length+  
                                            (double(kBlk+1)/double(Input.NBlk_Kdir))*Input.Turbulence_Box_Length);


   	        if (iBlk == Input.NBlk_Idir-1) {
		  BC_east = BC_REFLECTION;
                } else {
                   BC_east = BC_NONE;
                } /* endif */
                if (iBlk == 0) {
		  BC_west = BC_REFLECTION;
                } else {
                   BC_west = BC_NONE;
                } /* endif */

	        if (jBlk == Input.NBlk_Jdir-1) {
		  BC_north = BC_REFLECTION;
                } else {
                   BC_north = BC_NONE;
                } /* endif */
                if (jBlk == 0) {
		  BC_south = BC_REFLECTION;
                } else {
                   BC_south = BC_NONE;
                } /* endif */

            /* Assign top and bottom boundary conditions. */

            if (kBlk == Input.NBlk_Kdir-1) {
               BC_top = BC_FIXED_PRESSURE;
            } else {
               BC_top = BC_NONE;
            } /* endif */
            if (kBlk == 0) {
               BC_bottom = BC_DIRICHLET;
            } else {
               BC_bottom = BC_NONE;
            } /* endif */

             Grid_Blks[count_blocks].Set_BCs(BC_east, 
                                             BC_west, 
                                             BC_north, 
                                             BC_south, 
                                             BC_top, 
                                             BC_bottom);

            /* Update block counter. */

            count_blocks++;

         } /* endfor */
      } /* endfor */
   } /* endfor */

   /* Deallocate 2D grid. */

   Grid2D_Box_XYplane = Deallocate_Multi_Block_Grid(Grid2D_Box_XYplane,
                                                    Input.NBlk_Idir, 
                                                    Input.NBlk_Jdir);


   /* Call the function Find_Neighbours to obtain the neighbour block information
      and assign values to data members in the grid block connectivity data structure. */
<<<<<<< HEAD
   //Find_Neighbours(Input);
=======
   
   //Find_Neighbours(Input);
   
>>>>>>> 3f02a2f9
   Input.NBlk_Idir = NBlk_Idir;
   Input.NBlk_Jdir = NBlk_Jdir;
   Input.NBlk_Kdir = NBlk_Kdir;

}

/********************************************************
 * Routine: Create_Grid_Bunsen_Inflow                   *
 *                                                      *
 * Generates a 3D Cartesian multiblock mesh for a       *
 * Bunsen inflow turbulence field.                      *
 *                                                      *
 ********************************************************/
void Grid3D_Hexa_Multi_Block_List::Create_Grid_Bunsen_Inflow(Grid3D_Input_Parameters &Input) {

    int nBlk, numblk_idir_fuel, numblk_jdir_fuel;
<<<<<<< HEAD
    int NBlk_Idir, NBlk_Jdir, NBlk_Kdir;
    Grid2D_Quad_Block **Grid2D_Fuel_Line_XYplane;

    /* Allocate required memory. */

   NBlk_Idir = 5;
   NBlk_Jdir = 1;
   NBlk_Kdir = 1;

    Allocate(Input.NBlk_Idir, Input.NBlk_Jdir, Input.NBlk_Kdir);
=======
    Grid2D_Quad_Block **Grid2D_Fuel_Line_XYplane;
 

    int NBlk_Idir, NBlk_Jdir, NBlk_Kdir;
    NBlk_Idir = 5;
    NBlk_Jdir = 1;
    NBlk_Kdir = 1;

    /* Allocate required memory. */

    Allocate(NBlk_Idir, NBlk_Jdir, NBlk_Kdir);

>>>>>>> 3f02a2f9

    /* Creat 2D cross-section grids from which the 3D grid
       will be extruded. */
    
    Grid2D_Fuel_Line_XYplane = Grid_Tube_2D(Grid2D_Fuel_Line_XYplane,
                                            numblk_idir_fuel,
		                            numblk_jdir_fuel,
                                            Input.Radius_Bunsen_Burner_Fuel_Line,
                                            Input.NCells_Idir,
                                            Input.NCells_Jdir,
		  		            Input.Nghost,
                                            STRETCHING_FCN_MAX_CLUSTERING,
                                            1.25);

    /* Create the mesh for each block representing
       the complete grid. */

<<<<<<< HEAD
          for (int iBlk = 0; iBlk <= Input.NBlk_Idir-1; ++iBlk) {
=======
          for (int iBlk = 0; iBlk <= NBlk_Idir-1; ++iBlk) {
>>>>>>> 3f02a2f9

             /* Extrude each of the grid blocks from the
                appropriate 2D grid in XY-plane. */

             Grid_Blks[iBlk].Extrude(Grid2D_Fuel_Line_XYplane[iBlk][0],
				     Input.NCells_Kdir,
				     STRETCHING_FCN_MIN_CLUSTERING,
				     1.25,
				     ZERO*Input.Height_Bunsen_Burner,
				     0.5*Input.Height_Bunsen_Burner);

	      Grid_Blks[iBlk].Set_BCs(BC_NONE,
		                      BC_NONE,
                                      BC_NONE,
		                      BC_NONE,
                                      BC_NONE,
                                      BC_NONE);

       } /* endfor */

    /* Deallocate 2D grid. */

    Grid2D_Fuel_Line_XYplane = Deallocate_Multi_Block_Grid(Grid2D_Fuel_Line_XYplane,
                                                           numblk_idir_fuel,
		                                           numblk_jdir_fuel);

   /* Call the function Find_Neighbours to obtain the neighbour block information
      and assign values to data members in the grid block connectivity data structure. */
    
<<<<<<< HEAD
       Find_Neighbours(Input);
=======
   //Find_Neighbours(Input);
>>>>>>> 3f02a2f9

}

/**************************************************************
 * Routine: Create_Grid_Bunsen_Box                            *
 *                                                            *
 * Generates a 3D Cartesian multiblock mesh for a Bunsen box. *
 *                                                            *
 **************************************************************/
void Grid3D_Hexa_Multi_Block_List::Create_Grid_Bunsen_Box(Grid3D_Input_Parameters &Input) {

   int count_blocks;
   int BC_east, BC_west, BC_north, BC_south, BC_top, BC_bottom;
   Grid2D_Quad_Block **Grid2D_Box_XYplane;

   /* Allocate required memory. */

   Allocate(Input.NBlk_Idir, Input.NBlk_Jdir, Input.NBlk_Kdir);

<<<<<<< HEAD
   /* Creat 2D cross-section grids from which the 3D grid
      will be extruded. */
    
=======

   /* Creat 2D cross-section grids from which the 3D grid
      will be extruded. */

>>>>>>> 3f02a2f9
   Grid2D_Box_XYplane = Grid_Rectangular_Box(Grid2D_Box_XYplane,
                                             Input.NBlk_Idir, 
                                             Input.NBlk_Jdir,
                                             Input.Box_Width,
                                             Input.Box_Height,
<<<<<<< HEAD
                                             OFF,  // ON 
=======
                                             OFF, 
>>>>>>> 3f02a2f9
					     Input.Stretching_Type_Idir,
					     Input.Stretching_Type_Jdir,
					     Input.Stretching_Factor_Idir,
					     Input.Stretching_Factor_Jdir,
                                             Input.NCells_Idir,
                                             Input.NCells_Jdir,
					     Input.Nghost);

<<<<<<< HEAD
//    Grid2D_Box_XYplane = Grid_Periodic_Box(Grid2D_Box_XYplane,
// 					  Input.NBlk_Idir, 
// 					  Input.NBlk_Jdir,
// 					  Input.Box_Width,
// 					  Input.Box_Height,
// 					  OFF, 
// 					  Input.Stretching_Type_Idir,
// 					  Input.Stretching_Type_Jdir,
// 					  Input.Stretching_Factor_Idir,
// 					  Input.Stretching_Factor_Jdir,
// 					  Input.NCells_Idir,
// 					  Input.NCells_Jdir,
// 					  Input.Nghost);

=======
>>>>>>> 3f02a2f9
   /* Create the mesh for each block representing
      the complete grid. */

   count_blocks = 0;

   for (int kBlk = 0; kBlk <= Input.NBlk_Kdir-1; ++kBlk) {
      for (int jBlk = 0; jBlk <= Input.NBlk_Jdir-1; ++jBlk) {
         for (int iBlk = 0; iBlk <= Input.NBlk_Idir-1; ++iBlk) {

            /* Extrude each of the grid blocks from the
               appropriate 2D grid in XY-plane. */

            Grid_Blks[count_blocks].Extrude(Grid2D_Box_XYplane[iBlk][jBlk],
                                            Input.NCells_Kdir,
           	                            Input.Stretching_Type_Kdir,
				            Input.Stretching_Factor_Kdir,
                                            ZERO*Input.Box_Length+
                                            (double(kBlk)/double(Input.NBlk_Kdir))*Input.Box_Length,
                                            ZERO*Input.Box_Length+
                                            (double(kBlk+1)/double(Input.NBlk_Kdir))*Input.Box_Length);


   	        if (iBlk == Input.NBlk_Idir-1) {
		  BC_east = BC_OUTFLOW_SUBSONIC; 
                } else {
		  BC_east = BC_NONE;
                } /* endif */
                if (iBlk == 0) {
		  BC_west = BC_OUTFLOW_SUBSONIC;
                } else {
		  BC_west = BC_NONE;
                } /* endif */

	        if (jBlk == Input.NBlk_Jdir-1) {
		  BC_north = BC_OUTFLOW_SUBSONIC; 
                } else {
		  BC_north = BC_NONE;
                } /* endif */
                if (jBlk == 0) {
		  BC_south = BC_OUTFLOW_SUBSONIC; 
                } else {
		  BC_south = BC_NONE;
                } /* endif */

            /* Assign top and bottom boundary conditions. */

            if (kBlk == Input.NBlk_Kdir-1) {
<<<<<<< HEAD
	      BC_top = BC_OUTFLOW_SUBSONIC;  //BC_FIXED_PRESSURE;
=======
	      BC_top = BC_OUTFLOW_SUBSONIC; 
>>>>>>> 3f02a2f9
            } else {
	      BC_top = BC_NONE;
            } /* endif */
            if (kBlk == 0) {
	      if (jBlk == 2  ||  jBlk == 3) {  
		BC_bottom = BC_INFLOW_TURBULENCE; 
	      } else {
		BC_bottom = BC_INFLOW_SUBSONIC;  
	      }
            } else {
	      BC_bottom = BC_NONE;
            } /* endif */

	    Grid_Blks[count_blocks].Set_BCs(BC_east, 
					    BC_west, 
					    BC_north, 
					    BC_south, 
					    BC_top, 
					    BC_bottom);

            /* Update block counter. */

            count_blocks++;

         } /* endfor */
      } /* endfor */
   } /* endfor */

   /* Deallocate 2D grid. */

   Grid2D_Box_XYplane = Deallocate_Multi_Block_Grid(Grid2D_Box_XYplane,
                                                    Input.NBlk_Idir, 
                                                    Input.NBlk_Jdir);


   /* Call the function Find_Neighbours to obtain the neighbour block information
      and assign values to data members in the grid block connectivity data structure. */
<<<<<<< HEAD
    
   Find_Neighbours(Input);

=======
   
   Find_Neighbours(Input);
   
>>>>>>> 3f02a2f9
}

/********************************************************
 * Routine: Create_Grid_Bunsen_Burner                   *
 *                                                      *
 * Generates a 3D Cartesian multiblock mesh for a       *
 * Bunsen burner.                                       *
 *                                                      *
 ********************************************************/
void Grid3D_Hexa_Multi_Block_List::Create_Grid_Bunsen_Burner(Grid3D_Input_Parameters &Input) {

    int BC_east, BC_west, BC_north, BC_south, BC_top, BC_bottom;
    int nBlk, numblk_idir_fuel, numblk_jdir_fuel,
        numblk_idir_bunsenburner, numblk_jdir_bunsenburner,
        numblk_idir_coflow, numblk_jdir_coflow;
    Grid2D_Quad_Block **Grid2D_Fuel_Line_XYplane,
<<<<<<< HEAD
                      **Grid2D_Bunsen_Burner_XYplane,
                      **Grid2D_Bunsen_Burner_Inner_XYplane,
                      **Grid2D_Bunsen_Burner_Middle_XYplane,
=======
                      **Grid2D_Bunsen_Burner_Inner_XYplane,
>>>>>>> 3f02a2f9
                      **Grid2D_Bunsen_Burner_Outer_XYplane;

    /* Allocate required memory. */

    Allocate(Input.NBlk_Idir, Input.NBlk_Jdir, Input.NBlk_Kdir);

    /* Creat 2D cross-section grids from which the 3D grid
       will be extruded. */
    
    Grid2D_Fuel_Line_XYplane = Grid_Tube_2D(Grid2D_Fuel_Line_XYplane,
                                            numblk_idir_fuel,
		                            numblk_jdir_fuel,
                                            Input.Radius_Bunsen_Burner_Fuel_Line,
                                            Input.NCells_Idir,
                                            Input.NCells_Jdir,
		  		            Input.Nghost,
<<<<<<< HEAD
                                            STRETCHING_FCN_LINEAR,//MAX_CLUSTERING,
                                            ZERO);//1.25);
=======
                                            STRETCHING_FCN_MAX_CLUSTERING,
                                            1.25);
>>>>>>> 3f02a2f9

    Grid2D_Bunsen_Burner_Inner_XYplane = Grid_Annulus_2D(Grid2D_Bunsen_Burner_Inner_XYplane,
							 numblk_idir_bunsenburner,
							 numblk_jdir_bunsenburner,
							 Input.Radius_Bunsen_Burner_Fuel_Line,
<<<<<<< HEAD
							 0.5*Input.Radius_Bunsen_Burner+Input.Radius_Bunsen_Burner_Fuel_Line,
							 Input.NCells_Idir,
							 Input.NCells_Jdir,
							 Input.Nghost,
							 STRETCHING_FCN_MIN_CLUSTERING,
							 1.10);

    Grid2D_Bunsen_Burner_Middle_XYplane = Grid_Annulus_2D(Grid2D_Bunsen_Burner_Middle_XYplane,
							 numblk_idir_bunsenburner,
							 numblk_jdir_bunsenburner,
							 0.1*Input.Radius_Bunsen_Burner+Input.Radius_Bunsen_Burner_Fuel_Line,
							 0.45*Input.Radius_Bunsen_Burner+Input.Radius_Bunsen_Burner_Fuel_Line,
=======
							 HALF*Input.Radius_Bunsen_Burner,
>>>>>>> 3f02a2f9
							 Input.NCells_Idir,
							 Input.NCells_Jdir,
							 Input.Nghost,
							 STRETCHING_FCN_MIN_CLUSTERING,
							 1.10);

    Grid2D_Bunsen_Burner_Outer_XYplane = Grid_Annulus_2D(Grid2D_Bunsen_Burner_Outer_XYplane,
							 numblk_idir_bunsenburner,
							 numblk_jdir_bunsenburner,
<<<<<<< HEAD
							 0.5*Input.Radius_Bunsen_Burner+Input.Radius_Bunsen_Burner_Fuel_Line,
							 Input.Radius_Bunsen_Burner+Input.Radius_Bunsen_Burner_Fuel_Line,
=======
							 HALF*Input.Radius_Bunsen_Burner,
							 Input.Radius_Bunsen_Burner,
>>>>>>> 3f02a2f9
							 Input.NCells_Idir,
							 Input.NCells_Jdir,
							 Input.Nghost,
							 STRETCHING_FCN_MAX_CLUSTERING,
							 1.10);
<<<<<<< HEAD

    Grid2D_Bunsen_Burner_XYplane = Grid_Annulus_2D(Grid2D_Bunsen_Burner_XYplane,
						   numblk_idir_bunsenburner,
						   numblk_jdir_bunsenburner,
						   Input.Radius_Bunsen_Burner_Fuel_Line,
						   Input.Radius_Bunsen_Burner,
						   Input.NCells_Idir,
						   Input.NCells_Jdir,
						   Input.Nghost,
						   STRETCHING_FCN_LINEAR,//MIN_CLUSTERING,
						   ZERO);//1.10);

    /* Create the mesh for each block representing
       the complete grid. */

          for (int iBlk = 0; iBlk <= Input.NBlk_Idir-1; ++iBlk) {
=======
    /* Create the mesh for each block representing
       the complete grid. */

    for (int iBlk = 0; iBlk <= Input.NBlk_Idir-1; ++iBlk) {
>>>>>>> 3f02a2f9

             /* Extrude each of the grid blocks from the
                appropriate 2D grid in XY-plane. */

<<<<<<< HEAD
            // iBlk = 72;
=======
>>>>>>> 3f02a2f9
	    /* fuel lines */

          if (iBlk <= 4) {
             Grid_Blks[iBlk].Extrude(Grid2D_Fuel_Line_XYplane[iBlk][0],
				     Input.NCells_Kdir,
<<<<<<< HEAD
				     STRETCHING_FCN_LINEAR,//_FCN_MIN_CLUSTERING,
				     ZERO,//1.10,//1.25,
				     ZERO*Input.Height_Bunsen_Burner,
				     0.125*Input.Height_Bunsen_Burner);
=======
				     STRETCHING_FCN_MIN_CLUSTERING,
				     1.25,
				     ZERO*Input.Height_Bunsen_Burner,
				     0.25*Input.Height_Bunsen_Burner);
>>>>>>> 3f02a2f9

	      Grid_Blks[iBlk].Set_BCs(BC_NONE,
		                      BC_NONE,
                                      BC_NONE,
		                      BC_NONE,
                                      BC_NONE,
<<<<<<< HEAD
                                      BC_INFLOW_TURBULENCE);
=======
                                      BC_INFLOW_TURBULENCE /*BC_DIRICHLET*/);
>>>>>>> 3f02a2f9

           } else if (iBlk >= 5 && iBlk <= 9) {
             Grid_Blks[iBlk].Extrude(Grid2D_Fuel_Line_XYplane[iBlk-5][0],
				     Input.NCells_Kdir,
<<<<<<< HEAD
				     STRETCHING_FCN_LINEAR,//_FCN_MIN_CLUSTERING,
				     ZERO,//1.10,//1.25,
				     0.125*Input.Height_Bunsen_Burner,
				     0.25*Input.Height_Bunsen_Burner);

               Grid_Blks[iBlk].Set_BCs(BC_NONE,
				       BC_NONE,
				       BC_NONE,
				       BC_NONE,
				       BC_NONE,
				       BC_NONE);

           } else if (iBlk >= 10 && iBlk <= 14) {
             Grid_Blks[iBlk].Extrude(Grid2D_Fuel_Line_XYplane[iBlk-10][0],
				     Input.NCells_Kdir,
				     STRETCHING_FCN_LINEAR,//_FCN_MIN_CLUSTERING,
				     ZERO,//1.10,//1.25,
				     0.25*Input.Height_Bunsen_Burner,
				     0.375*Input.Height_Bunsen_Burner);

               Grid_Blks[iBlk].Set_BCs(BC_NONE,
				       BC_NONE,
				       BC_NONE,
				       BC_NONE,
				       BC_NONE,
				       BC_NONE);

           } else if (iBlk >= 15 && iBlk <= 19) {
             Grid_Blks[iBlk].Extrude(Grid2D_Fuel_Line_XYplane[iBlk-15][0],
				     Input.NCells_Kdir,
				     STRETCHING_FCN_LINEAR,//_FCN_MIN_CLUSTERING,
				     ZERO,//1.10,//1.25,
				     0.375*Input.Height_Bunsen_Burner,
=======
				     STRETCHING_FCN_MIN_CLUSTERING,
				     1.25,
				     0.25*Input.Height_Bunsen_Burner,
>>>>>>> 3f02a2f9
				     0.5*Input.Height_Bunsen_Burner);

               Grid_Blks[iBlk].Set_BCs(BC_NONE,
				       BC_NONE,
				       BC_NONE,
				       BC_NONE,
				       BC_NONE,
				       BC_NONE);

<<<<<<< HEAD
           } else if (iBlk >= 20 && iBlk <= 24) {
             Grid_Blks[iBlk].Extrude(Grid2D_Fuel_Line_XYplane[iBlk-20][0],
				     Input.NCells_Kdir,
				     STRETCHING_FCN_LINEAR,//_FCN_MIN_CLUSTERING,
				     ZERO,//1.10,//1.25,
				     0.5*Input.Height_Bunsen_Burner,
				     0.625*Input.Height_Bunsen_Burner);

               Grid_Blks[iBlk].Set_BCs(BC_NONE,
				       BC_NONE,
				       BC_NONE,
				       BC_NONE,
				       BC_NONE,
				       BC_NONE);

           } else if (iBlk >= 25 && iBlk <= 29) {
             Grid_Blks[iBlk].Extrude(Grid2D_Fuel_Line_XYplane[iBlk-25][0],
				     Input.NCells_Kdir,
				     STRETCHING_FCN_LINEAR,//_FCN_MIN_CLUSTERING,
				     ZERO,//1.10,//1.25,
				     0.625*Input.Height_Bunsen_Burner,
=======
           } else if (iBlk >= 10 && iBlk <= 14) {
             Grid_Blks[iBlk].Extrude(Grid2D_Fuel_Line_XYplane[iBlk-10][0],
				     Input.NCells_Kdir,
				     STRETCHING_FCN_MIN_CLUSTERING,
				     1.25,
				     0.5*Input.Height_Bunsen_Burner,
>>>>>>> 3f02a2f9
				     0.75*Input.Height_Bunsen_Burner);

               Grid_Blks[iBlk].Set_BCs(BC_NONE,
				       BC_NONE,
				       BC_NONE,
				       BC_NONE,
				       BC_NONE,
				       BC_NONE);

<<<<<<< HEAD
           } else if (iBlk >= 30 && iBlk <= 34) {
             Grid_Blks[iBlk].Extrude(Grid2D_Fuel_Line_XYplane[iBlk-30][0],
				     Input.NCells_Kdir,
				     STRETCHING_FCN_LINEAR,//_FCN_MIN_CLUSTERING,
				     ZERO,//1.10,//1.25,
				     0.75*Input.Height_Bunsen_Burner,
				     0.875*Input.Height_Bunsen_Burner);

               Grid_Blks[iBlk].Set_BCs(BC_NONE,
				       BC_NONE,
				       BC_NONE,
				       BC_NONE,
				       BC_NONE,
				       BC_NONE);

           } else if (iBlk >= 35 && iBlk <= 39) {
             Grid_Blks[iBlk].Extrude(Grid2D_Fuel_Line_XYplane[iBlk-35][0],
				     Input.NCells_Kdir,
				     STRETCHING_FCN_LINEAR,//_FCN_MIN_CLUSTERING,
				     ZERO,//1.10,//1.25,
				     0.875*Input.Height_Bunsen_Burner,
=======
           } else if (iBlk >= 15 && iBlk <= 19) {
             Grid_Blks[iBlk].Extrude(Grid2D_Fuel_Line_XYplane[iBlk-15][0],
				     Input.NCells_Kdir,
				     STRETCHING_FCN_MIN_CLUSTERING,
				     1.25,
				     0.75*Input.Height_Bunsen_Burner,
>>>>>>> 3f02a2f9
				     Input.Height_Bunsen_Burner);

               Grid_Blks[iBlk].Set_BCs(BC_NONE,
				       BC_NONE,
				       BC_NONE,
				       BC_NONE,
<<<<<<< HEAD
				       BC_OUTFLOW_SUBSONIC,
				       BC_NONE);

	      /* air line */

           } else if (iBlk >= 40 && iBlk <= 43) {
              Grid_Blks[iBlk].Extrude(Grid2D_Bunsen_Burner_XYplane[iBlk-40][0],
				      Input.NCells_Kdir,
				      STRETCHING_FCN_LINEAR,//_FCN_MIN_CLUSTERING,
				      ZERO,//1.10,//1.25,
				      ZERO*Input.Height_Bunsen_Burner,
				      0.125*Input.Height_Bunsen_Burner);

               Grid_Blks[iBlk].Set_BCs(BC_NONE,
				       BC_NONE,
				       BC_OUTFLOW_SUBSONIC,
				       BC_NONE,
				       BC_NONE,
				       BC_INFLOW_SUBSONIC);

           } else if (iBlk >= 44 && iBlk <= 47) {
              Grid_Blks[iBlk].Extrude(Grid2D_Bunsen_Burner_XYplane[iBlk-44][0],
				      Input.NCells_Kdir,
				      STRETCHING_FCN_LINEAR,
				      ZERO,//1.10,//1.25,
				      0.125*Input.Height_Bunsen_Burner,
				      0.25*Input.Height_Bunsen_Burner);

               Grid_Blks[iBlk].Set_BCs(BC_NONE,
				       BC_NONE,
				       BC_OUTFLOW_SUBSONIC,
=======
				       BC_FIXED_PRESSURE,
				       BC_NONE);

	      /* first ring for air */

           } else if (iBlk >= 20 && iBlk <= 23) {
              Grid_Blks[iBlk].Extrude(Grid2D_Bunsen_Burner_Inner_XYplane[iBlk-20][0],
				      Input.NCells_Kdir,
				      STRETCHING_FCN_MIN_CLUSTERING,
				      1.25,
				      ZERO*Input.Height_Bunsen_Burner,
				      0.25*Input.Height_Bunsen_Burner);

	      Grid_Blks[iBlk].Set_BCs(BC_NONE,
		                      BC_NONE,
                                      BC_NONE,
		                      BC_NONE,
                                      BC_NONE,
                                      BC_DIRICHLET);

	   } else if (iBlk >= 24 && iBlk <= 27) {
              Grid_Blks[iBlk].Extrude(Grid2D_Bunsen_Burner_Inner_XYplane[iBlk-24][0],
				      Input.NCells_Kdir,
				      STRETCHING_FCN_LINEAR,
				      1.25,
				      0.25*Input.Height_Bunsen_Burner,
				      0.5*Input.Height_Bunsen_Burner);

               Grid_Blks[iBlk].Set_BCs(BC_NONE,
				       BC_NONE,
				       BC_NONE,
>>>>>>> 3f02a2f9
				       BC_NONE,
				       BC_NONE,
				       BC_NONE);

<<<<<<< HEAD
           } else if (iBlk >= 48 && iBlk <= 51) {
              Grid_Blks[iBlk].Extrude(Grid2D_Bunsen_Burner_XYplane[iBlk-48][0],
				      Input.NCells_Kdir,
				      STRETCHING_FCN_LINEAR,
				      ZERO,//1.10,//1.25,
				      0.25*Input.Height_Bunsen_Burner,
				      0.375*Input.Height_Bunsen_Burner);

               Grid_Blks[iBlk].Set_BCs(BC_NONE,
				       BC_NONE,
				       BC_OUTFLOW_SUBSONIC,
=======
	   } else if (iBlk >= 28 && iBlk <= 31) {
              Grid_Blks[iBlk].Extrude(Grid2D_Bunsen_Burner_Inner_XYplane[iBlk-28][0],
				      Input.NCells_Kdir,
				      STRETCHING_FCN_LINEAR,
				      1.25,
				      0.5*Input.Height_Bunsen_Burner,
				      0.75*Input.Height_Bunsen_Burner);

               Grid_Blks[iBlk].Set_BCs(BC_NONE,
				       BC_NONE,
				       BC_NONE,
>>>>>>> 3f02a2f9
				       BC_NONE,
				       BC_NONE,
				       BC_NONE);

<<<<<<< HEAD
           } else if (iBlk >= 52 && iBlk <= 55) {
              Grid_Blks[iBlk].Extrude(Grid2D_Bunsen_Burner_XYplane[iBlk-52][0],
				      Input.NCells_Kdir,
				      STRETCHING_FCN_LINEAR,
				      ZERO,//1.10,//1.25,
				      0.375*Input.Height_Bunsen_Burner,
				      0.5*Input.Height_Bunsen_Burner);

               Grid_Blks[iBlk].Set_BCs(BC_NONE,
				       BC_NONE,
				       BC_OUTFLOW_SUBSONIC,
				       BC_NONE,
				       BC_NONE,
				       BC_NONE);

           } else if (iBlk >= 56 && iBlk <= 59) {
              Grid_Blks[iBlk].Extrude(Grid2D_Bunsen_Burner_XYplane[iBlk-56][0],
				      Input.NCells_Kdir,
				      STRETCHING_FCN_LINEAR,
				      ZERO,//1.10,//1.25,
				      0.5*Input.Height_Bunsen_Burner,
				      0.625*Input.Height_Bunsen_Burner);

               Grid_Blks[iBlk].Set_BCs(BC_NONE,
				       BC_NONE,
				       BC_OUTFLOW_SUBSONIC,
				       BC_NONE,
				       BC_NONE,
				       BC_NONE);

           } else if (iBlk >= 60 && iBlk <= 63) {
              Grid_Blks[iBlk].Extrude(Grid2D_Bunsen_Burner_XYplane[iBlk-60][0],
				      Input.NCells_Kdir,
				      STRETCHING_FCN_LINEAR,
				      ZERO,//1.10,//1.25,
				      0.625*Input.Height_Bunsen_Burner,
				      0.75*Input.Height_Bunsen_Burner);

               Grid_Blks[iBlk].Set_BCs(BC_NONE,
				       BC_NONE,
				       BC_OUTFLOW_SUBSONIC,
=======
	   } else if (iBlk >= 32 && iBlk <= 35) {
              Grid_Blks[iBlk].Extrude(Grid2D_Bunsen_Burner_Inner_XYplane[iBlk-32][0],
				      Input.NCells_Kdir,
				      STRETCHING_FCN_LINEAR,
				      1.25,
				      0.75*Input.Height_Bunsen_Burner,
				      Input.Height_Bunsen_Burner);

               Grid_Blks[iBlk].Set_BCs(BC_NONE,
				       BC_NONE,
				       BC_NONE,
				       BC_NONE,
				       BC_FIXED_PRESSURE,
				       BC_NONE);

	      /* second ring for air */

           } else if (iBlk >= 36 && iBlk <= 39) {
              Grid_Blks[iBlk].Extrude(Grid2D_Bunsen_Burner_Outer_XYplane[iBlk-36][0],
				      Input.NCells_Kdir,
				      STRETCHING_FCN_MIN_CLUSTERING,
				      1.25,
				      ZERO*Input.Height_Bunsen_Burner,
				      0.25*Input.Height_Bunsen_Burner);

               Grid_Blks[iBlk].Set_BCs(BC_NONE,
				       BC_NONE,
				       BC_REFLECTION,
				       BC_NONE,
				       BC_NONE,
				       BC_DIRICHLET);

           } else if (iBlk >= 40 && iBlk <= 43) {
              Grid_Blks[iBlk].Extrude(Grid2D_Bunsen_Burner_Outer_XYplane[iBlk-40][0],
				      Input.NCells_Kdir,
				      STRETCHING_FCN_LINEAR,
				      1.25,
				      0.25*Input.Height_Bunsen_Burner,
				      0.5*Input.Height_Bunsen_Burner);

               Grid_Blks[iBlk].Set_BCs(BC_NONE,
				       BC_NONE,
				       BC_REFLECTION,
>>>>>>> 3f02a2f9
				       BC_NONE,
				       BC_NONE,
				       BC_NONE);

<<<<<<< HEAD
           } else if (iBlk >= 64 && iBlk <= 67) {
              Grid_Blks[iBlk].Extrude(Grid2D_Bunsen_Burner_XYplane[iBlk-64][0],
				      Input.NCells_Kdir,
				      STRETCHING_FCN_LINEAR,
				      ZERO,//1.10,//1.25,
				      0.75*Input.Height_Bunsen_Burner,
				      0.875*Input.Height_Bunsen_Burner);

               Grid_Blks[iBlk].Set_BCs(BC_NONE,
				       BC_NONE,
				       BC_OUTFLOW_SUBSONIC,
=======
           } else if (iBlk >= 44 && iBlk <= 47) {
              Grid_Blks[iBlk].Extrude(Grid2D_Bunsen_Burner_Outer_XYplane[iBlk-44][0],
				      Input.NCells_Kdir,
				      STRETCHING_FCN_LINEAR,
				      1.25,
				      0.5*Input.Height_Bunsen_Burner,
				      0.75*Input.Height_Bunsen_Burner);

               Grid_Blks[iBlk].Set_BCs(BC_NONE,
				       BC_NONE,
				       BC_REFLECTION,
>>>>>>> 3f02a2f9
				       BC_NONE,
				       BC_NONE,
				       BC_NONE);

<<<<<<< HEAD
           } else if (iBlk >= 68 && iBlk <= 71) {
              Grid_Blks[iBlk].Extrude(Grid2D_Bunsen_Burner_XYplane[iBlk-68][0],
				      Input.NCells_Kdir,
				      STRETCHING_FCN_LINEAR,
				      ZERO,//1.10,//1.25,
				      0.875*Input.Height_Bunsen_Burner,
=======
           } else if (iBlk >= 48 && iBlk <= 51) {
              Grid_Blks[iBlk].Extrude(Grid2D_Bunsen_Burner_Outer_XYplane[iBlk-48][0],
				      Input.NCells_Kdir,
				      STRETCHING_FCN_LINEAR,
				      1.25,
				      0.75*Input.Height_Bunsen_Burner,
>>>>>>> 3f02a2f9
				      Input.Height_Bunsen_Burner);

               Grid_Blks[iBlk].Set_BCs(BC_NONE,
				       BC_NONE,
<<<<<<< HEAD
				       BC_OUTFLOW_SUBSONIC,
				       BC_NONE,
				       BC_OUTFLOW_SUBSONIC,
				       BC_NONE);
            // iBlk = 90;
	    /* fuel lines */

//           if (iBlk <= 4) {
//              Grid_Blks[iBlk].Extrude(Grid2D_Fuel_Line_XYplane[iBlk][0],
// 				     Input.NCells_Kdir,
// 				     STRETCHING_FCN_LINEAR,//_FCN_MIN_CLUSTERING,
// 				     ZERO,//1.10,//1.25,
// 				     ZERO*Input.Height_Bunsen_Burner,
// 				     0.1*Input.Height_Bunsen_Burner);

// 	      Grid_Blks[iBlk].Set_BCs(BC_NONE,
// 		                      BC_NONE,
//                                       BC_NONE,
// 		                      BC_NONE,
//                                       BC_NONE,
//                                       BC_INFLOW_TURBULENCE);

//            } else if (iBlk >= 5 && iBlk <= 9) {
//              Grid_Blks[iBlk].Extrude(Grid2D_Fuel_Line_XYplane[iBlk-5][0],
// 				     Input.NCells_Kdir,
// 				     STRETCHING_FCN_LINEAR,//_FCN_MIN_CLUSTERING,
// 				     ZERO,//1.10,//1.25,
// 				     0.1*Input.Height_Bunsen_Burner,
// 				     0.2*Input.Height_Bunsen_Burner);

//                Grid_Blks[iBlk].Set_BCs(BC_NONE,
// 				       BC_NONE,
// 				       BC_NONE,
// 				       BC_NONE,
// 				       BC_NONE,
// 				       BC_NONE);

//            } else if (iBlk >= 10 && iBlk <= 14) {
//              Grid_Blks[iBlk].Extrude(Grid2D_Fuel_Line_XYplane[iBlk-10][0],
// 				     Input.NCells_Kdir,
// 				     STRETCHING_FCN_LINEAR,//_FCN_MIN_CLUSTERING,
// 				     ZERO,//1.10,//1.25,
// 				     0.2*Input.Height_Bunsen_Burner,
// 				     0.3*Input.Height_Bunsen_Burner);

//                Grid_Blks[iBlk].Set_BCs(BC_NONE,
// 				       BC_NONE,
// 				       BC_NONE,
// 				       BC_NONE,
// 				       BC_NONE,
// 				       BC_NONE);

//            } else if (iBlk >= 15 && iBlk <= 19) {
//              Grid_Blks[iBlk].Extrude(Grid2D_Fuel_Line_XYplane[iBlk-15][0],
// 				     Input.NCells_Kdir,
// 				     STRETCHING_FCN_LINEAR,//_FCN_MIN_CLUSTERING,
// 				     ZERO,//1.10,//1.25,
// 				     0.3*Input.Height_Bunsen_Burner,
// 				     0.4*Input.Height_Bunsen_Burner);

//                Grid_Blks[iBlk].Set_BCs(BC_NONE,
// 				       BC_NONE,
// 				       BC_NONE,
// 				       BC_NONE,
// 				       BC_NONE,
// 				       BC_NONE);

//            } else if (iBlk >= 20 && iBlk <= 24) {
//              Grid_Blks[iBlk].Extrude(Grid2D_Fuel_Line_XYplane[iBlk-20][0],
// 				     Input.NCells_Kdir,
// 				     STRETCHING_FCN_LINEAR,//_FCN_MIN_CLUSTERING,
// 				     ZERO,//1.10,//1.25,
// 				     0.4*Input.Height_Bunsen_Burner,
// 				     0.5*Input.Height_Bunsen_Burner);

//                Grid_Blks[iBlk].Set_BCs(BC_NONE,
// 				       BC_NONE,
// 				       BC_NONE,
// 				       BC_NONE,
// 				       BC_NONE,
// 				       BC_NONE);

//            } else if (iBlk >= 25 && iBlk <= 29) {
//              Grid_Blks[iBlk].Extrude(Grid2D_Fuel_Line_XYplane[iBlk-25][0],
// 				     Input.NCells_Kdir,
// 				     STRETCHING_FCN_LINEAR,//_FCN_MIN_CLUSTERING,
// 				     ZERO,//1.10,//1.25,
// 				     0.5*Input.Height_Bunsen_Burner,
// 				     0.6*Input.Height_Bunsen_Burner);

//                Grid_Blks[iBlk].Set_BCs(BC_NONE,
// 				       BC_NONE,
// 				       BC_NONE,
// 				       BC_NONE,
// 				       BC_NONE,
// 				       BC_NONE);

//            } else if (iBlk >= 30 && iBlk <= 34) {
//              Grid_Blks[iBlk].Extrude(Grid2D_Fuel_Line_XYplane[iBlk-30][0],
// 				     Input.NCells_Kdir,
// 				     STRETCHING_FCN_LINEAR,//_FCN_MIN_CLUSTERING,
// 				     ZERO,//1.10,//1.25,
// 				     0.6*Input.Height_Bunsen_Burner,
// 				     0.7*Input.Height_Bunsen_Burner);

//                Grid_Blks[iBlk].Set_BCs(BC_NONE,
// 				       BC_NONE,
// 				       BC_NONE,
// 				       BC_NONE,
// 				       BC_NONE,
// 				       BC_NONE);

//            } else if (iBlk >= 35 && iBlk <= 39) {
//              Grid_Blks[iBlk].Extrude(Grid2D_Fuel_Line_XYplane[iBlk-35][0],
// 				     Input.NCells_Kdir,
// 				     STRETCHING_FCN_LINEAR,//_FCN_MIN_CLUSTERING,
// 				     ZERO,//1.10,//1.25,
// 				     0.7*Input.Height_Bunsen_Burner,
// 				     0.8*Input.Height_Bunsen_Burner);

//                Grid_Blks[iBlk].Set_BCs(BC_NONE,
// 				       BC_NONE,
// 				       BC_NONE,
// 				       BC_NONE,
// 				       BC_NONE,
// 				       BC_NONE);

//            } else if (iBlk >= 40 && iBlk <= 44) {
//              Grid_Blks[iBlk].Extrude(Grid2D_Fuel_Line_XYplane[iBlk-40][0],
// 				     Input.NCells_Kdir,
// 				     STRETCHING_FCN_LINEAR,//_FCN_MIN_CLUSTERING,
// 				     ZERO,//1.10,//1.25,
// 				     0.8*Input.Height_Bunsen_Burner,
// 				     0.9*Input.Height_Bunsen_Burner);

//                Grid_Blks[iBlk].Set_BCs(BC_NONE,
// 				       BC_NONE,
// 				       BC_NONE,
// 				       BC_NONE,
// 				       BC_NONE,
// 				       BC_NONE);

//            } else if (iBlk >= 45 && iBlk <= 49) {
//              Grid_Blks[iBlk].Extrude(Grid2D_Fuel_Line_XYplane[iBlk-45][0],
// 				     Input.NCells_Kdir,
// 				     STRETCHING_FCN_LINEAR,//_FCN_MIN_CLUSTERING,
// 				     ZERO,//1.10,//1.25,
// 				     0.9*Input.Height_Bunsen_Burner,
// 				     Input.Height_Bunsen_Burner);

//                Grid_Blks[iBlk].Set_BCs(BC_NONE,
// 				       BC_NONE,
// 				       BC_NONE,
// 				       BC_NONE,
// 				       BC_OUTFLOW_SUBSONIC,
// 				       BC_NONE);

// 	      /* air line */

//            } else if (iBlk >= 50 && iBlk <= 53) {
//               Grid_Blks[iBlk].Extrude(Grid2D_Bunsen_Burner_XYplane[iBlk-50][0],
// 				      Input.NCells_Kdir,
// 				      STRETCHING_FCN_LINEAR,//_FCN_MIN_CLUSTERING,
// 				      ZERO,//1.10,//1.25,
// 				      ZERO*Input.Height_Bunsen_Burner,
// 				      0.1*Input.Height_Bunsen_Burner);

//                Grid_Blks[iBlk].Set_BCs(BC_NONE,
// 				       BC_NONE,
// 				       BC_OUTFLOW_SUBSONIC,
// 				       BC_NONE,
// 				       BC_NONE,
// 				       BC_INFLOW_SUBSONIC);

//            } else if (iBlk >= 54 && iBlk <= 57) {
//               Grid_Blks[iBlk].Extrude(Grid2D_Bunsen_Burner_XYplane[iBlk-54][0],
// 				      Input.NCells_Kdir,
// 				      STRETCHING_FCN_LINEAR,
// 				      ZERO,//1.10,//1.25,
// 				      0.1*Input.Height_Bunsen_Burner,
// 				      0.2*Input.Height_Bunsen_Burner);

//                Grid_Blks[iBlk].Set_BCs(BC_NONE,
// 				       BC_NONE,
// 				       BC_OUTFLOW_SUBSONIC,
// 				       BC_NONE,
// 				       BC_NONE,
// 				       BC_NONE);

//            } else if (iBlk >= 58 && iBlk <= 61) {
//               Grid_Blks[iBlk].Extrude(Grid2D_Bunsen_Burner_XYplane[iBlk-58][0],
// 				      Input.NCells_Kdir,
// 				      STRETCHING_FCN_LINEAR,
// 				      ZERO,//1.10,//1.25,
// 				      0.2*Input.Height_Bunsen_Burner,
// 				      0.3*Input.Height_Bunsen_Burner);

//                Grid_Blks[iBlk].Set_BCs(BC_NONE,
// 				       BC_NONE,
// 				       BC_OUTFLOW_SUBSONIC,
// 				       BC_NONE,
// 				       BC_NONE,
// 				       BC_NONE);

//            } else if (iBlk >= 62 && iBlk <= 65) {
//               Grid_Blks[iBlk].Extrude(Grid2D_Bunsen_Burner_XYplane[iBlk-62][0],
// 				      Input.NCells_Kdir,
// 				      STRETCHING_FCN_LINEAR,
// 				      ZERO,//1.10,//1.25,
// 				      0.3*Input.Height_Bunsen_Burner,
// 				      0.4*Input.Height_Bunsen_Burner);

//                Grid_Blks[iBlk].Set_BCs(BC_NONE,
// 				       BC_NONE,
// 				       BC_OUTFLOW_SUBSONIC,
// 				       BC_NONE,
// 				       BC_NONE,
// 				       BC_NONE);

//            } else if (iBlk >= 66 && iBlk <= 69) {
//               Grid_Blks[iBlk].Extrude(Grid2D_Bunsen_Burner_XYplane[iBlk-66][0],
// 				      Input.NCells_Kdir,
// 				      STRETCHING_FCN_LINEAR,
// 				      ZERO,//1.10,//1.25,
// 				      0.4*Input.Height_Bunsen_Burner,
// 				      0.5*Input.Height_Bunsen_Burner);

//                Grid_Blks[iBlk].Set_BCs(BC_NONE,
// 				       BC_NONE,
// 				       BC_OUTFLOW_SUBSONIC,
// 				       BC_NONE,
// 				       BC_NONE,
// 				       BC_NONE);

//            } else if (iBlk >= 70 && iBlk <= 73) {
//               Grid_Blks[iBlk].Extrude(Grid2D_Bunsen_Burner_XYplane[iBlk-70][0],
// 				      Input.NCells_Kdir,
// 				      STRETCHING_FCN_LINEAR,
// 				      ZERO,//1.10,//1.25,
// 				      0.5*Input.Height_Bunsen_Burner,
// 				      0.6*Input.Height_Bunsen_Burner);

//                Grid_Blks[iBlk].Set_BCs(BC_NONE,
// 				       BC_NONE,
// 				       BC_OUTFLOW_SUBSONIC,
// 				       BC_NONE,
// 				       BC_NONE,
// 				       BC_NONE);

//            } else if (iBlk >= 74 && iBlk <= 77) {
//               Grid_Blks[iBlk].Extrude(Grid2D_Bunsen_Burner_XYplane[iBlk-74][0],
// 				      Input.NCells_Kdir,
// 				      STRETCHING_FCN_LINEAR,
// 				      ZERO,//1.10,//1.25,
// 				      0.6*Input.Height_Bunsen_Burner,
// 				      0.7*Input.Height_Bunsen_Burner);

//                Grid_Blks[iBlk].Set_BCs(BC_NONE,
// 				       BC_NONE,
// 				       BC_OUTFLOW_SUBSONIC,
// 				       BC_NONE,
// 				       BC_NONE,
// 				       BC_NONE);

//            } else if (iBlk >= 78 && iBlk <= 81) {
//               Grid_Blks[iBlk].Extrude(Grid2D_Bunsen_Burner_XYplane[iBlk-78][0],
// 				      Input.NCells_Kdir,
// 				      STRETCHING_FCN_LINEAR,
// 				      ZERO,//1.10,//1.25,
// 				      0.7*Input.Height_Bunsen_Burner,
// 				      0.8*Input.Height_Bunsen_Burner);

//                Grid_Blks[iBlk].Set_BCs(BC_NONE,
// 				       BC_NONE,
// 				       BC_OUTFLOW_SUBSONIC,
// 				       BC_NONE,
// 				       BC_NONE,
// 				       BC_NONE);

//            } else if (iBlk >= 82 && iBlk <= 85) {
//               Grid_Blks[iBlk].Extrude(Grid2D_Bunsen_Burner_XYplane[iBlk-82][0],
// 				      Input.NCells_Kdir,
// 				      STRETCHING_FCN_LINEAR,
// 				      ZERO,//1.10,//1.25,
// 				      0.8*Input.Height_Bunsen_Burner,
// 				      0.9*Input.Height_Bunsen_Burner);

//                Grid_Blks[iBlk].Set_BCs(BC_NONE,
// 				       BC_NONE,
// 				       BC_OUTFLOW_SUBSONIC,
// 				       BC_NONE,
// 				       BC_NONE,
// 				       BC_NONE);

//            } else if (iBlk >= 86 && iBlk <= 89) {
//               Grid_Blks[iBlk].Extrude(Grid2D_Bunsen_Burner_XYplane[iBlk-86][0],
// 				      Input.NCells_Kdir,
// 				      STRETCHING_FCN_LINEAR,
// 				      ZERO,//1.10,//1.25,
// 				      0.9*Input.Height_Bunsen_Burner,
// 				      Input.Height_Bunsen_Burner);

//                Grid_Blks[iBlk].Set_BCs(BC_NONE,
// 				       BC_NONE,
// 				       BC_OUTFLOW_SUBSONIC,
// 				       BC_NONE,
// 				       BC_INFLOW_SUBSONIC,
// 				       BC_NONE);

            // iBlk = 52;
	    /* fuel lines */

//           if (iBlk <= 4) {
//              Grid_Blks[iBlk].Extrude(Grid2D_Fuel_Line_XYplane[iBlk][0],
// 				     Input.NCells_Kdir,
// 				     STRETCHING_FCN_MIN_CLUSTERING,
// 				     1.25,
// 				     ZERO*Input.Height_Bunsen_Burner,
// 				     0.25*Input.Height_Bunsen_Burner);

// 	      Grid_Blks[iBlk].Set_BCs(BC_NONE,
// 		                      BC_NONE,
//                                       BC_NONE,
// 		                      BC_NONE,
//                                       BC_NONE,
//                                       BC_INFLOW_TURBULENCE);

//            } else if (iBlk >= 5 && iBlk <= 9) {
//              Grid_Blks[iBlk].Extrude(Grid2D_Fuel_Line_XYplane[iBlk-5][0],
// 				     Input.NCells_Kdir,
// 				     STRETCHING_FCN_MIN_CLUSTERING,
// 				     1.25,
// 				     0.25*Input.Height_Bunsen_Burner,
// 				     0.5*Input.Height_Bunsen_Burner);

//                Grid_Blks[iBlk].Set_BCs(BC_NONE,
// 				       BC_NONE,
// 				       BC_NONE,
// 				       BC_NONE,
// 				       BC_NONE,
// 				       BC_NONE);

//            } else if (iBlk >= 10 && iBlk <= 14) {
//              Grid_Blks[iBlk].Extrude(Grid2D_Fuel_Line_XYplane[iBlk-10][0],
// 				     Input.NCells_Kdir,
// 				     STRETCHING_FCN_MIN_CLUSTERING,
// 				     1.25,
// 				     0.5*Input.Height_Bunsen_Burner,
// 				     0.75*Input.Height_Bunsen_Burner);

//                Grid_Blks[iBlk].Set_BCs(BC_NONE,
// 				       BC_NONE,
// 				       BC_NONE,
// 				       BC_NONE,
// 				       BC_NONE,
// 				       BC_NONE);

//            } else if (iBlk >= 15 && iBlk <= 19) {
//              Grid_Blks[iBlk].Extrude(Grid2D_Fuel_Line_XYplane[iBlk-15][0],
// 				     Input.NCells_Kdir,
// 				     STRETCHING_FCN_MIN_CLUSTERING,
// 				     1.25,
// 				     0.75*Input.Height_Bunsen_Burner,
// 				     Input.Height_Bunsen_Burner);

//                Grid_Blks[iBlk].Set_BCs(BC_NONE,
// 				       BC_NONE,
// 				       BC_NONE,
// 				       BC_NONE,
// 				       BC_FIXED_PRESSURE,
// 				       BC_NONE);

// 	      /* first ring for air */

//            } else if (iBlk >= 20 && iBlk <= 23) {
//               Grid_Blks[iBlk].Extrude(Grid2D_Bunsen_Burner_Inner_XYplane[iBlk-20][0],
// 				      Input.NCells_Kdir,
// 				      STRETCHING_FCN_MIN_CLUSTERING,
// 				      1.25,
// 				      ZERO*Input.Height_Bunsen_Burner,
// 				      0.25*Input.Height_Bunsen_Burner);

// 	      Grid_Blks[iBlk].Set_BCs(BC_NONE,
// 		                      BC_NONE,
//                                       BC_NONE,
// 		                      BC_NONE,
//                                       BC_NONE,
//                                       BC_DIRICHLET);

// 	   } else if (iBlk >= 24 && iBlk <= 27) {
//               Grid_Blks[iBlk].Extrude(Grid2D_Bunsen_Burner_Inner_XYplane[iBlk-24][0],
// 				      Input.NCells_Kdir,
// 				      STRETCHING_FCN_LINEAR,
// 				      1.25,
// 				      0.25*Input.Height_Bunsen_Burner,
// 				      0.5*Input.Height_Bunsen_Burner);

//                Grid_Blks[iBlk].Set_BCs(BC_NONE,
// 				       BC_NONE,
// 				       BC_NONE,
// 				       BC_NONE,
// 				       BC_NONE,
// 				       BC_NONE);

// 	   } else if (iBlk >= 28 && iBlk <= 31) {
//               Grid_Blks[iBlk].Extrude(Grid2D_Bunsen_Burner_Inner_XYplane[iBlk-28][0],
// 				      Input.NCells_Kdir,
// 				      STRETCHING_FCN_LINEAR,
// 				      1.25,
// 				      0.5*Input.Height_Bunsen_Burner,
// 				      0.75*Input.Height_Bunsen_Burner);

//                Grid_Blks[iBlk].Set_BCs(BC_NONE,
// 				       BC_NONE,
// 				       BC_NONE,
// 				       BC_NONE,
// 				       BC_NONE,
// 				       BC_NONE);

// 	   } else if (iBlk >= 32 && iBlk <= 35) {
//               Grid_Blks[iBlk].Extrude(Grid2D_Bunsen_Burner_Inner_XYplane[iBlk-32][0],
// 				      Input.NCells_Kdir,
// 				      STRETCHING_FCN_LINEAR,
// 				      1.25,
// 				      0.75*Input.Height_Bunsen_Burner,
// 				      Input.Height_Bunsen_Burner);

//                Grid_Blks[iBlk].Set_BCs(BC_NONE,
// 				       BC_NONE,
// 				       BC_NONE,
// 				       BC_NONE,
// 				       BC_FIXED_PRESSURE,
// 				       BC_NONE);

// 	      /* second ring for air */

//            } else if (iBlk >= 36 && iBlk <= 39) {
//               Grid_Blks[iBlk].Extrude(Grid2D_Bunsen_Burner_Outer_XYplane[iBlk-36][0],
// 				      Input.NCells_Kdir,
// 				      STRETCHING_FCN_MIN_CLUSTERING,
// 				      1.25,
// 				      ZERO*Input.Height_Bunsen_Burner,
// 				      0.25*Input.Height_Bunsen_Burner);

//                Grid_Blks[iBlk].Set_BCs(BC_NONE,
// 				       BC_NONE,
// 				       BC_REFLECTION,
// 				       BC_NONE,
// 				       BC_NONE,
// 				       BC_DIRICHLET);

//            } else if (iBlk >= 40 && iBlk <= 43) {
//               Grid_Blks[iBlk].Extrude(Grid2D_Bunsen_Burner_Outer_XYplane[iBlk-40][0],
// 				      Input.NCells_Kdir,
// 				      STRETCHING_FCN_LINEAR,
// 				      1.25,
// 				      0.25*Input.Height_Bunsen_Burner,
// 				      0.5*Input.Height_Bunsen_Burner);

//                Grid_Blks[iBlk].Set_BCs(BC_NONE,
// 				       BC_NONE,
// 				       BC_REFLECTION,
// 				       BC_NONE,
// 				       BC_NONE,
// 				       BC_NONE);

//            } else if (iBlk >= 44 && iBlk <= 47) {
//               Grid_Blks[iBlk].Extrude(Grid2D_Bunsen_Burner_Outer_XYplane[iBlk-44][0],
// 				      Input.NCells_Kdir,
// 				      STRETCHING_FCN_LINEAR,
// 				      1.25,
// 				      0.5*Input.Height_Bunsen_Burner,
// 				      0.75*Input.Height_Bunsen_Burner);

//                Grid_Blks[iBlk].Set_BCs(BC_NONE,
// 				       BC_NONE,
// 				       BC_REFLECTION,
// 				       BC_NONE,
// 				       BC_NONE,
// 				       BC_NONE);

//            } else if (iBlk >= 48 && iBlk <= 51) {
//               Grid_Blks[iBlk].Extrude(Grid2D_Bunsen_Burner_Outer_XYplane[iBlk-48][0],
// 				      Input.NCells_Kdir,
// 				      STRETCHING_FCN_LINEAR,
// 				      1.25,
// 				      0.75*Input.Height_Bunsen_Burner,
// 				      Input.Height_Bunsen_Burner);

//                Grid_Blks[iBlk].Set_BCs(BC_NONE,
// 				       BC_NONE,
// 				       BC_REFLECTION,
// 				       BC_NONE,
// 				       BC_FIXED_PRESSURE,
// 				       BC_NONE);

            //iBlk = 39;
	    /* fuel lines */

//           if (iBlk <= 4) {
//              Grid_Blks[iBlk].Extrude(Grid2D_Fuel_Line_XYplane[iBlk][0],
// 				     Input.NCells_Kdir,
// 				     STRETCHING_FCN_MIN_CLUSTERING,
// 				     1.25,
// 				     ZERO*Input.Height_Bunsen_Burner,
// 				     1.0/3.0*Input.Height_Bunsen_Burner);

// 	      Grid_Blks[iBlk].Set_BCs(BC_NONE,
// 		                      BC_NONE,
//                                       BC_NONE,
// 		                      BC_NONE,
//                                       BC_NONE,
//                                       BC_DIRICHLET);

//            } else if (iBlk >= 5 && iBlk <= 9) {
//              Grid_Blks[iBlk].Extrude(Grid2D_Fuel_Line_XYplane[iBlk-5][0],
// 				     Input.NCells_Kdir,
// 				     STRETCHING_FCN_MIN_CLUSTERING,
// 				     1.25,
// 				     1.0/3.0*Input.Height_Bunsen_Burner,
// 				     2.0/3.0*Input.Height_Bunsen_Burner);

//                Grid_Blks[iBlk].Set_BCs(BC_NONE,
// 				       BC_NONE,
// 				       BC_NONE,
// 				       BC_NONE,
// 				       BC_NONE,
// 				       BC_NONE);

//            } else if (iBlk >= 10 && iBlk <= 14) {
//              Grid_Blks[iBlk].Extrude(Grid2D_Fuel_Line_XYplane[iBlk-10][0],
// 				     Input.NCells_Kdir,
// 				     STRETCHING_FCN_MIN_CLUSTERING,
// 				     1.25,
// 				     2.0/3.0*Input.Height_Bunsen_Burner,
// 				     Input.Height_Bunsen_Burner);

//                Grid_Blks[iBlk].Set_BCs(BC_NONE,
// 				       BC_NONE,
// 				       BC_NONE,
// 				       BC_NONE,
// 				       BC_FIXED_PRESSURE,
// 				       BC_NONE);

// 	      /* first ring for air */

//            } else if (iBlk >= 15 && iBlk <= 18) {
//               Grid_Blks[iBlk].Extrude(Grid2D_Bunsen_Burner_Inner_XYplane[iBlk-15][0],
// 				      Input.NCells_Kdir,
// 				      STRETCHING_FCN_MIN_CLUSTERING,
// 				      1.25,
// 				      ZERO*Input.Height_Bunsen_Burner,
// 				      1.0/3.0*Input.Height_Bunsen_Burner);

// 	      Grid_Blks[iBlk].Set_BCs(BC_NONE,
// 		                      BC_NONE,
//                                       BC_NONE,
// 		                      BC_NONE,
//                                       BC_NONE,
//                                       BC_DIRICHLET);

// 	   } else if (iBlk >= 19 && iBlk <= 22) {
//               Grid_Blks[iBlk].Extrude(Grid2D_Bunsen_Burner_Inner_XYplane[iBlk-19][0],
// 				      Input.NCells_Kdir,
// 				      STRETCHING_FCN_LINEAR,
// 				      1.25,
// 				      1.0/3.0*Input.Height_Bunsen_Burner,
// 				      2.0/3.0*Input.Height_Bunsen_Burner);

//                Grid_Blks[iBlk].Set_BCs(BC_NONE,
// 				       BC_NONE,
// 				       BC_NONE,
// 				       BC_NONE,
// 				       BC_NONE,
// 				       BC_NONE);

// 	   } else if (iBlk >= 23 && iBlk <= 26) {
//               Grid_Blks[iBlk].Extrude(Grid2D_Bunsen_Burner_Inner_XYplane[iBlk-23][0],
// 				      Input.NCells_Kdir,
// 				      STRETCHING_FCN_LINEAR,
// 				      1.25,
// 				      2.0/3.0*Input.Height_Bunsen_Burner,
// 				      Input.Height_Bunsen_Burner);

//                Grid_Blks[iBlk].Set_BCs(BC_NONE,
// 				       BC_NONE,
// 				       BC_NONE,
// 				       BC_NONE,
// 				       BC_FIXED_PRESSURE,
// 				       BC_NONE);

// 	      /* second ring for air */

//            } else if (iBlk >= 27 && iBlk <= 30) {
//               Grid_Blks[iBlk].Extrude(Grid2D_Bunsen_Burner_Outer_XYplane[iBlk-27][0],
// 				      Input.NCells_Kdir,
// 				      STRETCHING_FCN_MIN_CLUSTERING,
// 				      1.25,
// 				      ZERO*Input.Height_Bunsen_Burner,
// 				      1.0/3.0*Input.Height_Bunsen_Burner);

//                Grid_Blks[iBlk].Set_BCs(BC_NONE,
// 				       BC_NONE,
// 				       BC_REFLECTION,
// 				       BC_NONE,
// 				       BC_NONE,
// 				       BC_DIRICHLET);

//            } else if (iBlk >= 31 && iBlk <= 34) {
//               Grid_Blks[iBlk].Extrude(Grid2D_Bunsen_Burner_Outer_XYplane[iBlk-31][0],
// 				      Input.NCells_Kdir,
// 				      STRETCHING_FCN_LINEAR,
// 				      1.25,
// 				      1.0/3.0*Input.Height_Bunsen_Burner,
// 				      2.0/3.0*Input.Height_Bunsen_Burner);

//                Grid_Blks[iBlk].Set_BCs(BC_NONE,
// 				       BC_NONE,
// 				       BC_REFLECTION,
// 				       BC_NONE,
// 				       BC_NONE,
// 				       BC_NONE);

//            } else if (iBlk >= 35 && iBlk <= 38) {
//               Grid_Blks[iBlk].Extrude(Grid2D_Bunsen_Burner_Outer_XYplane[iBlk-35][0],
// 				      Input.NCells_Kdir,
// 				      STRETCHING_FCN_LINEAR,
// 				      1.25,
// 				      2.0/3.0*Input.Height_Bunsen_Burner,
// 				      Input.Height_Bunsen_Burner);

//                Grid_Blks[iBlk].Set_BCs(BC_NONE,
// 				       BC_NONE,
// 				       BC_REFLECTION,
// 				       BC_NONE,
// 				       BC_FIXED_PRESSURE,
// 				       BC_NONE);

            // iBlk = 68;
	    /* fuel lines */

//           if (iBlk <= 4) {
//              Grid_Blks[iBlk].Extrude(Grid2D_Fuel_Line_XYplane[iBlk][0],
// 				     Input.NCells_Kdir,
// 				     STRETCHING_FCN_MIN_CLUSTERING,
// 				     1.25,
// 				     ZERO*Input.Height_Bunsen_Burner,
// 				     0.25*Input.Height_Bunsen_Burner);

// 	      Grid_Blks[iBlk].Set_BCs(BC_NONE,
// 		                      BC_NONE,
//                                       BC_NONE,
// 		                      BC_NONE,
//                                       BC_NONE,
//                                       BC_INFLOW_TURBULENCE);

// //            } else if (iBlk >= 5 && iBlk <= 8) {
// //              Grid_Blks[iBlk].Extrude(Grid2D_Bunsen_Burner_Inner_XYplane[iBlk-5][0],
// // 				     Input.NCells_Kdir,
// // 				     STRETCHING_FCN_MIN_CLUSTERING,
// // 				     1.25,
// // 				     ZERO*Input.Height_Bunsen_Burner,
// // 				     0.25*Input.Height_Bunsen_Burner);

// //                Grid_Blks[iBlk].Set_BCs(BC_NONE,
// // 				       BC_NONE,
// // 				       BC_NONE,
// // 				       BC_NONE,
// // 				       BC_NONE,
// // 				       BC_DIRICHLET);



//            } else if (iBlk >= 5 && iBlk <= 9) {
//              Grid_Blks[iBlk].Extrude(Grid2D_Fuel_Line_XYplane[iBlk-5][0],
// 				     Input.NCells_Kdir,
// 				     STRETCHING_FCN_MIN_CLUSTERING,
// 				     1.25,
// 				     0.25*Input.Height_Bunsen_Burner,
// 				     0.5*Input.Height_Bunsen_Burner);

//                Grid_Blks[iBlk].Set_BCs(BC_NONE,
// 				       BC_NONE,
// 				       BC_NONE,
// 				       BC_NONE,
// 				       BC_NONE,
// 				       BC_NONE);

//            } else if (iBlk >= 10 && iBlk <= 14) {
//              Grid_Blks[iBlk].Extrude(Grid2D_Fuel_Line_XYplane[iBlk-10][0],
// 				     Input.NCells_Kdir,
// 				     STRETCHING_FCN_MIN_CLUSTERING,
// 				     1.25,
// 				     0.5*Input.Height_Bunsen_Burner,
// 				     0.75*Input.Height_Bunsen_Burner);

//                Grid_Blks[iBlk].Set_BCs(BC_NONE,
// 				       BC_NONE,
// 				       BC_NONE,
// 				       BC_NONE,
// 				       BC_NONE,
// 				       BC_NONE);

//            } else if (iBlk >= 15 && iBlk <= 19) {
//              Grid_Blks[iBlk].Extrude(Grid2D_Fuel_Line_XYplane[iBlk-15][0],
// 				     Input.NCells_Kdir,
// 				     STRETCHING_FCN_MIN_CLUSTERING,
// 				     1.25,
// 				     0.75*Input.Height_Bunsen_Burner,
// 				     Input.Height_Bunsen_Burner);

//                Grid_Blks[iBlk].Set_BCs(BC_NONE,
// 				       BC_NONE,
// 				       BC_NONE,
// 				       BC_NONE,
// 				       BC_FIXED_PRESSURE,
// 				       BC_NONE);

// 	      /* first ring for air */

//            } else if (iBlk >= 20 && iBlk <= 23) {
//               Grid_Blks[iBlk].Extrude(Grid2D_Bunsen_Burner_Inner_XYplane[iBlk-20][0],
// 				      Input.NCells_Kdir,
// 				      STRETCHING_FCN_MIN_CLUSTERING,
// 				      1.25,
// 				      ZERO*Input.Height_Bunsen_Burner,
// 				      0.25*Input.Height_Bunsen_Burner);

// 	      Grid_Blks[iBlk].Set_BCs(BC_NONE,
// 		                      BC_NONE,
//                                       BC_NONE,
// 		                      BC_NONE,
//                                       BC_NONE,
//                                       BC_DIRICHLET);

// 	   } else if (iBlk >= 24 && iBlk <= 27) {
//               Grid_Blks[iBlk].Extrude(Grid2D_Bunsen_Burner_Inner_XYplane[iBlk-24][0],
// 				      Input.NCells_Kdir,
// 				      STRETCHING_FCN_LINEAR,
// 				      1.25,
// 				      0.25*Input.Height_Bunsen_Burner,
// 				      0.5*Input.Height_Bunsen_Burner);

//                Grid_Blks[iBlk].Set_BCs(BC_NONE,
// 				       BC_NONE,
// 				       BC_NONE,
// 				       BC_NONE,
// 				       BC_NONE,
// 				       BC_NONE);

// 	   } else if (iBlk >= 28 && iBlk <= 31) {
//               Grid_Blks[iBlk].Extrude(Grid2D_Bunsen_Burner_Inner_XYplane[iBlk-28][0],
// 				      Input.NCells_Kdir,
// 				      STRETCHING_FCN_LINEAR,
// 				      1.25,
// 				      0.5*Input.Height_Bunsen_Burner,
// 				      0.75*Input.Height_Bunsen_Burner);

//                Grid_Blks[iBlk].Set_BCs(BC_NONE,
// 				       BC_NONE,
// 				       BC_NONE,
// 				       BC_NONE,
// 				       BC_NONE,
// 				       BC_NONE);

// 	   } else if (iBlk >= 32 && iBlk <= 35) {
//               Grid_Blks[iBlk].Extrude(Grid2D_Bunsen_Burner_Inner_XYplane[iBlk-32][0],
// 				      Input.NCells_Kdir,
// 				      STRETCHING_FCN_LINEAR,
// 				      1.25,
// 				      0.75*Input.Height_Bunsen_Burner,
// 				      Input.Height_Bunsen_Burner);

//                Grid_Blks[iBlk].Set_BCs(BC_NONE,
// 				       BC_NONE,
// 				       BC_NONE,
// 				       BC_NONE,
// 				       BC_FIXED_PRESSURE,
// 				       BC_NONE);

// 	      /* second ring for air */

//            } else if (iBlk >= 36 && iBlk <= 39) {
//               Grid_Blks[iBlk].Extrude(Grid2D_Bunsen_Burner_Middle_XYplane[iBlk-36][0],
// 				      Input.NCells_Kdir,
// 				      STRETCHING_FCN_MIN_CLUSTERING,
// 				      1.25,
// 				      ZERO*Input.Height_Bunsen_Burner,
// 				      0.25*Input.Height_Bunsen_Burner);

//                Grid_Blks[iBlk].Set_BCs(BC_NONE,
// 				       BC_NONE,
// 				       BC_NONE,
// 				       BC_NONE,
// 				       BC_NONE,
// 				       BC_DIRICHLET);

//            } else if (iBlk >= 40 && iBlk <= 43) {
//               Grid_Blks[iBlk].Extrude(Grid2D_Bunsen_Burner_Middle_XYplane[iBlk-40][0],
// 				      Input.NCells_Kdir,
// 				      STRETCHING_FCN_LINEAR,
// 				      1.25,
// 				      0.25*Input.Height_Bunsen_Burner,
// 				      0.5*Input.Height_Bunsen_Burner);

//                Grid_Blks[iBlk].Set_BCs(BC_NONE,
// 				       BC_NONE,
// 				       BC_NONE,
// 				       BC_NONE,
// 				       BC_NONE,
// 				       BC_NONE);

//            } else if (iBlk >= 44 && iBlk <= 47) {
//               Grid_Blks[iBlk].Extrude(Grid2D_Bunsen_Burner_Middle_XYplane[iBlk-44][0],
// 				      Input.NCells_Kdir,
// 				      STRETCHING_FCN_LINEAR,
// 				      1.25,
// 				      0.5*Input.Height_Bunsen_Burner,
// 				      0.75*Input.Height_Bunsen_Burner);

//                Grid_Blks[iBlk].Set_BCs(BC_NONE,
// 				       BC_NONE,
// 				       BC_NONE,
// 				       BC_NONE,
// 				       BC_NONE,
// 				       BC_NONE);

//            } else if (iBlk >= 48 && iBlk <= 51) {
//               Grid_Blks[iBlk].Extrude(Grid2D_Bunsen_Burner_Middle_XYplane[iBlk-48][0],
// 				      Input.NCells_Kdir,
// 				      STRETCHING_FCN_LINEAR,
// 				      1.25,
// 				      0.75*Input.Height_Bunsen_Burner,
// 				      Input.Height_Bunsen_Burner);

//                Grid_Blks[iBlk].Set_BCs(BC_NONE,
// 				       BC_NONE,
// 				       BC_NONE,
// 				       BC_NONE,
// 				       BC_FIXED_PRESSURE,
// 				       BC_NONE);
// 	      /* third ring for air */

//            } else if (iBlk >= 52 && iBlk <= 55) {
//               Grid_Blks[iBlk].Extrude(Grid2D_Bunsen_Burner_Outer_XYplane[iBlk-52][0],
// 				      Input.NCells_Kdir,
// 				      STRETCHING_FCN_MIN_CLUSTERING,
// 				      1.25,
// 				      ZERO*Input.Height_Bunsen_Burner,
// 				      0.25*Input.Height_Bunsen_Burner);

//                Grid_Blks[iBlk].Set_BCs(BC_NONE,
// 				       BC_NONE,
// 				       BC_FIXED_PRESSURE,
// 				       BC_NONE,
// 				       BC_NONE,
// 				       BC_DIRICHLET);

//            } else if (iBlk >= 56 && iBlk <= 59) {
//               Grid_Blks[iBlk].Extrude(Grid2D_Bunsen_Burner_Outer_XYplane[iBlk-56][0],
// 				      Input.NCells_Kdir,
// 				      STRETCHING_FCN_LINEAR,
// 				      1.25,
// 				      0.25*Input.Height_Bunsen_Burner,
// 				      0.5*Input.Height_Bunsen_Burner);

//                Grid_Blks[iBlk].Set_BCs(BC_NONE,
// 				       BC_NONE,
// 				       BC_FIXED_PRESSURE,
// 				       BC_NONE,
// 				       BC_NONE,
// 				       BC_NONE);

//            } else if (iBlk >= 60 && iBlk <= 63) {
//               Grid_Blks[iBlk].Extrude(Grid2D_Bunsen_Burner_Outer_XYplane[iBlk-60][0],
// 				      Input.NCells_Kdir,
// 				      STRETCHING_FCN_LINEAR,
// 				      1.25,
// 				      0.5*Input.Height_Bunsen_Burner,
// 				      0.75*Input.Height_Bunsen_Burner);

//                Grid_Blks[iBlk].Set_BCs(BC_NONE,
// 				       BC_NONE,
// 				       BC_FIXED_PRESSURE,
// 				       BC_NONE,
// 				       BC_NONE,
// 				       BC_NONE);

//            } else if (iBlk >= 64 && iBlk <= 67) {
//               Grid_Blks[iBlk].Extrude(Grid2D_Bunsen_Burner_Outer_XYplane[iBlk-64][0],
// 				      Input.NCells_Kdir,
// 				      STRETCHING_FCN_LINEAR,
// 				      1.25,
// 				      0.75*Input.Height_Bunsen_Burner,
// 				      Input.Height_Bunsen_Burner);

//                Grid_Blks[iBlk].Set_BCs(BC_NONE,
// 				       BC_NONE,
// 				       BC_FIXED_PRESSURE,
// 				       BC_NONE,
// 				       BC_FIXED_PRESSURE,
// 				       BC_NONE);
           } /* endif */
       } /* endfor */
=======
				       BC_REFLECTION,
				       BC_NONE,
				       BC_FIXED_PRESSURE,
				       BC_NONE);

	  } /* endif */
    } /* endfor */
>>>>>>> 3f02a2f9

    /* Deallocate 2D grid. */

    Grid2D_Fuel_Line_XYplane = Deallocate_Multi_Block_Grid(Grid2D_Fuel_Line_XYplane,
                                                           numblk_idir_fuel,
		                                           numblk_jdir_fuel);

<<<<<<< HEAD
    Grid2D_Bunsen_Burner_XYplane = Deallocate_Multi_Block_Grid(Grid2D_Bunsen_Burner_XYplane,
							       numblk_idir_bunsenburner,
							       numblk_jdir_bunsenburner);

=======
>>>>>>> 3f02a2f9
    Grid2D_Bunsen_Burner_Inner_XYplane = Deallocate_Multi_Block_Grid(Grid2D_Bunsen_Burner_Inner_XYplane,
								     numblk_idir_bunsenburner,
								     numblk_jdir_bunsenburner);

<<<<<<< HEAD
    Grid2D_Bunsen_Burner_Middle_XYplane = Deallocate_Multi_Block_Grid(Grid2D_Bunsen_Burner_Middle_XYplane,
								      numblk_idir_bunsenburner,
								      numblk_jdir_bunsenburner);

=======
>>>>>>> 3f02a2f9
    Grid2D_Bunsen_Burner_Outer_XYplane = Deallocate_Multi_Block_Grid(Grid2D_Bunsen_Burner_Outer_XYplane,
								     numblk_idir_bunsenburner,
								     numblk_jdir_bunsenburner);

   /* Call the function Find_Neighbours to obtain the neighbour block information
      and assign values to data members in the grid block connectivity data structure. */
    
   Find_Neighbours(Input);

}

/********************************************************
 * Routine: Create_Grid_Channel                         *
 *                                                      *
 * Generates a 3D Cartesian multiblock mesh for a       *
 * channel flow.                                        *
 *                                                      *
 ********************************************************/
void Grid3D_Hexa_Multi_Block_List::Create_Grid_Channel(Grid3D_Input_Parameters &Input) {

    int count_blocks;
    int BC_east, BC_west, BC_north, BC_south, BC_top, BC_bottom;
    Grid2D_Quad_Block **Grid2D_Box_XYplane;

    /* Allocate required memory. */

    Allocate(Input.NBlk_Idir, Input.NBlk_Jdir, Input.NBlk_Kdir);

    /* Creat 2D cross-section grids from which the 3D grid
       will be extruded. */
    
    Grid2D_Box_XYplane = Grid_Rectangular_Box(Grid2D_Box_XYplane,
                                              Input.NBlk_Idir, 
                                              Input.NBlk_Jdir,
                                              Input.Box_Width,
                                              Input.Box_Height,
					      ON,
					      Input.Stretching_Type_Idir,
					      Input.Stretching_Type_Jdir,
					      Input.Stretching_Factor_Idir,
					      Input.Stretching_Factor_Jdir,
                                              Input.NCells_Idir,
                                              Input.NCells_Jdir,
					      Input.Nghost);

    /* Create the mesh for each block representing
       the complete grid. */

    count_blocks = 0;

    for (int kBlk = 0; kBlk <= Input.NBlk_Kdir-1; ++kBlk) {
       for (int jBlk = 0; jBlk <= Input.NBlk_Jdir-1; ++jBlk) {
          for (int iBlk = 0; iBlk <= Input.NBlk_Idir-1; ++iBlk) {

             /* Extrude each of the grid blocks from the
                appropriate 2D grid in XY-plane. */

             Grid_Blks[count_blocks].Extrude(Grid2D_Box_XYplane[iBlk][jBlk],
                                             Input.NCells_Kdir,
			                     Input.Stretching_Type_Kdir,
					     Input.Stretching_Factor_Kdir,
                                             (double(kBlk)/double(Input.NBlk_Kdir))*Input.Box_Length,
                                             (double(kBlk+1)/double(Input.NBlk_Kdir))*Input.Box_Length);

             /* Assign top and bottom boundary conditions. */

             if (Input.i_Grid == GRID_CHANNEL_ZDIR) {

   	        if (iBlk == Input.NBlk_Idir-1) {
                   BC_east = BC_CONSTANT_EXTRAPOLATION;
                } else {
                   BC_east = BC_NONE;
                } /* endif */
                if (iBlk == 0) {
                   BC_west = BC_CONSTANT_EXTRAPOLATION;
                } else {
                   BC_west = BC_NONE;
                } /* endif */

	        if (jBlk == Input.NBlk_Jdir-1) {
                   BC_north = BC_WALL_VISCOUS;
                } else {
                   BC_north = BC_NONE;
                } /* endif */
                if (jBlk == 0) {
                   BC_south = BC_WALL_VISCOUS;
                } else {
                   BC_south = BC_NONE;
                } /* endif */

	        if (kBlk == Input.NBlk_Kdir-1) {
                   BC_top = BC_CHANNEL_OUTFLOW;
                } else {
                   BC_top = BC_NONE;
                } /* endif */
                if (kBlk == 0) {
                   BC_bottom = BC_CHANNEL_INFLOW;
                } else {
                   BC_bottom = BC_NONE;
                } /* endif */

             } else if (Input.i_Grid == GRID_CHANNEL_XDIR) {

    	        if (iBlk == Input.NBlk_Idir-1) {
                   BC_east = BC_CHANNEL_OUTFLOW;
                } else {
                   BC_east = BC_NONE;
                } /* endif */
                if (iBlk == 0) {
                   BC_west = BC_CHANNEL_INFLOW;
                } else {
                   BC_west = BC_NONE;
                } /* endif */

	        if (jBlk == Input.NBlk_Jdir-1) {
                   BC_north = BC_WALL_VISCOUS;
                } else {
                   BC_north = BC_NONE;
                } /* endif */
                if (jBlk == 0) {
                   BC_south = BC_WALL_VISCOUS;
                } else {
                   BC_south = BC_NONE;
                } /* endif */

	        if (kBlk == Input.NBlk_Kdir-1) {
                   BC_top = BC_CONSTANT_EXTRAPOLATION;
                } else {
                   BC_top = BC_NONE;
                } /* endif */
                if (kBlk == 0) {
                   BC_bottom = BC_CONSTANT_EXTRAPOLATION;
                } else {
                   BC_bottom = BC_NONE;
                } /* endif */

             } else if (Input.i_Grid == GRID_CHANNEL_YDIR) {

   	        if (iBlk == Input.NBlk_Idir-1) {
                   BC_east = BC_WALL_VISCOUS;
                } else {
                   BC_east = BC_NONE;
                } /* endif */
                if (iBlk == 0) {
                   BC_west = BC_WALL_VISCOUS;
                } else {
                   BC_west = BC_NONE;
                } /* endif */

	        if (jBlk == Input.NBlk_Jdir-1) {
                   BC_north = BC_CHANNEL_OUTFLOW;
                } else {
                   BC_north = BC_NONE;
                } /* endif */
                if (jBlk == 0) {
                   BC_south = BC_CHANNEL_INFLOW;
                } else {
                   BC_south = BC_NONE;
                } /* endif */

	        if (kBlk == Input.NBlk_Kdir-1) {
                   BC_top = BC_CONSTANT_EXTRAPOLATION;
                } else {
                   BC_top = BC_NONE;
                } /* endif */
                if (kBlk == 0) {
                   BC_bottom = BC_CONSTANT_EXTRAPOLATION;
                } else {
                   BC_bottom = BC_NONE;
                } /* endif */
	     } /* endif */

             Grid_Blks[count_blocks].Set_BCs(BC_east, 
                                             BC_west, 
                                             BC_north, 
                                             BC_south, 
                                             BC_top, 
                                             BC_bottom);
 
             /* Update block counter. */

             count_blocks ++;

	  } /* endfor */
       } /* endfor */
    } /* endfor */

    /* Deallocate 2D grid. */

    Grid2D_Box_XYplane = Deallocate_Multi_Block_Grid(Grid2D_Box_XYplane,
                                                     Input.NBlk_Idir, 
                                                     Input.NBlk_Jdir);


   /* Call the function Find_Neighbours to obtain the neighbour block information
      and assign values to data members in the grid block connectivity data structure. */
    
   Find_Neighbours(Input);

}

/********************************************************
 * Routine: Create_Grid_Couette                         *
 *                                                      *
 * Generates a 3D Cartesian multiblock mesh for a       *
 * Couette flow.                                        *
 *                                                      *
 ********************************************************/
void Grid3D_Hexa_Multi_Block_List::Create_Grid_Couette(Grid3D_Input_Parameters &Input) {
      
    int count_blocks;
    int BC_east, BC_west, BC_north, BC_south, BC_top, BC_bottom;
    Grid2D_Quad_Block **Grid2D_Box_XYplane;

    /* Allocate required memory. */

    Allocate(Input.NBlk_Idir, Input.NBlk_Jdir, Input.NBlk_Kdir);

    /* Creat 2D cross-section grids from which the 3D grid
       will be extruded. */
    
    Grid2D_Box_XYplane = Grid_Rectangular_Box(Grid2D_Box_XYplane,
                                              Input.NBlk_Idir, 
                                              Input.NBlk_Jdir,
                                              Input.Box_Width,
                                              Input.Box_Height,
					      ON,
					      Input.Stretching_Type_Idir,
					      Input.Stretching_Type_Jdir,
					      Input.Stretching_Factor_Idir,
					      Input.Stretching_Factor_Jdir,
                                              Input.NCells_Idir,
                                              Input.NCells_Jdir,
					      Input.Nghost);

    /* Create the mesh for each block representing
       the complete grid. */

    count_blocks = 0;

    for (int kBlk = 0; kBlk <= Input.NBlk_Kdir-1; ++kBlk) {
       for (int jBlk = 0; jBlk <= Input.NBlk_Jdir-1; ++jBlk) {
          for (int iBlk = 0; iBlk <= Input.NBlk_Idir-1; ++iBlk) {

             /* Extrude each of the grid blocks from the
                appropriate 2D grid in XY-plane. */

             Grid_Blks[count_blocks].Extrude(Grid2D_Box_XYplane[iBlk][jBlk],
                                             Input.NCells_Kdir,
			                     Input.Stretching_Type_Kdir,
					     Input.Stretching_Factor_Kdir,
                                             (double(kBlk)/double(Input.NBlk_Kdir))*Input.Box_Length,
                                             (double(kBlk+1)/double(Input.NBlk_Kdir))*Input.Box_Length);

             /* Assign top and bottom boundary conditions. */

             if (Input.i_Grid == GRID_COUETTE_ZDIR) {

   	        if (iBlk == Input.NBlk_Idir-1) {
                   BC_east = BC_CONSTANT_EXTRAPOLATION;
                } else {
                   BC_east = BC_NONE;
                } /* endif */
                if (iBlk == 0) {
                   BC_west = BC_CONSTANT_EXTRAPOLATION;
                } else {
                   BC_west = BC_NONE;
                } /* endif */

	        if (jBlk == Input.NBlk_Jdir-1) {
		   BC_north = BC_MOVING_WALL;
                } else {
                   BC_north = BC_NONE;
                } /* endif */
                if (jBlk == 0) {
                   BC_south = BC_NO_SLIP;
                } else {
                   BC_south = BC_NONE;
                } /* endif */

	        if (kBlk == Input.NBlk_Kdir-1) {
                   BC_top = BC_FIXED_PRESSURE;
                } else {
                   BC_top = BC_NONE;
                } /* endif */
                if (kBlk == 0) {
                   BC_bottom = BC_FIXED_PRESSURE;
                } else {
                   BC_bottom = BC_NONE;
                } /* endif */

             } else if (Input.i_Grid == GRID_COUETTE_XDIR) {

   	        if (iBlk == Input.NBlk_Idir-1) {
                   BC_east = BC_FIXED_PRESSURE;
                } else {
                   BC_east = BC_NONE;
                } /* endif */
                if (iBlk == 0) {
                   BC_west = BC_FIXED_PRESSURE;
                } else {
                   BC_west = BC_NONE;
                } /* endif */

	        if (jBlk == Input.NBlk_Jdir-1) {
                   BC_north = BC_MOVING_WALL;
                } else {
                   BC_north = BC_NONE;
                } /* endif */
                if (jBlk == 0) {
                   BC_south = BC_NO_SLIP;
                } else {
                   BC_south = BC_NONE;
                } /* endif */

	        if (kBlk == Input.NBlk_Kdir-1) {
                   BC_top = BC_CONSTANT_EXTRAPOLATION;
                } else {
                   BC_top = BC_NONE;
                } /* endif */
                if (kBlk == 0) {
                   BC_bottom = BC_CONSTANT_EXTRAPOLATION;
                } else {
                   BC_bottom = BC_NONE;
                } /* endif */

             } else if (Input.i_Grid == GRID_COUETTE_YDIR) {

   	        if (iBlk == Input.NBlk_Idir-1) {
                   BC_east = BC_MOVING_WALL;
                } else {
                   BC_east = BC_NONE;
                } /* endif */
                if (iBlk == 0) {
                   BC_west = BC_NO_SLIP;
                } else {
                   BC_west = BC_NONE;
                } /* endif */

	        if (jBlk == Input.NBlk_Jdir-1) {
                   BC_north = BC_FIXED_PRESSURE;
                } else {
                   BC_north = BC_NONE;
                } /* endif */
                if (jBlk == 0) {
                   BC_south = BC_FIXED_PRESSURE;
                } else {
                   BC_south = BC_NONE;
                } /* endif */

	        if (kBlk == Input.NBlk_Kdir-1) {
                   BC_top = BC_CONSTANT_EXTRAPOLATION;
                } else {
                   BC_top = BC_NONE;
                } /* endif */
                if (kBlk == 0) {
                   BC_bottom = BC_CONSTANT_EXTRAPOLATION;
                } else {
                   BC_bottom = BC_NONE;
                } /* endif */
	     } /* endif */

             Grid_Blks[count_blocks].Set_BCs(BC_east, 
                                             BC_west, 
                                             BC_north, 
                                             BC_south, 
                                             BC_top, 
                                             BC_bottom);
 
             /* Update block counter. */

             count_blocks ++;

	  } /* endfor */
       } /* endfor */
    } /* endfor */

    /* Deallocate 2D grid. */

    Grid2D_Box_XYplane = Deallocate_Multi_Block_Grid(Grid2D_Box_XYplane,
                                                     Input.NBlk_Idir, 
                                                     Input.NBlk_Jdir);


   /* Call the function Find_Neighbours to obtain the neighbour block information
      and assign values to data members in the grid block connectivity data structure. */
    
   Find_Neighbours(Input);

}

/********************************************************
 * Routine: Create_Grid_Pipe                            *
 *                                                      *
 * Generates a 3D multiblock mesh for pipe flows.       *
 *                                                      *
 ********************************************************/
void Grid3D_Hexa_Multi_Block_List::Create_Grid_Pipe(Grid3D_Input_Parameters &Input) {

    int numblk_idir_pipe, numblk_jdir_pipe;
    Grid2D_Quad_Block **Grid2D_Pipe_XYplane;

    /* Allocate required memory. */

    Input.NBlk_Idir = 5;
    Input.NBlk_Jdir = 1;
    Input.NBlk_Kdir = 1;

    Allocate(Input.NBlk_Idir, Input.NBlk_Jdir, Input.NBlk_Kdir);

    /* Creat 2D cross-section grids from which the 3D grid
       will be extruded. */

    Grid2D_Pipe_XYplane = Grid_Tube_2D(Grid2D_Pipe_XYplane,
                                       numblk_idir_pipe,
		                       numblk_jdir_pipe,
                                       Input.Pipe_Radius,
                                       Input.NCells_Idir,
                                       Input.NCells_Jdir,
				       Input.Nghost,
                                       STRETCHING_FCN_MAX_CLUSTERING,
                                       Input.Stretching_Factor_Jdir);

    /* Create the mesh for each block representing
       the complete grid. */

    for (int iBlk = 0; iBlk <= Input.NBlk_Idir-1; ++iBlk) {

        /* Extrude each of the grid blocks from the
           appropriate 2D grid in XY-plane. */

        Grid_Blks[iBlk].Extrude(Grid2D_Pipe_XYplane[iBlk][0],
                                Input.NCells_Kdir,
       	  	                Input.Stretching_Type_Kdir,
			        Input.Stretching_Factor_Kdir,
                                ZERO,
                                Input.Pipe_Length);
        if (iBlk == 0) {
           Grid_Blks[iBlk].Set_BCs(BC_NONE,
         	                   BC_NONE,
                                   BC_NONE,
       	                           BC_NONE,
                                   BC_CONSTANT_EXTRAPOLATION,
                                   BC_FIXED_PRESSURE);
        } else {
           Grid_Blks[iBlk].Set_BCs(BC_NONE,
       	                           BC_NONE,
				   BC_NO_SLIP,
       	                           BC_NONE,
                                   BC_CONSTANT_EXTRAPOLATION,
                                   BC_FIXED_PRESSURE);
        } /* endif */

    } /* endfor */

    /* Deallocate 2D grid. */

    Grid2D_Pipe_XYplane = Deallocate_Multi_Block_Grid(Grid2D_Pipe_XYplane,
                                                      numblk_idir_pipe,
		                                      numblk_jdir_pipe);


   /* Call the function Find_Neighbours to obtain the neighbour block information
      and assign values to data members in the grid block connectivity data structure. */
    
   Find_Neighbours(Input);

}

/**********************************************************************
 * Routine: Grid_Bump_Channel_Flow                                    *
 *                                                                    *
 * Generates a single block quadilateral mesh with clustering for     *
 * predicting supersonic flow around a cirucular cylinder blunt body. *
 *                                                                    *
 **********************************************************************/
void Grid3D_Hexa_Multi_Block_List::Create_Grid_Bump_Channel_Flow(Grid3D_Input_Parameters &Input) {

  int count_blocks;

  Grid2D_Quad_Block **Grid2D_XYplane;
  int BC_top, BC_bottom;

  //Fixed at 8 blocks (4x2)
  int Number_of_Blocks_Idir, Number_of_Blocks_Jdir;
  int Smooth_Bump = 0; //don't use smooth bump.
  
  /* Allocate required memory. */

  Input.NBlk_Idir = 4;
  Input.NBlk_Jdir = 2;
  Input.NBlk_Kdir = 1;

  Allocate(Input.NBlk_Idir, Input.NBlk_Jdir, Input.NBlk_Kdir);

  /* Creat 2D cross-section grids from which the 3D grid
     will be extruded. */

  Grid2D_XYplane = Grid_Bump_Channel_Flow(Grid2D_XYplane,
					  Number_of_Blocks_Idir,
					  Number_of_Blocks_Jdir,
					  Smooth_Bump,
					  Input.NCells_Idir,
					  Input.NCells_Jdir,
					  Input.Nghost);
				
  /* Create the mesh for each block representing
     the complete grid. */
  
  count_blocks = 0;

  for (int kBlk = 0; kBlk <= Input.NBlk_Kdir-1; ++kBlk) {
    for (int jBlk = 0; jBlk <= Input.NBlk_Jdir-1; ++jBlk) {
      for (int iBlk = 0; iBlk <= Input.NBlk_Idir-1; ++iBlk) {
	
	/* Extrude each of the grid blocks from the
	   appropriate 2D grid in XY-plane. */
	
	Grid_Blks[count_blocks].Extrude(Grid2D_XYplane[iBlk][jBlk],
				        Input.NCells_Kdir,
					Input.Stretching_Type_Kdir,
					Input.Stretching_Factor_Kdir,			       
					(double(kBlk)/double(Input.NBlk_Kdir))*Input.Box_Length,
					(double(kBlk+1)/double(Input.NBlk_Kdir))*Input.Box_Length);

	/* Assign top and bottom boundary conditions. */
	
	if (kBlk == Input.NBlk_Kdir-1) {
	  BC_top = BC_REFLECTION;//BC_CONSTANT_EXTRAPOLATION;
	} else {
	  BC_top = BC_NONE;
	} /* endif */
	if (kBlk == 0) {
	  BC_bottom =BC_REFLECTION;//BC_CONSTANT_EXTRAPOLATION;
	} else {
	  BC_bottom = BC_NONE;
	} /* endif */
	
	Grid_Blks[count_blocks].Set_BCs_Zdir(BC_top, BC_bottom);
	
       /* Update block counter. */

        count_blocks ++;

      } 
    } 
  } 
  
  /* Deallocate 2D grid. */

  Grid2D_XYplane = Deallocate_Multi_Block_Grid(Grid2D_XYplane,
					       Number_of_Blocks_Idir,
					       Number_of_Blocks_Jdir);


   /* Call the function Find_Neighbours to obtain the neighbour block information
      and assign values to data members in the grid block connectivity data structure. */
    
   Find_Neighbours(Input);

}

/********************************************************
 * Routine: Create_Grid_Bluff_Body_Burner               *
 *                                                      *
 * Generates a 3D multiblock mesh for TNF bluff body    *
 * burner.                                              *
 *                                                      *
 ********************************************************/
void Grid3D_Hexa_Multi_Block_List::Create_Grid_Bluff_Body_Burner(Grid3D_Input_Parameters &Input) {

    int numblk_idir_fuel, numblk_jdir_fuel,
        numblk_idir_bluffbody, numblk_jdir_bluffbody,
        numblk_idir_coflow, numblk_jdir_coflow;
    Grid2D_Quad_Block **Grid2D_Fuel_Line_XYplane,
                      **Grid2D_Bluff_Body_Inner_XYplane,
                      **Grid2D_Bluff_Body_Outer_XYplane,
                      **Grid2D_Coflow_XYplane;

    /* Allocate required memory. */

    Input.NBlk_Idir = 42;
    Input.NBlk_Jdir = 1;
    Input.NBlk_Kdir = 1;

    Allocate(Input.NBlk_Idir, Input.NBlk_Jdir, Input.NBlk_Kdir);

    /* Creat 2D cross-section grids from which the 3D grid
       will be extruded. */

    Grid2D_Fuel_Line_XYplane = Grid_Tube_2D(Grid2D_Fuel_Line_XYplane,
                                            numblk_idir_fuel,
		                            numblk_jdir_fuel,
                                            Input.Radius_Fuel_Line,
                                            Input.NCells_Idir,
                                            Input.NCells_Jdir,
		  		            Input.Nghost,
                                            STRETCHING_FCN_MAX_CLUSTERING,
                                            1.25);

    Grid2D_Bluff_Body_Inner_XYplane = Grid_Annulus_2D(Grid2D_Bluff_Body_Inner_XYplane,
                                                      numblk_idir_bluffbody,
		                                      numblk_jdir_bluffbody,
                                                      Input.Radius_Fuel_Line,
 			                              HALF*Input.Radius_Bluff_Body,
                                                      Input.NCells_Idir,
                                                      Input.NCells_Jdir,
                     				      Input.Nghost,
                                                      STRETCHING_FCN_MIN_CLUSTERING,
                                                      1.10);

    Grid2D_Bluff_Body_Outer_XYplane = Grid_Annulus_2D(Grid2D_Bluff_Body_Outer_XYplane,
                                                      numblk_idir_bluffbody,
		                                      numblk_jdir_bluffbody,
                                                      HALF*Input.Radius_Bluff_Body,
 			                              Input.Radius_Bluff_Body,
                                                      Input.NCells_Idir,
                                                      Input.NCells_Jdir,
                       				      Input.Nghost,
                                                      STRETCHING_FCN_MAX_CLUSTERING,
                                                      1.10);

    Grid2D_Coflow_XYplane = Grid_Annulus_2D(Grid2D_Coflow_XYplane,
                                            numblk_idir_coflow,
		                            numblk_jdir_coflow,
 			                    Input.Radius_Bluff_Body,
                                            Input.Radius_Coflow_Inlet_Pipe,
                                            Input.NCells_Idir,
                                            Input.NCells_Jdir,
			   	            Input.Nghost,
                                            STRETCHING_FCN_MIN_CLUSTERING,
                                            1.10);

    /* Create the mesh for each block representing
       the complete grid. */

    for (int iBlk = 0; iBlk <= Input.NBlk_Idir-1; ++iBlk) {

        /* Extrude each of the grid blocks from the
           appropriate 2D grid in XY-plane. */

        if (iBlk <= 4) {
           Grid_Blks[iBlk].Extrude(Grid2D_Fuel_Line_XYplane[iBlk][0],
                                   Input.NCells_Kdir,
			           STRETCHING_FCN_MIN_CLUSTERING,
                                   1.25,
                                   ZERO+Input.Length_Coflow_Inlet_Pipe,
                                   0.25*Input.Length_Combustor_Tube+Input.Length_Coflow_Inlet_Pipe);
           if (iBlk == 0) {
	      Grid_Blks[iBlk].Set_BCs(BC_NONE,
		                      BC_NONE,
                                      BC_NONE,
		                      BC_NONE,
                                      BC_NONE,
                                      BC_DIRICHLET);
	   } else {
              Grid_Blks[iBlk].Set_BCs(BC_NONE,
		                      BC_NONE,
                                      BC_NONE,
		                      BC_NONE,
                                      BC_NONE,
                                      BC_DIRICHLET);
           }  /* endif */

        } else if (iBlk >= 5 && iBlk <= 9) {
           Grid_Blks[iBlk].Extrude(Grid2D_Fuel_Line_XYplane[iBlk-5][0],
                                   Input.NCells_Kdir,
			           STRETCHING_FCN_LINEAR,
                                   ZERO,
                                   0.25*Input.Length_Combustor_Tube+Input.Length_Coflow_Inlet_Pipe,
                                   Input.Length_Combustor_Tube+Input.Length_Coflow_Inlet_Pipe);
           if (iBlk-5 == 0) {
	      Grid_Blks[iBlk].Set_BCs(BC_NONE,
		                      BC_NONE,
                                      BC_NONE,
		                      BC_NONE,
                                      BC_FIXED_PRESSURE,
                                      BC_NONE);
	   } else {
              Grid_Blks[iBlk].Set_BCs(BC_NONE,
		                      BC_NONE,
                                      BC_NONE,
		                      BC_NONE,
                                      BC_FIXED_PRESSURE,
                                      BC_NONE);
           } /* endif */

        } else if (iBlk >= 10 && iBlk <= 13) {
           Grid_Blks[iBlk].Extrude(Grid2D_Bluff_Body_Inner_XYplane[iBlk-10][0],
                                   Input.NCells_Kdir,
			           STRETCHING_FCN_MIN_CLUSTERING,
                                   1.25,
                                   ZERO+Input.Length_Coflow_Inlet_Pipe,
                                   0.25*Input.Length_Combustor_Tube+Input.Length_Coflow_Inlet_Pipe);
	   Grid_Blks[iBlk].Set_BCs(BC_NONE,
		                   BC_NONE,
                                   BC_NONE,
		                   BC_NONE,
                                   BC_NONE,
                                   BC_WALL_VISCOUS);

        } else if (iBlk >= 14 && iBlk <= 17) {
           Grid_Blks[iBlk].Extrude(Grid2D_Bluff_Body_Inner_XYplane[iBlk-14][0],
                                   Input.NCells_Kdir,
			           STRETCHING_FCN_LINEAR,
                                   ZERO,
                                   0.25*Input.Length_Combustor_Tube+Input.Length_Coflow_Inlet_Pipe,
                                   Input.Length_Combustor_Tube+Input.Length_Coflow_Inlet_Pipe);
	   Grid_Blks[iBlk].Set_BCs(BC_NONE,
		                   BC_NONE,
                                   BC_NONE,
		                   BC_NONE,
                                   BC_FIXED_PRESSURE,
                                   BC_NONE);

        } else if (iBlk >= 18 && iBlk <= 21) {
           Grid_Blks[iBlk].Extrude(Grid2D_Bluff_Body_Outer_XYplane[iBlk-18][0],
                                   Input.NCells_Kdir,
			           STRETCHING_FCN_MIN_CLUSTERING,
                                   1.25,
                                   ZERO+Input.Length_Coflow_Inlet_Pipe,
                                   0.25*Input.Length_Combustor_Tube+Input.Length_Coflow_Inlet_Pipe);
	   Grid_Blks[iBlk].Set_BCs(BC_NONE,
		                   BC_NONE,
                                   BC_NONE,
		                   BC_NONE,
                                   BC_NONE,
                                   BC_WALL_VISCOUS);

        } else if (iBlk >= 22 && iBlk <= 25) {
           Grid_Blks[iBlk].Extrude(Grid2D_Bluff_Body_Outer_XYplane[iBlk-22][0],
                                   Input.NCells_Kdir,
			           STRETCHING_FCN_LINEAR,
                                   ONE,
                                   0.25*Input.Length_Combustor_Tube+Input.Length_Coflow_Inlet_Pipe,
                                   Input.Length_Combustor_Tube+Input.Length_Coflow_Inlet_Pipe);
	   Grid_Blks[iBlk].Set_BCs(BC_NONE,
		                   BC_NONE,
                                   BC_NONE,
		                   BC_NONE,
                                   BC_FIXED_PRESSURE,
                                   BC_NONE);

        } else if (iBlk >= 26 && iBlk <= 29) {
           Grid_Blks[iBlk].Extrude(Grid2D_Coflow_XYplane[iBlk-26][0],
                                   Input.NCells_Kdir,
			           STRETCHING_FCN_MIN_CLUSTERING,
                                   1.25,
                                   ZERO+Input.Length_Coflow_Inlet_Pipe,
                                   0.25*Input.Length_Combustor_Tube+Input.Length_Coflow_Inlet_Pipe);
	   Grid_Blks[iBlk].Set_BCs(BC_NONE,
		                   BC_NONE,
                                   BC_REFLECTION,//BC_WALL_VISCOUS,//BC_REFLECTION,
		                   BC_NONE,
                                   BC_NONE,
                                   BC_NONE);

        } else if (iBlk >= 30 && iBlk <= 33) {
           Grid_Blks[iBlk].Extrude(Grid2D_Coflow_XYplane[iBlk-30][0],
                                   Input.NCells_Kdir,
			           STRETCHING_FCN_LINEAR,
                                   ZERO,
                                   0.25*Input.Length_Combustor_Tube+Input.Length_Coflow_Inlet_Pipe,
                                   Input.Length_Combustor_Tube+Input.Length_Coflow_Inlet_Pipe);
	   Grid_Blks[iBlk].Set_BCs(BC_NONE,
		                   BC_NONE,
                                   BC_REFLECTION,//BC_WALL_VISCOUS,//BC_REFLECTION,
		                   BC_NONE,
                                   BC_FIXED_PRESSURE,
                                   BC_NONE);

        } else if (iBlk >= 34 && iBlk <= 37) {
           Grid_Blks[iBlk].Extrude(Grid2D_Coflow_XYplane[iBlk-34][0],
                                   Input.NCells_Kdir,
			           STRETCHING_FCN_MAX_CLUSTERING,
                                   1.25,
                                   -0.25*Input.Length_Coflow_Inlet_Pipe+Input.Length_Coflow_Inlet_Pipe,
                                   ZERO+Input.Length_Coflow_Inlet_Pipe);
	   Grid_Blks[iBlk].Set_BCs(BC_NONE,
		                   BC_NONE,
                                   BC_REFLECTION,//BC_WALL_VISCOUS,//BC_REFLECTION,
		                   BC_WALL_VISCOUS,
                                   BC_NONE,
                                   BC_NONE);

        } else if (iBlk >= 38 && iBlk <= 41) {
           Grid_Blks[iBlk].Extrude(Grid2D_Coflow_XYplane[iBlk-38][0],
                                   Input.NCells_Kdir,
			           STRETCHING_FCN_LINEAR,
                                   ONE,
                                   -Input.Length_Coflow_Inlet_Pipe+Input.Length_Coflow_Inlet_Pipe,
                                   -0.25*Input.Length_Coflow_Inlet_Pipe+Input.Length_Coflow_Inlet_Pipe);
	   Grid_Blks[iBlk].Set_BCs(BC_NONE,
		                   BC_NONE,
                                   BC_REFLECTION,//BC_WALL_VISCOUS,//BC_REFLECTION,
		                   BC_WALL_VISCOUS,
                                   BC_DIRICHLET,
                                   BC_NONE);

        } /* endif */
    } /* endfor */

    /* Deallocate 2D grids. */

    Grid2D_Fuel_Line_XYplane = Deallocate_Multi_Block_Grid(Grid2D_Fuel_Line_XYplane,
                                                           numblk_idir_fuel,
		                                           numblk_jdir_fuel);

    Grid2D_Bluff_Body_Inner_XYplane = Deallocate_Multi_Block_Grid(Grid2D_Bluff_Body_Inner_XYplane,
                                                                  numblk_idir_bluffbody,
		                                                  numblk_jdir_bluffbody);

    Grid2D_Bluff_Body_Outer_XYplane = Deallocate_Multi_Block_Grid(Grid2D_Bluff_Body_Outer_XYplane,
                                                                  numblk_idir_bluffbody,
		                                                  numblk_jdir_bluffbody);

    Grid2D_Coflow_XYplane = Deallocate_Multi_Block_Grid(Grid2D_Coflow_XYplane,
                                                        numblk_idir_coflow,
		                                        numblk_jdir_coflow);

   /* Call the function Find_Neighbours to obtain the neighbour block information
      and assign values to data members in the grid block connectivity data structure. */
    
   Find_Neighbours(Input);

}

/********************************************************
 * Routine: Create_Grid_ICEMCFD                         *
 *                                                      *
 * Read ICEMCFD Mesh                                    *
 *                                                      *
 ********************************************************/
void Grid3D_Hexa_Multi_Block_List::Create_Grid_ICEMCFD(Grid3D_Input_Parameters &Input) {
    
   if (Allocated) Deallocate();

   assert(NBlk_Idir >= 1 && NBlk_Jdir >= 1 && NBlk_Kdir >= 1); 
   Allocated = 1;


   /* Call the function Find_Neighbours to obtain the neighbour block information
      and assign values to data members in the grid block connectivity data structure. */
    
   Find_Neighbours(Input);

}


/********************************************************
 * Routine: Find_Neighbours                             *
 *                                                      *
 * Determine neighbouring grid blocks and the relative  *
 * orientation of the neighbouring blocks with respect  *
 * to each block in the multi-block list.               *
 *                                                      *
 ********************************************************/
void Grid3D_Hexa_Multi_Block_List::Find_Neighbours(Grid3D_Input_Parameters &Input) {
   
   if (Allocated) {

      /* Add all the blocks in the database in order to compute the
         connectivity between blocks. */

      BlkC::BlockConnectivity blkConn(NBlk, 
                                      BlkC::CellCenter,
                                      Input.Nghost, 6);
      
      BlkC::VertexPack vp;
      int id,jd,kd;
      int id_n, jd_n, kd_n;
      Vector3D dX_i, dX_j, dX_k;

      for (int iblk = 0 ; iblk < NBlk ; ++iblk) {
         // A vertex pack (8 vertices and 24 vectors) for each block
	 for (int i = 0; i != 2; ++i ) {
	    for (int j = 0; j != 2; ++j ) {
               for (int k = 0; k != 2; ++k ) {
                  BlkC::ILoc_t iloc = ( i ) ? BlkC::IMax : BlkC::IMin;
                  BlkC::JLoc_t jloc = ( j ) ? BlkC::JMax : BlkC::JMin;
                  BlkC::KLoc_t kloc = ( k ) ? BlkC::KMax : BlkC::KMin;
                  
                  if(iloc == BlkC::IMin){
                     id = Input.Nghost;
                  }else{
                     id = Input.NCells_Idir + Input.Nghost;
                  }
                  if(jloc == BlkC::JMin){
                     jd =  Input.Nghost;
                  }else{
                     jd = Input.NCells_Jdir + Input.Nghost;
                  }
                  if(kloc == BlkC::KMin){
                     kd =  Input.Nghost;
                  }else{
                     kd = Input.NCells_Kdir + Input.Nghost;
                  }
                  
                  // Set coordinate of vertex
                  vp.set_coord(iloc, jloc, kloc, 
                               Grid_Blks[iblk].Node[id][jd][kd].X.x,
                               Grid_Blks[iblk].Node[id][jd][kd].X.y,  
                               Grid_Blks[iblk].Node[id][jd][kd].X.z);
                  
                  // Set vectors along each edge
                  if (id == Input.Nghost){
                     id_n = id +1;
                  }else{
                     id_n = id - 1;
                  }
                  if (jd == Input.Nghost){
                     jd_n = jd +1;
                  }else{
                     jd_n = jd - 1;
                  }
                  if (kd == Input.Nghost){
                     kd_n = kd +1;
                  }else{
                     kd_n = kd - 1;
                  }
                  dX_i = Grid_Blks[iblk].Node[id_n][jd][kd].X - Grid_Blks[iblk].Node[id][jd][kd].X;
                  dX_j = Grid_Blks[iblk].Node[id][jd_n][kd].X - Grid_Blks[iblk].Node[id][jd][kd].X;
                  dX_k = Grid_Blks[iblk].Node[id][jd][kd_n].X - Grid_Blks[iblk].Node[id][jd][kd].X;
                                
                  vp.set_vector(iloc, jloc, kloc, 'i', dX_i.x, dX_i.y, dX_i.z);
                  vp.set_vector(iloc, jloc, kloc, 'j', dX_j.x, dX_j.y, dX_j.z);
                  vp.set_vector(iloc, jloc, kloc, 'k', dX_k.x, dX_k.y, dX_k.z);
               } /* endfor */
	    } /* endfor */
	 } /* endfor */
               
         blkConn.add_block(iblk, 
                           Input.NCells_Idir, 
                           Input.NCells_Jdir, 
                           Input.NCells_Kdir, 
                           vp);
      } /* endfor */
      
      /* Get the number of blocks on each element (total 26 elements) for each block
         and the neighbour information. */

      for (int iblk = 0 ; iblk <NBlk ; ++iblk) {
	 /* Top neigbour */ 
         // Number of blocks on the top face
         Connectivity[iblk].num_neighT = blkConn.num_neighbour_block(iblk, 
                                                                     BlkC::IAll, 
                                                                     BlkC::JAll, 
                                                                     BlkC::KMax);

         // Information of neighbour block of the top face
         if (Connectivity[iblk].num_neighT > 0) {
            Connectivity[iblk].neighT_info.set_block_orientation_info(blkConn, 
                                                                      iblk,
                                                                      0,
                                                                      BlkC::IAll, 
                                                                      BlkC::JAll, 
                                                                      BlkC::KMax, 
                                                                      Connectivity[iblk].neighT);
         } /* endif */
         if (blkConn.at_domain_extent(iblk, BlkC::IAll, BlkC::JAll, BlkC::KMax)) {
            Connectivity[iblk].be.on_grid_boundary[BE::T] = 1;
         } /* endif */
         
	 /* Bottom neigbour */ 
         // Number of blocks on the bottom face
         Connectivity[iblk].num_neighB = blkConn.num_neighbour_block(iblk,  
                                                                     BlkC::IAll, 
                                                                     BlkC::JAll, 
                                                                     BlkC::KMin);
         // Information of neighbour block of the bottom face
         if (Connectivity[iblk].num_neighB > 0) {
            Connectivity[iblk].neighB_info.set_block_orientation_info(blkConn, 
                                                                      iblk,
                                                                      0,
                                                                      BlkC::IAll, 
                                                                      BlkC::JAll, 
                                                                      BlkC::KMin, 
                                                                      Connectivity[iblk].neighB);
	 } /* endif */
         if (blkConn.at_domain_extent(iblk, BlkC::IAll, BlkC::JAll, BlkC::KMin)) {
            Connectivity[iblk].be.on_grid_boundary[BE::B] = 1;
         } /* endif */

	 /* North neigbour */ 
         // Number of blocks on the north face
         Connectivity[iblk].num_neighN = blkConn.num_neighbour_block(iblk,
                                                                     BlkC::IAll, 
                                                                     BlkC::JMax, 
                                                                     BlkC::KAll);
         // Information of neighbour block of the north face
         if (Connectivity[iblk].num_neighN > 0) {
            Connectivity[iblk].neighN_info.set_block_orientation_info(blkConn, 
                                                                      iblk,
                                                                      0,  
                                                                      BlkC::IAll, 
                                                                      BlkC::JMax, 
                                                                      BlkC::KAll, 
                                                                      Connectivity[iblk].neighN);
	 } /* endif */
         if (blkConn.at_domain_extent(iblk, BlkC::IAll, BlkC::JMax, BlkC::KAll)) {
            Connectivity[iblk].be.on_grid_boundary[BE::N] = 1;
         } /* endif */

	 /* South neigbour */ 
         // Number of blocks on the south face
         Connectivity[iblk].num_neighS = blkConn.num_neighbour_block(iblk,
                                                                     BlkC::IAll, 
                                                                     BlkC::JMin, 
                                                                     BlkC::KAll);
         // Information of neighbour block of the south face
         if (Connectivity[iblk].num_neighS > 0) {
            Connectivity[iblk].neighS_info.set_block_orientation_info(blkConn, 
                                                                      iblk,
                                                                      0,   
                                                                      BlkC::IAll, 
                                                                      BlkC::JMin, 
                                                                      BlkC::KAll, 
                                                                      Connectivity[iblk].neighS);
         } /* endif */
         if (blkConn.at_domain_extent(iblk, BlkC::IAll, BlkC::JMin, BlkC::KAll)) {
            Connectivity[iblk].be.on_grid_boundary[BE::S] = 1;
         } /* endif */

	 /* East neigbour */ 
         // Number of blocks on the east face
         Connectivity[iblk].num_neighE = blkConn.num_neighbour_block(iblk, 
                                                                     BlkC::IMax, 
                                                                     BlkC::JAll, 
                                                                     BlkC::KAll);
         // Information of neighbour block of the east face
         if (Connectivity[iblk].num_neighE > 0) {
            Connectivity[iblk].neighE_info.set_block_orientation_info(blkConn, 
                                                                      iblk,
                                                                      0, 
                                                                      BlkC::IMax, 
                                                                      BlkC::JAll, 
                                                                      BlkC::KAll, 
                                                                      Connectivity[iblk].neighE);
	 } /* endif */
         if (blkConn.at_domain_extent(iblk, BlkC::IMax, BlkC::JAll, BlkC::KAll)) {
            Connectivity[iblk].be.on_grid_boundary[BE::E] = 1;
         } /* endif */
         
	 /* West neigbour */ 
         // Number of blocks on the west face
         Connectivity[iblk].num_neighW = blkConn.num_neighbour_block(iblk,  
                                                                     BlkC::IMin, 
                                                                     BlkC::JAll, 
                                                                     BlkC::KAll);
         // Information of neighbour block of the west face
         if (Connectivity[iblk].num_neighW > 0) {
            Connectivity[iblk].neighW_info.set_block_orientation_info(blkConn, 
                                                                      iblk,
                                                                      0,  
                                                                      BlkC::IMin, 
                                                                      BlkC::JAll, 
                                                                      BlkC::KAll, 
                                                                      Connectivity[iblk].neighW);
         } /* endif */
         if (blkConn.at_domain_extent(iblk, BlkC::IMin, BlkC::JAll, BlkC::KAll)) {
            Connectivity[iblk].be.on_grid_boundary[BE::W] = 1;
         } /* endif */

	 /* Top-North neighbour */ 
         // Number of blocks on the top-north edge
         Connectivity[iblk].num_neighTN = blkConn.num_neighbour_block(iblk, 
                                                                      BlkC::IAll, 
                                                                      BlkC::JMax, 
                                                                      BlkC::KMax);
         // Information of neighbour block of the top-north edge
         for (int i_neigh = 0 ; i_neigh < Connectivity[iblk].num_neighTN ; ++i_neigh) {
            Connectivity[iblk].neighTN_info[i_neigh].set_block_orientation_info(blkConn, 
                                                                                iblk,
                                                                                i_neigh, 
                                                                                BlkC::IAll, 
                                                                                BlkC::JMax, 
                                                                                BlkC::KMax, 
                                                                                Connectivity[iblk].neighTN[i_neigh]);
         } /* endfor */
         if (blkConn.at_domain_extent(iblk,BlkC::IAll, BlkC::JMax, BlkC::KMax)) {
            Connectivity[iblk].be.on_grid_boundary[BE::TN] = 1;
         } /* endif */

	 /* Top-South neighbour */ 
         // Number of blocks on the top-south edge
         Connectivity[iblk].num_neighTS = blkConn.num_neighbour_block(iblk, 
                                                                      BlkC::IAll, 
                                                                      BlkC::JMin, 
                                                                      BlkC::KMax);
         // Information of neighbour block of the top-south edge
         for (int i_neigh = 0 ; i_neigh < Connectivity[iblk].num_neighTS ; ++i_neigh) {
            Connectivity[iblk].neighTS_info[i_neigh].set_block_orientation_info(blkConn, 
                                                                                iblk,
                                                                                i_neigh,
                                                                                BlkC::IAll, 
                                                                                BlkC::JMin, 
                                                                                BlkC::KMax, 
                                                                                Connectivity[iblk].neighTS[i_neigh]);
         } /* endfor */
         if (blkConn.at_domain_extent(iblk, BlkC::IAll, BlkC::JMin, BlkC::KMax)) {
            Connectivity[iblk].be.on_grid_boundary[BE::TS] = 1;
         } /* endif */

	 /* Top-West neighbour */ 
         // Number of blocks on the top-west edge
         Connectivity[iblk].num_neighTW = blkConn.num_neighbour_block(iblk,  
                                                                      BlkC::IMin, 
                                                                      BlkC::JAll, 
                                                                      BlkC::KMax);
         // Information of neighbour block of the top-west edge
         for (int i_neigh = 0 ; i_neigh < Connectivity[iblk].num_neighTW ; ++i_neigh) {
            Connectivity[iblk].neighTW_info[i_neigh].set_block_orientation_info(blkConn, 
                                                                                iblk,
                                                                                i_neigh,  
                                                                                BlkC::IMin, 
                                                                                BlkC::JAll, 
                                                                                BlkC::KMax, 
                                                                                Connectivity[iblk].neighTW[i_neigh]);
         } /* endfor */
         if (blkConn.at_domain_extent(iblk, BlkC::IMin, BlkC::JAll, BlkC::KMax)) {
            Connectivity[iblk].be.on_grid_boundary[BE::TW] = 1;
         } /* endif */

	 /* Top-East neighbour */ 
         // Number of blocks on the top-east edge
         Connectivity[iblk].num_neighTE = blkConn.num_neighbour_block(iblk,  
                                                                      BlkC::IMax, 
                                                                      BlkC::JAll, 
                                                                      BlkC::KMax);
         // Information of neighbour block of the top-east edge
         for (int i_neigh = 0 ; i_neigh < Connectivity[iblk].num_neighTE ; ++i_neigh) {
            Connectivity[iblk].neighTE_info[i_neigh].set_block_orientation_info(blkConn, 
                                                                                iblk,
                                                                                i_neigh,  
                                                                                BlkC::IMax, 
                                                                                BlkC::JAll, 
                                                                                BlkC::KMax, 
                                                                                Connectivity[iblk].neighTE[i_neigh]);
         } /* endfor */
         if (blkConn.at_domain_extent(iblk, BlkC::IMax, BlkC::JAll, BlkC::KMax)) {
            Connectivity[iblk].be.on_grid_boundary[BE::TE] = 1;
         } /* endif */

	 /* Bottom-North neighbour */ 
         // Number of blocks on the bottom-north edge
         Connectivity[iblk].num_neighBN = blkConn.num_neighbour_block(iblk,
                                                                      BlkC::IAll, 
                                                                      BlkC::JMax, 
                                                                      BlkC::KMin);
         // Information of neighbour block of the bottom-north edge 
         for (int i_neigh = 0 ; i_neigh < Connectivity[iblk].num_neighBN ; ++i_neigh) {
            Connectivity[iblk].neighBN_info[i_neigh].set_block_orientation_info(blkConn, 
                                                                                iblk,
                                                                                i_neigh,  
                                                                                BlkC::IAll, 
                                                                                BlkC::JMax, 
                                                                                BlkC::KMin, 
                                                                                Connectivity[iblk].neighBN[i_neigh]);
         } /* endfor */
         if (blkConn.at_domain_extent(iblk,  BlkC::IAll, BlkC::JMax, BlkC::KMin)) {
            Connectivity[iblk].be.on_grid_boundary[BE::BN] = 1;
         } /* endif */
         
	 /* Bottom-South neighbour */ 
         // Number of blocks on the bottom-south edge
         Connectivity[iblk].num_neighBS = blkConn.num_neighbour_block(iblk,
                                                                      BlkC::IAll, 
                                                                      BlkC::JMin, 
                                                                      BlkC::KMin);
         // Information of neighbour block of the bottom-south edge 
         for (int i_neigh = 0 ; i_neigh < Connectivity[iblk].num_neighBS ; ++i_neigh) {
            Connectivity[iblk].neighBS_info[i_neigh].set_block_orientation_info(blkConn, 
                                                                                iblk,
                                                                                i_neigh,  
                                                                                BlkC::IAll, 
                                                                                BlkC::JMin, 
                                                                                BlkC::KMin, 
                                                                                Connectivity[iblk].neighBS[i_neigh]);
         } /* endfor */
         if (blkConn.at_domain_extent(iblk, BlkC::IAll, BlkC::JMin, BlkC::KMin)) {
            Connectivity[iblk].be.on_grid_boundary[BE::BS] = 1;
         } /* endif */

	 /* Bottom-West neighbour */ 
         // Number of blocks on the bottom-west edge
         Connectivity[iblk].num_neighBW = blkConn.num_neighbour_block(iblk,
                                                                      BlkC::IMin, 
                                                                      BlkC::JAll, 
                                                                      BlkC::KMin);
         // Information of neighbour block of the bottom-west edge  
         for (int i_neigh = 0 ; i_neigh < Connectivity[iblk].num_neighBW ; ++i_neigh) {
            Connectivity[iblk].neighBW_info[i_neigh].set_block_orientation_info(blkConn, 
                                                                                iblk,
                                                                                i_neigh,   
                                                                                BlkC::IMin, 
                                                                                BlkC::JAll, 
                                                                                BlkC::KMin, 
                                                                                Connectivity[iblk].neighBW[i_neigh]);
         } /* endfor */
         if (blkConn.at_domain_extent(iblk,  BlkC::IMin, BlkC::JAll, BlkC::KMin)) {
            Connectivity[iblk].be.on_grid_boundary[BE::BW] = 1;
         } /* endif */

	 /* Bottom-East neighbour */ 
         // Number of blocks on the bottom-east edge
         Connectivity[iblk].num_neighBE = blkConn.num_neighbour_block(iblk,  
                                                                      BlkC::IMax, 
                                                                      BlkC::JAll, 
                                                                      BlkC::KMin);
         // Information of neighbour block of the bottomeast edge
         for (int i_neigh = 0 ; i_neigh < Connectivity[iblk].num_neighBE ; ++i_neigh) {
            Connectivity[iblk].neighBE_info[i_neigh].set_block_orientation_info(blkConn, 
                                                                                iblk,
                                                                                i_neigh,  
                                                                                BlkC::IMax, 
                                                                                BlkC::JAll, 
                                                                                BlkC::KMin, 
                                                                                Connectivity[iblk].neighBE[i_neigh]);
         } /* endfor */
         if (blkConn.at_domain_extent(iblk,  BlkC::IMax, BlkC::JAll, BlkC::KMin)) {
            Connectivity[iblk].be.on_grid_boundary[BE::BE] = 1;
         } /* endif */

	 /* North-West neighbour */ 
         // Number of blocks on the north-west edge         
         Connectivity[iblk].num_neighNW = blkConn.num_neighbour_block(iblk, 
                                                                      BlkC::IMin, 
                                                                      BlkC::JMax, 
                                                                      BlkC::KAll);
         // Information of neighbour block of the north-west edge
         for (int i_neigh = 0 ; i_neigh < Connectivity[iblk].num_neighNW ; ++i_neigh) {
            Connectivity[iblk].neighNW_info[i_neigh].set_block_orientation_info(blkConn, 
                                                                                iblk,
                                                                                i_neigh, 
                                                                                BlkC::IMin, 
                                                                                BlkC::JMax, 
                                                                                BlkC::KAll, 
                                                                                Connectivity[iblk].neighNW[i_neigh]);
         } /* endfor */
         if (blkConn.at_domain_extent(iblk, BlkC::IMin, BlkC::JMax, BlkC::KAll)) {
            Connectivity[iblk].be.on_grid_boundary[BE::NW] = 1;
         } /* endif */
         
	 /* North-East neighbour */ 
         // Number of blocks on the north-east edge 
         Connectivity[iblk].num_neighNE = blkConn.num_neighbour_block(iblk,  
                                                                      BlkC::IMax, 
                                                                      BlkC::JMax, 
                                                                      BlkC::KAll);
         // Information of neighbour block of the north-east edge
         for (int i_neigh = 0 ; i_neigh < Connectivity[iblk].num_neighNE ; ++i_neigh) {
            Connectivity[iblk].neighNE_info[i_neigh].set_block_orientation_info(blkConn, 
                                                                                iblk,
                                                                                i_neigh,
                                                                                BlkC::IMax, 
                                                                                BlkC::JMax, 
                                                                                BlkC::KAll, 
                                                                                Connectivity[iblk].neighNE[i_neigh]);
         } /* endfor */
         if (blkConn.at_domain_extent(iblk, BlkC::IMax, BlkC::JMax, BlkC::KAll)) {
            Connectivity[iblk].be.on_grid_boundary[BE::NE] = 1;
         } /* endif */


	 /* South-East neighbour */ 
         // Number of blocks on the south-east edge 
         Connectivity[iblk].num_neighSE = blkConn.num_neighbour_block(iblk,  
                                                                      BlkC::IMax, 
                                                                      BlkC::JMin, 
                                                                      BlkC::KAll);
         // Information of neighbour block of the south-east edge 
         for (int i_neigh = 0 ; i_neigh < Connectivity[iblk].num_neighSE ; ++i_neigh) {
            Connectivity[iblk].neighSE_info[i_neigh].set_block_orientation_info(blkConn, 
                                                                                iblk,
                                                                                i_neigh,  
                                                                                BlkC::IMax, 
                                                                                BlkC::JMin, 
                                                                                BlkC::KAll, 
                                                                                Connectivity[iblk].neighSE[i_neigh]);
         } /* endfor */
         if (blkConn.at_domain_extent(iblk, BlkC::IMax, BlkC::JMin, BlkC::KAll)) {
            Connectivity[iblk].be.on_grid_boundary[BE::SE] = 1;
         } /* endif */

	 /* South-West neighbour */ 
         // Number of blocks on the south-west edge                
         Connectivity[iblk].num_neighSW = blkConn.num_neighbour_block(iblk,
                                                                      BlkC::IMin,
                                                                      BlkC::JMin,
                                                                      BlkC::KAll);
         // Information of neighbour block of the south-west edge 
         for (int i_neigh = 0 ; i_neigh < Connectivity[iblk].num_neighSW ; ++i_neigh) {
            Connectivity[iblk].neighSW_info[i_neigh].set_block_orientation_info(blkConn,
                                                                                iblk,
                                                                                i_neigh,
                                                                                BlkC::IMin,
                                                                                BlkC::JMin,
                                                                                BlkC::KAll, 
                                                                                Connectivity[iblk].neighSW[i_neigh]);
         } /* endfor */
         if (blkConn.at_domain_extent(iblk,  BlkC::IMin, BlkC::JMin, BlkC::KAll)) {
            Connectivity[iblk].be.on_grid_boundary[BE::SW] = 1;
         } /* endif */

	 /* Top-North-West neighbour */ 
         // Number of blocks on the top-north-west vertex
         Connectivity[iblk].num_neighTNW = blkConn.num_neighbour_block(iblk,
                                                                       BlkC::IMin,
                                                                       BlkC::JMax,
                                                                       BlkC::KMax);
         // Information of neighbour block of the top-north-west vertex
         for (int i_neigh = 0 ; i_neigh < Connectivity[iblk].num_neighTNW ; ++i_neigh) {
            Connectivity[iblk].neighTNW_info[i_neigh].set_block_orientation_info(blkConn,
                                                                                 iblk,
                                                                                 i_neigh,
                                                                                 BlkC::IMin,
                                                                                 BlkC::JMax,
                                                                                 BlkC::KMax, 
                                                                                 Connectivity[iblk].neighTNW[i_neigh]);
         } /* endfor */
         if (blkConn.at_domain_extent(iblk,  BlkC::IMin, BlkC::JMax, BlkC::KMax)) {
            Connectivity[iblk].be.on_grid_boundary[BE::TNW] = 1;
         } /* endif */

	 /* Top-South-West neighbour */
         // Number of blocks on the top-south-west vertex
         Connectivity[iblk].num_neighTSW = blkConn.num_neighbour_block(iblk, 
                                                                       BlkC::IMin, 
                                                                       BlkC::JMin, 
                                                                       BlkC::KMax);
         // Information of neighbour block of the top-south-west vertex
         for (int i_neigh = 0 ; i_neigh < Connectivity[iblk].num_neighTSW ; ++i_neigh) {
            Connectivity[iblk].neighTSW_info[i_neigh].set_block_orientation_info(blkConn, 
                                                                                 iblk,
                                                                                 i_neigh,
                                                                                 BlkC::IMin,
                                                                                 BlkC::JMin,
                                                                                 BlkC::KMax, 
                                                                                 Connectivity[iblk].neighTSW[i_neigh]);
         } /* endfor */
         if (blkConn.at_domain_extent(iblk,  BlkC::IMin, BlkC::JMin, BlkC::KMax)) {
            Connectivity[iblk].be.on_grid_boundary[BE::TSW] = 1;
         } /* endif */
         
	 /* Top-North-East neighbour */
         // Number of blocks on the top-north-east vertex
         Connectivity[iblk].num_neighTNE = blkConn.num_neighbour_block(iblk,  
                                                                       BlkC::IMax, 
                                                                       BlkC::JMax, 
                                                                       BlkC::KMax);
         // Information of neighbour block of the top-north-east vertex
         for (int i_neigh = 0 ; i_neigh < Connectivity[iblk].num_neighTNE ; ++i_neigh) {
            Connectivity[iblk].neighTNE_info[i_neigh].set_block_orientation_info(blkConn, 
                                                                                 iblk,
                                                                                 i_neigh,  
                                                                                 BlkC::IMax, 
                                                                                 BlkC::JMax, 
                                                                                 BlkC::KMax, 
                                                                                 Connectivity[iblk].neighTNE[i_neigh]);
         } /* endfor */
         if (blkConn.at_domain_extent(iblk,  BlkC::IMax, BlkC::JMax, BlkC::KMax)) {
            Connectivity[iblk].be.on_grid_boundary[BE::TNE] = 1;
         } /* endif */

	 /* Top-South-East neighbour */
         // Number of blocks on the top-south-east vertex
         Connectivity[iblk].num_neighTSE = blkConn.num_neighbour_block(iblk, 
                                                                       BlkC::IMax, 
                                                                       BlkC::JMin, 
                                                                       BlkC::KMax);
         // Information of neighbour block of the top-south-east vertex
         for (int i_neigh = 0 ; i_neigh < Connectivity[iblk].num_neighTSE ; ++i_neigh) {
            Connectivity[iblk].neighTSE_info[i_neigh].set_block_orientation_info(blkConn,
                                                                                 iblk,
                                                                                 i_neigh,
                                                                                 BlkC::IMax,
                                                                                 BlkC::JMin,
                                                                                 BlkC::KMax, 
                                                                                 Connectivity[iblk].neighTSE[i_neigh]);
         } /* endfor */
         if (blkConn.at_domain_extent(iblk,   BlkC::IMax, BlkC::JMin, BlkC::KMax)) {
            Connectivity[iblk].be.on_grid_boundary[BE::TSE] = 1;
         } /* endif */

	 /* Bottom-North-West neighbour */
         // Number of blocks on the bottom-north-west vertex
        Connectivity[iblk].num_neighBNW = blkConn.num_neighbour_block(iblk,
                                                                      BlkC::IMin,
                                                                      BlkC::JMax,
                                                                      BlkC::KMin);
         // Information of neighbour block of the bottom-north-west vertex
         for (int i_neigh = 0 ; i_neigh < Connectivity[iblk].num_neighBNW ; ++i_neigh) {
            Connectivity[iblk].neighBNW_info[i_neigh].set_block_orientation_info(blkConn,
                                                                                 iblk,
                                                                                 i_neigh,
                                                                                 BlkC::IMin,
                                                                                 BlkC::JMax,
                                                                                 BlkC::KMin, 
                                                                                 Connectivity[iblk].neighBNW[i_neigh]);
         } /* endfor */
         if (blkConn.at_domain_extent(iblk,   BlkC::IMin, BlkC::JMax, BlkC::KMin)) {
            Connectivity[iblk].be.on_grid_boundary[BE::BNW] = 1;
         } /* endif */

	 /* Bottom-South-West neighbour */
         // Number of blocks on the bottom-south-west vertex
         Connectivity[iblk].num_neighBSW = blkConn.num_neighbour_block(iblk,
                                                                       BlkC::IMin, 
                                                                       BlkC::JMin, 
                                                                       BlkC::KMin);
         // Information of neighbour block of the bottom-south-west vertex
         for (int i_neigh = 0 ; i_neigh < Connectivity[iblk].num_neighBSW ; ++i_neigh) {
            Connectivity[iblk].neighBSW_info[i_neigh].set_block_orientation_info(blkConn, 
                                                                                 iblk,
                                                                                 i_neigh,  
                                                                                 BlkC::IMin, 
                                                                                 BlkC::JMin, 
                                                                                 BlkC::KMin, 
                                                                                 Connectivity[iblk].neighBSW[i_neigh]);
         } /* endfor */
         if (blkConn.at_domain_extent(iblk,   BlkC::IMin, BlkC::JMin, BlkC::KMin)) {
            Connectivity[iblk].be.on_grid_boundary[BE::BSW] = 1;
         } /* endif */

	 /* Bottom-North-East neighbour */
         // Number of blocks on the bottom-north-east vertex
         Connectivity[iblk].num_neighBNE = blkConn.num_neighbour_block(iblk,  
                                                                       BlkC::IMax, 
                                                                       BlkC::JMax, 
                                                                       BlkC::KMin);
         // Information of neighbour block of the bottom-north-east vertex
         for (int i_neigh = 0 ; i_neigh < Connectivity[iblk].num_neighBNE ; ++i_neigh) {
            Connectivity[iblk].neighBNE_info[i_neigh].set_block_orientation_info(blkConn, 
                                                                                 iblk,
                                                                                 i_neigh,  
                                                                                 BlkC::IMax, 
                                                                                 BlkC::JMax, 
                                                                                 BlkC::KMin, 
                                                                                 Connectivity[iblk].neighBNE[i_neigh]);
         } /* endfor */
         if (blkConn.at_domain_extent(iblk,   BlkC::IMax, BlkC::JMax, BlkC::KMin)) {
            Connectivity[iblk].be.on_grid_boundary[BE::BNE] = 1;
         } /* endif */

	 /* Bottom-South-East neighbour */
         // Number of blocks on the bottom-south-east vertex
         Connectivity[iblk].num_neighBSE = blkConn.num_neighbour_block(iblk,  
                                                                       BlkC::IMax, 
                                                                       BlkC::JMin, 
                                                                       BlkC::KMin);
         // Information of neighbour block of the bottom-south-east vertex
         for (int i_neigh = 0 ; i_neigh < Connectivity[iblk].num_neighBSE ; ++i_neigh) {
            Connectivity[iblk].neighBSE_info[i_neigh].set_block_orientation_info(blkConn, 
                                                                                 iblk,
                                                                                 i_neigh, 
                                                                                 BlkC::IMax, 
                                                                                 BlkC::JMin, 
                                                                                 BlkC::KMin, 
                                                                                 Connectivity[iblk].neighBSE[i_neigh]);
         } /* endfor */
         if (blkConn.at_domain_extent(iblk,  BlkC::IMax, BlkC::JMin, BlkC::KMin)) {
            Connectivity[iblk].be.on_grid_boundary[BE::BSE] = 1;
         } /* endif */

         if (Connectivity[iblk].num_neighT > 1 ||
             Connectivity[iblk].num_neighB > 1 ||
             Connectivity[iblk].num_neighN > 1 || 
             Connectivity[iblk].num_neighS > 1 ||
             Connectivity[iblk].num_neighE > 1 || 
             Connectivity[iblk].num_neighW > 1 || 
             Connectivity[iblk].num_neighTN > GRID3D_HEXA_MULTI_BLOCK_MAX_NEIGHBOURS ||
             Connectivity[iblk].num_neighTS > GRID3D_HEXA_MULTI_BLOCK_MAX_NEIGHBOURS ||
             Connectivity[iblk].num_neighTE > GRID3D_HEXA_MULTI_BLOCK_MAX_NEIGHBOURS ||
             Connectivity[iblk].num_neighTW > GRID3D_HEXA_MULTI_BLOCK_MAX_NEIGHBOURS ||
             Connectivity[iblk].num_neighBN > GRID3D_HEXA_MULTI_BLOCK_MAX_NEIGHBOURS ||
             Connectivity[iblk].num_neighBS > GRID3D_HEXA_MULTI_BLOCK_MAX_NEIGHBOURS ||
             Connectivity[iblk].num_neighBE > GRID3D_HEXA_MULTI_BLOCK_MAX_NEIGHBOURS ||
             Connectivity[iblk].num_neighBW > GRID3D_HEXA_MULTI_BLOCK_MAX_NEIGHBOURS ||
             Connectivity[iblk].num_neighTNW > GRID3D_HEXA_MULTI_BLOCK_MAX_NEIGHBOURS ||
             Connectivity[iblk].num_neighTNE > GRID3D_HEXA_MULTI_BLOCK_MAX_NEIGHBOURS ||
             Connectivity[iblk].num_neighTSW > GRID3D_HEXA_MULTI_BLOCK_MAX_NEIGHBOURS ||
             Connectivity[iblk].num_neighTSE > GRID3D_HEXA_MULTI_BLOCK_MAX_NEIGHBOURS ||
             Connectivity[iblk].num_neighBNW > GRID3D_HEXA_MULTI_BLOCK_MAX_NEIGHBOURS ||
             Connectivity[iblk].num_neighBNE > GRID3D_HEXA_MULTI_BLOCK_MAX_NEIGHBOURS ||
             Connectivity[iblk].num_neighBSW > GRID3D_HEXA_MULTI_BLOCK_MAX_NEIGHBOURS ||
             Connectivity[iblk].num_neighBSE > GRID3D_HEXA_MULTI_BLOCK_MAX_NEIGHBOURS) {
            cerr<<"\n Number of neighbour blocks on some boudnary elements is out of bounds. \n";
            exit(1);
         } /* endif */
      } /* endfor */
  
   } /* endif */

}


/********************************************************
 * Routine: Allocate                                    *
 *                                                      *
 * Allocate memory for a 3D array of 3D hexahedral      *
 * multi-block grids.                                   *
 *                                                      *
 ********************************************************/
void Grid3D_Hexa_Multi_Block::Allocate(const int Ni, 
                                       const int Nj, 
                                       const int Nk) {

   if (Ni >= 1 && Nj >= 1 && Nk >= 1 && !Allocated) {
      NBlk_Idir = Ni; 
      NBlk_Jdir = Nj; 
      NBlk_Kdir = Nk;

      Grid_Blks = new Grid3D_Hexa_Block**[NBlk_Idir];
      for (int i = 0 ; i < NBlk_Idir ; ++i ) {
         Grid_Blks[i] = new Grid3D_Hexa_Block*[NBlk_Jdir];
         for (int j = 0 ; j <NBlk_Jdir ; ++j ) {
            Grid_Blks[i][j] = new Grid3D_Hexa_Block[NBlk_Kdir];
         }  /* endfor */
      }/* endfor */ 

      Allocated = 1;
   } /* endif */

}

/********************************************************
 * Routine: Deallocate                                  *
 *                                                      *
 * Deallocate memory for a 3D array of 3D hexahedral    *
 * multi-block grids.                                   *
 *                                                      *
 ********************************************************/
void Grid3D_Hexa_Multi_Block::Deallocate(void) {

   if (NBlk_Idir >= 1 && NBlk_Jdir >= 1 && NBlk_Kdir >= 1 && Allocated) {
      for (int i = 0 ; i <= NBlk_Idir-1 ; ++i ) {
         for ( int j=0 ; j <= NBlk_Jdir-1 ; ++j ) {
	    for ( int k = NBlk_Kdir-1 ; k >= 0; --k ) {
               if (Grid_Blks[i][j][k].Allocated) Grid_Blks[i][j][k].deallocate();
	    }/* end for */
	    delete []Grid_Blks[i][j];
	    Grid_Blks[i][j]=NULL;
          }  /* endfor */
       
          delete []Grid_Blks[i];
          Grid_Blks[i] = NULL;
       }  /* endfor */

       delete []Grid_Blks;
       Grid_Blks = NULL;

       NBlk_Idir = 0; 
       NBlk_Jdir = 0; 
       NBlk_Kdir = 0;

       Allocated = 0;
   } /* endif */

}

/********************************************************
 * Routine: Copy                                        *
 *                                                      *
 * Make a copy of multiblock hexahedral grid Grid2.     *
 *                                                      *
 ********************************************************/
void Grid3D_Hexa_Multi_Block::Copy(Grid3D_Hexa_Multi_Block &Grid2) {

  if (Grid2.Allocated) {

    /* Ensure multiblock grid arrays have same dimensions. */

    if (Allocated && (NBlk_Idir != Grid2.NBlk_Idir ||
                      NBlk_Jdir != Grid2.NBlk_Jdir ||
                      NBlk_Kdir != Grid2.NBlk_Kdir) ) {
      Deallocate();
      Allocate(Grid2.NBlk_Idir, Grid2.NBlk_Jdir, Grid2.NBlk_Kdir);
    } else if (!Allocated) {
      Allocate(Grid2.NBlk_Idir, Grid2.NBlk_Jdir, Grid2.NBlk_Kdir);
    } /* endif */

    /* Copy each grid block. */

    for (int  k = 0 ; k < NBlk_Kdir ; ++k ) {
       for (int  j = 0 ; j < NBlk_Jdir ; ++j ) {
          for (int  i = 0 ; i < NBlk_Idir ; ++i ) {
	     if (Grid2.Grid_Blks[i][j][k].Allocated) 
                Grid_Blks[i][j][k].Copy(Grid2.Grid_Blks[i][j][k]);
          } /* endfor */
       } /* endfor */
    } /* endfor */

  } /* endif */

}

/********************************************************
 * Routine: Broadcast                                   *
 *                                                      *
 * Broadcast multiblock hexahedral grid.                *
 *                                                      *
 ********************************************************/
void Grid3D_Hexa_Multi_Block::Broadcast(void) {

#ifdef _MPI_VERSION
  int ni, nj, nk, grid_allocated;

  /* Broadcast the number of grid blocks. */

  if (CFFC_Primary_MPI_Processor()) {
     ni = NBlk_Idir;
     nj = NBlk_Jdir;
     nk = NBlk_Kdir;
     grid_allocated = Allocated;
  } /* endif */

  MPI::COMM_WORLD.Bcast(&ni, 1, MPI::INT, 0);
  MPI::COMM_WORLD.Bcast(&nj, 1, MPI::INT, 0);
  MPI::COMM_WORLD.Bcast(&nk, 1, MPI::INT, 0);
  MPI::COMM_WORLD.Bcast(&grid_allocated, 1, MPI::INT, 0);

  /* On non-primary MPI processors, allocate (re-allocate) 
     memory for the grid blocks as necessary. */

  if (!CFFC_Primary_MPI_Processor()) {
     if (grid_allocated && 
         (NBlk_Idir != ni || 
          NBlk_Jdir != nj || 
          NBlk_Kdir != nk) ) { 
        if (Allocated) { 
          Deallocate();
        } /* endif */
        Allocate(ni, nj, nk);
     } else {
        Deallocate();
     } /* endif */
  } /* endif */

  /* Broadcast each of the blocks in the multiblock mesh. */

  if (Allocated) {
    for (int  k = 0 ; k < NBlk_Kdir ; ++k ) {
       for (int  j = 0 ; j < NBlk_Jdir ; ++j ) {
          for (int  i = 0 ; i < NBlk_Idir ; ++i ) {
	     Grid_Blks[i][j][k].Broadcast();
          } /* endfor */
       } /* endfor */
    } /* endfor */
  } /* endif */
#endif

}

/********************************************************
 * Routine: Output                                      *
 *                                                      *
 * Writes a 3D array of 3D hexahedral multi-block       *
 * grids to the specified output stream for retrieval   *
 * and re-use purposes.                                 *
 *                                                      *
 ********************************************************/
void Grid3D_Hexa_Multi_Block::Output(ostream &Out_File) {
   
  Out_File << NBlk_Idir << " " 
           << NBlk_Jdir << " "
           << NBlk_Kdir << "\n";
  
  for (int  k = 0 ; k < NBlk_Kdir ; ++k ) {
     for (int  j = 0 ; j < NBlk_Jdir ; ++j ) {
       for (int  i = 0 ; i < NBlk_Idir ; ++i ) {
          if (Grid_Blks[i][j][k].Allocated) 
             Out_File << setprecision(14) << Grid_Blks[i][j][k] << setprecision(6);
       } /* endfor */
     } /* endfor */
  } /* endfor */

}

/********************************************************
 * Routine: Output_Tecplot                              *
 *                                                      *
 * Writes the nodes of a 3D array of 3D hexahedral      *
 * multi-block grids to the specified output stream in  *
 * a format suitable for plotting the grid with         *
 * TECPLOT.                                             *
 *                                                      *
 ********************************************************/
void Grid3D_Hexa_Multi_Block::Output_Tecplot(ostream &Out_File) {

    int block_number, i_output_title;
    block_number = 0;
    i_output_title = 1;
    
    for (int  k = 0 ; k < NBlk_Kdir ; ++k ) {
       for (int  j = 0; j < NBlk_Jdir ; ++j ) {
	  for (int i = 0 ; i < NBlk_Idir ; ++i ) {
             if (Grid_Blks[i][j][k].Allocated) {
                Grid_Blks[i][j][k].Output_Tecplot(block_number,
                                                  i_output_title,
                                                  Out_File);
	        block_number = block_number + 1;
                if (i_output_title) i_output_title = 0;
             } /* endif */
	  } /* endfor */
       } /* endfor */
    } /* endfor */

}

/********************************************************
 * Routine: Output_Nodes_Tecplot                        *
 *                                                      *
 * Writes the nodes of a 3D array of 3D hexahedral      *
 * multi-block grids to the specified output stream in  *
 * a format suitable for plotting the grid with         *
 * TECPLOT.  Include boundary nodes.                    *
 *                                                      *
 ********************************************************/
void Grid3D_Hexa_Multi_Block::Output_Nodes_Tecplot(ostream &Out_File) {

    int block_number, i_output_title;
    block_number = 0;
    i_output_title = 1;
  
    for (int  k = 0 ; k < NBlk_Kdir ; ++k ) {
       for (int  j = 0; j < NBlk_Jdir ; ++j ) {
          for (int i = 0 ; i < NBlk_Idir ; ++i ) {
	     if (Grid_Blks[i][j][k].Allocated) {
                Grid_Blks[i][j][k].Output_Nodes_Tecplot(block_number,
                                                        i_output_title,
                                                        Out_File);
                block_number = block_number + 1;
                if (i_output_title) i_output_title = 0;
	     } /* endif */
          } /* endfor */
       } /* endfor */
    } /* endfor */ 

}

/********************************************************
 * Routine: Output_Cells_Tecplot                        *
 *                                                      *
 * Writes the cells of a 3D array of 3D hexahedral      *
 * multi-block grids to the specified output stream in  *
 * a format suitable for plotting the grid with         *
 * TECPLOT.                                             *
 *                                                      *
 ********************************************************/
void Grid3D_Hexa_Multi_Block::Output_Cells_Tecplot(ostream &Out_File) {

    int block_number, i_output_title;
    block_number = 0;
    i_output_title = 1;

    for (int  k = 0 ; k <NBlk_Kdir ; ++k ) {
       for (int  j = 0; j <NBlk_Jdir ; ++j ) {
          for (int i = 0 ; i <NBlk_Idir ; ++i ) {
	     if (Grid_Blks[i][j][k].Allocated) {
                Grid_Blks[i][j][k].Output_Cells_Tecplot(block_number,
                                                        i_output_title,
                                                        Out_File);
                block_number = block_number + 1;
                if (i_output_title) i_output_title = 0;
	     } /* endif */
          } /* endfor */
       } /* endfor */
    }/* endfor */ 

}

/********************************************************
 * Routine: Output_Gnuplot                              *
 *                                                      *
 * Writes the nodes of a 3D array of 3D hexahedral      *
 * multi-block grids to the specified output stream in  *
 * a format suitable for plotting the grid with         *
 * GNUPLOT.                                             *
 *                                                      *
 ********************************************************/
void Grid3D_Hexa_Multi_Block::Output_Gnuplot(ostream &Out_File) {
  
    int  block_number, i_output_title;
    block_number = 0;
    i_output_title = 1;
    
    for (int k = 0 ; k < NBlk_Kdir ; ++k ) {
        for (int j = 0; j < NBlk_Jdir ; ++j ) {
	   for (int i =0 ; i < NBlk_Idir ; ++i ) {
	      if (Grid_Blks[i][j][k].Allocated) {
	          Grid_Blks[i][j][k].Output_Gnuplot(block_number,
			                            i_output_title,
			                            Out_File);
                 block_number = block_number + 1;
	         if (i_output_title) i_output_title = 0;
	      } /* endif */
	   } /* endfor */
        } /* endfor */
    } /* endfor */
    
}

/********************************************************
 * Routine: Create_Grid                                 *
 *                                                      *
 * Generates a 3D multiblock mesh depending on          *
 * input parameters.                                    *
 *                                                      *
 ********************************************************/
void Grid3D_Hexa_Multi_Block::Create_Grid(Grid3D_Input_Parameters &Input) {

    // Create various multiblock multiblock grid depending on input parameters
    switch(Input.i_Grid) {
      case GRID_CUBE :
        Create_Grid_Cube(Input);
        break;      
      case GRID_CHANNEL_XDIR :
      case GRID_CHANNEL_YDIR:
      case GRID_CHANNEL_ZDIR:
        Create_Grid_Channel(Input);
        break;

      case GRID_COUETTE_XDIR :
      case GRID_COUETTE_YDIR:
      case GRID_COUETTE_ZDIR:
        Create_Grid_Couette(Input);
        break;

      case GRID_PIPE :
        Create_Grid_Pipe(Input);
        break;
         
      case GRID_BUMP_CHANNEL_FLOW :
	Create_Grid_Bump_Channel_Flow(Input);
	break;

      case GRID_BLUFF_BODY_BURNER :
        Create_Grid_Bluff_Body_Burner(Input);
        break;

      case GRID_ICEMCFD :
        Create_Grid_ICEMCFD(Input);
        break;

      default:
        Create_Grid_Cube(Input);
        break;
    } /* endswitch */

}

/********************************************************
 * Routine: Create_Grid_Cube                            *
 *                                                      *
 * Generates a 3D Cartesian multiblock mesh for a cube. *
 *                                                      *
 ********************************************************/
void Grid3D_Hexa_Multi_Block::Create_Grid_Cube(Grid3D_Input_Parameters &Input) {

    int BC_top, BC_bottom;
    Grid2D_Quad_Block **Grid2D_Box_XYplane;

    /* Allocate required memory. */

    Allocate(Input.NBlk_Idir, Input.NBlk_Jdir, Input.NBlk_Kdir);

    /* Creat 2D cross-section grids from which the 3D grid
       will be extruded. */
    
    Grid2D_Box_XYplane = Grid_Rectangular_Box(Grid2D_Box_XYplane,
                                              Input.NBlk_Idir, 
                                              Input.NBlk_Jdir,
                                              Input.Box_Width,
                                              Input.Box_Height,
					      ON,
					      Input.Stretching_Type_Idir,
					      Input.Stretching_Type_Jdir,
					      Input.Stretching_Factor_Idir,
					      Input.Stretching_Factor_Jdir,
                                              Input.NCells_Idir,
                                              Input.NCells_Jdir,
					      Input.Nghost);


    /* Create the mesh for each block representing
       the complete grid. */

    for (int kBlk = 0; kBlk <= Input.NBlk_Kdir-1; ++kBlk) {
       for (int jBlk = 0; jBlk <= Input.NBlk_Jdir-1; ++jBlk) {
          for (int iBlk = 0; iBlk <= Input.NBlk_Idir-1; ++iBlk) {

             /* Extrude each of the grid blocks from the
                appropriate 2D grid in XY-plane. */

             Grid_Blks[iBlk][jBlk][kBlk].Extrude(Grid2D_Box_XYplane[iBlk][jBlk],
                                                 Input.NCells_Kdir,
			                         Input.Stretching_Type_Kdir,
						 Input.Stretching_Factor_Kdir,
                                                 -HALF*Input.Box_Length+
                                                 (double(kBlk)/double(Input.NBlk_Kdir))*Input.Box_Length,
                                                 -HALF*Input.Box_Length+
                                                 (double(kBlk+1)/double(Input.NBlk_Kdir))*Input.Box_Length);

             /* Assign top and bottom boundary conditions. */

	     if (kBlk == Input.NBlk_Kdir-1) {
                BC_top = BC_REFLECTION;
             } else {
                BC_top = BC_NONE;
             } /* endif */
             if (kBlk == 0) {
                BC_bottom = BC_REFLECTION;
             } else {
                BC_bottom = BC_NONE;
             } /* endif */

             Grid_Blks[iBlk][jBlk][kBlk].Set_BCs_Zdir(BC_top, BC_bottom);

	  } /* endfor */
       } /* endfor */
    } /* endfor */

    /* Deallocate 2D grid. */

    Grid2D_Box_XYplane = Deallocate_Multi_Block_Grid(Grid2D_Box_XYplane,
                                                     Input.NBlk_Idir, 
                                                     Input.NBlk_Jdir);

}

/********************************************************
 * Routine: Create_Grid_Channel                         *
 *                                                      *
 * Generates a 3D Cartesian multiblock mesh for a       *
 * channel flow.                                        *
 *                                                      *
 ********************************************************/
void Grid3D_Hexa_Multi_Block::Create_Grid_Channel(Grid3D_Input_Parameters &Input) {

    int BC_east, BC_west, BC_north, BC_south, BC_top, BC_bottom;
    Grid2D_Quad_Block **Grid2D_Box_XYplane;

    /* Allocate required memory. */

    Allocate(Input.NBlk_Idir, Input.NBlk_Jdir, Input.NBlk_Kdir);

    /* Creat 2D cross-section grids from which the 3D grid
       will be extruded. */
    
    Grid2D_Box_XYplane = Grid_Rectangular_Box(Grid2D_Box_XYplane,
                                              Input.NBlk_Idir, 
                                              Input.NBlk_Jdir,
                                              Input.Box_Width,
                                              Input.Box_Height,
					      ON,
					      Input.Stretching_Type_Idir,
					      Input.Stretching_Type_Jdir,
					      Input.Stretching_Factor_Idir,
					      Input.Stretching_Factor_Jdir,
                                              Input.NCells_Idir,
                                              Input.NCells_Jdir,
					      Input.Nghost);

    /* Create the mesh for each block representing
       the complete grid. */

    for (int kBlk = 0; kBlk <= Input.NBlk_Kdir-1; ++kBlk) {
       for (int jBlk = 0; jBlk <= Input.NBlk_Jdir-1; ++jBlk) {
          for (int iBlk = 0; iBlk <= Input.NBlk_Idir-1; ++iBlk) {

             /* Extrude each of the grid blocks from the
                appropriate 2D grid in XY-plane. */

             Grid_Blks[iBlk][jBlk][kBlk].Extrude(Grid2D_Box_XYplane[iBlk][jBlk],
                                                 Input.NCells_Kdir,
			                         Input.Stretching_Type_Kdir,
						 Input.Stretching_Factor_Kdir,
                                                 (double(kBlk)/double(Input.NBlk_Kdir))*Input.Box_Length,
                                                 (double(kBlk+1)/double(Input.NBlk_Kdir))*Input.Box_Length);

             /* Assign top and bottom boundary conditions. */

             if (Input.i_Grid == GRID_CHANNEL_ZDIR) {

   	        if (iBlk == Input.NBlk_Idir-1) {
                   BC_east = BC_CONSTANT_EXTRAPOLATION;
                } else {
                   BC_east = BC_NONE;
                } /* endif */
                if (iBlk == 0) {
                   BC_west = BC_CONSTANT_EXTRAPOLATION;
                } else {
                   BC_west = BC_NONE;
                } /* endif */

	        if (jBlk == Input.NBlk_Jdir-1) {
                   BC_north = BC_WALL_VISCOUS;
                } else {
                   BC_north = BC_NONE;
                } /* endif */
                if (jBlk == 0) {
                   BC_south = BC_WALL_VISCOUS;
                } else {
                   BC_south = BC_NONE;
                } /* endif */

	        if (kBlk == Input.NBlk_Kdir-1) {
                   BC_top = BC_CHANNEL_OUTFLOW;
                } else {
                   BC_top = BC_NONE;
                } /* endif */
                if (kBlk == 0) {
                   BC_bottom = BC_CHANNEL_INFLOW;
                } else {
                   BC_bottom = BC_NONE;
                } /* endif */

             } else if (Input.i_Grid == GRID_CHANNEL_XDIR) {

    	        if (iBlk == Input.NBlk_Idir-1) {
                   BC_east = BC_CHANNEL_OUTFLOW;
                } else {
                   BC_east = BC_NONE;
                } /* endif */
                if (iBlk == 0) {
                   BC_west = BC_CHANNEL_INFLOW;
                } else {
                   BC_west = BC_NONE;
                } /* endif */

	        if (jBlk == Input.NBlk_Jdir-1) {
                   BC_north = BC_WALL_VISCOUS;
                } else {
                   BC_north = BC_NONE;
                } /* endif */
                if (jBlk == 0) {
                   BC_south = BC_WALL_VISCOUS;
                } else {
                   BC_south = BC_NONE;
                } /* endif */

	        if (kBlk == Input.NBlk_Kdir-1) {
                   BC_top = BC_CONSTANT_EXTRAPOLATION;
                } else {
                   BC_top = BC_NONE;
                } /* endif */
                if (kBlk == 0) {
                   BC_bottom = BC_CONSTANT_EXTRAPOLATION;
                } else {
                   BC_bottom = BC_NONE;
                } /* endif */

             } else if (Input.i_Grid == GRID_CHANNEL_YDIR) {

   	        if (iBlk == Input.NBlk_Idir-1) {
                   BC_east = BC_CONSTANT_EXTRAPOLATION;
                } else {
                   BC_east = BC_NONE;
                } /* endif */
                if (iBlk == 0) {
                   BC_west = BC_CONSTANT_EXTRAPOLATION;
                } else {
                   BC_west = BC_NONE;
                } /* endif */

	        if (jBlk == Input.NBlk_Jdir-1) {
                   BC_north = BC_CHANNEL_OUTFLOW;
                } else {
                   BC_north = BC_NONE;
                } /* endif */
                if (jBlk == 0) {
                   BC_south = BC_CHANNEL_INFLOW;
                } else {
                   BC_south = BC_NONE;
                } /* endif */

	        if (kBlk == Input.NBlk_Kdir-1) {
                   BC_top = BC_WALL_VISCOUS;
                } else {
                   BC_top = BC_NONE;
                } /* endif */
                if (kBlk == 0) {
                   BC_bottom = BC_WALL_VISCOUS;
                } else {
                   BC_bottom = BC_NONE;
                } /* endif */
	     } /* endif */

             Grid_Blks[iBlk][jBlk][kBlk].Set_BCs(BC_east, 
                                                 BC_west, 
                                                 BC_north, 
                                                 BC_south, 
                                                 BC_top, 
                                                 BC_bottom);
 
	  } /* endfor */
       } /* endfor */
    } /* endfor */

    /* Deallocate 2D grid. */

    Grid2D_Box_XYplane = Deallocate_Multi_Block_Grid(Grid2D_Box_XYplane,
                                                     Input.NBlk_Idir, 
                                                     Input.NBlk_Jdir);

}

/********************************************************
 * Routine: Create_Grid_Couette                         *
 *                                                      *
 * Generates a 3D Cartesian multiblock mesh for a       *
 * Couette flow.                                        *
 *                                                      *
 ********************************************************/
void Grid3D_Hexa_Multi_Block::Create_Grid_Couette(Grid3D_Input_Parameters &Input) {
      
    int BC_east, BC_west, BC_north, BC_south, BC_top, BC_bottom;
    Grid2D_Quad_Block **Grid2D_Box_XYplane;

    /* Allocate required memory. */

    Allocate(Input.NBlk_Idir, Input.NBlk_Jdir, Input.NBlk_Kdir);

    /* Creat 2D cross-section grids from which the 3D grid
       will be extruded. */
    
    Grid2D_Box_XYplane = Grid_Rectangular_Box(Grid2D_Box_XYplane,
                                              Input.NBlk_Idir, 
                                              Input.NBlk_Jdir,
                                              Input.Box_Width,
                                              Input.Box_Height,
					      ON,
					      Input.Stretching_Type_Idir,
					      Input.Stretching_Type_Jdir,
					      Input.Stretching_Factor_Idir,
					      Input.Stretching_Factor_Jdir,
                                              Input.NCells_Idir,
                                              Input.NCells_Jdir,
					      Input.Nghost);

    /* Create the mesh for each block representing
       the complete grid. */

    for (int kBlk = 0; kBlk <= Input.NBlk_Kdir-1; ++kBlk) {
       for (int jBlk = 0; jBlk <= Input.NBlk_Jdir-1; ++jBlk) {
          for (int iBlk = 0; iBlk <= Input.NBlk_Idir-1; ++iBlk) {

             /* Extrude each of the grid blocks from the
                appropriate 2D grid in XY-plane. */

             Grid_Blks[iBlk][jBlk][kBlk].Extrude(Grid2D_Box_XYplane[iBlk][jBlk],
                                                 Input.NCells_Kdir,
			                         Input.Stretching_Type_Kdir,
						 Input.Stretching_Factor_Kdir,
                                                 (double(kBlk)/double(Input.NBlk_Kdir))*Input.Box_Length,
                                                 (double(kBlk+1)/double(Input.NBlk_Kdir))*Input.Box_Length);

             /* Assign top and bottom boundary conditions. */

             if (Input.i_Grid == GRID_COUETTE_ZDIR) {

   	        if (iBlk == Input.NBlk_Idir-1) {
                   BC_east = BC_CONSTANT_EXTRAPOLATION;
                } else {
                   BC_east = BC_NONE;
                } /* endif */
                if (iBlk == 0) {
                   BC_west = BC_CONSTANT_EXTRAPOLATION;
                } else {
                   BC_west = BC_NONE;
                } /* endif */

	        if (jBlk == Input.NBlk_Jdir-1) {
		   BC_north = BC_MOVING_WALL;
                } else {
                   BC_north = BC_NONE;
                } /* endif */
                if (jBlk == 0) {
                   BC_south = BC_NO_SLIP;
                } else {
                   BC_south = BC_NONE;
                } /* endif */

	        if (kBlk == Input.NBlk_Kdir-1) {
                   BC_top = BC_FIXED_PRESSURE;
                } else {
                   BC_top = BC_NONE;
                } /* endif */
                if (kBlk == 0) {
                   BC_bottom = BC_FIXED_PRESSURE;
                } else {
                   BC_bottom = BC_NONE;
                } /* endif */

             } else if (Input.i_Grid == GRID_COUETTE_XDIR) {

   	        if (iBlk == Input.NBlk_Idir-1) {
                   BC_east = BC_FIXED_PRESSURE;
                } else {
                   BC_east = BC_NONE;
                } /* endif */
                if (iBlk == 0) {
                   BC_west = BC_FIXED_PRESSURE;
                } else {
                   BC_west = BC_NONE;
                } /* endif */

	        if (jBlk == Input.NBlk_Jdir-1) {
                   BC_north = BC_MOVING_WALL;
                } else {
                   BC_north = BC_NONE;
                } /* endif */
                if (jBlk == 0) {
                   BC_south = BC_NO_SLIP;
                } else {
                   BC_south = BC_NONE;
                } /* endif */

	        if (kBlk == Input.NBlk_Kdir-1) {
                   BC_top = BC_CONSTANT_EXTRAPOLATION;
                } else {
                   BC_top = BC_NONE;
                } /* endif */
                if (kBlk == 0) {
                   BC_bottom = BC_CONSTANT_EXTRAPOLATION;
                } else {
                   BC_bottom = BC_NONE;
                } /* endif */

             } else if (Input.i_Grid == GRID_COUETTE_YDIR) {

   	        if (iBlk == Input.NBlk_Idir-1) {
                   BC_east = BC_CONSTANT_EXTRAPOLATION;
                } else {
                   BC_east = BC_NONE;
                } /* endif */
                if (iBlk == 0) {
                   BC_west = BC_CONSTANT_EXTRAPOLATION;
                } else {
                   BC_west = BC_NONE;
                } /* endif */

	        if (jBlk == Input.NBlk_Jdir-1) {
                   BC_north = BC_FIXED_PRESSURE;
                } else {
                   BC_north = BC_NONE;
                } /* endif */
                if (jBlk == 0) {
                   BC_south = BC_FIXED_PRESSURE;
                } else {
                   BC_south = BC_NONE;
                } /* endif */

	        if (kBlk == Input.NBlk_Kdir-1) {
                   BC_top = BC_MOVING_WALL;
                } else {
                   BC_top = BC_NONE;
                } /* endif */
                if (kBlk == 0) {
                   BC_bottom = BC_NO_SLIP;
                } else {
                   BC_bottom = BC_NONE;
                } /* endif */
	     } /* endif */

             Grid_Blks[iBlk][jBlk][kBlk].Set_BCs(BC_east, 
                                                 BC_west, 
                                                 BC_north, 
                                                 BC_south, 
                                                 BC_top, 
                                                 BC_bottom);
 
	  } /* endfor */
       } /* endfor */
    } /* endfor */

    /* Deallocate 2D grid. */

    Grid2D_Box_XYplane = Deallocate_Multi_Block_Grid(Grid2D_Box_XYplane,
                                                     Input.NBlk_Idir, 
                                                     Input.NBlk_Jdir);

}

/********************************************************
 * Routine: Create_Grid_Pipe                            *
 *                                                      *
 * Generates a 3D multiblock mesh for pipe flows.       *
 *                                                      *
 ********************************************************/
void Grid3D_Hexa_Multi_Block::Create_Grid_Pipe(Grid3D_Input_Parameters &Input) {

    int numblk_idir_pipe, numblk_jdir_pipe;
    Grid2D_Quad_Block **Grid2D_Pipe_XYplane;

    /* Allocate required memory. */

    Input.NBlk_Idir = 5;
    Input.NBlk_Jdir = 1;
    Input.NBlk_Kdir = 1;

    Allocate(Input.NBlk_Idir, Input.NBlk_Jdir, Input.NBlk_Kdir);

    /* Creat 2D cross-section grids from which the 3D grid
       will be extruded. */

    Grid2D_Pipe_XYplane = Grid_Tube_2D(Grid2D_Pipe_XYplane,
                                       numblk_idir_pipe,
		                       numblk_jdir_pipe,
                                       Input.Pipe_Radius,
                                       Input.NCells_Idir,
                                       Input.NCells_Jdir,
				       Input.Nghost,
                                       STRETCHING_FCN_MAX_CLUSTERING,
                                       1.00001);

    /* Create the mesh for each block representing
       the complete grid. */

    for (int iBlk = 0; iBlk <= Input.NBlk_Idir-1; ++iBlk) {

        /* Extrude each of the grid blocks from the
           appropriate 2D grid in XY-plane. */

        Grid_Blks[iBlk][0][0].Extrude(Grid2D_Pipe_XYplane[iBlk][0],
                                      Input.NCells_Kdir,
       	  	                      Input.Stretching_Type_Kdir,
				      Input.Stretching_Factor_Kdir,
                                      ZERO,
                                      Input.Pipe_Length);
        if (iBlk == 0) {
           Grid_Blks[iBlk][0][0].Set_BCs(BC_NONE,
         	                         BC_NONE,
                                         BC_NONE,
       	                                 BC_NONE,
                                         BC_FIXED_PRESSURE,
                                         BC_FIXED_PRESSURE);
        } else {
           Grid_Blks[iBlk][0][0].Set_BCs(BC_NONE,
       	                                 BC_NONE,
					 BC_NO_SLIP,
       	                                 BC_NONE,
                                         BC_FIXED_PRESSURE,
                                         BC_FIXED_PRESSURE);
        } /* endif */

    } /* endfor */

    /* Deallocate 2D grid. */

    Grid2D_Pipe_XYplane = Deallocate_Multi_Block_Grid(Grid2D_Pipe_XYplane,
                                                      numblk_idir_pipe,
		                                      numblk_jdir_pipe);

}

/**********************************************************************
 * Routine: Grid_Bump_Channel_Flow                                    *
 *                                                                    *
 * Generates a single block quadilateral mesh with clustering for     *
 * predicting supersonic flow around a cirucular cylinder blunt body. *
 *                                                                    *
 **********************************************************************/
void Grid3D_Hexa_Multi_Block::Create_Grid_Bump_Channel_Flow(Grid3D_Input_Parameters &Input) {

  Grid2D_Quad_Block **Grid2D_XYplane;
   int BC_top, BC_bottom;

  //Fixed at 4x2
  int Number_of_Blocks_Idir, Number_of_Blocks_Jdir;
  int Smooth_Bump = 0; //don't use smooth bump.
  
  /* Allocate required memory. */

  Input.NBlk_Idir = 4;
  Input.NBlk_Jdir = 2;
  Input.NBlk_Kdir = 1;

  Allocate(Input.NBlk_Idir, Input.NBlk_Jdir, Input.NBlk_Kdir);

  /* Creat 2D cross-section grids from which the 3D grid
     will be extruded. */

  Grid2D_XYplane = Grid_Bump_Channel_Flow(Grid2D_XYplane,
					  Number_of_Blocks_Idir,
					  Number_of_Blocks_Jdir,
					  Smooth_Bump,
					  Input.NCells_Idir,
					  Input.NCells_Jdir,
					  Input.Nghost);
				
  /* Create the mesh for each block representing
     the complete grid. */
  
  for (int kBlk = 0; kBlk <= Input.NBlk_Kdir-1; ++kBlk) {
    for (int jBlk = 0; jBlk <= Input.NBlk_Jdir-1; ++jBlk) {
      for (int iBlk = 0; iBlk <= Input.NBlk_Idir-1; ++iBlk) {
	
	/* Extrude each of the grid blocks from the
	   appropriate 2D grid in XY-plane. */
	
	Grid_Blks[iBlk][jBlk][kBlk].Extrude(Grid2D_XYplane[iBlk][jBlk],
					    Input.NCells_Kdir,
					    Input.Stretching_Type_Kdir,
					    Input.Stretching_Factor_Kdir,			       
					    (double(kBlk)/double(Input.NBlk_Kdir))*Input.Box_Length,
					    (double(kBlk+1)/double(Input.NBlk_Kdir))*Input.Box_Length);

	/* Assign top and bottom boundary conditions. */
	
	if (kBlk == Input.NBlk_Kdir-1) {
	  BC_top = BC_REFLECTION;//BC_CONSTANT_EXTRAPOLATION;
	} else {
	  BC_top = BC_NONE;
	} /* endif */
	if (kBlk == 0) {
	  BC_bottom =BC_REFLECTION;// BC_CONSTANT_EXTRAPOLATION;
	} else {
	  BC_bottom = BC_NONE;
	} /* endif */
	
	Grid_Blks[iBlk][jBlk][kBlk].Set_BCs_Zdir(BC_top, BC_bottom);
	
      } 
    } 
  } 
  
  /* Deallocate 2D grid. */
  Grid2D_XYplane = Deallocate_Multi_Block_Grid(Grid2D_XYplane,
					       Number_of_Blocks_Idir,
					       Number_of_Blocks_Jdir);

}

/********************************************************
 * Routine: Create_Grid_Bluff_Body_Burner               *
 *                                                      *
 * Generates a 3D multiblock mesh for TNF bluff body    *
 * burner.                                              *
 *                                                      *
 ********************************************************/
void Grid3D_Hexa_Multi_Block::Create_Grid_Bluff_Body_Burner(Grid3D_Input_Parameters &Input) {

    int numblk_idir_fuel, numblk_jdir_fuel,
        numblk_idir_bluffbody, numblk_jdir_bluffbody,
        numblk_idir_coflow, numblk_jdir_coflow;
    Grid2D_Quad_Block **Grid2D_Fuel_Line_XYplane,
                      **Grid2D_Bluff_Body_Inner_XYplane,
                      **Grid2D_Bluff_Body_Outer_XYplane,
                      **Grid2D_Coflow_XYplane;

    /* Allocate required memory. */

    Input.NBlk_Idir = 42;
    Input.NBlk_Jdir = 1;
    Input.NBlk_Kdir = 1;

    Allocate(Input.NBlk_Idir, Input.NBlk_Jdir, Input.NBlk_Kdir);

    /* Creat 2D cross-section grids from which the 3D grid
       will be extruded. */

    Grid2D_Fuel_Line_XYplane = Grid_Tube_2D(
                                   Grid2D_Fuel_Line_XYplane,
                                   numblk_idir_fuel,
		                   numblk_jdir_fuel,
                                   Input.Radius_Fuel_Line,
                                   Input.NCells_Idir,
                                   Input.NCells_Jdir,
				   Input.Nghost,
                                   STRETCHING_FCN_MAX_CLUSTERING,
                                   1.25);

    Grid2D_Bluff_Body_Inner_XYplane = Grid_Annulus_2D(
                                   Grid2D_Bluff_Body_Inner_XYplane,
                                   numblk_idir_bluffbody,
		                   numblk_jdir_bluffbody,
                                   Input.Radius_Fuel_Line,
 			           HALF*Input.Radius_Bluff_Body,
                                   Input.NCells_Idir,
                                   Input.NCells_Jdir,
				   Input.Nghost,
                                   STRETCHING_FCN_MIN_CLUSTERING,
                                   1.10);

    Grid2D_Bluff_Body_Outer_XYplane = Grid_Annulus_2D(
                                   Grid2D_Bluff_Body_Outer_XYplane,
                                   numblk_idir_bluffbody,
		                   numblk_jdir_bluffbody,
                                   HALF*Input.Radius_Bluff_Body,
 			           Input.Radius_Bluff_Body,
                                   Input.NCells_Idir,
                                   Input.NCells_Jdir,
				   Input.Nghost,
                                   STRETCHING_FCN_MAX_CLUSTERING,
                                   1.10);

    Grid2D_Coflow_XYplane = Grid_Annulus_2D(
                                   Grid2D_Coflow_XYplane,
                                   numblk_idir_coflow,
		                   numblk_jdir_coflow,
 			           Input.Radius_Bluff_Body,
                                   Input.Radius_Coflow_Inlet_Pipe,
                                   Input.NCells_Idir,
                                   Input.NCells_Jdir,
				   Input.Nghost,
                                   STRETCHING_FCN_MIN_CLUSTERING,
                                   1.10);

    /* Create the mesh for each block representing
       the complete grid. */

    for (int iBlk = 0; iBlk <= Input.NBlk_Idir-1; ++iBlk) {

        /* Extrude each of the grid blocks from the
           appropriate 2D grid in XY-plane. */

        if (iBlk <= 4) {
           Grid_Blks[iBlk][0][0].Extrude(
                              Grid2D_Fuel_Line_XYplane[iBlk][0],
                              Input.NCells_Kdir,
			      STRETCHING_FCN_MIN_CLUSTERING,
                              1.25,
                              ZERO,
                              0.25*Input.Length_Combustor_Tube);
           if (iBlk == 0) {
	      Grid_Blks[iBlk][0][0].Set_BCs(BC_NONE,
		                            BC_NONE,
                                            BC_NONE,
		                            BC_NONE,
                                            BC_NONE,
                                            BC_DIRICHLET);
	   } else {
              Grid_Blks[iBlk][0][0].Set_BCs(BC_NONE,
		                            BC_NONE,
                                            BC_NONE,
		                            BC_NONE,
                                            BC_NONE,
                                            BC_DIRICHLET);
           }  /* endif */

        } else if (iBlk >= 5 && iBlk <= 9) {
           Grid_Blks[iBlk][0][0].Extrude(
                              Grid2D_Fuel_Line_XYplane[iBlk-5][0],
                              Input.NCells_Kdir,
			      STRETCHING_FCN_LINEAR,
                              ZERO,
                              0.25*Input.Length_Combustor_Tube,
                              Input.Length_Combustor_Tube);
           if (iBlk-5 == 0) {
	      Grid_Blks[iBlk][0][0].Set_BCs(BC_NONE,
		                            BC_NONE,
                                            BC_NONE,
		                            BC_NONE,
                                            BC_FIXED_PRESSURE,
                                            BC_NONE);
	   } else {
              Grid_Blks[iBlk][0][0].Set_BCs(BC_NONE,
		                            BC_NONE,
                                            BC_NONE,
		                            BC_NONE,
                                            BC_FIXED_PRESSURE,
                                            BC_NONE);
           } /* endif */

        } else if (iBlk >= 10 && iBlk <= 13) {
           Grid_Blks[iBlk][0][0].Extrude(
                              Grid2D_Bluff_Body_Inner_XYplane[iBlk-10][0],
                              Input.NCells_Kdir,
			      STRETCHING_FCN_MIN_CLUSTERING,
                              1.25,
                              ZERO,
                              0.25*Input.Length_Combustor_Tube);
	   Grid_Blks[iBlk][0][0].Set_BCs(BC_NONE,
		                         BC_NONE,
                                         BC_NONE,
		                         BC_NONE,
                                         BC_NONE,
                                         BC_WALL_VISCOUS);

        } else if (iBlk >= 14 && iBlk <= 17) {
           Grid_Blks[iBlk][0][0].Extrude(
                              Grid2D_Bluff_Body_Inner_XYplane[iBlk-14][0],
                              Input.NCells_Kdir,
			      STRETCHING_FCN_LINEAR,
                              ZERO,
                              0.25*Input.Length_Combustor_Tube,
                              Input.Length_Combustor_Tube);
	   Grid_Blks[iBlk][0][0].Set_BCs(BC_NONE,
		                         BC_NONE,
                                         BC_NONE,
		                         BC_NONE,
                                         BC_FIXED_PRESSURE,
                                         BC_NONE);

        } else if (iBlk >= 18 && iBlk <= 21) {
           Grid_Blks[iBlk][0][0].Extrude(
                              Grid2D_Bluff_Body_Outer_XYplane[iBlk-18][0],
                              Input.NCells_Kdir,
			      STRETCHING_FCN_MIN_CLUSTERING,
                              1.25,
                              ZERO,
                              0.25*Input.Length_Combustor_Tube);
	   Grid_Blks[iBlk][0][0].Set_BCs(BC_NONE,
		                         BC_NONE,
                                         BC_NONE,
		                         BC_NONE,
                                         BC_NONE,
                                         BC_WALL_VISCOUS);

        } else if (iBlk >= 22 && iBlk <= 25) {
           Grid_Blks[iBlk][0][0].Extrude(
                              Grid2D_Bluff_Body_Outer_XYplane[iBlk-22][0],
                              Input.NCells_Kdir,
			      STRETCHING_FCN_LINEAR,
                              ONE,
                              0.25*Input.Length_Combustor_Tube,
                              Input.Length_Combustor_Tube);
	   Grid_Blks[iBlk][0][0].Set_BCs(BC_NONE,
		                         BC_NONE,
                                         BC_NONE,
		                         BC_NONE,
                                         BC_FIXED_PRESSURE,
                                         BC_NONE);

        } else if (iBlk >= 26 && iBlk <= 29) {
           Grid_Blks[iBlk][0][0].Extrude(
                              Grid2D_Coflow_XYplane[iBlk-26][0],
                              Input.NCells_Kdir,
			      STRETCHING_FCN_MIN_CLUSTERING,
                              1.25,
                              ZERO,
                              0.25*Input.Length_Combustor_Tube);
	   Grid_Blks[iBlk][0][0].Set_BCs(BC_NONE,
		                         BC_NONE,
                                         BC_REFLECTION,
		                         BC_NONE,
                                         BC_NONE,
                                         BC_NONE);

        } else if (iBlk >= 30 && iBlk <= 33) {
           Grid_Blks[iBlk][0][0].Extrude(
                              Grid2D_Coflow_XYplane[iBlk-30][0],
                              Input.NCells_Kdir,
			      STRETCHING_FCN_LINEAR,
                              ZERO,
                              0.25*Input.Length_Combustor_Tube,
                              Input.Length_Combustor_Tube);
	   Grid_Blks[iBlk][0][0].Set_BCs(BC_NONE,
		                         BC_NONE,
                                         BC_REFLECTION,
		                         BC_NONE,
                                         BC_FIXED_PRESSURE,
                                         BC_NONE);

        } else if (iBlk >= 34 && iBlk <= 37) {
           Grid_Blks[iBlk][0][0].Extrude(
                              Grid2D_Coflow_XYplane[iBlk-34][0],
                              Input.NCells_Kdir,
			      STRETCHING_FCN_MAX_CLUSTERING,
                              1.25,
                              -0.25*Input.Length_Coflow_Inlet_Pipe,
                              ZERO);
	   Grid_Blks[iBlk][0][0].Set_BCs(BC_NONE,
		                         BC_NONE,
                                         BC_REFLECTION,
		                         BC_WALL_VISCOUS,
                                         BC_NONE,
                                         BC_NONE);

        } else if (iBlk >= 38 && iBlk <= 41) {
           Grid_Blks[iBlk][0][0].Extrude(
                              Grid2D_Coflow_XYplane[iBlk-38][0],
                              Input.NCells_Kdir,
			      STRETCHING_FCN_LINEAR,
                              ONE,
                              -Input.Length_Coflow_Inlet_Pipe,
                              -0.25*Input.Length_Coflow_Inlet_Pipe);
	   Grid_Blks[iBlk][0][0].Set_BCs(BC_NONE,
		                         BC_NONE,
                                         BC_REFLECTION,
		                         BC_WALL_VISCOUS,
                                         BC_DIRICHLET,
                                         BC_NONE);

        } /* endif */

    } /* endfor */

    /* Deallocate 2D grids. */

    Grid2D_Fuel_Line_XYplane = Deallocate_Multi_Block_Grid(
                                   Grid2D_Fuel_Line_XYplane,
                                   numblk_idir_fuel,
		                   numblk_jdir_fuel);

    Grid2D_Bluff_Body_Inner_XYplane = Deallocate_Multi_Block_Grid(
                                   Grid2D_Bluff_Body_Inner_XYplane,
                                   numblk_idir_bluffbody,
		                   numblk_jdir_bluffbody);

    Grid2D_Bluff_Body_Outer_XYplane = Deallocate_Multi_Block_Grid(
                                   Grid2D_Bluff_Body_Outer_XYplane,
                                   numblk_idir_bluffbody,
		                   numblk_jdir_bluffbody);

    Grid2D_Coflow_XYplane = Deallocate_Multi_Block_Grid(
                                   Grid2D_Coflow_XYplane,
                                   numblk_idir_coflow,
		                   numblk_jdir_coflow);

}

/********************************************************
 * Routine: Create_Grid_ICEMCFD                         *
 *                                                      *
 * Read ICEMCFD Mesh                                    *
 *                                                      *
 ********************************************************/
void Grid3D_Hexa_Multi_Block::Create_Grid_ICEMCFD(Grid3D_Input_Parameters &Input) {
    
   if (Allocated) Deallocate();

   Grid_Blks = Grid_ICEMCFD(Grid_Blks, 
                            Input.ICEMCFD_FileNames, 
                            NBlk_Idir, 
                            NBlk_Jdir, 
                            NBlk_Kdir);

   int found = 0;
   for (int kBlk = 0; kBlk <= NBlk_Kdir-1 && !found; ++kBlk) {
      for (int jBlk = 0; jBlk <= NBlk_Jdir-1 && !found; ++jBlk) {
         for (int iBlk = 0; iBlk <= NBlk_Idir-1 && !found; ++iBlk) {
              if (Grid_Blks[iBlk][jBlk][kBlk].Allocated) {
                  Input.NCells_Idir = Grid_Blks[iBlk][jBlk][kBlk].NCi-2*Grid_Blks[iBlk][jBlk][kBlk].Nghost;
                  Input.NCells_Jdir = Grid_Blks[iBlk][jBlk][kBlk].NCj-2*Grid_Blks[iBlk][jBlk][kBlk].Nghost;
                  Input.NCells_Kdir = Grid_Blks[iBlk][jBlk][kBlk].NCk-2*Grid_Blks[iBlk][jBlk][kBlk].Nghost;
                  found = 1;
              }/* endif */   
         } /* endfor */
      } /* endfor */
   } /* endfor */

   Input.NBlk_Idir = NBlk_Idir; 
   Input.NBlk_Jdir = NBlk_Jdir; 
   Input.NBlk_Kdir = NBlk_Kdir;

   assert(NBlk_Idir >= 1 && NBlk_Jdir >= 1 && NBlk_Kdir >= 1); 
   Allocated = 1;

}         <|MERGE_RESOLUTION|>--- conflicted
+++ resolved
@@ -1348,19 +1348,11 @@
 
    Allocate(Input.NBlk_Idir, Input.NBlk_Jdir, Input.NBlk_Kdir);
 
-<<<<<<< HEAD
    /* Creat 2D cross-section grids from which the 3D grid
       will be extruded. */
+
    Grid2D_Box_XYplane = Grid_Rectangular_Box(Grid2D_Box_XYplane,
                                              Input.NBlk_Idir, 
-=======
-
-   /* Creat 2D cross-section grids from which the 3D grid
-      will be extruded. */
-   
-   Grid2D_Box_XYplane = Grid_Rectangular_Box(Grid2D_Box_XYplane,
-					     Input.NBlk_Idir, 
->>>>>>> 3f02a2f9
                                              Input.NBlk_Jdir,
                                              Input.Turbulence_Box_Width,
                                              Input.Turbulence_Box_Height,
@@ -1372,10 +1364,7 @@
                                              Input.NCells_Turbulence_Idir,
                                              Input.NCells_Turbulence_Jdir,
 					     Input.Nghost);
-<<<<<<< HEAD
-=======
-   
->>>>>>> 3f02a2f9
+
    /* Create the mesh for each block representing
       the complete grid. */
 
@@ -1457,13 +1446,8 @@
 
    /* Call the function Find_Neighbours to obtain the neighbour block information
       and assign values to data members in the grid block connectivity data structure. */
-<<<<<<< HEAD
+
    //Find_Neighbours(Input);
-=======
-   
-   //Find_Neighbours(Input);
-   
->>>>>>> 3f02a2f9
    Input.NBlk_Idir = NBlk_Idir;
    Input.NBlk_Jdir = NBlk_Jdir;
    Input.NBlk_Kdir = NBlk_Kdir;
@@ -1480,22 +1464,10 @@
 void Grid3D_Hexa_Multi_Block_List::Create_Grid_Bunsen_Inflow(Grid3D_Input_Parameters &Input) {
 
     int nBlk, numblk_idir_fuel, numblk_jdir_fuel;
-<<<<<<< HEAD
     int NBlk_Idir, NBlk_Jdir, NBlk_Kdir;
+
     Grid2D_Quad_Block **Grid2D_Fuel_Line_XYplane;
 
-    /* Allocate required memory. */
-
-   NBlk_Idir = 5;
-   NBlk_Jdir = 1;
-   NBlk_Kdir = 1;
-
-    Allocate(Input.NBlk_Idir, Input.NBlk_Jdir, Input.NBlk_Kdir);
-=======
-    Grid2D_Quad_Block **Grid2D_Fuel_Line_XYplane;
- 
-
-    int NBlk_Idir, NBlk_Jdir, NBlk_Kdir;
     NBlk_Idir = 5;
     NBlk_Jdir = 1;
     NBlk_Kdir = 1;
@@ -1503,8 +1475,6 @@
     /* Allocate required memory. */
 
     Allocate(NBlk_Idir, NBlk_Jdir, NBlk_Kdir);
-
->>>>>>> 3f02a2f9
 
     /* Creat 2D cross-section grids from which the 3D grid
        will be extruded. */
@@ -1522,11 +1492,7 @@
     /* Create the mesh for each block representing
        the complete grid. */
 
-<<<<<<< HEAD
-          for (int iBlk = 0; iBlk <= Input.NBlk_Idir-1; ++iBlk) {
-=======
           for (int iBlk = 0; iBlk <= NBlk_Idir-1; ++iBlk) {
->>>>>>> 3f02a2f9
 
              /* Extrude each of the grid blocks from the
                 appropriate 2D grid in XY-plane. */
@@ -1556,11 +1522,7 @@
    /* Call the function Find_Neighbours to obtain the neighbour block information
       and assign values to data members in the grid block connectivity data structure. */
     
-<<<<<<< HEAD
        Find_Neighbours(Input);
-=======
-   //Find_Neighbours(Input);
->>>>>>> 3f02a2f9
 
 }
 
@@ -1580,26 +1542,14 @@
 
    Allocate(Input.NBlk_Idir, Input.NBlk_Jdir, Input.NBlk_Kdir);
 
-<<<<<<< HEAD
    /* Creat 2D cross-section grids from which the 3D grid
       will be extruded. */
-    
-=======
-
-   /* Creat 2D cross-section grids from which the 3D grid
-      will be extruded. */
-
->>>>>>> 3f02a2f9
    Grid2D_Box_XYplane = Grid_Rectangular_Box(Grid2D_Box_XYplane,
                                              Input.NBlk_Idir, 
                                              Input.NBlk_Jdir,
                                              Input.Box_Width,
                                              Input.Box_Height,
-<<<<<<< HEAD
                                              OFF,  // ON 
-=======
-                                             OFF, 
->>>>>>> 3f02a2f9
 					     Input.Stretching_Type_Idir,
 					     Input.Stretching_Type_Jdir,
 					     Input.Stretching_Factor_Idir,
@@ -1608,23 +1558,6 @@
                                              Input.NCells_Jdir,
 					     Input.Nghost);
 
-<<<<<<< HEAD
-//    Grid2D_Box_XYplane = Grid_Periodic_Box(Grid2D_Box_XYplane,
-// 					  Input.NBlk_Idir, 
-// 					  Input.NBlk_Jdir,
-// 					  Input.Box_Width,
-// 					  Input.Box_Height,
-// 					  OFF, 
-// 					  Input.Stretching_Type_Idir,
-// 					  Input.Stretching_Type_Jdir,
-// 					  Input.Stretching_Factor_Idir,
-// 					  Input.Stretching_Factor_Jdir,
-// 					  Input.NCells_Idir,
-// 					  Input.NCells_Jdir,
-// 					  Input.Nghost);
-
-=======
->>>>>>> 3f02a2f9
    /* Create the mesh for each block representing
       the complete grid. */
 
@@ -1672,11 +1605,7 @@
             /* Assign top and bottom boundary conditions. */
 
             if (kBlk == Input.NBlk_Kdir-1) {
-<<<<<<< HEAD
-	      BC_top = BC_OUTFLOW_SUBSONIC;  //BC_FIXED_PRESSURE;
-=======
 	      BC_top = BC_OUTFLOW_SUBSONIC; 
->>>>>>> 3f02a2f9
             } else {
 	      BC_top = BC_NONE;
             } /* endif */
@@ -1714,15 +1643,9 @@
 
    /* Call the function Find_Neighbours to obtain the neighbour block information
       and assign values to data members in the grid block connectivity data structure. */
-<<<<<<< HEAD
-    
+
    Find_Neighbours(Input);
 
-=======
-   
-   Find_Neighbours(Input);
-   
->>>>>>> 3f02a2f9
 }
 
 /********************************************************
@@ -1739,13 +1662,9 @@
         numblk_idir_bunsenburner, numblk_jdir_bunsenburner,
         numblk_idir_coflow, numblk_jdir_coflow;
     Grid2D_Quad_Block **Grid2D_Fuel_Line_XYplane,
-<<<<<<< HEAD
                       **Grid2D_Bunsen_Burner_XYplane,
                       **Grid2D_Bunsen_Burner_Inner_XYplane,
                       **Grid2D_Bunsen_Burner_Middle_XYplane,
-=======
-                      **Grid2D_Bunsen_Burner_Inner_XYplane,
->>>>>>> 3f02a2f9
                       **Grid2D_Bunsen_Burner_Outer_XYplane;
 
     /* Allocate required memory. */
@@ -1762,19 +1681,13 @@
                                             Input.NCells_Idir,
                                             Input.NCells_Jdir,
 		  		            Input.Nghost,
-<<<<<<< HEAD
                                             STRETCHING_FCN_LINEAR,//MAX_CLUSTERING,
                                             ZERO);//1.25);
-=======
-                                            STRETCHING_FCN_MAX_CLUSTERING,
-                                            1.25);
->>>>>>> 3f02a2f9
 
     Grid2D_Bunsen_Burner_Inner_XYplane = Grid_Annulus_2D(Grid2D_Bunsen_Burner_Inner_XYplane,
 							 numblk_idir_bunsenburner,
 							 numblk_jdir_bunsenburner,
 							 Input.Radius_Bunsen_Burner_Fuel_Line,
-<<<<<<< HEAD
 							 0.5*Input.Radius_Bunsen_Burner+Input.Radius_Bunsen_Burner_Fuel_Line,
 							 Input.NCells_Idir,
 							 Input.NCells_Jdir,
@@ -1787,9 +1700,7 @@
 							 numblk_jdir_bunsenburner,
 							 0.1*Input.Radius_Bunsen_Burner+Input.Radius_Bunsen_Burner_Fuel_Line,
 							 0.45*Input.Radius_Bunsen_Burner+Input.Radius_Bunsen_Burner_Fuel_Line,
-=======
 							 HALF*Input.Radius_Bunsen_Burner,
->>>>>>> 3f02a2f9
 							 Input.NCells_Idir,
 							 Input.NCells_Jdir,
 							 Input.Nghost,
@@ -1799,19 +1710,15 @@
     Grid2D_Bunsen_Burner_Outer_XYplane = Grid_Annulus_2D(Grid2D_Bunsen_Burner_Outer_XYplane,
 							 numblk_idir_bunsenburner,
 							 numblk_jdir_bunsenburner,
-<<<<<<< HEAD
 							 0.5*Input.Radius_Bunsen_Burner+Input.Radius_Bunsen_Burner_Fuel_Line,
 							 Input.Radius_Bunsen_Burner+Input.Radius_Bunsen_Burner_Fuel_Line,
-=======
 							 HALF*Input.Radius_Bunsen_Burner,
 							 Input.Radius_Bunsen_Burner,
->>>>>>> 3f02a2f9
 							 Input.NCells_Idir,
 							 Input.NCells_Jdir,
 							 Input.Nghost,
 							 STRETCHING_FCN_MAX_CLUSTERING,
 							 1.10);
-<<<<<<< HEAD
 
     Grid2D_Bunsen_Burner_XYplane = Grid_Annulus_2D(Grid2D_Bunsen_Burner_XYplane,
 						   numblk_idir_bunsenburner,
@@ -1828,52 +1735,31 @@
        the complete grid. */
 
           for (int iBlk = 0; iBlk <= Input.NBlk_Idir-1; ++iBlk) {
-=======
-    /* Create the mesh for each block representing
-       the complete grid. */
-
-    for (int iBlk = 0; iBlk <= Input.NBlk_Idir-1; ++iBlk) {
->>>>>>> 3f02a2f9
 
              /* Extrude each of the grid blocks from the
                 appropriate 2D grid in XY-plane. */
 
-<<<<<<< HEAD
             // iBlk = 72;
-=======
->>>>>>> 3f02a2f9
 	    /* fuel lines */
 
           if (iBlk <= 4) {
              Grid_Blks[iBlk].Extrude(Grid2D_Fuel_Line_XYplane[iBlk][0],
 				     Input.NCells_Kdir,
-<<<<<<< HEAD
 				     STRETCHING_FCN_LINEAR,//_FCN_MIN_CLUSTERING,
 				     ZERO,//1.10,//1.25,
 				     ZERO*Input.Height_Bunsen_Burner,
 				     0.125*Input.Height_Bunsen_Burner);
-=======
-				     STRETCHING_FCN_MIN_CLUSTERING,
-				     1.25,
-				     ZERO*Input.Height_Bunsen_Burner,
-				     0.25*Input.Height_Bunsen_Burner);
->>>>>>> 3f02a2f9
 
 	      Grid_Blks[iBlk].Set_BCs(BC_NONE,
 		                      BC_NONE,
                                       BC_NONE,
 		                      BC_NONE,
                                       BC_NONE,
-<<<<<<< HEAD
                                       BC_INFLOW_TURBULENCE);
-=======
-                                      BC_INFLOW_TURBULENCE /*BC_DIRICHLET*/);
->>>>>>> 3f02a2f9
 
            } else if (iBlk >= 5 && iBlk <= 9) {
              Grid_Blks[iBlk].Extrude(Grid2D_Fuel_Line_XYplane[iBlk-5][0],
 				     Input.NCells_Kdir,
-<<<<<<< HEAD
 				     STRETCHING_FCN_LINEAR,//_FCN_MIN_CLUSTERING,
 				     ZERO,//1.10,//1.25,
 				     0.125*Input.Height_Bunsen_Burner,
@@ -1907,11 +1793,6 @@
 				     STRETCHING_FCN_LINEAR,//_FCN_MIN_CLUSTERING,
 				     ZERO,//1.10,//1.25,
 				     0.375*Input.Height_Bunsen_Burner,
-=======
-				     STRETCHING_FCN_MIN_CLUSTERING,
-				     1.25,
-				     0.25*Input.Height_Bunsen_Burner,
->>>>>>> 3f02a2f9
 				     0.5*Input.Height_Bunsen_Burner);
 
                Grid_Blks[iBlk].Set_BCs(BC_NONE,
@@ -1921,7 +1802,6 @@
 				       BC_NONE,
 				       BC_NONE);
 
-<<<<<<< HEAD
            } else if (iBlk >= 20 && iBlk <= 24) {
              Grid_Blks[iBlk].Extrude(Grid2D_Fuel_Line_XYplane[iBlk-20][0],
 				     Input.NCells_Kdir,
@@ -1943,14 +1823,6 @@
 				     STRETCHING_FCN_LINEAR,//_FCN_MIN_CLUSTERING,
 				     ZERO,//1.10,//1.25,
 				     0.625*Input.Height_Bunsen_Burner,
-=======
-           } else if (iBlk >= 10 && iBlk <= 14) {
-             Grid_Blks[iBlk].Extrude(Grid2D_Fuel_Line_XYplane[iBlk-10][0],
-				     Input.NCells_Kdir,
-				     STRETCHING_FCN_MIN_CLUSTERING,
-				     1.25,
-				     0.5*Input.Height_Bunsen_Burner,
->>>>>>> 3f02a2f9
 				     0.75*Input.Height_Bunsen_Burner);
 
                Grid_Blks[iBlk].Set_BCs(BC_NONE,
@@ -1960,7 +1832,6 @@
 				       BC_NONE,
 				       BC_NONE);
 
-<<<<<<< HEAD
            } else if (iBlk >= 30 && iBlk <= 34) {
              Grid_Blks[iBlk].Extrude(Grid2D_Fuel_Line_XYplane[iBlk-30][0],
 				     Input.NCells_Kdir,
@@ -1982,21 +1853,12 @@
 				     STRETCHING_FCN_LINEAR,//_FCN_MIN_CLUSTERING,
 				     ZERO,//1.10,//1.25,
 				     0.875*Input.Height_Bunsen_Burner,
-=======
-           } else if (iBlk >= 15 && iBlk <= 19) {
-             Grid_Blks[iBlk].Extrude(Grid2D_Fuel_Line_XYplane[iBlk-15][0],
-				     Input.NCells_Kdir,
-				     STRETCHING_FCN_MIN_CLUSTERING,
-				     1.25,
-				     0.75*Input.Height_Bunsen_Burner,
->>>>>>> 3f02a2f9
 				     Input.Height_Bunsen_Burner);
 
                Grid_Blks[iBlk].Set_BCs(BC_NONE,
 				       BC_NONE,
 				       BC_NONE,
 				       BC_NONE,
-<<<<<<< HEAD
 				       BC_OUTFLOW_SUBSONIC,
 				       BC_NONE);
 
@@ -2028,78 +1890,28 @@
                Grid_Blks[iBlk].Set_BCs(BC_NONE,
 				       BC_NONE,
 				       BC_OUTFLOW_SUBSONIC,
-=======
-				       BC_FIXED_PRESSURE,
-				       BC_NONE);
-
-	      /* first ring for air */
-
-           } else if (iBlk >= 20 && iBlk <= 23) {
-              Grid_Blks[iBlk].Extrude(Grid2D_Bunsen_Burner_Inner_XYplane[iBlk-20][0],
-				      Input.NCells_Kdir,
-				      STRETCHING_FCN_MIN_CLUSTERING,
-				      1.25,
-				      ZERO*Input.Height_Bunsen_Burner,
-				      0.25*Input.Height_Bunsen_Burner);
-
-	      Grid_Blks[iBlk].Set_BCs(BC_NONE,
-		                      BC_NONE,
-                                      BC_NONE,
-		                      BC_NONE,
-                                      BC_NONE,
-                                      BC_DIRICHLET);
-
-	   } else if (iBlk >= 24 && iBlk <= 27) {
-              Grid_Blks[iBlk].Extrude(Grid2D_Bunsen_Burner_Inner_XYplane[iBlk-24][0],
-				      Input.NCells_Kdir,
-				      STRETCHING_FCN_LINEAR,
-				      1.25,
-				      0.25*Input.Height_Bunsen_Burner,
-				      0.5*Input.Height_Bunsen_Burner);
-
-               Grid_Blks[iBlk].Set_BCs(BC_NONE,
-				       BC_NONE,
-				       BC_NONE,
->>>>>>> 3f02a2f9
 				       BC_NONE,
 				       BC_NONE,
 				       BC_NONE);
 
-<<<<<<< HEAD
            } else if (iBlk >= 48 && iBlk <= 51) {
               Grid_Blks[iBlk].Extrude(Grid2D_Bunsen_Burner_XYplane[iBlk-48][0],
 				      Input.NCells_Kdir,
 				      STRETCHING_FCN_LINEAR,
-				      ZERO,//1.10,//1.25,
 				      0.25*Input.Height_Bunsen_Burner,
 				      0.375*Input.Height_Bunsen_Burner);
 
                Grid_Blks[iBlk].Set_BCs(BC_NONE,
 				       BC_NONE,
 				       BC_OUTFLOW_SUBSONIC,
-=======
-	   } else if (iBlk >= 28 && iBlk <= 31) {
-              Grid_Blks[iBlk].Extrude(Grid2D_Bunsen_Burner_Inner_XYplane[iBlk-28][0],
-				      Input.NCells_Kdir,
-				      STRETCHING_FCN_LINEAR,
-				      1.25,
-				      0.5*Input.Height_Bunsen_Burner,
-				      0.75*Input.Height_Bunsen_Burner);
-
-               Grid_Blks[iBlk].Set_BCs(BC_NONE,
-				       BC_NONE,
-				       BC_NONE,
->>>>>>> 3f02a2f9
 				       BC_NONE,
 				       BC_NONE,
 				       BC_NONE);
 
-<<<<<<< HEAD
            } else if (iBlk >= 52 && iBlk <= 55) {
               Grid_Blks[iBlk].Extrude(Grid2D_Bunsen_Burner_XYplane[iBlk-52][0],
 				      Input.NCells_Kdir,
 				      STRETCHING_FCN_LINEAR,
-				      ZERO,//1.10,//1.25,
 				      0.375*Input.Height_Bunsen_Burner,
 				      0.5*Input.Height_Bunsen_Burner);
 
@@ -2136,56 +1948,10 @@
                Grid_Blks[iBlk].Set_BCs(BC_NONE,
 				       BC_NONE,
 				       BC_OUTFLOW_SUBSONIC,
-=======
-	   } else if (iBlk >= 32 && iBlk <= 35) {
-              Grid_Blks[iBlk].Extrude(Grid2D_Bunsen_Burner_Inner_XYplane[iBlk-32][0],
-				      Input.NCells_Kdir,
-				      STRETCHING_FCN_LINEAR,
-				      1.25,
-				      0.75*Input.Height_Bunsen_Burner,
-				      Input.Height_Bunsen_Burner);
-
-               Grid_Blks[iBlk].Set_BCs(BC_NONE,
-				       BC_NONE,
-				       BC_NONE,
-				       BC_NONE,
-				       BC_FIXED_PRESSURE,
-				       BC_NONE);
-
-	      /* second ring for air */
-
-           } else if (iBlk >= 36 && iBlk <= 39) {
-              Grid_Blks[iBlk].Extrude(Grid2D_Bunsen_Burner_Outer_XYplane[iBlk-36][0],
-				      Input.NCells_Kdir,
-				      STRETCHING_FCN_MIN_CLUSTERING,
-				      1.25,
-				      ZERO*Input.Height_Bunsen_Burner,
-				      0.25*Input.Height_Bunsen_Burner);
-
-               Grid_Blks[iBlk].Set_BCs(BC_NONE,
-				       BC_NONE,
-				       BC_REFLECTION,
-				       BC_NONE,
-				       BC_NONE,
-				       BC_DIRICHLET);
-
-           } else if (iBlk >= 40 && iBlk <= 43) {
-              Grid_Blks[iBlk].Extrude(Grid2D_Bunsen_Burner_Outer_XYplane[iBlk-40][0],
-				      Input.NCells_Kdir,
-				      STRETCHING_FCN_LINEAR,
-				      1.25,
-				      0.25*Input.Height_Bunsen_Burner,
-				      0.5*Input.Height_Bunsen_Burner);
-
-               Grid_Blks[iBlk].Set_BCs(BC_NONE,
-				       BC_NONE,
-				       BC_REFLECTION,
->>>>>>> 3f02a2f9
 				       BC_NONE,
 				       BC_NONE,
 				       BC_NONE);
 
-<<<<<<< HEAD
            } else if (iBlk >= 64 && iBlk <= 67) {
               Grid_Blks[iBlk].Extrude(Grid2D_Bunsen_Burner_XYplane[iBlk-64][0],
 				      Input.NCells_Kdir,
@@ -2197,47 +1963,25 @@
                Grid_Blks[iBlk].Set_BCs(BC_NONE,
 				       BC_NONE,
 				       BC_OUTFLOW_SUBSONIC,
-=======
-           } else if (iBlk >= 44 && iBlk <= 47) {
-              Grid_Blks[iBlk].Extrude(Grid2D_Bunsen_Burner_Outer_XYplane[iBlk-44][0],
-				      Input.NCells_Kdir,
-				      STRETCHING_FCN_LINEAR,
-				      1.25,
-				      0.5*Input.Height_Bunsen_Burner,
-				      0.75*Input.Height_Bunsen_Burner);
-
-               Grid_Blks[iBlk].Set_BCs(BC_NONE,
-				       BC_NONE,
-				       BC_REFLECTION,
->>>>>>> 3f02a2f9
 				       BC_NONE,
 				       BC_NONE,
 				       BC_NONE);
 
-<<<<<<< HEAD
            } else if (iBlk >= 68 && iBlk <= 71) {
               Grid_Blks[iBlk].Extrude(Grid2D_Bunsen_Burner_XYplane[iBlk-68][0],
 				      Input.NCells_Kdir,
 				      STRETCHING_FCN_LINEAR,
 				      ZERO,//1.10,//1.25,
 				      0.875*Input.Height_Bunsen_Burner,
-=======
-           } else if (iBlk >= 48 && iBlk <= 51) {
-              Grid_Blks[iBlk].Extrude(Grid2D_Bunsen_Burner_Outer_XYplane[iBlk-48][0],
-				      Input.NCells_Kdir,
-				      STRETCHING_FCN_LINEAR,
-				      1.25,
-				      0.75*Input.Height_Bunsen_Burner,
->>>>>>> 3f02a2f9
 				      Input.Height_Bunsen_Burner);
 
                Grid_Blks[iBlk].Set_BCs(BC_NONE,
 				       BC_NONE,
-<<<<<<< HEAD
 				       BC_OUTFLOW_SUBSONIC,
 				       BC_NONE,
 				       BC_OUTFLOW_SUBSONIC,
 				       BC_NONE);
+
             // iBlk = 90;
 	    /* fuel lines */
 
@@ -3136,17 +2880,8 @@
 // 				       BC_NONE,
 // 				       BC_FIXED_PRESSURE,
 // 				       BC_NONE);
-           } /* endif */
-       } /* endfor */
-=======
-				       BC_REFLECTION,
-				       BC_NONE,
-				       BC_FIXED_PRESSURE,
-				       BC_NONE);
-
 	  } /* endif */
-    } /* endfor */
->>>>>>> 3f02a2f9
+	} /* endfor */
 
     /* Deallocate 2D grid. */
 
@@ -3154,24 +2889,18 @@
                                                            numblk_idir_fuel,
 		                                           numblk_jdir_fuel);
 
-<<<<<<< HEAD
     Grid2D_Bunsen_Burner_XYplane = Deallocate_Multi_Block_Grid(Grid2D_Bunsen_Burner_XYplane,
 							       numblk_idir_bunsenburner,
 							       numblk_jdir_bunsenburner);
 
-=======
->>>>>>> 3f02a2f9
     Grid2D_Bunsen_Burner_Inner_XYplane = Deallocate_Multi_Block_Grid(Grid2D_Bunsen_Burner_Inner_XYplane,
 								     numblk_idir_bunsenburner,
 								     numblk_jdir_bunsenburner);
 
-<<<<<<< HEAD
     Grid2D_Bunsen_Burner_Middle_XYplane = Deallocate_Multi_Block_Grid(Grid2D_Bunsen_Burner_Middle_XYplane,
 								      numblk_idir_bunsenburner,
 								      numblk_jdir_bunsenburner);
 
-=======
->>>>>>> 3f02a2f9
     Grid2D_Bunsen_Burner_Outer_XYplane = Deallocate_Multi_Block_Grid(Grid2D_Bunsen_Burner_Outer_XYplane,
 								     numblk_idir_bunsenburner,
 								     numblk_jdir_bunsenburner);
