--- conflicted
+++ resolved
@@ -1688,41 +1688,6 @@
                                             ZERO);//1.25);
     
     Grid2D_Bunsen_Burner_Inner_XYplane = Grid_Annulus_2D(Grid2D_Bunsen_Burner_Inner_XYplane,
-<<<<<<< HEAD
-                                                         numblk_idir_bunsenburner,
-                                                         numblk_jdir_bunsenburner,
-                                                         Input.Radius_Bunsen_Burner_Fuel_Line,
-                                                         HALF*(Input.Radius_Bunsen_Burner+Input.Radius_Bunsen_Burner_Fuel_Line),
-                                                         Input.NCells_Idir,
-                                                         Input.NCells_Jdir,
-                                                         Input.Nghost,
-                                                         STRETCHING_FCN_LINEAR,//MIN_CLUSTERING,
-                                                         ZERO);//1.10);
-    
-    //     Grid2D_Bunsen_Burner_Middle_XYplane = Grid_Annulus_2D(Grid2D_Bunsen_Burner_Middle_XYplane,
-    // 							 numblk_idir_bunsenburner,
-    // 							 numblk_jdir_bunsenburner,
-    // 							 0.1*Input.Radius_Bunsen_Burner+Input.Radius_Bunsen_Burner_Fuel_Line,
-    // 							 0.45*Input.Radius_Bunsen_Burner+Input.Radius_Bunsen_Burner_Fuel_Line,
-    // 							 HALF*Input.Radius_Bunsen_Burner,
-    // 							 Input.NCells_Idir,
-    // 							 Input.NCells_Jdir,
-    // 							 Input.Nghost,
-    // 							 STRETCHING_FCN_MIN_CLUSTERING,
-    // 							 1.10);
-    
-    Grid2D_Bunsen_Burner_Outer_XYplane = Grid_Annulus_2D(Grid2D_Bunsen_Burner_Outer_XYplane,
-                                                         numblk_idir_bunsenburner,
-                                                         numblk_jdir_bunsenburner,
-                                                         HALF*(Input.Radius_Bunsen_Burner+Input.Radius_Bunsen_Burner_Fuel_Line),
-                                                         Input.Radius_Bunsen_Burner,
-                                                         Input.NCells_Idir,
-                                                         Input.NCells_Jdir,
-                                                         Input.Nghost,
-                                                         STRETCHING_FCN_LINEAR,//MAX_CLUSTERING,
-                                                         ZERO);//1.10);
-    
-=======
 							 numblk_idir_bunsenburner,
 							 numblk_jdir_bunsenburner,
 							 Input.Radius_Bunsen_Burner_Fuel_Line,
@@ -1757,7 +1722,6 @@
 // 							 STRETCHING_FCN_LINEAR,//MAX_CLUSTERING,
 // 							 ZERO);//1.10);
 
->>>>>>> b0ce2c3f
     /* Create the mesh for each block representing
      the complete grid. */
     
@@ -1766,375 +1730,10 @@
         /* Extrude each of the grid blocks from the
          appropriate 2D grid in XY-plane. */
         
+        /* fuel lines */
+
         // iBlk = 72;
-	    /* fuel lines */
-<<<<<<< HEAD
         if (iBlk <= 4) {
-            Grid_Blks[iBlk].Extrude(Grid2D_Fuel_Line_XYplane[iBlk][0],
-                                    Input.NCells_Kdir,
-                                    STRETCHING_FCN_LINEAR,//_FCN_MIN_CLUSTERING,
-                                    ZERO,//1.10,//1.25,
-                                    ZERO*Input.Height_Bunsen_Burner,
-                                    0.125*Input.Height_Bunsen_Burner);
-            
-            Grid_Blks[iBlk].Set_BCs(BC_NONE,
-                                    BC_NONE,
-                                    BC_NONE,
-                                    BC_NONE,
-                                    BC_NONE,
-                                    BC_INFLOW_TURBULENCE);
-            
-        } else if (iBlk >= 5 && iBlk <= 9) {
-            Grid_Blks[iBlk].Extrude(Grid2D_Fuel_Line_XYplane[iBlk-5][0],
-                                    Input.NCells_Kdir,
-                                    STRETCHING_FCN_LINEAR,//_FCN_MIN_CLUSTERING,
-                                    ZERO,//1.10,//1.25,
-                                    0.125*Input.Height_Bunsen_Burner,
-                                    0.25*Input.Height_Bunsen_Burner);
-            
-            Grid_Blks[iBlk].Set_BCs(BC_NONE,
-                                    BC_NONE,
-                                    BC_NONE,
-                                    BC_NONE,
-                                    BC_NONE,
-                                    BC_NONE);
-            
-        } else if (iBlk >= 10 && iBlk <= 14) {
-            Grid_Blks[iBlk].Extrude(Grid2D_Fuel_Line_XYplane[iBlk-10][0],
-                                    Input.NCells_Kdir,
-                                    STRETCHING_FCN_LINEAR,//_FCN_MIN_CLUSTERING,
-                                    ZERO,//1.10,//1.25,
-                                    0.25*Input.Height_Bunsen_Burner,
-                                    0.375*Input.Height_Bunsen_Burner);
-            
-            Grid_Blks[iBlk].Set_BCs(BC_NONE,
-                                    BC_NONE,
-                                    BC_NONE,
-                                    BC_NONE,
-                                    BC_NONE,
-                                    BC_NONE);
-            
-        } else if (iBlk >= 15 && iBlk <= 19) {
-            Grid_Blks[iBlk].Extrude(Grid2D_Fuel_Line_XYplane[iBlk-15][0],
-                                    Input.NCells_Kdir,
-                                    STRETCHING_FCN_LINEAR,//_FCN_MIN_CLUSTERING,
-                                    ZERO,//1.10,//1.25,
-                                    0.375*Input.Height_Bunsen_Burner,
-                                    0.5*Input.Height_Bunsen_Burner);
-            
-            Grid_Blks[iBlk].Set_BCs(BC_NONE,
-                                    BC_NONE,
-                                    BC_NONE,
-                                    BC_NONE,
-                                    BC_NONE,
-                                    BC_NONE);
-            
-        } else if (iBlk >= 20 && iBlk <= 24) {
-            Grid_Blks[iBlk].Extrude(Grid2D_Fuel_Line_XYplane[iBlk-20][0],
-                                    Input.NCells_Kdir,
-                                    STRETCHING_FCN_LINEAR,//_FCN_MIN_CLUSTERING,
-                                    ZERO,//1.10,//1.25,
-                                    0.5*Input.Height_Bunsen_Burner,
-                                    0.625*Input.Height_Bunsen_Burner);
-            
-            Grid_Blks[iBlk].Set_BCs(BC_NONE,
-                                    BC_NONE,
-                                    BC_NONE,
-                                    BC_NONE,
-                                    BC_NONE,
-                                    BC_NONE);
-            
-        } else if (iBlk >= 25 && iBlk <= 29) {
-            Grid_Blks[iBlk].Extrude(Grid2D_Fuel_Line_XYplane[iBlk-25][0],
-                                    Input.NCells_Kdir,
-                                    STRETCHING_FCN_LINEAR,//_FCN_MIN_CLUSTERING,
-                                    ZERO,//1.10,//1.25,
-                                    0.625*Input.Height_Bunsen_Burner,
-                                    0.75*Input.Height_Bunsen_Burner);
-            
-            Grid_Blks[iBlk].Set_BCs(BC_NONE,
-                                    BC_NONE,
-                                    BC_NONE,
-                                    BC_NONE,
-                                    BC_NONE,
-                                    BC_NONE);
-            
-        } else if (iBlk >= 30 && iBlk <= 34) {
-            Grid_Blks[iBlk].Extrude(Grid2D_Fuel_Line_XYplane[iBlk-30][0],
-                                    Input.NCells_Kdir,
-                                    STRETCHING_FCN_LINEAR,//_FCN_MIN_CLUSTERING,
-                                    ZERO,//1.10,//1.25,
-                                    0.75*Input.Height_Bunsen_Burner,
-                                    0.875*Input.Height_Bunsen_Burner);
-            
-            Grid_Blks[iBlk].Set_BCs(BC_NONE,
-                                    BC_NONE,
-                                    BC_NONE,
-                                    BC_NONE,
-                                    BC_NONE,
-                                    BC_NONE);
-            
-        } else if (iBlk >= 35 && iBlk <= 39) {
-            Grid_Blks[iBlk].Extrude(Grid2D_Fuel_Line_XYplane[iBlk-35][0],
-                                    Input.NCells_Kdir,
-                                    STRETCHING_FCN_LINEAR,//_FCN_MIN_CLUSTERING,
-                                    ZERO,//1.10,//1.25,
-                                    0.875*Input.Height_Bunsen_Burner,
-                                    Input.Height_Bunsen_Burner);
-            
-            Grid_Blks[iBlk].Set_BCs(BC_NONE,
-                                    BC_NONE,
-                                    BC_NONE,
-                                    BC_NONE,
-                                    BC_OUTFLOW_SUBSONIC,
-                                    BC_NONE);
-            
-            /* first ring of air line */
-            
-        } else if (iBlk >= 40 && iBlk <= 43) {
-            Grid_Blks[iBlk].Extrude(Grid2D_Bunsen_Burner_Inner_XYplane[iBlk-40][0],
-                                    Input.NCells_Kdir,
-                                    STRETCHING_FCN_LINEAR,//_FCN_MIN_CLUSTERING,
-                                    ZERO,//1.10,//1.25,
-                                    ZERO*Input.Height_Bunsen_Burner,
-                                    0.125*Input.Height_Bunsen_Burner);
-            
-            Grid_Blks[iBlk].Set_BCs(BC_NONE,
-                                    BC_NONE,
-                                    BC_OUTFLOW_SUBSONIC,
-                                    BC_NONE,
-                                    BC_NONE,
-                                    BC_INFLOW_SUBSONIC);
-            
-        } else if (iBlk >= 44 && iBlk <= 47) {
-            Grid_Blks[iBlk].Extrude(Grid2D_Bunsen_Burner_Inner_XYplane[iBlk-44][0],
-                                    Input.NCells_Kdir,
-                                    STRETCHING_FCN_LINEAR,
-                                    ZERO,//1.10,//1.25,
-                                    0.125*Input.Height_Bunsen_Burner,
-                                    0.25*Input.Height_Bunsen_Burner);
-            
-            Grid_Blks[iBlk].Set_BCs(BC_NONE,
-                                    BC_NONE,
-                                    BC_OUTFLOW_SUBSONIC,
-                                    BC_NONE,
-                                    BC_NONE,
-                                    BC_NONE);
-            
-        } else if (iBlk >= 48 && iBlk <= 51) {
-            Grid_Blks[iBlk].Extrude(Grid2D_Bunsen_Burner_Inner_XYplane[iBlk-48][0],
-                                    Input.NCells_Kdir,
-                                    STRETCHING_FCN_LINEAR,
-                                    ZERO,//1.10,//1.25,
-                                    0.25*Input.Height_Bunsen_Burner,
-                                    0.375*Input.Height_Bunsen_Burner);
-            
-            Grid_Blks[iBlk].Set_BCs(BC_NONE,
-                                    BC_NONE,
-                                    BC_OUTFLOW_SUBSONIC,
-                                    BC_NONE,
-                                    BC_NONE,
-                                    BC_NONE);
-            
-        } else if (iBlk >= 52 && iBlk <= 55) {
-            Grid_Blks[iBlk].Extrude(Grid2D_Bunsen_Burner_Inner_XYplane[iBlk-52][0],
-                                    Input.NCells_Kdir,
-                                    STRETCHING_FCN_LINEAR,
-                                    ZERO,//1.10,//1.25,
-                                    0.375*Input.Height_Bunsen_Burner,
-                                    0.5*Input.Height_Bunsen_Burner);
-            
-            Grid_Blks[iBlk].Set_BCs(BC_NONE,
-                                    BC_NONE,
-                                    BC_OUTFLOW_SUBSONIC,
-                                    BC_NONE,
-                                    BC_NONE,
-                                    BC_NONE);
-            
-        } else if (iBlk >= 56 && iBlk <= 59) {
-            Grid_Blks[iBlk].Extrude(Grid2D_Bunsen_Burner_Inner_XYplane[iBlk-56][0],
-                                    Input.NCells_Kdir,
-                                    STRETCHING_FCN_LINEAR,
-                                    ZERO,//1.10,//1.25,
-                                    0.5*Input.Height_Bunsen_Burner,
-                                    0.625*Input.Height_Bunsen_Burner);
-            
-            Grid_Blks[iBlk].Set_BCs(BC_NONE,
-                                    BC_NONE,
-                                    BC_OUTFLOW_SUBSONIC,
-                                    BC_NONE,
-                                    BC_NONE,
-                                    BC_NONE);
-            
-        } else if (iBlk >= 60 && iBlk <= 63) {
-            Grid_Blks[iBlk].Extrude(Grid2D_Bunsen_Burner_Inner_XYplane[iBlk-60][0],
-                                    Input.NCells_Kdir,
-                                    STRETCHING_FCN_LINEAR,
-                                    ZERO,//1.10,//1.25,
-                                    0.625*Input.Height_Bunsen_Burner,
-                                    0.75*Input.Height_Bunsen_Burner);
-            
-            Grid_Blks[iBlk].Set_BCs(BC_NONE,
-                                    BC_NONE,
-                                    BC_OUTFLOW_SUBSONIC,
-                                    BC_NONE,
-                                    BC_NONE,
-                                    BC_NONE);
-            
-        } else if (iBlk >= 64 && iBlk <= 67) {
-            Grid_Blks[iBlk].Extrude(Grid2D_Bunsen_Burner_Inner_XYplane[iBlk-64][0],
-                                    Input.NCells_Kdir,
-                                    STRETCHING_FCN_LINEAR,
-                                    ZERO,//1.10,//1.25,
-                                    0.75*Input.Height_Bunsen_Burner,
-                                    0.875*Input.Height_Bunsen_Burner);
-            
-            Grid_Blks[iBlk].Set_BCs(BC_NONE,
-                                    BC_NONE,
-                                    BC_OUTFLOW_SUBSONIC,
-                                    BC_NONE,
-                                    BC_NONE,
-                                    BC_NONE);
-            
-        } else if (iBlk >= 68 && iBlk <= 71) {
-            Grid_Blks[iBlk].Extrude(Grid2D_Bunsen_Burner_Inner_XYplane[iBlk-68][0],
-                                    Input.NCells_Kdir,
-                                    STRETCHING_FCN_LINEAR,
-                                    ZERO,//1.10,//1.25,
-                                    0.875*Input.Height_Bunsen_Burner,
-                                    Input.Height_Bunsen_Burner);
-            
-            Grid_Blks[iBlk].Set_BCs(BC_NONE,
-                                    BC_NONE,
-                                    BC_OUTFLOW_SUBSONIC,
-                                    BC_NONE,
-                                    BC_OUTFLOW_SUBSONIC,
-                                    BC_NONE);
-            
-            /* second ring of air line */
-            
-        } else if (iBlk >= 72 && iBlk <= 75) {
-            Grid_Blks[iBlk].Extrude(Grid2D_Bunsen_Burner_Outer_XYplane[iBlk-72][0],
-                                    Input.NCells_Kdir,
-                                    STRETCHING_FCN_LINEAR,//_FCN_MIN_CLUSTERING,
-                                    ZERO,//1.10,//1.25,
-                                    ZERO*Input.Height_Bunsen_Burner,
-                                    0.125*Input.Height_Bunsen_Burner);
-            
-            Grid_Blks[iBlk].Set_BCs(BC_NONE,
-                                    BC_NONE,
-                                    BC_OUTFLOW_SUBSONIC,
-                                    BC_NONE,
-                                    BC_NONE,
-                                    BC_INFLOW_SUBSONIC);
-            
-        } else if (iBlk >= 76 && iBlk <= 79) {
-            Grid_Blks[iBlk].Extrude(Grid2D_Bunsen_Burner_Outer_XYplane[iBlk-76][0],
-                                    Input.NCells_Kdir,
-                                    STRETCHING_FCN_LINEAR,
-                                    ZERO,//1.10,//1.25,
-                                    0.125*Input.Height_Bunsen_Burner,
-                                    0.25*Input.Height_Bunsen_Burner);
-            
-            Grid_Blks[iBlk].Set_BCs(BC_NONE,
-                                    BC_NONE,
-                                    BC_OUTFLOW_SUBSONIC,
-                                    BC_NONE,
-                                    BC_NONE,
-                                    BC_NONE);
-            
-        } else if (iBlk >= 80 && iBlk <= 83) {
-            Grid_Blks[iBlk].Extrude(Grid2D_Bunsen_Burner_Outer_XYplane[iBlk-80][0],
-                                    Input.NCells_Kdir,
-                                    STRETCHING_FCN_LINEAR,
-                                    ZERO,//1.10,//1.25,
-                                    0.25*Input.Height_Bunsen_Burner,
-                                    0.375*Input.Height_Bunsen_Burner);
-            
-            Grid_Blks[iBlk].Set_BCs(BC_NONE,
-                                    BC_NONE,
-                                    BC_OUTFLOW_SUBSONIC,
-                                    BC_NONE,
-                                    BC_NONE,
-                                    BC_NONE);
-            
-        } else if (iBlk >= 84 && iBlk <= 87) {
-            Grid_Blks[iBlk].Extrude(Grid2D_Bunsen_Burner_Outer_XYplane[iBlk-84][0],
-                                    Input.NCells_Kdir,
-                                    STRETCHING_FCN_LINEAR,
-                                    ZERO,//1.10,//1.25,
-                                    0.375*Input.Height_Bunsen_Burner,
-                                    0.5*Input.Height_Bunsen_Burner);
-            
-            Grid_Blks[iBlk].Set_BCs(BC_NONE,
-                                    BC_NONE,
-                                    BC_OUTFLOW_SUBSONIC,
-                                    BC_NONE,
-                                    BC_NONE,
-                                    BC_NONE);
-            
-        } else if (iBlk >= 88 && iBlk <= 91) {
-            Grid_Blks[iBlk].Extrude(Grid2D_Bunsen_Burner_Outer_XYplane[iBlk-88][0],
-                                    Input.NCells_Kdir,
-                                    STRETCHING_FCN_LINEAR,
-                                    ZERO,//1.10,//1.25,
-                                    0.5*Input.Height_Bunsen_Burner,
-                                    0.625*Input.Height_Bunsen_Burner);
-            
-            Grid_Blks[iBlk].Set_BCs(BC_NONE,
-                                    BC_NONE,
-                                    BC_OUTFLOW_SUBSONIC,
-                                    BC_NONE,
-                                    BC_NONE,
-                                    BC_NONE);
-            
-        } else if (iBlk >= 92 && iBlk <= 95) {
-            Grid_Blks[iBlk].Extrude(Grid2D_Bunsen_Burner_Outer_XYplane[iBlk-92][0],
-                                    Input.NCells_Kdir,
-                                    STRETCHING_FCN_LINEAR,
-                                    ZERO,//1.10,//1.25,
-                                    0.625*Input.Height_Bunsen_Burner,
-                                    0.75*Input.Height_Bunsen_Burner);
-            
-            Grid_Blks[iBlk].Set_BCs(BC_NONE,
-                                    BC_NONE,
-                                    BC_OUTFLOW_SUBSONIC,
-                                    BC_NONE,
-                                    BC_NONE,
-                                    BC_NONE);
-            
-        } else if (iBlk >= 96 && iBlk <= 99) {
-            Grid_Blks[iBlk].Extrude(Grid2D_Bunsen_Burner_Outer_XYplane[iBlk-96][0],
-                                    Input.NCells_Kdir,
-                                    STRETCHING_FCN_LINEAR,
-                                    ZERO,//1.10,//1.25,
-                                    0.75*Input.Height_Bunsen_Burner,
-                                    0.875*Input.Height_Bunsen_Burner);
-            
-            Grid_Blks[iBlk].Set_BCs(BC_NONE,
-                                    BC_NONE,
-                                    BC_OUTFLOW_SUBSONIC,
-                                    BC_NONE,
-                                    BC_NONE,
-                                    BC_NONE);
-            
-        } else if (iBlk >= 100 && iBlk <= 103) {
-            Grid_Blks[iBlk].Extrude(Grid2D_Bunsen_Burner_Outer_XYplane[iBlk-100][0],
-                                    Input.NCells_Kdir,
-                                    STRETCHING_FCN_LINEAR,
-                                    ZERO,//1.10,//1.25,
-                                    0.875*Input.Height_Bunsen_Burner,
-                                    Input.Height_Bunsen_Burner);
-            
-            Grid_Blks[iBlk].Set_BCs(BC_NONE,
-                                    BC_NONE,
-                                    BC_OUTFLOW_SUBSONIC,
-                                    BC_NONE,
-                                    BC_OUTFLOW_SUBSONIC,
-                                    BC_NONE);
-=======
-
-          if (iBlk <= 4) {
              Grid_Blks[iBlk].Extrude(Grid2D_Fuel_Line_XYplane[iBlk][0],
 				     Input.NCells_Kdir,
 				     STRETCHING_FCN_LINEAR,
@@ -2743,7 +2342,7 @@
 // 				       BC_NONE,
 // 				       BC_OUTFLOW_SUBSONIC,
 // 				       BC_NONE);
->>>>>>> b0ce2c3f
+
             // iBlk = 90;
             /* fuel lines */
             
