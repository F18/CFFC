/*! \file    Grid3DHexaBlock.h
 *  \brief   Header file defining 3D hexahedral block grid type. */

#ifndef _GRID3D_HEXA_BLOCK_INCLUDED
#define _GRID3D_HEXA_BLOCK_INCLUDED

/* Include required C++ libraries. */

#include <cstdio>
#include <iostream>
#include <iomanip>
#include <fstream>
#include <cassert>
#include <cstdlib>

using namespace std;

/* Include required CFFC header files. */

#ifndef _MATH_MACROS_INCLUDED
#include "../Math/Math.h"
#endif // _MATH_MACROS_INCLUDED

#ifndef _CFD_INCLUDED
#include "../CFD/CFD.h"
#endif // _CFD_INCLUDED

#ifndef _VECTOR3D_INCLUDED
#include "../Math/Vector3D.h"
#endif //_VECTOR3D_INCLUDED

#ifndef _MATRIX_INCLUDED
#include "../Math/Matrix.h"
#endif //_MATRIX_INCLUDED

#ifndef _CELL3D_INCLUDED
#include "Cell3D.h"
#endif // _CELL3D_INCLUDED

#ifndef _MPI_INCLUDED
#include "../MPI/MPI.h"
#endif // _MPI_INCLUDED

/* Include grid high order execution mode header file. */
#ifndef _GRID3D_HO_EXECUTIONMODE_INCLUDED
#include "Grid3DHighOrderExecutionMode.h"
#endif // _GRID3D_HO_EXECUTIONMODE_INCLUDED

/* Include 2D quadrilateral block grid type header file. */

#ifndef _GRID2D_QUAD_BLOCK_INCLUDED
#include "Grid2DQuadBlock.h"
#endif // _GRID2D_QUAD_BLOCK_INCLUDED

/* Define the grid block in-use indicators. */

#define	GRID3D_HEXA_BLOCK_USED                 1
#define	GRID3D_HEXA_BLOCK_NOT_USED             0

/* Define the 3D hexahedral grid block class. */

/********************************************************
 * Class: Grid3D_Hexa_Block                             *
 *                                                      *
 * Member functions                                     *
 *      NNi        -- Return number of nodes in         *
 *                    the i-direction (zeta-direction). *
 *      INl        -- Return lower index for nodes in   *
 *                    the i-direction (zeta-direction). *
 *      INu        -- Return upper index for nodes in   *
 *                    the i-direction (zeta-direction). *
 *      NNj        -- Return number of nodes in         *
 *                    the j-direction (eta-direction).  *
 *      JNl        -- Return lower index for nodes in   *
 *                    the j-direction (eta-direction).  *
 *      JNu        -- Return upper index for nodes in   *
 *                    the j-direction (eta-direction).  *
 *      NNk        -- Return number of nodes in         *
 *                    the k-direction                   *
 *      KNl        -- Return lower index for nodes in   *
 *                    the k-direction (zeta-direction). *
 *      KNu        -- Return upper index for nodes in   *
 *                    the k-direction (zeta-direction). * 
 *      NCi        -- Return number of cells in         *
 *                    the i-direction (zeta-direction). *
 *      ICl        -- Return lower index for cells in   *
 *                    the i-direction (zeta-direction). *
 *      ICu        -- Return upper index for cells in   *
 *                    the i-direction (zeta-direction). *
 *      NCj        -- Return number of cells in         *
 *                    the j-direction (eta-direction).  *
 *      JCl        -- Return lower index for cells in   *
 *                    the j-direction (eta-direction).  *
 *      JCu        -- Return upper index for cells in   *
 *                    the j-direction (eta-direction).  *
 *      NCk        -- Return number of cells in         *
 *                    the k-direction                   *
 *      KCl        -- Return lower index for cells in   *
 *                    the k-direction                   *
 *      KCu        -- Return upper index for cells in   *
 *                    the k-direction                   *
 *      Nghost     -- Returns number of ghost cells.    *
 *      Node       -- Return 3D node geometry.          *
 *      Cell       -- Return 3D cell geometry.          *
 *      NumGQP     -- Number of Gauss Quadrature Points *
 *      Allocated  -- Indicates whether or not the block*
 *                    has been allocated.               *
 *      allocate   -- Allocate memory for structured    *
 *                    hexahedral grid block.            *
 *      deallocate -- Deallocate memory for structured  *
 *                    hexahedral grid block.            *
 *      centroid   -- Calculate 3D vector containing    *
 *                    the location of cell center.      *
 *     Xcentroid   -- Return the x coordinate of        *
 *                    the location of cell center.      *
 *     Ycentroid   -- Return the y coordrinat of        *
 *                    the location of cell center.      *
 *     Zcentroid   -- Return the z coordinate of ing    *
 *                    the location of cell center.      *
 *      Volume     -- Calculate the volume for cell.    *
 *      nodeNWBot  -- Return NWBot node for cell.       *
 *      nodeNEBot  -- Return NEBot node for cell.       *
 *      nodeSEBot  -- Return SEBot node for cell.       *
 *      nodeSWBot  -- Return SWBot node for cell.       *
 *      nodeNWTop  -- Return NWTop node for cell.       *
 *      nodeNETop  -- Return NETop node for cell.       *
 *      nodeSETop  -- Return SETop node for cell.       *
 *      nodeSWTop  -- Return SWTop node for cell.       *
 *      xfaceN     -- Return midpoint of face.          *
 *      xfaceS     -- Return midpoint of face.          *
 *      xfaceE     -- Return midpoint of face.          *
 *      xfaceW     -- Return midpoint of face.          *
 *      xfaceTop   -- Return midpoint of face.          *
 *      xfaceBot   -- Return midpoint of face.          *
 *      AfaceN     -- Return area of N face.            *
 *      AfaceS     -- Return area of S face.            *
 *      AfaceE     -- Return area of E face.            *
 *      AfaceW     -- Return area of W face.            *
 *      AfaceTop   -- Return area of Top face.          *
 *      AfaceBot   -- Return area of Bot face.          *
 *      nfaceN     -- Return normal of N face.          *
 *      nfaceS     -- Return normal of S face.          *
 *      nfaceE     -- Return normal of E face.          *
 *      nfaceW     -- Return normal of W face.          *
 *      nfaceTop   -- Return normal of Top face.        *
 *      nfaceBot   -- Return normal of Bot face.        *
 * Member operators                                     *
 *  G  -- grid block consisting of hexa 3D cells        *
 *  V  -- a 3D vector                                   *
 *  a  -- a scalar (double)                             *
 *                                                      *
 * G = G;                                               *
 * G = G + V; (shift location of grid)                  *
 * G = G - V; (shift location of grid)                  *
 * G = a * G; (scale grid)                              *
 * G = G * a; (scale grid)                              *
 * G = G / a; (scale grid)                              *
 * G = G ^ a; (rotate grid about Z-axis)                *  
 * G = G & a; (rotate grid about Y-axis)                *
 * G = G % a; (rotate grid about X-axis)                *
 * cout << G; (output function)                         *
 * cin  >> G; (input function)                          *
 *                                                      *
 ********************************************************/
class Grid3D_Hexa_Block {
  public:


    //! @name Defined datatypes
    //@{
    typedef Node3D NodeType;
    typedef Cell3D::GeometricMoments GeometricMoments;
    typedef GeometricMoments::Derivative  GeomMoment;
    //@}

    int           NNi,INl,INu; // i-direction node counters
    int           NNj,JNl,JNu; // j-direction node counters
    int           NNk,KNl,KNu; // k-direction node counters
    int           NCi,ICl,ICu; // i-direction cell counters
    int           NCj,JCl,JCu; // j-direction cell counters
    int           NCk,KCl,KCu; // k-direction cell counters
    int                Nghost; //number of ghost cells
    Node3D            ***Node; // array of 3D node position vectors
    Cell3D            ***Cell; // array of 3D cell centre vectors    
   
    int   **BCtypeN,**BCtypeS, // boundary condition type specifiers
          **BCtypeE,**BCtypeW, // for north, south, east, & west boundaries
          **BCtypeT,**BCtypeB; // for north, south, east, & west boundaries
    
    int NumGQP;	//!< Number of Gauss quadrature points required for flux calculation

    int Allocated; // Indicates whether or not the grid block has been allocated.
    
    /* Constructors. */
    Grid3D_Hexa_Block(void) {
       NNi = 0; INl = 0; INu = 0; 
       NNj = 0; JNl = 0; JNu = 0;
       NNk = 0; KNl = 0; KNu = 0;
       NCi = 0; ICl = 0; ICu = 0; 
       NCj = 0; JCl = 0; JCu = 0;
       NCk = 0; KCl = 0; KCu = 0;
       Nghost = 0; Allocated = GRID3D_HEXA_BLOCK_NOT_USED;
       Node = NULL; Cell = NULL;
       BCtypeN = NULL; BCtypeS = NULL; 
       BCtypeE = NULL; BCtypeW = NULL;
       BCtypeT = NULL; BCtypeB = NULL;
<<<<<<< HEAD
=======

>>>>>>> 8225519c
       NumGQP = 1;
    }

    Grid3D_Hexa_Block(const int Ni, 
                      const int Nj, 
                      const int Nk, 
                      const int Ng) {
       allocate(Ni, Nj, Nk, Ng);
    }

    /* Destructor. */
    ~Grid3D_Hexa_Block(void) {
       deallocate();
    }

    /* Allocate memory for structured hexahedral grid block. */
    void allocate(const int Ni, const int Nj, const int Nk, const int Ng);
    
    /* Deallocate memory for structured hexahedral grid block. */
    void deallocate(void);
        
    /* Calculate centroid of cell. */
    Vector3D centroid(const Cell3D &Cell);
    Vector3D centroid(const int ii, const int jj, const int kk);
<<<<<<< HEAD

  //    Vector3D & cellcentroid(const int ii, const int jj, const int kk);
=======
>>>>>>> 8225519c
    double Xcentroid(const int ii, const int jj, const int kk);
    double Ycentroid(const int ii, const int jj, const int kk);
    double Zcentroid(const int ii, const int jj, const int kk);

<<<<<<< HEAD
=======
    /* Calculate Jacobian (Determinant) */
    double jacobian(const Cell3D &Cell, int order);
    double jacobian(const int ii, const int jj, const int kk, int order);
    double Finite_Difference(const int i, const int j, const int k, const int derivative, const double &dt, int order);
    double Central_Finite_Difference(const int i, const int j, const int k, const int derivative, const double &dt, int order);
    double Forward_Finite_Difference(const int i, const int j, const int k, const int derivative, const double &dt, int order);
    double Backward_Finite_Difference(const int i, const int j, const int k, const int derivative, const double &dt, int order);
    void Jacobian_Matrix(DenseMatrix &J, const int i, const int j, const int k, int order);
    
>>>>>>> 8225519c
    /* Calculate cell volume. */
    double volume(const Cell3D &Cell);
    double volume(const int ii, const int jj, const int kk);
    
    /* Calculate smallest dx, dy, dz */
    Vector3D Delta_minimum(void);

    /* Calculate vectors from a cell center pointing to its east neigbour cell center
       pointing to its north neigbour cell center, and pointing to its top neighbour 
       cell center and also calculating the distances */
    
    /*   t
         |  / n
         | /
         |/   
         o------> e */

    Vector3D Voe (const int ii, const int jj, const int kk);
    Vector3D Von (const int ii, const int jj, const int kk);
    Vector3D Vot (const int ii, const int jj, const int kk);

    Vector3D Vow (const int ii, const int jj, const int kk);
    Vector3D Vos (const int ii, const int jj, const int kk);
    Vector3D Vob (const int ii, const int jj, const int kk);
    
    double delta_oe (const int ii, const int jj, const int kk);
    double delta_on (const int ii, const int jj, const int kk);
    double delta_ot (const int ii, const int jj, const int kk);

    double delta_ow (const int ii, const int jj, const int kk);
    double delta_os (const int ii, const int jj, const int kk);
    double delta_ob (const int ii, const int jj, const int kk);
    
    /* Get cell nodes. For the 3D case there are 8 nodes that need to be found*/    
    Node3D nodeNWBot(const Cell3D &Cell);
    Node3D nodeNWBot(const int ii, const int jj, const int kk);
    
    Node3D nodeNEBot(const Cell3D &Cell);
    Node3D nodeNEBot(const int ii, const int jj, const int kk);
    
    Node3D nodeSEBot(const Cell3D &Cell);
    Node3D nodeSEBot(const int ii, const int jj, const int kk);
    
    Node3D nodeSWBot(const Cell3D &Cell);
    Node3D nodeSWBot(const int ii, const int jj, const int kk);
    
    Node3D nodeNWTop(const Cell3D &Cell);
    Node3D nodeNWTop(const int ii, const int jj, const int kk);

    Node3D nodeNETop(const Cell3D &Cell);
    Node3D nodeNETop(const int ii, const int jj, const int kk);
    
    Node3D nodeSETop(const Cell3D &Cell);
    Node3D nodeSETop(const int ii, const int jj, const int kk);

    Node3D nodeSWTop(const Cell3D &Cell);
    Node3D nodeSWTop(const int ii, const int jj, const int kk);

    /*********************Calculate midpoints of faces***********************/
    Vector3D xfaceN(const Cell3D &Cell);
    Vector3D xfaceN(const int ii, const int jj, const int kk); 
    const Vector3D xfaceN(const int ii, const int jj, const int kk) const; 

    Vector3D xfaceS(const Cell3D &Cell);
    Vector3D xfaceS(const int ii, const int jj, const int kk); 
    const Vector3D xfaceS(const int ii, const int jj, const int kk) const; 

    Vector3D xfaceE(const Cell3D &Cell);
    Vector3D xfaceE(const int ii, const int jj, const int kk); 
    const Vector3D xfaceE(const int ii, const int jj, const int kk) const; 

    Vector3D xfaceW(const Cell3D &Cell);
    Vector3D xfaceW(const int ii, const int jj, const int kk); 
    const Vector3D xfaceW(const int ii, const int jj, const int kk) const; 

    Vector3D xfaceTop(const Cell3D &Cell);
    Vector3D xfaceTop(const int ii, const int jj, const int kk); 
    const Vector3D xfaceTop(const int ii, const int jj, const int kk) const; 

    Vector3D xfaceBot(const Cell3D &Cell);
    Vector3D xfaceBot(const int ii, const int jj, const int kk); 
    const Vector3D xfaceBot(const int ii, const int jj, const int kk) const; 

    /*******************Calculate normal to each face***********************/
    Vector3D nfaceN(const Cell3D &Cell);
    Vector3D nfaceN(const int ii, const int jj, const int kk);

    Vector3D nfaceS(const Cell3D &Cell);
    Vector3D nfaceS(const int ii, const int jj, const int kk);

    Vector3D nfaceE(const Cell3D &Cell);
    Vector3D nfaceE(const int ii, const int jj, const int kk);

    Vector3D nfaceW(const Cell3D &Cell);
    Vector3D nfaceW(const int ii, const int jj, const int kk);

    Vector3D nfaceTop(const Cell3D &Cell);
    Vector3D nfaceTop(const int ii, const int jj, const int kk);

    Vector3D nfaceBot(const Cell3D &Cell);
    Vector3D nfaceBot(const int ii, const int jj, const int kk);

    /*******************Calculate Area of each face*************************/
    double AfaceN(const Cell3D &Cell);
    double AfaceN(const int ii, const int jj, const int kk);

    double AfaceS(const Cell3D &Cell);
    double AfaceS(const int ii, const int jj, const int kk);

    double AfaceE(const Cell3D &Cell);
    double AfaceE(const int ii, const int jj, const int kk);
  
    double AfaceW(const Cell3D &Cell);
    double AfaceW(const int ii, const int jj, const int kk);
  
    double AfaceTop(const Cell3D &Cell);
    double AfaceTop(const int ii, const int jj, const int kk);
   
    double AfaceBot(const Cell3D &Cell);
    double AfaceBot(const int ii, const int jj, const int kk);

    /* Assignment operator. */
    // Grid2D_Quad_Block operator = 
    //    (const Grid2D_Quad_Block &G);
    // Use automatically generated assignment operator.

    /* Binary arithmetic operators. */
    friend Grid3D_Hexa_Block operator +(Grid3D_Hexa_Block &G, const Vector3D &V);
    friend Grid3D_Hexa_Block operator -(Grid3D_Hexa_Block &G, const Vector3D &V);
    friend Grid3D_Hexa_Block operator *(Grid3D_Hexa_Block &G, const double &a);
    friend Grid3D_Hexa_Block operator *(const double &a, Grid3D_Hexa_Block &G);
    friend Grid3D_Hexa_Block operator /(Grid3D_Hexa_Block &G, const double &a);
    friend Grid3D_Hexa_Block operator ^(Grid3D_Hexa_Block &G, const double &a);
    friend Grid3D_Hexa_Block operator &(Grid3D_Hexa_Block &G, const double &a);
    friend Grid3D_Hexa_Block operator %(Grid3D_Hexa_Block &G, const double &a);

    /* Input-output operators. */
    friend ostream &operator << (ostream &out_file, const Grid3D_Hexa_Block &G);
    friend istream &operator >> (istream &in_file, Grid3D_Hexa_Block &G);
  
    /* Other useful member functions. */

    void Create_Block(const double &Length,
                      const double &Width,
                      const double &Height,
                      const double &x_orig,
                      const double &y_orig,
                      const double &z_orig,
                      const double &alpha,
                      const double &beta,
                      const double &gamma,
                      const int BCtype_top,
                      const int BCtype_bottom,
                      const int BCtype_north,
                      const int BCtype_south,
                      const int BCtype_west,
                      const int BCtype_east,
                      const int Number_of_Cells_Idir,
                      const int Number_of_Cells_Jdir,
                      const int Number_of_Cells_Kdir,
                      const int Number_of_Ghost_Cells);

    void Copy(Grid3D_Hexa_Block &Grid2);

    void Broadcast(void);

#ifdef _MPI_VERSION
    void Broadcast(MPI::Intracomm &Communicator);
#endif

    void Output_Tecplot(const int Block_Number, 
                        const int Output_Title, 
                        ostream &Out_File);

    void Output_Nodes_Tecplot(const int Block_Number,
                              const int Output_Title, 
                              ostream &Out_File);

    void Output_Cells_Tecplot(const int Block_Number,
                              const int Output_Title, 
                              ostream &Out_File);

    void Output_Gnuplot(const int Block_Number,
                        const int Output_Title, 
                        ostream &Out_File);

    void Update_Exterior_Nodes(void);

    void Update_Exterior_Nodes_Zdir(void);

    void Correct_Exterior_Nodes(const int i_elem, 
                                const int j_elem, 
                                const int k_elem, 
                                const int *be);

    int Fix_Corner_Cells_for_3_Blks_Abutting(const int i_elem, 
                                             const int j_elem, 
                                             const int k_elem, 
                                             const int numNeigh,
                                             const int be);
    
    void Update_Cells(void);

    void Update_Ghost_Cells(void);
    
    void Update_Cells_HighOrder(void);
    
    void Update_Ghost_Cells_HighOrder(void);
    
    void Set_BCs_Xdir(const int BCtype_east_boundary,
                      const int BCtype_west_boundary);

    void Set_BCs_Ydir(const int BCtype_north_boundary,
                      const int BCtype_south_boundary);

    void Set_BCs_Zdir(const int BCtype_top_boundary,
                      const int BCtype_bottom_boundary);

    void Set_BCs(const int BCtype_east_boundary,
		 const int BCtype_west_boundary,
                 const int BCtype_north_boundary,
		 const int BCtype_south_boundary,
                 const int BCtype_top_boundary,
                 const int BCtype_bottom_boundary);

    void Rotate(const double &Angle, 
                const double &Angle1, 
                const double &Angle2);

    void Extrude(Grid2D_Quad_Block &Grid2D_XYplane, 
                 const int Nk,
                 const int Stretching_Flag,
                 const int i_Stretching_Kdir,
                 const double &Stretching_Kdir,
                 const double &Z_min,
                 const double &Z_max);
    
    void Extrude(Grid2D_Quad_Block &Grid2D_XYplane, 
		 const int Nk,
                 const int i_Stretching_Kdir,
		 const double &Stretching_Kdir,
                 const double &Z_min,
                 const double &Z_max);

<<<<<<< HEAD
=======
    void Disturb_Interior_Nodes(const int Number_of_Iterations);
    double MinimumNodeFaceDistance(const int i, const int j, const int k);
    double DistanceFromPointToFace(const Node3D &Point, const Node3D &node1, const Node3D &node2, const Node3D &node3, const Node3D &node4);
    double DistanceFromPointToFace(const Node3D &Point, const Vector3D &Xp, const Vector3D &n);

    
>>>>>>> 8225519c
    /********************* Grid Information required for CENO Reconstruction ***********************/

    //! @name Get cell geometric moments and related information.
    //@{
  
    //! Get the current highest reconstruction order (if multiple reconstruction are to be performed - not implemeted yet)
    const int & MaxRecOrder(void) const { return Grid3D_HO_Execution_Mode::RECONSTRUCTION_ORDER; }

    //! Get the geometric coefficient array of cell (ii,jj,kk).
    const GeometricMoments & CellGeomCoeff(const int &ii, const int &jj, const int & kk) const { return Cell[ii][jj][kk].GeomCoeff(); }

    //! Get the value of the geometric coefficient for cell (ii,jj,kk) with x-power 'p1', y-power 'p2', and z-power 'p3'.
    const double & CellGeomCoeffValue(const int &ii, const int &jj, const int &kk, const int &p1, const int &p2, const int &p3) {
      return Cell[ii][jj][kk].GeomCoeffValue(p1,p2,p3);
    }

    //! Get the value of the geometric coefficient for cell (ii,jj,kk) which is stored in the 'position' place 
    const double & CellGeomCoeffValue(const int &ii, const int &jj, const int &kk, const int &position) const {
      return Cell[ii][jj][kk].GeomCoeffValue(position);
    }

    //! Get the value and the powers (p1,p2,p3) of the geometric coefficient for cell (ii,jj,kk) which is stored in the 'position' place
    GeomMoment & CellGeomCoeff(const int &ii, const int &jj, const int &kk, const int &position) {
      return Cell[ii][jj][kk].GeomCoeff(position);
    }
    //@}
  
    //! @name Calculate cell geometric moments and related information.
    //@{
    void ComputeGeometricCoefficients(const Cell3D &Cell){ ComputeGeometricCoefficients(Cell.I,Cell.J,Cell.K);}
    void ComputeGeometricCoefficients(const int &ii, const int &jj, const int &kk);
    //@}

    //! @name Integrate a Polynomial Over the Cell
    //@{
    template<typename FO, class ReturnType>
    ReturnType IntegratePolynomialOverTheCell(FO FuncObj, const int & digits, const ReturnType & _dummy_param,
					      const int &ii, const int &jj, const int &kk);
    //@}

    //! @name Get Gauss quadrature points for each flat (catesian) cell face
    //@{
    void getGaussQuadPointsFaceN(const Cell3D &Cell, Vector3D * GQPoints, const int & NumberOfGQPs) const;
    void getGaussQuadPointsFaceN(const int &ii, const int &jj, const int &kk, Vector3D * GQPoints, const int & NumberOfGQPs) const;
  //    void addGaussQuadPointsFaceN(const int &ii, const int &jj, const int &kk, std::vector<Vector3D> &GQPoints, const int & NumberOfGQPs) const;
  
    void getGaussQuadPointsFaceS(const Cell3D &Cell, Vector3D * GQPoints, const int & NumberOfGQPs) const;
    void getGaussQuadPointsFaceS(const int &ii, const int &jj, const int &kk, Vector3D * GQPoints, const int & NumberOfGQPs) const;
  //    void addGaussQuadPointsFaceS(const int &ii, const int &jj, const int &kk, std::vector<Vector3D> &GQPoints, const int & NumberOfGQPs) const;
  
    void getGaussQuadPointsFaceE(const Cell3D &Cell, Vector3D * GQPoints, const int & NumberOfGQPs) const;
    void getGaussQuadPointsFaceE(const int &ii, const int &jj, const int &kk, Vector3D * GQPoints, const int & NumberOfGQPs) const;
  //    void addGaussQuadPointsFaceE(const int &ii, const int &jj, const int &kk, std::vector<Vector3D> &GQPoints, const int & NumberOfGQPs) const;
  
    void getGaussQuadPointsFaceW(const Cell3D &Cell, Vector3D * GQPoints, const int & NumberOfGQPs) const;
    void getGaussQuadPointsFaceW(const int &ii, const int &jj, const int &kk, Vector3D * GQPoints, const int & NumberOfGQPs) const;
  //    void addGaussQuadPointsFaceW(const int &ii, const int &jj, const int &kk, std::vector<Vector3D> &GQPoints, const int & NumberOfGQPs) const;

    void getGaussQuadPointsFaceTop(const Cell3D &Cell, Vector3D * GQPoints, const int & NumberOfGQPs) const;
    void getGaussQuadPointsFaceTop(const int &ii, const int &jj, const int &kk, Vector3D * GQPoints, const int & NumberOfGQPs) const;

    void getGaussQuadPointsFaceBot(const Cell3D &Cell, Vector3D * GQPoints, const int & NumberOfGQPs) const;
    void getGaussQuadPointsFaceBot(const int &ii, const int &jj, const int &kk, Vector3D * GQPoints, const int & NumberOfGQPs) const;
    //@}
    
    //! @name Number of Gauss quadrature points used for flux calculation.
    //@{
    //! Copies NumGQP to the passed number.
    void CopyNumberOfGaussQuadraturePoints(const int & _NumGQP_){ NumGQP = _NumGQP_; }
    //! Sets NumGQP based on the reconstruction order to obtain the required solution accuracy
    void SetNumberOfFluxCalculationGaussQuadraturePoints(const int & RecOrder);
    //! Sets NumGQP based on correlations.
    void SetNumberOfGaussQuadraturePoints(const int & RecOrder);
    //! Gets the NumGQP
    const int & getNumGQP(void) const {return NumGQP; }
    //@}

  private:
    //copy and assignment are not permitted
    Grid3D_Hexa_Block(const Grid3D_Hexa_Block &G);
    Grid3D_Hexa_Block &operator =(const Grid3D_Hexa_Block &G);
};

/*************************************************************************
 * Grid3D_Hexa_Block::allocate -- Allocate memory.                       *
 *************************************************************************/
inline void Grid3D_Hexa_Block::allocate(const int Ni, 
                                        const int Nj, 
                                        const int Nk, 
                                        const int Ng) {

   assert( Ni >= 1 && Nj >= 1 && Nk >= 1 && Ng >=1 && !Allocated);
   NNi = Ni+2*Ng+1; INl = Ng; INu = Ni+Ng; 
   NNj = Nj+2*Ng+1; JNl = Ng; JNu = Nj+Ng; 
   NNk = Nk+2*Ng+1; KNl = Ng; KNu = Nk+Ng; 
   NCi = Ni+2*Ng; ICl = Ng; ICu = Ni+Ng-1; 
   NCj = Nj+2*Ng; JCl = Ng; JCu = Nj+Ng-1; 
   NCk = Nk+2*Ng; KCl = Ng; KCu = Nk+Ng-1;
   Nghost = Ng;
   
   Node = new Node3D**[NNi];
   for (int i = 0; i < NNi; ++i ){
      Node[i] = new Node3D*[NNj];
      for (int j = 0; j < NNj; ++j ){
         Node[i][j] = new Node3D[NNk];
      } /* endfor */
   } /* endfor */

   Cell = new Cell3D**[NCi];
   for (int i = 0; i < NCi ; ++i ){ 
      Cell[i] = new Cell3D*[NCj];
      for (int j = 0; j < NCj ; ++j ){ 
         Cell[i][j] = new Cell3D[NCk];
      } /* endfor */
   } /* endfor */
 
   BCtypeW = new int *[NCj];   BCtypeE = new int *[NCj];
   for (int j = 0; j < NCj; ++j ){
      BCtypeW[j] = new int[NCk]; BCtypeE[j] = new int[NCk];
   } /* endfor */

   BCtypeN = new int *[NCi];   BCtypeS = new int *[NCi];
   BCtypeT = new int *[NCi];   BCtypeB = new int *[NCi];
   for (int i = 0; i < NCi; ++i ){
      BCtypeN[i] = new int[NCk]; BCtypeS[i] = new int[NCk];
      BCtypeT[i] = new int[NCj]; BCtypeB[i] = new int[NCj];
   } /* endfor */

   // If using CENO Reconstruction, we need to allocate the following grid information:
   // ---------------------------------------------------------------------------------
   if (Grid3D_HO_Execution_Mode::USE_HO_CENO_GRID == ON){

     // Set the Number of Gauss Quadrature Points for the flux evaluation
     SetNumberOfGaussQuadraturePoints(Grid3D_HO_Execution_Mode::RECONSTRUCTION_ORDER);
     // allocate memory for the container of geometric coefficients
     for (int i = 0; i <NCi ; ++i )
       for (int j = 0; j <NCj ; ++j )
	 for (int k = 0; k <NCk ; ++k ){
	   Cell[i][j][k].SetGeomCoeffContainerSize(Grid3D_HO_Execution_Mode::RECONSTRUCTION_ORDER);     
	 } /* endfor */

   } /* endif */

   Allocated = GRID3D_HEXA_BLOCK_USED;

}

/*************************************************************************
 * Grid3D_Hexa_Block::deallocate -- Deallocate memory.                   *
 *************************************************************************/
inline void Grid3D_Hexa_Block::deallocate(void) {

   if (Allocated) {

      // If using CENO Reconstruction, we need to deallocate the following grid information:
      // -----------------------------------------------------------------------------------
      if (Grid3D_HO_Execution_Mode::USE_HO_CENO_GRID == ON){
        
        // re-set the Number of Gauss Quadrature Points for the flux evaluation
        NumGQP = 1; 
        // deallocate memory for the container of geometric coefficients
        for (int i = 0; i <NCi ; ++i )
      	 for (int j = 0; j <NCj ; ++j )
      	   for (int k = 0; k <NCk ; ++k ){
      	     Cell[i][j][k].FreeMemoryGeomCoeffContainer();
      	   } /* endfor */
        
      } /* endif */

      assert(NNi >= 1 && NNj >= 1 && NNk >= 1);
      for (int i = 0; i <= NNi-1 ; ++i ) {
         for ( int j = 0 ; j <= NNj-1 ; ++j) {
            delete []Node[i][j]; Node[i][j] = NULL;
         } /* endfor */
         delete []Node[i]; Node[i] = NULL;
      }/*endfor*/
      delete []Node; Node = NULL;
  
      for (int i = 0; i <= NCi-1; ++i ) {
         for ( int j = 0 ; j <= NCj -1 ; ++j) {
            delete []Cell[i][j]; Cell[i][j] = NULL;
         } /* endfor */
         delete []Cell[i]; Cell[i] = NULL;
      }/*endfor*/
      delete []Cell; Cell = NULL;

      for (int j = 0; j <= NCj-1; ++j ){
         delete []BCtypeW[j]; BCtypeW[j] = NULL;
         delete []BCtypeE[j]; BCtypeE[j] = NULL;
      } /* endfor */

      delete []BCtypeW; BCtypeW = NULL;
      delete []BCtypeE; BCtypeE = NULL;
  
      for (int i = 0; i <= NCi-1; ++i ){
         delete []BCtypeN[i]; BCtypeN[i] = NULL;
         delete []BCtypeS[i]; BCtypeS[i] = NULL;
         delete []BCtypeT[i]; BCtypeT[i] = NULL;
         delete []BCtypeB[i]; BCtypeB[i] = NULL;
      } /* endfor */
   
      delete []BCtypeN; BCtypeN = NULL; delete []BCtypeS; BCtypeS = NULL; 
      delete []BCtypeE; BCtypeE = NULL; delete []BCtypeW; BCtypeW = NULL;
      delete []BCtypeT; BCtypeT = NULL; delete []BCtypeB; BCtypeB = NULL;

      NNi = 0; INl = 0; INu = 0; 
      NNj = 0; JNl = 0; JNu = 0; 
      NNk = 0; KNl = 0; KNu = 0; 
      NCi = 0; ICl = 0; ICu = 0; 
      NCj = 0; JCl = 0; JCu = 0; 
      NCk = 0; KCl = 0; KCu = 0;
      Nghost = 0; 

      Allocated = GRID3D_HEXA_BLOCK_NOT_USED;

   } /* endif */

}

/*************************************************************************
 * Grid3D_Hexa_Block::centroid -- Cell centre.                           *
 *************************************************************************/
inline Vector3D Grid3D_Hexa_Block::centroid(const Cell3D &Cell) {
    return ((Node[Cell.I][Cell.J+1][Cell.K].X+Node[Cell.I+1][Cell.J+1][Cell.K].X+
             Node[Cell.I+1][Cell.J][Cell.K].X+Node[Cell.I][Cell.J][Cell.K].X+
             Node[Cell.I][Cell.J+1][Cell.K+1].X+Node[Cell.I+1][Cell.J+1][Cell.K+1].X+
             Node[Cell.I+1][Cell.J][Cell.K+1].X+Node[Cell.I][Cell.J][Cell.K+1].X)/8);
}

inline Vector3D Grid3D_Hexa_Block::centroid(const int ii, const int jj, const int kk) {
  if (ii < 0 ) {
    std::cout << "\n\n\n ii is less than ZERO!\n\n\n" << std::cout.flush();
  }
  return ((Node[ii][jj+1][kk].X+Node[ii+1][jj+1][kk].X+Node[ii+1][jj][kk].X+
           Node[ii][jj][kk].X+Node[ii][jj+1][kk+1].X+Node[ii+1][jj+1][kk+1].X+
           Node[ii+1][jj][kk+1].X+Node[ii][jj][kk+1].X)/8);
}

inline double Grid3D_Hexa_Block::Xcentroid(const int ii, const int jj, const int kk) {
  return centroid(ii,jj,kk).x;
}

inline double Grid3D_Hexa_Block::Ycentroid(const int ii, const int jj, const int kk) {
  return centroid(ii,jj,kk).y;
}

inline double Grid3D_Hexa_Block::Zcentroid(const int ii, const int jj, const int kk) {
  return centroid(ii,jj,kk).z;
}

/*************************************************************************
 * Grid3D_Hexa_Block::centroid -- Cell Volume.                           *
 *************************************************************************/
inline double Grid3D_Hexa_Block::volume(const Cell3D &Cell) {
  return (tetvolume(centroid(Cell), nodeNWBot(Cell), nodeNEBot(Cell), xfaceBot(Cell))+
	  tetvolume(centroid(Cell), nodeNWBot(Cell), nodeSWBot(Cell), xfaceBot(Cell))+
	  tetvolume(centroid(Cell), nodeSWBot(Cell), nodeSEBot(Cell), xfaceBot(Cell))+
	  tetvolume(centroid(Cell), nodeSEBot(Cell), nodeNEBot(Cell), xfaceBot(Cell))+
	  tetvolume(centroid(Cell), nodeSEBot(Cell), nodeNEBot(Cell), xfaceE(Cell))+
	  tetvolume(centroid(Cell), nodeNEBot(Cell), nodeNETop(Cell), xfaceE(Cell))+
	  tetvolume(centroid(Cell), nodeNETop(Cell), nodeSETop(Cell), xfaceE(Cell))+
	  tetvolume(centroid(Cell), nodeSETop(Cell), nodeSEBot(Cell), xfaceE(Cell))+
	  tetvolume(centroid(Cell), nodeSETop(Cell), nodeSEBot(Cell), xfaceS(Cell))+
	  tetvolume(centroid(Cell), nodeSEBot(Cell), nodeSWBot(Cell), xfaceS(Cell))+
	  tetvolume(centroid(Cell), nodeSWBot(Cell), nodeSWTop(Cell), xfaceS(Cell))+
	  tetvolume(centroid(Cell), nodeSWTop(Cell), nodeSETop(Cell), xfaceS(Cell))+
	  tetvolume(centroid(Cell), nodeSWTop(Cell), nodeSETop(Cell), xfaceTop(Cell))+
	  tetvolume(centroid(Cell), nodeSETop(Cell), nodeNETop(Cell), xfaceTop(Cell))+
	  tetvolume(centroid(Cell), nodeNETop(Cell), nodeNWTop(Cell), xfaceTop(Cell))+
	  tetvolume(centroid(Cell), nodeNWTop(Cell), nodeSWTop(Cell), xfaceTop(Cell))+
	  tetvolume(centroid(Cell), nodeNWTop(Cell), nodeSWTop(Cell), xfaceW(Cell))+
	  tetvolume(centroid(Cell), nodeSWTop(Cell), nodeSWBot(Cell), xfaceW(Cell))+
	  tetvolume(centroid(Cell), nodeSWBot(Cell), nodeNWBot(Cell), xfaceW(Cell))+
	  tetvolume(centroid(Cell), nodeNWBot(Cell), nodeNWTop(Cell), xfaceW(Cell))+
	  tetvolume(centroid(Cell), nodeNWBot(Cell), nodeNWTop(Cell), xfaceN(Cell))+
	  tetvolume(centroid(Cell), nodeNWTop(Cell), nodeNETop(Cell), xfaceN(Cell))+
	  tetvolume(centroid(Cell), nodeNETop(Cell), nodeNEBot(Cell), xfaceN(Cell))+
	  tetvolume(centroid(Cell), nodeNEBot(Cell), nodeNWBot(Cell), xfaceN(Cell)));
}

inline double Grid3D_Hexa_Block::volume(const int ii, const int jj, const int kk){
  return (tetvolume(centroid(ii,jj,kk), nodeNWBot(ii,jj,kk), nodeNEBot(ii,jj,kk), xfaceBot(ii,jj,kk))+
	  tetvolume(centroid(ii,jj,kk), nodeNWBot(ii,jj,kk), nodeSWBot(ii,jj,kk), xfaceBot(ii,jj,kk))+
	  tetvolume(centroid(ii,jj,kk), nodeSWBot(ii,jj,kk), nodeSEBot(ii,jj,kk), xfaceBot(ii,jj,kk))+
	  tetvolume(centroid(ii,jj,kk), nodeSEBot(ii,jj,kk), nodeNEBot(ii,jj,kk), xfaceBot(ii,jj,kk))+
	  tetvolume(centroid(ii,jj,kk), nodeSEBot(ii,jj,kk), nodeNEBot(ii,jj,kk), xfaceE(ii,jj,kk))+
	  tetvolume(centroid(ii,jj,kk), nodeNEBot(ii,jj,kk), nodeNETop(ii,jj,kk), xfaceE(ii,jj,kk))+
	  tetvolume(centroid(ii,jj,kk), nodeNETop(ii,jj,kk), nodeSETop(ii,jj,kk), xfaceE(ii,jj,kk))+
	  tetvolume(centroid(ii,jj,kk), nodeSETop(ii,jj,kk), nodeSEBot(ii,jj,kk), xfaceE(ii,jj,kk))+
	  tetvolume(centroid(ii,jj,kk), nodeSETop(ii,jj,kk), nodeSEBot(ii,jj,kk), xfaceS(ii,jj,kk))+
	  tetvolume(centroid(ii,jj,kk), nodeSEBot(ii,jj,kk), nodeSWBot(ii,jj,kk), xfaceS(ii,jj,kk))+
	  tetvolume(centroid(ii,jj,kk), nodeSWBot(ii,jj,kk), nodeSWTop(ii,jj,kk), xfaceS(ii,jj,kk))+
	  tetvolume(centroid(ii,jj,kk), nodeSWTop(ii,jj,kk), nodeSETop(ii,jj,kk), xfaceS(ii,jj,kk))+
	  tetvolume(centroid(ii,jj,kk), nodeSWTop(ii,jj,kk), nodeSETop(ii,jj,kk), xfaceTop(ii,jj,kk))+
	  tetvolume(centroid(ii,jj,kk), nodeSETop(ii,jj,kk), nodeNETop(ii,jj,kk), xfaceTop(ii,jj,kk))+
	  tetvolume(centroid(ii,jj,kk), nodeNETop(ii,jj,kk), nodeNWTop(ii,jj,kk), xfaceTop(ii,jj,kk))+
	  tetvolume(centroid(ii,jj,kk), nodeNWTop(ii,jj,kk), nodeSWTop(ii,jj,kk), xfaceTop(ii,jj,kk))+
	  tetvolume(centroid(ii,jj,kk), nodeNWTop(ii,jj,kk), nodeSWTop(ii,jj,kk), xfaceW(ii,jj,kk))+
	  tetvolume(centroid(ii,jj,kk), nodeSWTop(ii,jj,kk), nodeSWBot(ii,jj,kk), xfaceW(ii,jj,kk))+
	  tetvolume(centroid(ii,jj,kk), nodeSWBot(ii,jj,kk), nodeNWBot(ii,jj,kk), xfaceW(ii,jj,kk))+
	  tetvolume(centroid(ii,jj,kk), nodeNWBot(ii,jj,kk), nodeNWTop(ii,jj,kk), xfaceW(ii,jj,kk))+
	  tetvolume(centroid(ii,jj,kk), nodeNWBot(ii,jj,kk), nodeNWTop(ii,jj,kk), xfaceN(ii,jj,kk))+
	  tetvolume(centroid(ii,jj,kk), nodeNWTop(ii,jj,kk), nodeNETop(ii,jj,kk), xfaceN(ii,jj,kk))+
	  tetvolume(centroid(ii,jj,kk), nodeNETop(ii,jj,kk), nodeNEBot(ii,jj,kk), xfaceN(ii,jj,kk))+
	  tetvolume(centroid(ii,jj,kk), nodeNEBot(ii,jj,kk), nodeNWBot(ii,jj,kk), xfaceN(ii,jj,kk)));
}

inline Vector3D  Grid3D_Hexa_Block::Voe (const int ii, const int jj, const int kk){
   Vector3D vector;
   vector = centroid(ii+1,jj, kk) - centroid(ii,jj, kk);
   return (vector/vector.abs());
}

inline Vector3D  Grid3D_Hexa_Block::Vow (const int ii, const int jj, const int kk){
   Vector3D vector;
   vector = centroid(ii-1,jj, kk) - centroid(ii,jj, kk);
   return (vector/vector.abs());
}

inline Vector3D  Grid3D_Hexa_Block::Von (const int ii, const int jj, const int kk){
   Vector3D vector;
   vector = centroid(ii,jj+1, kk) - centroid(ii,jj, kk);
   return (vector/vector.abs());
}

inline Vector3D  Grid3D_Hexa_Block::Vos (const int ii, const int jj, const int kk){
   Vector3D vector;
   vector = centroid(ii,jj-1, kk) - centroid(ii,jj, kk);
   return (vector/vector.abs());
}

inline Vector3D  Grid3D_Hexa_Block::Vot (const int ii, const int jj, const int kk){
   Vector3D vector;
   vector = centroid(ii,jj, kk+1) - centroid(ii,jj, kk);
   return (vector/vector.abs());
}

inline Vector3D  Grid3D_Hexa_Block::Vob (const int ii, const int jj, const int kk){
   Vector3D vector;
   vector = centroid(ii,jj, kk-1) - centroid(ii,jj, kk);
   return (vector/vector.abs());
}

inline double  Grid3D_Hexa_Block::delta_oe (const int ii, const int jj, const int kk){
   Vector3D vector;
   vector = centroid(ii+1,jj, kk) - centroid(ii,jj, kk);
   return (vector.abs());
}

inline double  Grid3D_Hexa_Block::delta_ow (const int ii, const int jj, const int kk){
   Vector3D vector;
   vector = centroid(ii-1,jj, kk) - centroid(ii,jj, kk);
   return (vector.abs());
}

inline double  Grid3D_Hexa_Block::delta_on (const int ii, const int jj, const int kk){
   Vector3D vector;
   vector = centroid(ii,jj+1, kk) - centroid(ii,jj, kk);
   return (vector.abs());
}

inline double  Grid3D_Hexa_Block::delta_os (const int ii, const int jj, const int kk){
   Vector3D vector;
   vector = centroid(ii,jj-1, kk) - centroid(ii,jj, kk);
   return (vector.abs());
}

inline double  Grid3D_Hexa_Block::delta_ot (const int ii, const int jj, const int kk){
   Vector3D vector;
   vector = centroid(ii,jj, kk+1) - centroid(ii,jj, kk);
   return (vector.abs());
}

inline double  Grid3D_Hexa_Block::delta_ob (const int ii, const int jj, const int kk){
   Vector3D vector;
   vector = centroid(ii,jj, kk-1) - centroid(ii,jj, kk);
   return (vector.abs());
}

/*************************************************************************
 * Grid3D_Hexa_Block::node?? -- Get cell nodes.                          *
 *************************************************************************/
inline Node3D Grid3D_Hexa_Block::nodeNWBot(const Cell3D &Cell) { 
  return (Node[Cell.I][Cell.J+1][Cell.K]); 
}

inline Node3D Grid3D_Hexa_Block::nodeNWBot(const int ii, const int jj, const int kk) {
  return (Node[ii][jj+1][kk]);
} 

inline Node3D Grid3D_Hexa_Block::nodeNEBot(const Cell3D &Cell) {
  return (Node[Cell.I+1][Cell.J+1][Cell.K]);
} 
 
inline Node3D Grid3D_Hexa_Block::nodeNEBot(const int ii, const int jj, const int kk) {
  return (Node[ii+1][jj+1][kk]);
}

inline Node3D Grid3D_Hexa_Block::nodeSEBot(const Cell3D &Cell) {
  return (Node[Cell.I+1][Cell.J][Cell.K]);
}
 
inline Node3D Grid3D_Hexa_Block::nodeSEBot(const int ii, const int jj, const int kk) {
  return (Node[ii+1][jj][kk]);
}

inline Node3D Grid3D_Hexa_Block::nodeSWBot(const Cell3D &Cell) {
   return (Node[Cell.I][Cell.J][Cell.K]);
}

inline Node3D Grid3D_Hexa_Block::nodeSWBot(const int ii, const int jj, const int kk) {
  return (Node[ii][jj][kk]);
}

inline Node3D Grid3D_Hexa_Block::nodeNWTop(const Cell3D &Cell) {
  return (Node[Cell.I][Cell.J+1][Cell.K+1]);
}

inline Node3D Grid3D_Hexa_Block::nodeNWTop(const int ii, const int jj, const int kk) {
  return (Node[ii][jj+1][kk+1]);
}

inline Node3D Grid3D_Hexa_Block::nodeNETop(const Cell3D &Cell) {
  return (Node[Cell.I+1][Cell.J+1][Cell.K+1]);
} 

inline Node3D Grid3D_Hexa_Block::nodeNETop(const int ii, const int jj, const int kk) {
  return (Node[ii+1][jj+1][kk+1]);
}

inline Node3D Grid3D_Hexa_Block::nodeSETop(const Cell3D &Cell) {
  return (Node[Cell.I+1][Cell.J][Cell.K+1]);
}

inline Node3D Grid3D_Hexa_Block::nodeSETop(const int ii, const int jj, const int kk) {
    return (Node[ii+1][jj][kk+1]);
}

inline Node3D Grid3D_Hexa_Block::nodeSWTop(const Cell3D &Cell) {
    return (Node[Cell.I][Cell.J][Cell.K+1]);
}

inline Node3D Grid3D_Hexa_Block::nodeSWTop(const int ii, const int jj, const int kk) {
  return (Node[ii][jj][kk+1]);
}

/********************************************************
 * Grid3D_Hexa_Block -- Get midpoints of faces          *
 ********************************************************/
inline Vector3D Grid3D_Hexa_Block::xfaceN(const Cell3D &Cell) {
  return ((Node[Cell.I][Cell.J+1][Cell.K].X+Node[Cell.I+1][Cell.J+1][Cell.K].X+
	   Node[Cell.I+1][Cell.J+1][Cell.K+1].X+Node[Cell.I][Cell.J+1][Cell.K+1].X)/FOUR);
}

inline Vector3D Grid3D_Hexa_Block::xfaceN(const int ii, const int jj, const int kk) {
  return ((Node[ii][jj+1][kk].X+Node[ii+1][jj+1][kk].X+
	   Node[ii+1][jj+1][kk+1].X+Node[ii][jj+1][kk+1].X)/FOUR);
}

inline const Vector3D Grid3D_Hexa_Block::xfaceN(const int ii, const int jj, const int kk) const {
  return ((Node[ii][jj+1][kk].X+Node[ii+1][jj+1][kk].X+
	   Node[ii+1][jj+1][kk+1].X+Node[ii][jj+1][kk+1].X)/FOUR);
}

inline Vector3D Grid3D_Hexa_Block::xfaceS(const Cell3D &Cell) {
  return ((Node[Cell.I][Cell.J][Cell.K].X+Node[Cell.I+1][Cell.J][Cell.K].X+
	   Node[Cell.I+1][Cell.J][Cell.K+1].X+Node[Cell.I][Cell.J][Cell.K+1].X)/FOUR);
}

inline Vector3D Grid3D_Hexa_Block::xfaceS(const int ii, const int jj, const int kk) {
  return ((Node[ii][jj][kk].X+Node[ii+1][jj][kk].X+
	   Node[ii+1][jj][kk+1].X+Node[ii][jj][kk+1].X)/FOUR);
}

inline const Vector3D Grid3D_Hexa_Block::xfaceS(const int ii, const int jj, const int kk) const{
  return ((Node[ii][jj][kk].X+Node[ii+1][jj][kk].X+
	   Node[ii+1][jj][kk+1].X+Node[ii][jj][kk+1].X)/FOUR);
}

inline Vector3D Grid3D_Hexa_Block::xfaceE(const Cell3D &Cell) {
  return ((Node[Cell.I+1][Cell.J][Cell.K].X+Node[Cell.I+1][Cell.J][Cell.K+1].X+
	   Node[Cell.I+1][Cell.J+1][Cell.K+1].X+Node[Cell.I+1][Cell.J+1][Cell.K].X)/FOUR);
}

inline Vector3D Grid3D_Hexa_Block::xfaceE(const int ii, const int jj, const int kk) {
  return ((Node[ii+1][jj][kk].X+Node[ii+1][jj][kk+1].X+
	   Node[ii+1][jj+1][kk+1].X+Node[ii+1][jj+1][kk].X)/FOUR);
}

inline const Vector3D Grid3D_Hexa_Block::xfaceE(const int ii, const int jj, const int kk) const {
  return ((Node[ii+1][jj][kk].X+Node[ii+1][jj][kk+1].X+
	   Node[ii+1][jj+1][kk+1].X+Node[ii+1][jj+1][kk].X)/FOUR);
}

inline Vector3D Grid3D_Hexa_Block::xfaceW(const Cell3D &Cell) {
  return ((Node[Cell.I][Cell.J][Cell.K].X+Node[Cell.I][Cell.J][Cell.K+1].X+
	   Node[Cell.I][Cell.J+1][Cell.K+1].X+Node[Cell.I][Cell.J+1][Cell.K].X)/FOUR);
}

inline Vector3D Grid3D_Hexa_Block::xfaceW(const int ii, const int jj, const int kk) {
  return ((Node[ii][jj][kk].X+Node[ii][jj][kk+1].X+
	   Node[ii][jj+1][kk+1].X+Node[ii][jj+1][kk].X)/FOUR);
}

inline const Vector3D Grid3D_Hexa_Block::xfaceW(const int ii, const int jj, const int kk) const {
  return ((Node[ii][jj][kk].X+Node[ii][jj][kk+1].X+
	   Node[ii][jj+1][kk+1].X+Node[ii][jj+1][kk].X)/FOUR);
}

inline Vector3D Grid3D_Hexa_Block::xfaceTop(const Cell3D &Cell) {
  return ((Node[Cell.I][Cell.J][Cell.K+1].X+Node[Cell.I+1][Cell.J][Cell.K+1].X+
	   Node[Cell.I+1][Cell.J+1][Cell.K+1].X+Node[Cell.I][Cell.J+1][Cell.K+1].X)/FOUR);
}

inline Vector3D Grid3D_Hexa_Block::xfaceTop(const int ii, const int jj, const int kk) {
  return ((Node[ii][jj][kk+1].X+Node[ii+1][jj][kk+1].X+
	   Node[ii+1][jj+1][kk+1].X+Node[ii][jj+1][kk+1].X)/FOUR);
}

inline const Vector3D Grid3D_Hexa_Block::xfaceTop(const int ii, const int jj, const int kk) const {
  return ((Node[ii][jj][kk+1].X+Node[ii+1][jj][kk+1].X+
	   Node[ii+1][jj+1][kk+1].X+Node[ii][jj+1][kk+1].X)/FOUR);
}

inline Vector3D Grid3D_Hexa_Block::xfaceBot(const Cell3D &Cell) {
  return ((Node[Cell.I][Cell.J][Cell.K].X+Node[Cell.I+1][Cell.J][Cell.K].X+
	   Node[Cell.I+1][Cell.J+1][Cell.K].X+Node[Cell.I][Cell.J+1][Cell.K].X)/FOUR);
}

inline Vector3D Grid3D_Hexa_Block::xfaceBot(const int ii, const int jj, const int kk) {
  return ((Node[ii][jj][kk].X+Node[ii+1][jj][kk].X+
	   Node[ii+1][jj+1][kk].X+Node[ii][jj+1][kk].X)/FOUR);
}

inline const Vector3D Grid3D_Hexa_Block::xfaceBot(const int ii, const int jj, const int kk) const {
  return ((Node[ii][jj][kk].X+Node[ii+1][jj][kk].X+
	   Node[ii+1][jj+1][kk].X+Node[ii][jj+1][kk].X)/FOUR);
}

/********************************************************
 * Grid3D_Hexa_Block -- Get normal vectors to faces     *
 ********************************************************/
inline Vector3D Grid3D_Hexa_Block::nfaceN(const Cell3D &Cell) {
  Vector3D n1, n2, n3, n4;
  n1 = ((xfaceN(Cell)-nodeNEBot(Cell).X)^(nodeNEBot(Cell).X-nodeNWBot(Cell).X));
  n2 = ((xfaceN(Cell)-nodeNWBot(Cell).X)^(nodeNWBot(Cell).X-nodeNWTop(Cell).X));
  n3 = ((xfaceN(Cell)-nodeNWTop(Cell).X)^(nodeNWTop(Cell).X-nodeNETop(Cell).X));
  n4 = ((xfaceN(Cell)-nodeNETop(Cell).X)^(nodeNETop(Cell).X-nodeNEBot(Cell).X));
  
  if(abs(n1)!=0)
    n1=n1/abs(n1);
  if(abs(n2)!=0)
    n2=n2/abs(n2);
  if(abs(n3)!=0)
    n3=n3/abs(n3);
  if(abs(n4)!=0)
    n4=n4/abs(n4);
  
  double A1, A2, A3, A4;
  A1 = abs(((xfaceN(Cell)-nodeNEBot(Cell).X)^(nodeNEBot(Cell).X-nodeNWBot(Cell).X)))/2;
  A2 = abs(((xfaceN(Cell)-nodeNWBot(Cell).X)^(nodeNWBot(Cell).X-nodeNWTop(Cell).X)))/2;
  A3 = abs(((xfaceN(Cell)-nodeNWTop(Cell).X)^(nodeNWTop(Cell).X-nodeNETop(Cell).X)))/2;
  A4 = abs(((xfaceN(Cell)-nodeNETop(Cell).X)^(nodeNETop(Cell).X-nodeNEBot(Cell).X)))/2;
 
  Vector3D normeq;
  normeq=((A1*n1+A2*n2+A3*n3+A4*n4));
  if(abs(normeq)!=0)
    normeq=normeq/abs(normeq);
  return normeq;

}

inline Vector3D Grid3D_Hexa_Block::nfaceN(const int ii, const int jj, const int kk) {
  Vector3D n1, n2, n3, n4;
  n1 = ((xfaceN(ii,jj,kk)-nodeNEBot(ii,jj,kk).X)^(nodeNEBot(ii,jj,kk).X-nodeNWBot(ii,jj,kk).X));
  n2 = ((xfaceN(ii,jj,kk)-nodeNWBot(ii,jj,kk).X)^(nodeNWBot(ii,jj,kk).X-nodeNWTop(ii,jj,kk).X));
  n3 = ((xfaceN(ii,jj,kk)-nodeNWTop(ii,jj,kk).X)^(nodeNWTop(ii,jj,kk).X-nodeNETop(ii,jj,kk).X));
  n4 = ((xfaceN(ii,jj,kk)-nodeNETop(ii,jj,kk).X)^(nodeNETop(ii,jj,kk).X-nodeNEBot(ii,jj,kk).X));
    
  if(abs(n1)!=0)
    n1=n1/abs(n1);
  if(abs(n2)!=0)
    n2=n2/abs(n2);
  if(abs(n3)!=0)
    n3=n3/abs(n3);
  if(abs(n4)!=0)
    n4=n4/abs(n4);
  
  double A1, A2, A3, A4;
  A1 = abs(((xfaceN(ii,jj,kk)-nodeNEBot(ii,jj,kk).X)^(nodeNEBot(ii,jj,kk).X-nodeNWBot(ii,jj,kk).X)))/2;
  A2 = abs(((xfaceN(ii,jj,kk)-nodeNWBot(ii,jj,kk).X)^(nodeNWBot(ii,jj,kk).X-nodeNWTop(ii,jj,kk).X)))/2;
  A3 = abs(((xfaceN(ii,jj,kk)-nodeNWTop(ii,jj,kk).X)^(nodeNWTop(ii,jj,kk).X-nodeNETop(ii,jj,kk).X)))/2;
  A4 = abs(((xfaceN(ii,jj,kk)-nodeNETop(ii,jj,kk).X)^(nodeNETop(ii,jj,kk).X-nodeNEBot(ii,jj,kk).X)))/2;
  
  Vector3D normeq;
  normeq=((A1*n1+A2*n2+A3*n3+A4*n4));
  if(abs(normeq)!=0)
    normeq=normeq/abs(normeq);
  return normeq;
}

inline Vector3D Grid3D_Hexa_Block::nfaceS(const Cell3D &Cell) {
 Vector3D n1, n2, n3, n4;
 n1 = ((xfaceS(Cell)-nodeSEBot(Cell).X)^(nodeSWBot(Cell).X-nodeSEBot(Cell).X));
 n2 = ((xfaceS(Cell)-nodeSWBot(Cell).X)^(nodeSWTop(Cell).X-nodeSWBot(Cell).X));
 n3 = ((xfaceS(Cell)-nodeSWTop(Cell).X)^(nodeSETop(Cell).X-nodeSWTop(Cell).X));
 n4 = ((xfaceS(Cell)-nodeSETop(Cell).X)^(nodeSEBot(Cell).X-nodeSETop(Cell).X));
 if(abs(n1)!=0)
   n1=n1/abs(n1);
 if(abs(n2)!=0)
   n2=n2/abs(n2);
 if(abs(n3)!=0)
   n3=n3/abs(n3);
 if(abs(n4)!=0)
   n4=n4/abs(n4);
 
 double A1, A2, A3, A4;
 A1 = abs(((xfaceS(Cell)-nodeSEBot(Cell).X)^(nodeSEBot(Cell).X-nodeSWBot(Cell).X)))/2;
 A2 = abs(((xfaceS(Cell)-nodeSWBot(Cell).X)^(nodeSWBot(Cell).X-nodeSWTop(Cell).X)))/2;
 A3 = abs(((xfaceS(Cell)-nodeSWTop(Cell).X)^(nodeSWTop(Cell).X-nodeSETop(Cell).X)))/2;
 A4 = abs(((xfaceS(Cell)-nodeSETop(Cell).X)^(nodeSETop(Cell).X-nodeSEBot(Cell).X)))/2;
 
 Vector3D normeq;
 normeq=((A1*n1+A2*n2+A3*n3+A4*n4));
 if(abs(normeq)!=0)
   normeq=normeq/abs(normeq);
 return normeq;
}

inline Vector3D Grid3D_Hexa_Block::nfaceS(const int ii, const int jj, const int kk) {
  Vector3D n1, n2, n3, n4;
  n1 = (((xfaceS(ii,jj,kk)-nodeSEBot(ii,jj,kk).X)^(nodeSWBot(ii,jj,kk).X-nodeSEBot(ii,jj,kk).X)));
  n2 = (((xfaceS(ii,jj,kk)-nodeSWBot(ii,jj,kk).X)^(nodeSWTop(ii,jj,kk).X-nodeSWBot(ii,jj,kk).X)));
  n3 = (((xfaceS(ii,jj,kk)-nodeSWTop(ii,jj,kk).X)^(nodeSETop(ii,jj,kk).X-nodeSWTop(ii,jj,kk).X)));
  n4 = (((xfaceS(ii,jj,kk)-nodeSETop(ii,jj,kk).X)^(nodeSEBot(ii,jj,kk).X-nodeSETop(ii,jj,kk).X))); 
  if(abs(n1)!=0)
    n1=n1/abs(n1);
  if(abs(n2)!=0)
    n2=n2/abs(n2);
  if(abs(n3)!=0)
    n3=n3/abs(n3);
  if(abs(n4)!=0)
    n4=n4/abs(n4);
  
  double A1, A2, A3, A4;
  A1 = abs(((xfaceS(ii,jj,kk)-nodeSEBot(ii,jj,kk).X)^(nodeSEBot(ii,jj,kk).X-nodeSWBot(ii,jj,kk).X)))/2;
  A2 = abs(((xfaceS(ii,jj,kk)-nodeSWBot(ii,jj,kk).X)^(nodeSWBot(ii,jj,kk).X-nodeSWTop(ii,jj,kk).X)))/2;
  A3 = abs(((xfaceS(ii,jj,kk)-nodeSWTop(ii,jj,kk).X)^(nodeSWTop(ii,jj,kk).X-nodeSETop(ii,jj,kk).X)))/2;
  A4 = abs(((xfaceS(ii,jj,kk)-nodeSETop(ii,jj,kk).X)^(nodeSETop(ii,jj,kk).X-nodeSEBot(ii,jj,kk).X)))/2;
  
  Vector3D normeq;
  normeq=((A1*n1+A2*n2+A3*n3+A4*n4));
  if(abs(normeq)!=0)
    normeq=normeq/abs(normeq);
  return normeq;
}

inline Vector3D Grid3D_Hexa_Block::nfaceE(const Cell3D &Cell) {
 Vector3D n1, n2, n3, n4;
 n1 = ((xfaceE(Cell)-nodeSEBot(Cell).X)^(nodeSEBot(Cell).X-nodeNEBot(Cell).X));	
 n2 = ((xfaceE(Cell)-nodeNEBot(Cell).X)^(nodeNEBot(Cell).X-nodeNETop(Cell).X));
 n3 = ((xfaceE(Cell)-nodeNETop(Cell).X)^(nodeNETop(Cell).X-nodeSETop(Cell).X));
 n4 = ((xfaceE(Cell)-nodeSETop(Cell).X)^(nodeSETop(Cell).X-nodeSEBot(Cell).X));

 if(abs(n1)!=0)
    n1=n1/abs(n1);
 if(abs(n2)!=0)
   n2=n2/abs(n2);
 if(abs(n3)!=0)
   n3=n3/abs(n3);
 if(abs(n4)!=0)
   n4=n4/abs(n4);
 
 double A1, A2, A3, A4;
 A1 = abs(((xfaceE(Cell)-nodeSEBot(Cell).X)^(nodeSEBot(Cell).X-nodeNEBot(Cell).X)))/2;
 A2 = abs(((xfaceE(Cell)-nodeNEBot(Cell).X)^(nodeNEBot(Cell).X-nodeNETop(Cell).X)))/2;
 A3 = abs(((xfaceE(Cell)-nodeNETop(Cell).X)^(nodeNETop(Cell).X-nodeSETop(Cell).X)))/2;
 A4 = abs(((xfaceE(Cell)-nodeSETop(Cell).X)^(nodeSETop(Cell).X-nodeSEBot(Cell).X)))/2;

 
 Vector3D normeq;
 normeq=((A1*n1+A2*n2+A3*n3+A4*n4));
 if(abs(normeq)!=0)
   normeq=normeq/abs(normeq);
 return normeq;
}

inline Vector3D Grid3D_Hexa_Block::nfaceE(const int ii, const int jj, const int kk) {
  Vector3D n1, n2, n3, n4;
  n1 = ((xfaceE(ii,jj,kk)-nodeSEBot(ii,jj,kk).X)^(nodeSEBot(ii,jj,kk).X-nodeNEBot(ii,jj,kk).X));
  n2 = ((xfaceE(ii,jj,kk)-nodeNEBot(ii,jj,kk).X)^(nodeNEBot(ii,jj,kk).X-nodeNETop(ii,jj,kk).X));
  n3 = ((xfaceE(ii,jj,kk)-nodeNETop(ii,jj,kk).X)^(nodeNETop(ii,jj,kk).X-nodeSETop(ii,jj,kk).X));
  n4 = ((xfaceE(ii,jj,kk)-nodeSETop(ii,jj,kk).X)^(nodeSETop(ii,jj,kk).X-nodeSEBot(ii,jj,kk).X));
  if(abs(n1)!=0)
    n1=n1/abs(n1);
  if(abs(n2)!=0)
    n2=n2/abs(n2);
  if(abs(n3)!=0)
    n3=n3/abs(n3);
  if(abs(n4)!=0)
    n4=n4/abs(n4);
  
  double A1, A2, A3, A4;
  A1 = abs(((xfaceE(ii,jj,kk)-nodeSEBot(ii,jj,kk).X)^(nodeSEBot(ii,jj,kk).X-nodeNEBot(ii,jj,kk).X)))/2;
  A2 = abs(((xfaceE(ii,jj,kk)-nodeNEBot(ii,jj,kk).X)^(nodeNEBot(ii,jj,kk).X-nodeNETop(ii,jj,kk).X)))/2;
  A3 = abs(((xfaceE(ii,jj,kk)-nodeNETop(ii,jj,kk).X)^(nodeNETop(ii,jj,kk).X-nodeSETop(ii,jj,kk).X)))/2;
  A4 = abs(((xfaceE(ii,jj,kk)-nodeSETop(ii,jj,kk).X)^(nodeSETop(ii,jj,kk).X-nodeSEBot(ii,jj,kk).X)))/2;
  
  Vector3D normeq;
  normeq=((A1*n1+A2*n2+A3*n3+A4*n4));
  if(abs(normeq)!=0)
    normeq=normeq/abs(normeq);
  return normeq; 
}

inline Vector3D Grid3D_Hexa_Block::nfaceW(const Cell3D &Cell) {
  Vector3D n1, n2, n3, n4;
  n1 = ((xfaceW(Cell)-nodeSWBot(Cell).X)^(nodeNWBot(Cell).X-nodeSWBot(Cell).X));
  n2 = ((xfaceW(Cell)-nodeNWBot(Cell).X)^(nodeNWTop(Cell).X-nodeNWBot(Cell).X));
  n3 = ((xfaceW(Cell)-nodeNWTop(Cell).X)^(nodeSWTop(Cell).X-nodeNWTop(Cell).X));
  n4 = ((xfaceW(Cell)-nodeSWTop(Cell).X)^(nodeSWBot(Cell).X-nodeSWTop(Cell).X));
  if(abs(n1)!=0)
    n1=n1/abs(n1);
  if(abs(n2)!=0)
    n2=n2/abs(n2);
  if(abs(n3)!=0)
    n3=n3/abs(n3);
  if(abs(n4)!=0)
    n4=n4/abs(n4);
  
  double A1, A2, A3, A4;
  A1 = abs(((xfaceW(Cell)-nodeSWBot(Cell).X)^(nodeSWBot(Cell).X-nodeNWBot(Cell).X)))/2;
  A2 = abs(((xfaceW(Cell)-nodeNWBot(Cell).X)^(nodeNWBot(Cell).X-nodeNWTop(Cell).X)))/2;
  A3 = abs(((xfaceW(Cell)-nodeNWTop(Cell).X)^(nodeNWTop(Cell).X-nodeSWTop(Cell).X)))/2;
  A4 = abs(((xfaceW(Cell)-nodeSWTop(Cell).X)^(nodeSWTop(Cell).X-nodeSWBot(Cell).X)))/2;
  
  Vector3D normeq;
  normeq=((A1*n1+A2*n2+A3*n3+A4*n4));
  if(abs(normeq)!=0)
    normeq=normeq/abs(normeq); 
  return normeq;
  
}

inline Vector3D Grid3D_Hexa_Block::nfaceW(const int ii, const int jj, const int kk) {
Vector3D n1, n2, n3, n4;
  n1 = ((xfaceW(ii,jj,kk)-nodeSWBot(ii,jj,kk).X)^(nodeNWBot(ii,jj,kk).X-nodeSWBot(ii,jj,kk).X));
  n2 = ((xfaceW(ii,jj,kk)-nodeNWBot(ii,jj,kk).X)^(nodeNWTop(ii,jj,kk).X-nodeNWBot(ii,jj,kk).X));
  n3 = ((xfaceW(ii,jj,kk)-nodeNWTop(ii,jj,kk).X)^(nodeSWTop(ii,jj,kk).X-nodeNWTop(ii,jj,kk).X));
  n4 = ((xfaceW(ii,jj,kk)-nodeSWTop(ii,jj,kk).X)^(nodeSWBot(ii,jj,kk).X-nodeSWTop(ii,jj,kk).X));
  if(abs(n1)!=0)
    n1=n1/abs(n1);
  if(abs(n2)!=0)
    n2=n2/abs(n2);
  if(abs(n3)!=0)
    n3=n3/abs(n3);
  if(abs(n4)!=0)
    n4=n4/abs(n4);
  
  double A1, A2, A3, A4;
  A1 = abs(((xfaceW(ii,jj,kk)-nodeSWBot(ii,jj,kk).X)^(nodeSWBot(ii,jj,kk).X-nodeNWBot(ii,jj,kk).X)))/2;
  A2 = abs(((xfaceW(ii,jj,kk)-nodeNWBot(ii,jj,kk).X)^(nodeNWBot(ii,jj,kk).X-nodeNWTop(ii,jj,kk).X)))/2;
  A3 = abs(((xfaceW(ii,jj,kk)-nodeNWTop(ii,jj,kk).X)^(nodeNWTop(ii,jj,kk).X-nodeSWTop(ii,jj,kk).X)))/2;
  A4 = abs(((xfaceW(ii,jj,kk)-nodeSWTop(ii,jj,kk).X)^(nodeSWTop(ii,jj,kk).X-nodeSWBot(ii,jj,kk).X)))/2;
  
  Vector3D normeq;
  normeq=((A1*n1+A2*n2+A3*n3+A4*n4));
  if(abs(normeq)!=0)
    normeq=normeq/abs(normeq); 
  return normeq;
}

inline Vector3D Grid3D_Hexa_Block::nfaceTop(const Cell3D &Cell) {
  Vector3D n1, n2, n3, n4;
  n1 = ((xfaceTop(Cell)-nodeSWTop(Cell).X)^(nodeNWTop(Cell).X-nodeSWTop(Cell).X));
  n2 = ((xfaceTop(Cell)-nodeNWTop(Cell).X)^(nodeNETop(Cell).X-nodeNWTop(Cell).X));
  n3 = ((xfaceTop(Cell)-nodeNETop(Cell).X)^(nodeSETop(Cell).X-nodeNETop(Cell).X));
  n4 = ((xfaceTop(Cell)-nodeSETop(Cell).X)^(nodeSWTop(Cell).X-nodeSETop(Cell).X));
  if(abs(n1)!=0)
    n1=n1/abs(n1);
  if(abs(n2)!=0)
    n2=n2/abs(n2);
  if(abs(n3)!=0)
    n3=n3/abs(n3);
  if(abs(n4)!=0)
    n4=n4/abs(n4);

  double A1, A2, A3, A4;
  A1 = abs(((xfaceTop(Cell)-nodeSWTop(Cell).X)^(nodeSWTop(Cell).X-nodeNWTop(Cell).X)))/2;
  A2 = abs(((xfaceTop(Cell)-nodeNWTop(Cell).X)^(nodeNWTop(Cell).X-nodeNETop(Cell).X)))/2;
  A3 = abs(((xfaceTop(Cell)-nodeNETop(Cell).X)^(nodeNETop(Cell).X-nodeSETop(Cell).X)))/2;
  A4 = abs(((xfaceTop(Cell)-nodeSETop(Cell).X)^(nodeSETop(Cell).X-nodeSWTop(Cell).X)))/2;
  
  
  Vector3D normeq;
  normeq=((A1*n1+A2*n2+A3*n3+A4*n4));
  if(abs(normeq)!=0)
    normeq=normeq/abs(normeq); 
  return normeq;
}

inline Vector3D Grid3D_Hexa_Block::nfaceTop(const int ii, const int jj, const int kk) {
  Vector3D n1, n2, n3, n4;
  n1 = ((xfaceTop(ii,jj,kk)-nodeSWTop(ii,jj,kk).X)^(nodeNWTop(ii,jj,kk).X-nodeSWTop(ii,jj,kk).X));
  n2 = ((xfaceTop(ii,jj,kk)-nodeNWTop(ii,jj,kk).X)^(nodeNETop(ii,jj,kk).X-nodeNWTop(ii,jj,kk).X));
  n3 = ((xfaceTop(ii,jj,kk)-nodeNETop(ii,jj,kk).X)^(nodeSETop(ii,jj,kk).X-nodeNETop(ii,jj,kk).X));
  n4 = ((xfaceTop(ii,jj,kk)-nodeSETop(ii,jj,kk).X)^(nodeSWTop(ii,jj,kk).X-nodeSETop(ii,jj,kk).X));
  if(abs(n1)!=0)
    n1=n1/abs(n1);
  if(abs(n2)!=0)
    n2=n2/abs(n2);
  if(abs(n3)!=0)
    n3=n3/abs(n3);
  if(abs(n4)!=0)
    n4=n4/abs(n4);

  double A1, A2, A3, A4;
  A1 = abs(((xfaceTop(ii,jj,kk)-nodeSWTop(ii,jj,kk).X)^(nodeSWTop(ii,jj,kk).X-nodeNWTop(ii,jj,kk).X)))/2;
  A2 = abs(((xfaceTop(ii,jj,kk)-nodeNWTop(ii,jj,kk).X)^(nodeNWTop(ii,jj,kk).X-nodeNETop(ii,jj,kk).X)))/2;
  A3 = abs(((xfaceTop(ii,jj,kk)-nodeNETop(ii,jj,kk).X)^(nodeNETop(ii,jj,kk).X-nodeSETop(ii,jj,kk).X)))/2;
  A4 = abs(((xfaceTop(ii,jj,kk)-nodeSETop(ii,jj,kk).X)^(nodeSETop(ii,jj,kk).X-nodeSWTop(ii,jj,kk).X)))/2;
  
  
  Vector3D normeq;
  normeq=((A1*n1+A2*n2+A3*n3+A4*n4));
  if(abs(normeq)!=0)
    normeq=normeq/abs(normeq); 
  return normeq;
}

inline Vector3D Grid3D_Hexa_Block::nfaceBot(const Cell3D &Cell) {
  Vector3D n1, n2, n3, n4;
  n1 = ((xfaceBot(Cell)-nodeSWBot(Cell).X)^(nodeSWBot(Cell).X-nodeNWBot(Cell).X));
  n2 = ((xfaceBot(Cell)-nodeNWBot(Cell).X)^(nodeNWBot(Cell).X-nodeNEBot(Cell).X));
  n3 = ((xfaceBot(Cell)-nodeNEBot(Cell).X)^(nodeNEBot(Cell).X-nodeSEBot(Cell).X));
  n4 = ((xfaceBot(Cell)-nodeSEBot(Cell).X)^(nodeSEBot(Cell).X-nodeSWBot(Cell).X));
  if(abs(n1)!=0)
    n1=n1/abs(n1);
  if(abs(n2)!=0)
    n2=n2/abs(n2);
  if(abs(n3)!=0)
    n3=n3/abs(n3);
  if(abs(n4)!=0)
    n4=n4/abs(n4);
  double A1, A2, A3, A4;
  A1 = abs(((xfaceBot(Cell)-nodeSWBot(Cell).X)^(nodeSWBot(Cell).X-nodeNWBot(Cell).X)))/2;
  A2 = abs(((xfaceBot(Cell)-nodeNWBot(Cell).X)^(nodeNWBot(Cell).X-nodeNEBot(Cell).X)))/2;
  A3 = abs(((xfaceBot(Cell)-nodeNEBot(Cell).X)^(nodeNEBot(Cell).X-nodeSEBot(Cell).X)))/2;
  A4 = abs(((xfaceBot(Cell)-nodeSEBot(Cell).X)^(nodeSEBot(Cell).X-nodeSWBot(Cell).X)))/2;
  
  
  Vector3D normeq;
  normeq=((A1*n1+A2*n2+A3*n3+A4*n4));
  if(abs(normeq)!=0)
    normeq=normeq/abs(normeq); 
  return normeq;
}

inline Vector3D Grid3D_Hexa_Block::nfaceBot(const int ii, const int jj, const int kk) {
 Vector3D n1, n2, n3, n4;
  n1 = ((xfaceBot(ii,jj,kk)-nodeSWBot(ii,jj,kk).X)^(nodeSWBot(ii,jj,kk).X-nodeNWBot(ii,jj,kk).X));
  n2 = ((xfaceBot(ii,jj,kk)-nodeNWBot(ii,jj,kk).X)^(nodeNWBot(ii,jj,kk).X-nodeNEBot(ii,jj,kk).X));
  n3 = ((xfaceBot(ii,jj,kk)-nodeNEBot(ii,jj,kk).X)^(nodeNEBot(ii,jj,kk).X-nodeSEBot(ii,jj,kk).X));
  n4 = ((xfaceBot(ii,jj,kk)-nodeSEBot(ii,jj,kk).X)^(nodeSEBot(ii,jj,kk).X-nodeSWBot(ii,jj,kk).X));
  if(abs(n1)!=0)
    n1=n1/abs(n1);
  if(abs(n2)!=0)
    n2=n2/abs(n2);
  if(abs(n3)!=0)
    n3=n3/abs(n3);
  if(abs(n4)!=0)
    n4=n4/abs(n4); 
  
  double A1, A2, A3, A4;
  A1 = abs(((xfaceBot(ii,jj,kk)-nodeSWBot(ii,jj,kk).X)^(nodeSWBot(ii,jj,kk).X-nodeNWBot(ii,jj,kk).X)))/2;
  A2 = abs(((xfaceBot(ii,jj,kk)-nodeNWBot(ii,jj,kk).X)^(nodeNWBot(ii,jj,kk).X-nodeNEBot(ii,jj,kk).X)))/2;
  A3 = abs(((xfaceBot(ii,jj,kk)-nodeNEBot(ii,jj,kk).X)^(nodeNEBot(ii,jj,kk).X-nodeSEBot(ii,jj,kk).X)))/2;
  A4 = abs(((xfaceBot(ii,jj,kk)-nodeSEBot(ii,jj,kk).X)^(nodeSEBot(ii,jj,kk).X-nodeSWBot(ii,jj,kk).X)))/2;
  
  Vector3D normeq;
  normeq=((A1*n1+A2*n2+A3*n3+A4*n4));
  if(abs(normeq)!=0)
    normeq=normeq/abs(normeq); 
  return normeq; 
}

/********************************************************
 * Grid3D_Hexa_Block -- Get area of each face           *
 ********************************************************/
inline double Grid3D_Hexa_Block::AfaceN(const Cell3D &Cell){
  double A1, A2, A3, A4;
  A1 = abs(((xfaceN(Cell)-nodeNEBot(Cell).X)^(nodeNEBot(Cell).X-nodeNWBot(Cell).X)))/2;
  A2 = abs(((xfaceN(Cell)-nodeNWBot(Cell).X)^(nodeNWBot(Cell).X-nodeNWTop(Cell).X)))/2;
  A3 = abs(((xfaceN(Cell)-nodeNWTop(Cell).X)^(nodeNWTop(Cell).X-nodeNETop(Cell).X)))/2;
  A4 = abs(((xfaceN(Cell)-nodeNETop(Cell).X)^(nodeNETop(Cell).X-nodeNEBot(Cell).X)))/2;
  return A1+A2+A3+A4;
}

inline double Grid3D_Hexa_Block::AfaceN(int const ii, int const jj, int const kk){
  double A1, A2, A3, A4;
  A1 = abs(((xfaceN(ii,jj,kk)-nodeNEBot(ii,jj,kk).X)^(nodeNEBot(ii,jj,kk).X-nodeNWBot(ii,jj,kk).X)))/2;
  A2 = abs(((xfaceN(ii,jj,kk)-nodeNWBot(ii,jj,kk).X)^(nodeNWBot(ii,jj,kk).X-nodeNWTop(ii,jj,kk).X)))/2;
  A3 = abs(((xfaceN(ii,jj,kk)-nodeNWTop(ii,jj,kk).X)^(nodeNWTop(ii,jj,kk).X-nodeNETop(ii,jj,kk).X)))/2;
  A4 = abs(((xfaceN(ii,jj,kk)-nodeNETop(ii,jj,kk).X)^(nodeNETop(ii,jj,kk).X-nodeNEBot(ii,jj,kk).X)))/2;
  return A1+A2+A3+A4;
}

inline double Grid3D_Hexa_Block::AfaceS(const Cell3D &Cell){
  double A1, A2, A3, A4;
  A1 = abs(((xfaceS(Cell)-nodeSEBot(Cell).X)^(nodeSEBot(Cell).X-nodeSWBot(Cell).X)))/2;
  A2 = abs(((xfaceS(Cell)-nodeSWBot(Cell).X)^(nodeSWBot(Cell).X-nodeSWTop(Cell).X)))/2;
  A3 = abs(((xfaceS(Cell)-nodeSWTop(Cell).X)^(nodeSWTop(Cell).X-nodeSETop(Cell).X)))/2;
  A4 = abs(((xfaceS(Cell)-nodeSETop(Cell).X)^(nodeSETop(Cell).X-nodeSEBot(Cell).X)))/2;
  return A1+A2+A3+A4;
}

inline double Grid3D_Hexa_Block::AfaceS(int const ii, int const jj, int const kk){
  double A1, A2, A3, A4;
  A1 = abs(((xfaceS(ii,jj,kk)-nodeSEBot(ii,jj,kk).X)^(nodeSEBot(ii,jj,kk).X-nodeSWBot(ii,jj,kk).X)))/2;
  A2 = abs(((xfaceS(ii,jj,kk)-nodeSWBot(ii,jj,kk).X)^(nodeSWBot(ii,jj,kk).X-nodeSWTop(ii,jj,kk).X)))/2;
  A3 = abs(((xfaceS(ii,jj,kk)-nodeSWTop(ii,jj,kk).X)^(nodeSWTop(ii,jj,kk).X-nodeSETop(ii,jj,kk).X)))/2;
  A4 = abs(((xfaceS(ii,jj,kk)-nodeSETop(ii,jj,kk).X)^(nodeSETop(ii,jj,kk).X-nodeSEBot(ii,jj,kk).X)))/2;
  return A1+A2+A3+A4;
}

inline double Grid3D_Hexa_Block::AfaceE(const Cell3D &Cell){
  double A1, A2, A3, A4;
  A1 = abs(((xfaceE(Cell)-nodeSEBot(Cell).X)^(nodeSEBot(Cell).X-nodeNEBot(Cell).X)))/2;
  A2 = abs(((xfaceE(Cell)-nodeNEBot(Cell).X)^(nodeNEBot(Cell).X-nodeNETop(Cell).X)))/2;
  A3 = abs(((xfaceE(Cell)-nodeNETop(Cell).X)^(nodeNETop(Cell).X-nodeSETop(Cell).X)))/2;
  A4 = abs(((xfaceE(Cell)-nodeSETop(Cell).X)^(nodeSETop(Cell).X-nodeSEBot(Cell).X)))/2;
  return A1+A2+A3+A4; 
}

inline double Grid3D_Hexa_Block::AfaceE(int const ii, int const jj, int const kk){
  double A1, A2, A3, A4;
  A1 = abs(((xfaceE(ii,jj,kk)-nodeSEBot(ii,jj,kk).X)^(nodeSEBot(ii,jj,kk).X-nodeNEBot(ii,jj,kk).X)))/2;
  A2 = abs(((xfaceE(ii,jj,kk)-nodeNEBot(ii,jj,kk).X)^(nodeNEBot(ii,jj,kk).X-nodeNETop(ii,jj,kk).X)))/2;
  A3 = abs(((xfaceE(ii,jj,kk)-nodeNETop(ii,jj,kk).X)^(nodeNETop(ii,jj,kk).X-nodeSETop(ii,jj,kk).X)))/2;
  A4 = abs(((xfaceE(ii,jj,kk)-nodeSETop(ii,jj,kk).X)^(nodeSETop(ii,jj,kk).X-nodeSEBot(ii,jj,kk).X)))/2;
  return A1+A2+A3+A4; 
}

inline double Grid3D_Hexa_Block::AfaceW(const Cell3D &Cell){
  double A1, A2, A3, A4;
  A1 = abs(((xfaceE(Cell)-nodeSWBot(Cell).X)^(nodeSWBot(Cell).X-nodeNWBot(Cell).X)))/2;
  A2 = abs(((xfaceE(Cell)-nodeNWBot(Cell).X)^(nodeNWBot(Cell).X-nodeNWTop(Cell).X)))/2;
  A3 = abs(((xfaceE(Cell)-nodeNWTop(Cell).X)^(nodeNWTop(Cell).X-nodeSWTop(Cell).X)))/2;
  A4 = abs(((xfaceE(Cell)-nodeSWTop(Cell).X)^(nodeSWTop(Cell).X-nodeSWBot(Cell).X)))/2;
  return A1+A2+A3+A4; 
}

inline double Grid3D_Hexa_Block::AfaceW(int const ii, int const jj, int const kk){
  double A1, A2, A3, A4;
  A1 = abs(((xfaceW(ii,jj,kk)-nodeSWBot(ii,jj,kk).X)^(nodeSWBot(ii,jj,kk).X-nodeNWBot(ii,jj,kk).X)))/2;
  A2 = abs(((xfaceW(ii,jj,kk)-nodeNWBot(ii,jj,kk).X)^(nodeNWBot(ii,jj,kk).X-nodeNWTop(ii,jj,kk).X)))/2;
  A3 = abs(((xfaceW(ii,jj,kk)-nodeNWTop(ii,jj,kk).X)^(nodeNWTop(ii,jj,kk).X-nodeSWTop(ii,jj,kk).X)))/2;
  A4 = abs(((xfaceW(ii,jj,kk)-nodeSWTop(ii,jj,kk).X)^(nodeSWTop(ii,jj,kk).X-nodeSWBot(ii,jj,kk).X)))/2;
  return A1+A2+A3+A4;  
}

inline double Grid3D_Hexa_Block::AfaceBot(const Cell3D &Cell){
  double A1, A2, A3, A4;
  A1 = abs(((xfaceBot(Cell)-nodeSWBot(Cell).X)^(nodeSWBot(Cell).X-nodeNWBot(Cell).X)))/2;
  A2 = abs(((xfaceBot(Cell)-nodeNWBot(Cell).X)^(nodeNWBot(Cell).X-nodeNEBot(Cell).X)))/2;
  A3 = abs(((xfaceBot(Cell)-nodeNEBot(Cell).X)^(nodeNEBot(Cell).X-nodeSEBot(Cell).X)))/2;
  A4 = abs(((xfaceBot(Cell)-nodeSEBot(Cell).X)^(nodeSEBot(Cell).X-nodeSWBot(Cell).X)))/2;
  return A1+A2+A3+A4; 
}

inline double Grid3D_Hexa_Block::AfaceBot(int const ii, int const jj, int const kk){
  double A1, A2, A3, A4;
  A1 = abs(((xfaceBot(ii,jj,kk)-nodeSWBot(ii,jj,kk).X)^(nodeSWBot(ii,jj,kk).X-nodeNWBot(ii,jj,kk).X)))/2;
  A2 = abs(((xfaceBot(ii,jj,kk)-nodeNWBot(ii,jj,kk).X)^(nodeNWBot(ii,jj,kk).X-nodeNEBot(ii,jj,kk).X)))/2;
  A3 = abs(((xfaceBot(ii,jj,kk)-nodeNEBot(ii,jj,kk).X)^(nodeNEBot(ii,jj,kk).X-nodeSEBot(ii,jj,kk).X)))/2;
  A4 = abs(((xfaceBot(ii,jj,kk)-nodeSEBot(ii,jj,kk).X)^(nodeSEBot(ii,jj,kk).X-nodeSWBot(ii,jj,kk).X)))/2;
  return A1+A2+A3+A4;  
}

inline double Grid3D_Hexa_Block::AfaceTop(const Cell3D &Cell){
  double A1, A2, A3, A4;
  A1 = abs(((xfaceTop(Cell)-nodeSWTop(Cell).X)^(nodeSWTop(Cell).X-nodeNWTop(Cell).X)))/2;
  A2 = abs(((xfaceTop(Cell)-nodeNWTop(Cell).X)^(nodeNWTop(Cell).X-nodeNETop(Cell).X)))/2;
  A3 = abs(((xfaceTop(Cell)-nodeNETop(Cell).X)^(nodeNETop(Cell).X-nodeSETop(Cell).X)))/2;
  A4 = abs(((xfaceTop(Cell)-nodeSETop(Cell).X)^(nodeSETop(Cell).X-nodeSWTop(Cell).X)))/2;
  return A1+A2+A3+A4; 
}

inline double Grid3D_Hexa_Block::AfaceTop(int const ii, int const jj, int const kk){
  double A1, A2, A3, A4;
  A1 = abs(((xfaceTop(ii,jj,kk)-nodeSWTop(ii,jj,kk).X)^(nodeSWTop(ii,jj,kk).X-nodeNWTop(ii,jj,kk).X)))/2;
  A2 = abs(((xfaceTop(ii,jj,kk)-nodeNWTop(ii,jj,kk).X)^(nodeNWTop(ii,jj,kk).X-nodeNETop(ii,jj,kk).X)))/2;
  A3 = abs(((xfaceTop(ii,jj,kk)-nodeNETop(ii,jj,kk).X)^(nodeNETop(ii,jj,kk).X-nodeSETop(ii,jj,kk).X)))/2;
  A4 = abs(((xfaceTop(ii,jj,kk)-nodeSETop(ii,jj,kk).X)^(nodeSETop(ii,jj,kk).X-nodeSWTop(ii,jj,kk).X)))/2;
  return A1+A2+A3+A4;   
}

//! Routine: SetNumberOfFluxCalculationGaussQuadraturePoints
//  ----------------------------------------------------------------------
/*! Purpose: Sets the number of Gauss quadrature points used for 
 *           flux evaluation based on the desired spatial accuracy, i.e., 
 *           the reconstruction order.
 * 
 *  \param [in] RecOrder the reconstruction order required to obtain
 *              the targeted solution accuracy
 *
 *  \warning Reconstruction Order = 4 (ie. case 4) may require more
 *           than 4 GQ points.
 *///---------------------------------------------------------------------
inline void Grid3D_Hexa_Block::SetNumberOfFluxCalculationGaussQuadraturePoints(const int & RecOrder){

  switch(RecOrder){
  case 4:
    NumGQP = 4;	    // This is a temporary solution to return the write number!
  case 3:
    NumGQP = 4;
    break;
  case 2:
    NumGQP = 4;
    break;
  case 1:
    NumGQP = 1;
    break;
  case 0:
    NumGQP = 1;
    break;
  default:
    throw runtime_error("Grid3D_Hexa_Block::SetNumberOfFluxCalculationGaussQuadraturePoints() ERROR! Unknown option for the passed reconstruction order");
  } // endswitch
}

//! Routine: SetNumberOfGaussQuadraturePoints
//  ----------------------------------------------------------------------
/*! Purpose: Sets the number of Gauss quadrature points used for 
 *           flux evaluation based on the desired spatial accuracy, i.e., 
 *           the reconstruction order.
 * 
 *  \param [in] RecOrder the reconstruction order required to obtain
 *              the targeted solution accuracy
 *
 *///---------------------------------------------------------------------
inline void Grid3D_Hexa_Block::SetNumberOfGaussQuadraturePoints(const int &RecOrder){

  try{
    SetNumberOfFluxCalculationGaussQuadraturePoints(RecOrder);
  } catch (runtime_error){
    throw runtime_error("Grid3D_Hexa_Block::SetNumberOfGaussQuadraturePoints() ERROR! Unknown option for the current reconstruction order");
  }
}

//! Routine: getGaussQuadPointsFaceN
//  ----------------------------------------------------------------------
/*! Purpose: Sets spatial-coordinates of Gauss quadrature points for the North face.
 */
inline void Grid3D_Hexa_Block::getGaussQuadPointsFaceN(const Cell3D &Cell,
						       Vector3D * GQPoints,
						       const int & NumberOfGQPs) const {
  return getGaussQuadPointsFaceN(Cell.I, Cell.J, Cell.K, GQPoints, NumberOfGQPs);
}

//! Routine: getGaussQuadPointsFaceS
//  ----------------------------------------------------------------------
/*! Purpose: Sets spatial-coordinates of Gauss quadrature points for the South face.
 */
inline void Grid3D_Hexa_Block::getGaussQuadPointsFaceS(const Cell3D &Cell,
						       Vector3D * GQPoints,
						       const int & NumberOfGQPs) const {
  return getGaussQuadPointsFaceS(Cell.I, Cell.J, Cell.K, GQPoints, NumberOfGQPs);
}

//! Routine: getGaussQuadPointsFaceE
//  ----------------------------------------------------------------------
/*! Purpose: Sets spatial-coordinates of Gauss quadrature points for the East face.
 */
inline void Grid3D_Hexa_Block::getGaussQuadPointsFaceE(const Cell3D &Cell,
						       Vector3D * GQPoints,
						       const int & NumberOfGQPs) const {
  return getGaussQuadPointsFaceE(Cell.I, Cell.J, Cell.K, GQPoints, NumberOfGQPs);
}

//! Routine: getGaussQuadPointsFaceW
//  ----------------------------------------------------------------------
/*! Purpose: Sets spatial-coordinates of Gauss quadrature points for the West face.
 */
inline void Grid3D_Hexa_Block::getGaussQuadPointsFaceW(const Cell3D &Cell,
						       Vector3D * GQPoints,
						       const int & NumberOfGQPs) const {
  return getGaussQuadPointsFaceW(Cell.I, Cell.J, Cell.K, GQPoints, NumberOfGQPs);
}

//! Routine: getGaussQuadPointsFaceTop
//  ----------------------------------------------------------------------
/*! Purpose: Sets spatial-coordinates of Gauss quadrature points for the Top face.
 */
inline void Grid3D_Hexa_Block::getGaussQuadPointsFaceTop(const Cell3D &Cell,
							  Vector3D * GQPoints,
							  const int & NumberOfGQPs) const {
  return getGaussQuadPointsFaceTop(Cell.I, Cell.J, Cell.K, GQPoints, NumberOfGQPs);
}

//! Routine: getGaussQuadPointsFaceBot
//  ----------------------------------------------------------------------
/*! Purpose: Sets spatial-coordinates of Gauss quadrature points for the Bot face.
 */
inline void Grid3D_Hexa_Block::getGaussQuadPointsFaceBot(const Cell3D &Cell,
							 Vector3D * GQPoints,
							 const int & NumberOfGQPs) const {
  return getGaussQuadPointsFaceBot(Cell.I, Cell.J, Cell.K, GQPoints, NumberOfGQPs);
}

//! Routine: getGaussQuadPointsFaceN
//  ----------------------------------------------------------------------
/*! Purpose: Sets spatial-coordinates of Gauss quadrature points for the North face.
 * 
 * \param ii i-index of the cell
 * \param jj j-index of the cell
 * \param jj k-index of the cell
 * \param GQPoints storage array for the Gauss quadrature points. 
 *                 This memory is overwritten!
 * \param NumberOfGQPs specifies how many points are returned. This number is
 *                     typically dictated by the accuracy of the flux calculation.
 * \warning This function is for cartesian grids only
 * 
 *///---------------------------------------------------------------------
inline void Grid3D_Hexa_Block::getGaussQuadPointsFaceN(const int &ii, const int &jj, const int &kk,
						       Vector3D * GQPoints, const int & NumberOfGQPs) const {

  double DeltaX;
  double DeltaZ;

  switch (NumberOfGQPs){

  case 1:
    GQPoints[0] = xfaceN(ii,jj,kk);
    break;

  case 4:

    /* Initally, we set the position of all the GQPoints to the bottom-left node of current face
     * and increment from there to get final GQPoint positions 
     * 
     * Note: numbering of GQPoints is counter-clockwise starting from the bottom-left corner. */

    GQPoints[0] = GQPoints[1] = GQPoints[2] = GQPoints[3] = Node[ii+1][jj+1][kk].X; // = NEBot

    // !! DeltaX has a NEGATIVE value in this case !!
    DeltaX = Node[ii  ][jj+1][kk  ].X.x - Node[ii+1][jj+1][kk  ].X.x; // = NWBot - NEBot
    DeltaZ = Node[ii+1][jj+1][kk+1].X.z - Node[ii+1][jj+1][kk  ].X.z; // = NETop - NEBot

    /* Final position of GQPoints[0] */
    GQPoints[0].x += GaussQuadratureData::GQ4_Abscissa[0]*DeltaX;
    GQPoints[0].z += GaussQuadratureData::GQ4_Abscissa[0]*DeltaZ;
    
    /* Final position of GQPoints[1] */
    GQPoints[1].x += GaussQuadratureData::GQ4_Abscissa[1]*DeltaX;
    GQPoints[1].z += GaussQuadratureData::GQ4_Abscissa[0]*DeltaZ;

    /* Final position of GQPoints[2] */
    GQPoints[2].x += GaussQuadratureData::GQ4_Abscissa[1]*DeltaX;
    GQPoints[2].z += GaussQuadratureData::GQ4_Abscissa[1]*DeltaZ;

    /* Final position of GQPoints[3] */
    GQPoints[3].x += GaussQuadratureData::GQ4_Abscissa[0]*DeltaX;
    GQPoints[3].z += GaussQuadratureData::GQ4_Abscissa[1]*DeltaZ;

    break;

  default:
    throw runtime_error("Grid3D_Hexa_Block::getGaussQuadPointsFaceN() ERROR! \
                         Specified number of Gauss quadrature points is not implemented!");
  }
}

//! Routine: getGaussQuadPointsFaceS
//  ----------------------------------------------------------------------
/*! Purpose: Sets spatial-coordinates of Gauss quadrature points for the South face.
 * 
 * \param ii i-index of the cell
 * \param jj j-index of the cell
 * \param jj k-index of the cell
 * \param GQPoints storage array for the Gauss quadrature points. 
 *                 This memory is overwritten!
 * \param NumberOfGQPs specifies how many points are returned. This number is
 *                     typically dictated by the accuracy of the flux calculation.
 * \warning This function is for cartesian grids only
 * 
 *///---------------------------------------------------------------------
inline void Grid3D_Hexa_Block::getGaussQuadPointsFaceS(const int &ii, const int &jj, const int &kk,
						       Vector3D * GQPoints, const int & NumberOfGQPs) const {

  double DeltaX;
  double DeltaZ;

  switch (NumberOfGQPs){

  case 1:
    GQPoints[0] = xfaceS(ii,jj,kk);
    break;

  case 4:

    /* Initally, we set the position of all the GQPoints to the bottom-left node of current face
     * and increment from there to get final GQPoint positions 
     * 
     * Note: numbering of GQPoints is counter-clockwise starting from the bottom-left corner. */

    GQPoints[0] = GQPoints[1] = GQPoints[2] = GQPoints[3] = Node[ii][jj][kk].X; // = SWBot

    DeltaX = Node[ii+1][jj  ][kk  ].X.x - Node[ii  ][jj  ][kk  ].X.x; // = SEBot - SWBot
    DeltaZ = Node[ii  ][jj  ][kk+1].X.z - Node[ii  ][jj  ][kk  ].X.z; // = SWTop - SWBot

    /* Final position of GQPoints[0] */
    GQPoints[0].x += GaussQuadratureData::GQ4_Abscissa[0]*DeltaX;
    GQPoints[0].z += GaussQuadratureData::GQ4_Abscissa[0]*DeltaZ;
    
    /* Final position of GQPoints[1] */
    GQPoints[1].x += GaussQuadratureData::GQ4_Abscissa[1]*DeltaX;
    GQPoints[1].z += GaussQuadratureData::GQ4_Abscissa[0]*DeltaZ;

    /* Final position of GQPoints[2] */
    GQPoints[2].x += GaussQuadratureData::GQ4_Abscissa[1]*DeltaX;
    GQPoints[2].z += GaussQuadratureData::GQ4_Abscissa[1]*DeltaZ;

    /* Final position of GQPoints[3] */
    GQPoints[3].x += GaussQuadratureData::GQ4_Abscissa[0]*DeltaX;
    GQPoints[3].z += GaussQuadratureData::GQ4_Abscissa[1]*DeltaZ;

    break;

  default:
    throw runtime_error("Grid3D_Hexa_Block::getGaussQuadPointsFaceS() ERROR! \
                         Specified number of Gauss quadrature points is not implemented!");
  }
}

//! Routine: getGaussQuadPointsFaceE
//  ----------------------------------------------------------------------
/*! Purpose: Sets spatial-coordinates of Gauss quadrature points for the East face.
 * 
 * \param ii i-index of the cell
 * \param jj j-index of the cell
 * \param jj k-index of the cell
 * \param GQPoints storage array for the Gauss quadrature points. 
 *                 This memory is overwritten!
 * \param NumberOfGQPs specifies how many points are returned. This number is
 *                     typically dictated by the accuracy of the flux calculation.
 * \warning This function is for cartesian grids only
 * 
 *///---------------------------------------------------------------------
inline void Grid3D_Hexa_Block::getGaussQuadPointsFaceE(const int &ii, const int &jj, const int &kk,
						       Vector3D * GQPoints, const int & NumberOfGQPs) const {

  double DeltaY;
  double DeltaZ;

  switch (NumberOfGQPs){

  case 1:
    GQPoints[0] = xfaceE(ii,jj,kk);
    break;

  case 4:

    /* Initally, we set the position of all the GQPoints to the bottom-left node of current face
     * and increment from there to get final GQPoint positions 
     * 
     * Note: numbering of GQPoints is counter-clockwise starting from the bottom-left corner. */

    GQPoints[0] = GQPoints[1] = GQPoints[2] = GQPoints[3] = Node[ii+1][jj][kk].X; // = SEBot

    DeltaY = Node[ii+1][jj+1][kk  ].X.y - Node[ii+1][jj  ][kk  ].X.y; // = NEBot - SEBot
    DeltaZ = Node[ii+1][jj  ][kk+1].X.z - Node[ii+1][jj  ][kk  ].X.z; // = SETop - SEBot

    /* Final position of GQPoints[0] */
    GQPoints[0].y += GaussQuadratureData::GQ4_Abscissa[0]*DeltaY;
    GQPoints[0].z += GaussQuadratureData::GQ4_Abscissa[0]*DeltaZ;
    
    /* Final position of GQPoints[1] */
    GQPoints[1].y += GaussQuadratureData::GQ4_Abscissa[1]*DeltaY;
    GQPoints[1].z += GaussQuadratureData::GQ4_Abscissa[0]*DeltaZ;

    /* Final position of GQPoints[2] */
    GQPoints[2].y += GaussQuadratureData::GQ4_Abscissa[1]*DeltaY;
    GQPoints[2].z += GaussQuadratureData::GQ4_Abscissa[1]*DeltaZ;

    /* Final position of GQPoints[3] */
    GQPoints[3].y += GaussQuadratureData::GQ4_Abscissa[0]*DeltaY;
    GQPoints[3].z += GaussQuadratureData::GQ4_Abscissa[1]*DeltaZ;

    break;

  default:
    throw runtime_error("Grid3D_Hexa_Block::getGaussQuadPointsFaceE() ERROR! \
                         Specified number of Gauss quadrature points is not implemented!");
  }
}

//! Routine: getGaussQuadPointsFaceW
//  ----------------------------------------------------------------------
/*! Purpose: Sets spatial-coordinates of Gauss quadrature points for the West face.
 * 
 * \param ii i-index of the cell
 * \param jj j-index of the cell
 * \param jj k-index of the cell
 * \param GQPoints storage array for the Gauss quadrature points. 
 *                 This memory is overwritten!
 * \param NumberOfGQPs specifies how many points are returned. This number is
 *                     typically dictated by the accuracy of the flux calculation.
 * \warning This function is for cartesian grids only
 * 
 *///---------------------------------------------------------------------
inline void Grid3D_Hexa_Block::getGaussQuadPointsFaceW(const int &ii, const int &jj, const int &kk,
						       Vector3D * GQPoints, const int & NumberOfGQPs) const {

  double DeltaY;
  double DeltaZ;

  switch (NumberOfGQPs){

  case 1:
    GQPoints[0] = xfaceW(ii,jj,kk);
    break;

  case 4:

    /* Initally, we set the position of all the GQPoints to the bottom-left node of current face
     * and increment from there to get final GQPoint positions 
     * 
     * Note: numbering of GQPoints is counter-clockwise starting from the bottom-left corner. */

    GQPoints[0] = GQPoints[1] = GQPoints[2] = GQPoints[3] = Node[ii+1][jj][kk].X; // = NWBot

    // !! DeltaY has a NEGATIVE value in this case !!
    DeltaY = Node[ii  ][jj  ][kk  ].X.y - Node[ii  ][jj+1][kk  ].X.y; // = SWBot - NWBot
    DeltaZ = Node[ii  ][jj+1][kk+1].X.z - Node[ii  ][jj+1][kk  ].X.z; // = NWTop - NWBot

    /* Final position of GQPoints[0] */
    GQPoints[0].y += GaussQuadratureData::GQ4_Abscissa[0]*DeltaY;
    GQPoints[0].z += GaussQuadratureData::GQ4_Abscissa[0]*DeltaZ;
    
    /* Final position of GQPoints[1] */
    GQPoints[1].y += GaussQuadratureData::GQ4_Abscissa[1]*DeltaY;
    GQPoints[1].z += GaussQuadratureData::GQ4_Abscissa[0]*DeltaZ;

    /* Final position of GQPoints[2] */
    GQPoints[2].y += GaussQuadratureData::GQ4_Abscissa[1]*DeltaY;
    GQPoints[2].z += GaussQuadratureData::GQ4_Abscissa[1]*DeltaZ;

    /* Final position of GQPoints[3] */
    GQPoints[3].y += GaussQuadratureData::GQ4_Abscissa[0]*DeltaY;
    GQPoints[3].z += GaussQuadratureData::GQ4_Abscissa[1]*DeltaZ;

    break;

  default:
    throw runtime_error("Grid3D_Hexa_Block::getGaussQuadPointsFaceW() ERROR! \
                         Specified number of Gauss quadrature points is not implemented!");
  }
}

//! Routine: getGaussQuadPointsFaceTop
//  ----------------------------------------------------------------------
/*! Purpose: Sets spatial-coordinates of Gauss quadrature points for the Top face.
 * 
 * \param ii i-index of the cell
 * \param jj j-index of the cell
 * \param jj k-index of the cell
 * \param GQPoints storage array for the Gauss quadrature points. 
 *                 This memory is overwritten!
 * \param NumberOfGQPs specifies how many points are returned. This number is
 *                     typically dictated by the accuracy of the flux calculation.
 * \warning This function is for cartesian grids only
 * 
 *///---------------------------------------------------------------------
inline void Grid3D_Hexa_Block::getGaussQuadPointsFaceTop(const int &ii, const int &jj, const int &kk,
							 Vector3D * GQPoints, const int & NumberOfGQPs) const {

  double DeltaX;
  double DeltaY;

  switch (NumberOfGQPs){

  case 1:
    GQPoints[0] = xfaceTop(ii,jj,kk);
    break;

  case 4:

    /* Initally, we set the position of all the GQPoints to the bottom-left node of current face
     * and increment from there to get final GQPoint positions 
     * 
     * Note: numbering of GQPoints is counter-clockwise starting from the bottom-left corner. */

    GQPoints[0] = GQPoints[1] = GQPoints[2] = GQPoints[3] = Node[ii][jj][kk+1].X; // = SWTop

    DeltaX = Node[ii+1][jj  ][kk+1].X.x - Node[ii  ][jj  ][kk+1].X.x; // = SETop - SWTop
    DeltaY = Node[ii  ][jj+1][kk+1].X.y - Node[ii  ][jj  ][kk+1].X.y; // = NWTop - SWTop

    /* Final position of GQPoints[0] */
    GQPoints[0].x += GaussQuadratureData::GQ4_Abscissa[0]*DeltaX;
    GQPoints[0].y += GaussQuadratureData::GQ4_Abscissa[0]*DeltaY;
    
    /* Final position of GQPoints[1] */
    GQPoints[1].x += GaussQuadratureData::GQ4_Abscissa[1]*DeltaX;
    GQPoints[1].y += GaussQuadratureData::GQ4_Abscissa[0]*DeltaY;

    /* Final position of GQPoints[2] */
    GQPoints[2].x += GaussQuadratureData::GQ4_Abscissa[1]*DeltaX;
    GQPoints[2].y += GaussQuadratureData::GQ4_Abscissa[1]*DeltaY;

    /* Final position of GQPoints[3] */
    GQPoints[3].x += GaussQuadratureData::GQ4_Abscissa[0]*DeltaX;
    GQPoints[3].y += GaussQuadratureData::GQ4_Abscissa[1]*DeltaY;

    break;

  default:
    throw runtime_error("Grid3D_Hexa_Block::getGaussQuadPointsFaceTop() ERROR! \
                         Specified number of Gauss quadrature points is not implemented!");
  }
}

//! Routine: getGaussQuadPointsFaceBot
//  ----------------------------------------------------------------------
/*! Purpose: Sets spatial-coordinates of Gauss quadrature points for the Bottom face.
 * 
 * \param ii i-index of the cell
 * \param jj j-index of the cell
 * \param jj k-index of the cell
 * \param GQPoints storage array for the Gauss quadrature points. 
 *                 This memory is overwritten!
 * \param NumberOfGQPs specifies how many points are returned. This number is
 *                     typically dictated by the accuracy of the flux calculation.
 * \warning This function is for cartesian grids only
 * 
 *///---------------------------------------------------------------------
inline void Grid3D_Hexa_Block::getGaussQuadPointsFaceBot(const int &ii, const int &jj, const int &kk,
							 Vector3D * GQPoints, const int & NumberOfGQPs) const {

  double DeltaX;
  double DeltaY;

  switch (NumberOfGQPs){

  case 1:
    GQPoints[0] = xfaceBot(ii,jj,kk);
    break;

  case 4:

    /* Initally, we set the position of all the GQPoints to the bottom-left node of current face
     * and increment from there to get final GQPoint positions 
     * 
     * Note: numbering of GQPoints is counter-clockwise starting from the bottom-left corner. */

    GQPoints[0] = GQPoints[1] = GQPoints[2] = GQPoints[3] = Node[ii][jj+1][kk].X; // = NWBot

    // !! DeltaY has a NEGATIVE value in this case !!
    DeltaX = Node[ii+1][jj+1][kk  ].X.x - Node[ii  ][jj+1][kk  ].X.x; // = NEBot - NWBot
    DeltaY = Node[ii  ][jj  ][kk  ].X.y - Node[ii  ][jj+1][kk  ].X.y; // = SWBot - NWBot

    /* Final position of GQPoints[0] */
    GQPoints[0].x += GaussQuadratureData::GQ4_Abscissa[0]*DeltaX;
    GQPoints[0].y += GaussQuadratureData::GQ4_Abscissa[0]*DeltaY;
    
    /* Final position of GQPoints[1] */
    GQPoints[1].x += GaussQuadratureData::GQ4_Abscissa[1]*DeltaX;
    GQPoints[1].y += GaussQuadratureData::GQ4_Abscissa[0]*DeltaY;

    /* Final position of GQPoints[2] */
    GQPoints[2].x += GaussQuadratureData::GQ4_Abscissa[1]*DeltaX;
    GQPoints[2].y += GaussQuadratureData::GQ4_Abscissa[1]*DeltaY;

    /* Final position of GQPoints[3] */
    GQPoints[3].x += GaussQuadratureData::GQ4_Abscissa[0]*DeltaX;
    GQPoints[3].y += GaussQuadratureData::GQ4_Abscissa[1]*DeltaY;

    break;

  default:
    throw runtime_error("Grid3D_Hexa_Block::getGaussQuadPointsFaceBot() ERROR! \
                         Specified number of Gauss quadrature points is not implemented!");
  }
}


/********************************************************
 * Grid3D_Hexa_Block -- Binary arithmetic operators.    *
 ********************************************************/
// Shift operators.
inline Grid3D_Hexa_Block operator +(Grid3D_Hexa_Block &G, const Vector3D &V) {
  for(int k = G.KNl - G.Nghost; k <= G.KNu + G.Nghost; ++k ){
    for (int  j = G.JNl-G.Nghost; j <= G.JNu+G.Nghost; ++j ) {
      for (int i = G.INl-G.Nghost ; i <= G.INu+G.Nghost; ++i ) {
	G.Node[i][j][k].X += V;
      } /* endfor */
    } /* endfor */
  }/*endfor */
  
  for(int k = G.KCl - G.Nghost; k<= G.KCu + G.Nghost; ++k){
    for (int j = G.JCl-G.Nghost ; j <= G.JCu+G.Nghost ; ++j) {
      for (int i = G.ICl-G.Nghost ; i <= G.ICu+G.Nghost ; ++i) {
	G.Cell[i][j][k].Xc = G.centroid(i, j, k);
      } /* endfor */
    } /* endfor */
  }/*endfor */

  return (G);
}

inline Grid3D_Hexa_Block operator -(Grid3D_Hexa_Block &G, const Vector3D &V) {
  for(int k = G.KNl-G.Nghost; k <= G.KNu+G.Nghost; ++k){
    for (int  j = G.JNl-G.Nghost; j <= G.JNu+G.Nghost; ++j ) {
      for (int i = G.INl-G.Nghost ; i <= G.INu+G.Nghost; ++i ) {
	G.Node[i][j][k].X -= V;
      } /* endfor */
    } /* endfor */
  }/*endfor */
  
  for(int k = G.KCl - G.Nghost; k <= G.KCu + G.Nghost; ++k){
    for (int j = G.JCl-G.Nghost ; j <= G.JCu+G.Nghost ; ++j) {
      for (int i = G.ICl-G.Nghost ; i <= G.ICu+G.Nghost ; ++i) {
	G.Cell[i][j][k].Xc = G.centroid(i, j, k);
      } /* endfor */
    } /* endfor */
  }/*endfor */
  
  return (G);
}

// Scaling operators.
inline Grid3D_Hexa_Block operator *(Grid3D_Hexa_Block &G, const double &a) {
  for(int k = G.KNl-G.Nghost; k <= G.KNu+G.Nghost; ++k){
    for (int  j = G.JNl-G.Nghost; j <= G.JNu+G.Nghost; ++j ) {
      for (int i = G.INl-G.Nghost ; i <= G.INu+G.Nghost; ++i ) {
	G.Node[i][j][k].X = G.Node[i][j][k].X*a;
      } /* endfor */
    } /* endfor */
  }/*endfor */
  
  for(int k = G.KCl - G.Nghost; k <= G.KCu + G.Nghost; ++k){
    for (int j = G.JCl-G.Nghost ; j <= G.JCu+G.Nghost ; ++j) {
      for (int i = G.ICl-G.Nghost ; i <= G.ICu+G.Nghost ; ++i) {
	G.Cell[i][j][k].Xc = G.centroid(i, j, k);
      } /* endfor */
    } /* endfor */
  }/*endfor */
  
  return (G);
}

inline Grid3D_Hexa_Block operator *(const double &a, Grid3D_Hexa_Block &G) {
 for(int k = G.KNl-G.Nghost; k <= G.KNu+G.Nghost; ++k) {
    for (int  j = G.JNl-G.Nghost; j <= G.JNu+G.Nghost; ++j ) {
      for (int i = G.INl-G.Nghost ; i <= G.INu+G.Nghost; ++i ) {
	G.Node[i][j][k].X = G.Node[i][j][k].X*a;
      } /* endfor */
    } /* endfor */
  }/*endfor */
  
  for(int k = G.KCl - G.Nghost; k<= G.KCu + G.Nghost; ++k) {
    for (int j = G.JCl-G.Nghost ; j <= G.JCu+G.Nghost ; ++j) {
      for (int i = G.ICl-G.Nghost ; i <= G.ICu+G.Nghost ; ++i) {
	G.Cell[i][j][k].Xc = G.centroid(i, j, k);
      } /* endfor */
    } /* endfor */
  }/*endfor */
  
  return (G); 
}

inline Grid3D_Hexa_Block operator /(Grid3D_Hexa_Block &G, const double &a) {
  for(int k = G.KNl-G.Nghost; k <= G.KNu+G.Nghost; ++k) {
    for (int  j = G.JNl-G.Nghost; j <= G.JNu+G.Nghost; ++j ) {
      for (int i = G.INl-G.Nghost ; i <= G.INu+G.Nghost; ++i ) {
	G.Node[i][j][k].X = G.Node[i][j][k].X/a;
      } /* endfor */
    } /* endfor */
  }/*endfor */
  
  for(int k = G.KCl - G.Nghost; k <= G.KCu + G.Nghost; ++k) {
    for (int j = G.JCl-G.Nghost ; j <= G.JCu+G.Nghost ; ++j) {
      for (int i = G.ICl-G.Nghost ; i <= G.ICu+G.Nghost ; ++i) {
	G.Cell[i][j][k].Xc = G.centroid(i, j, k);
      } /* endfor */
    } /* endfor */
  }/*endfor */
  
  return (G);   
}

// Rotation operator.
inline Grid3D_Hexa_Block operator ^(Grid3D_Hexa_Block &G, const double &a) {
  double cos_angle, sin_angle; Vector3D X;
  cos_angle = cos(a); sin_angle = sin(a);
  //rotation about the Z-axis
  for(int k = G.KNl - G.Nghost; k <= G.KNu + G.Nghost; ++k) {
    for (int j = G.JNl-G.Nghost ; j <= G.JNu+G.Nghost; ++j ) {
      for (int i = G.INl-G.Nghost ; i <= G.INu+G.Nghost; ++i ) {
	X.x = G.Node[i][j][k].X.x*cos_angle -
	  G.Node[i][j][k].X.y*sin_angle +
	  0*G.Node[i][j][k].X.z;
	X.y = G.Node[i][j][k].X.x*sin_angle +
	  G.Node[i][j][k].X.y*cos_angle +
	  0*G.Node[i][j][k].X.z;
	X.z = 0*G.Node[i][j][k].X.x*cos_angle +
	  0*G.Node[i][j][k].X.y*sin_angle +
	  G.Node[i][j][k].X.z; 
	G.Node[i][j][k].X = X;
      } /* endfor */
    } /* endfor */
  } /*endfor*/ 
  for( int k = G.KCl-G.Nghost; k <= G.KCu + G.Nghost; ++k) {
    for (int j = G.JCl-G.Nghost ; j <= G.JCu+G.Nghost ; ++j) {
      for (int i = G.ICl-G.Nghost ; i <= G.ICu+G.Nghost ; ++i) {
	G.Cell[i][j][k].Xc = G.centroid(i, j, k);
      } /* endfor */
    } /* endfor */
  } /*endfor */

  return (G);   
}

inline Grid3D_Hexa_Block operator &(Grid3D_Hexa_Block &G, const double &a) {  
  Vector3D X;
  double cos_angle=cos(a); double sin_angle= sin(a);
  //rotation about the X-axis
  for(int k = G.KNl - G.Nghost; k <= G.KNu + G.Nghost; ++k) {
    for (int j = G.JNl-G.Nghost ; j <= G.JNu+G.Nghost; ++j ) {
      for (int i = G.INl-G.Nghost ; i <= G.INu+G.Nghost; ++i ) {
	X.x = G.Node[i][j][k].X.x +
	  0*G.Node[i][j][k].X.y +
	  0*G.Node[i][j][k].X.z;
	X.y = 0*G.Node[i][j][k].X.x +
	  G.Node[i][j][k].X.y*cos_angle -
	  G.Node[i][j][k].X.z*sin_angle;
	X.z = 0*G.Node[i][j][k].X.x +
	  G.Node[i][j][k].X.y*sin_angle +
	  G.Node[i][j][k].X.z*cos_angle; 
	G.Node[i][j][k].X = X;
      } /* endfor */
    } /* endfor */
  } /*endfor*/
 
  for( int k = G.KCl-G.Nghost; k<= G.KCu + G.Nghost; ++k) {
    for (int j = G.JCl-G.Nghost ; j <= G.JCu+G.Nghost ; ++j) {
      for (int i = G.ICl-G.Nghost ; i <= G.ICu+G.Nghost ; ++i) {
	G.Cell[i][j][k].Xc = G.centroid(i, j, k);
      } /* endfor */
    } /* endfor */
  } /*endfor */

  return (G);
}

inline Grid3D_Hexa_Block operator %(Grid3D_Hexa_Block &G, const double &a) {   
  Vector3D X;
  double cos_angle=cos(a); double sin_angle= sin(a);
  //rotation about the Y-axis
  for(int k = G.KNl - G.Nghost; k <= G.KNu + G.Nghost; ++k) {
    for (int j = G.JNl-G.Nghost ; j <= G.JNu+G.Nghost; ++j ) {
      for (int i = G.INl-G.Nghost ; i <= G.INu+G.Nghost; ++i ) {
	X.x = G.Node[i][j][k].X.x*cos_angle +
	  0*G.Node[i][j][k].X.y +
	  G.Node[i][j][k].X.z*sin_angle;
	X.y = 0*G.Node[i][j][k].X.x +
	  G.Node[i][j][k].X.y +
	  0*G.Node[i][j][k].X.z;
	X.z = -G.Node[i][j][k].X.x*sin_angle +
	  0*G.Node[i][j][k].X.y +
	  G.Node[i][j][k].X.z*cos_angle; 
	G.Node[i][j][k].X = X;
      } /* endfor */
    } /* endfor */
  } /*endfor*/
  
  for( int k = G.KCl-G.Nghost; k<= G.KCu + G.Nghost; ++k) {
    for (int j = G.JCl-G.Nghost ; j <= G.JCu+G.Nghost ; ++j) {
      for (int i = G.ICl-G.Nghost ; i <= G.ICu+G.Nghost ; ++i) {
	G.Cell[i][j][k].Xc = G.centroid(i, j, k);
      } /* endfor */
    } /* endfor */
  } /*endfor */

  return (G);
}

/*************************************************************************
 * Grid3D_Hexa_Block -- Input-output operators.                          *
 *************************************************************************/
inline ostream &operator << (ostream &out_file, 
                             const Grid3D_Hexa_Block &G) {
  out_file << G.NNi << " " << G.INl << " " << G.INu << "\n";
  out_file << G.NNj << " " << G.JNl << " " << G.JNu << "\n";
  out_file << G.NNk << " " << G.KNl << " " << G.KNu << "\n";
  out_file << G.Nghost << "\n";
  if (G.NNi == 0 || G.NNj == 0 || G.NNk == 0 || G.Nghost == 0) return(out_file);
  out_file << G.NCi << " " << G.ICl << " " << G.ICu << "\n";
  out_file << G.NCj << " " << G.JCl << " " << G.JCu << "\n";
  out_file << G.NCk << " " << G.KCl << " " << G.KCu << "\n";
  for (int k = G.KNl-G.Nghost ; k <= G.KNu+G.Nghost; ++k ) {
    for (int j = G.JNl-G.Nghost ; j <= G.JNu+G.Nghost; ++j ) {
      for (int i = G.INl-G.Nghost ; i <= G.INu+G.Nghost; ++i ) {
	out_file << G.Node[i][j][k].X << "\n";
      } /* endfor */
    } /* endfor */
  }/*endfor*/
  for (int k = G.KCl-G.Nghost ; k<= G.KCu+G.Nghost; ++k ) {
     for (int j = G.JCl-G.Nghost ; j<= G.JCu+G.Nghost; ++j ){
        out_file << G.BCtypeW[j][k]<< " " << G.BCtypeE[j][k]<< "\n";
     } /* endfor */
  } /* endfor */
  for ( int k = G.KCl-G.Nghost ; k <= G.KCu+G.Nghost ; ++k ) {
     for ( int i = G.ICl-G.Nghost ; i <= G.ICu+G.Nghost ; ++i ) {
        out_file << G.BCtypeS[i][k]<< " " << G.BCtypeN[i][k]<< "\n";
     } /* endfor */
  } /* endfor */
  for ( int j = G.JCl-G.Nghost ; j <= G.JCu+G.Nghost ; ++j ) {
     for ( int i = G.ICl-G.Nghost ; i <= G.ICu+G.Nghost ; ++i ) {
        out_file << G.BCtypeB[i][j]<< " " << G.BCtypeT[i][j]<< "\n" ;
     } /* endfor */
  } /* endfor */
  return (out_file);
}

inline istream &operator >> (istream &in_file, 
                             Grid3D_Hexa_Block &G) {
   int i, j, k, ni, il, iu, nj, jl, ju, nk, kl, ku;
   int ng;
   in_file.setf(ios::skipws);
   in_file >> ni >> il >> iu; 
   in_file >> nj >> jl >> ju; 
   in_file >> nk >> kl >> ku;
   in_file >> ng;
   in_file.unsetf(ios::skipws);
   if (ni == 0 || nj == 0|| nk == 0|| ng == 0) {
      if (G.Allocated) G.deallocate(); return(in_file);
   } /* endif */
   if (!G.Allocated || G.NNi != ni || G.NNj != nj || G.NNk != nk || G.Nghost != ng) {
      if (G.Allocated) G.deallocate(); 
      G.allocate(ni-(2*ng+1), nj-(2*ng+1), nk-(2*ng+1), ng);
   } /* endif */
   in_file.setf(ios::skipws);
   in_file >> ni >> il >> iu; in_file >> nj >> jl >> ju; in_file >> nk >> kl >> ku;
   in_file.unsetf(ios::skipws);
  for ( k = G.KNl-G.Nghost ; k <= G.KNu+G.Nghost; ++k) {
    for ( j = G.JNl-G.Nghost ; j <= G.JNu+G.Nghost; ++j ) {
      for ( i = G.INl-G.Nghost ; i <= G.INu+G.Nghost; ++i ) {
	in_file >> G.Node[i][j][k].X;
      } /* endfor */
    } /* endfor */
  } /* endfor */
  for ( k = G.KCl-G.Nghost ; k <= G.KCu+G.Nghost ; ++k){
    for ( j = G.JCl-G.Nghost ; j <= G.JCu+G.Nghost ; ++j) {
      for ( i = G.ICl-G.Nghost ; i <= G.ICu+G.Nghost ; ++i) {
	G.Cell[i][j][k].I = i; 
        G.Cell[i][j][k].J = j; 
        G.Cell[i][j][k].K = k;
	G.Cell[i][j][k].Xc = G.centroid(i, j, k);
	G.Cell[i][j][k].V =  G.volume(i, j, k);
      } /* endfor */
    } /* endfor */
  }/* endfor */
  for (int k = G.KCl-G.Nghost ; k<= G.KCu+G.Nghost; ++k ) {
     for (int j = G.JCl-G.Nghost ; j<= G.JCu+G.Nghost; ++j ){
        in_file.setf(ios::skipws);
        in_file >> G.BCtypeW[j][k] >> G.BCtypeE[j][k];
        in_file.unsetf(ios::skipws);
      } /* endfor */
  } /* endfor */  
  for ( int k = G.KCl-G.Nghost ; k <= G.KCu+G.Nghost ; ++k ) {
     for ( int i = G.ICl-G.Nghost ; i <= G.ICu+G.Nghost ; ++i ) {
        in_file.setf(ios::skipws);
        in_file >> G.BCtypeS[i][k] >> G.BCtypeN[i][k];
        in_file.unsetf(ios::skipws);
     } /* endfor */
  } /* endfor */  
  for ( int j = G.JCl-G.Nghost ; j <= G.JCu+G.Nghost ; ++j ) {
     for ( int i = G.ICl-G.Nghost ; i <= G.ICu+G.Nghost ; ++i ) {
        in_file.setf(ios::skipws);
        in_file >> G.BCtypeB[i][j] >> G.BCtypeT[i][j] ;
        in_file.unsetf(ios::skipws);
     } /* endfor */
  } /* endfor */
  return (in_file);
}

#endif // _GRID3D_HEXA_BLOCK_INCLUDED<|MERGE_RESOLUTION|>--- conflicted
+++ resolved
@@ -181,7 +181,7 @@
     int           NCk,KCl,KCu; // k-direction cell counters
     int                Nghost; //number of ghost cells
     Node3D            ***Node; // array of 3D node position vectors
-    Cell3D            ***Cell; // array of 3D cell centre vectors    
+    Cell3D            ***Cell; // array of 3D cell centre vectors
    
     int   **BCtypeN,**BCtypeS, // boundary condition type specifiers
           **BCtypeE,**BCtypeW, // for north, south, east, & west boundaries
@@ -204,10 +204,6 @@
        BCtypeN = NULL; BCtypeS = NULL; 
        BCtypeE = NULL; BCtypeW = NULL;
        BCtypeT = NULL; BCtypeB = NULL;
-<<<<<<< HEAD
-=======
-
->>>>>>> 8225519c
        NumGQP = 1;
     }
 
@@ -228,21 +224,14 @@
     
     /* Deallocate memory for structured hexahedral grid block. */
     void deallocate(void);
-        
+    
     /* Calculate centroid of cell. */
     Vector3D centroid(const Cell3D &Cell);
     Vector3D centroid(const int ii, const int jj, const int kk);
-<<<<<<< HEAD
-
-  //    Vector3D & cellcentroid(const int ii, const int jj, const int kk);
-=======
->>>>>>> 8225519c
     double Xcentroid(const int ii, const int jj, const int kk);
     double Ycentroid(const int ii, const int jj, const int kk);
     double Zcentroid(const int ii, const int jj, const int kk);
 
-<<<<<<< HEAD
-=======
     /* Calculate Jacobian (Determinant) */
     double jacobian(const Cell3D &Cell, int order);
     double jacobian(const int ii, const int jj, const int kk, int order);
@@ -252,7 +241,6 @@
     double Backward_Finite_Difference(const int i, const int j, const int k, const int derivative, const double &dt, int order);
     void Jacobian_Matrix(DenseMatrix &J, const int i, const int j, const int k, int order);
     
->>>>>>> 8225519c
     /* Calculate cell volume. */
     double volume(const Cell3D &Cell);
     double volume(const int ii, const int jj, const int kk);
@@ -497,15 +485,12 @@
                  const double &Z_min,
                  const double &Z_max);
 
-<<<<<<< HEAD
-=======
     void Disturb_Interior_Nodes(const int Number_of_Iterations);
     double MinimumNodeFaceDistance(const int i, const int j, const int k);
     double DistanceFromPointToFace(const Node3D &Point, const Node3D &node1, const Node3D &node2, const Node3D &node3, const Node3D &node4);
     double DistanceFromPointToFace(const Node3D &Point, const Vector3D &Xp, const Vector3D &n);
 
     
->>>>>>> 8225519c
     /********************* Grid Information required for CENO Reconstruction ***********************/
 
     //! @name Get cell geometric moments and related information.
@@ -696,7 +681,6 @@
          delete []BCtypeW[j]; BCtypeW[j] = NULL;
          delete []BCtypeE[j]; BCtypeE[j] = NULL;
       } /* endfor */
-
       delete []BCtypeW; BCtypeW = NULL;
       delete []BCtypeE; BCtypeE = NULL;
   
@@ -710,7 +694,7 @@
       delete []BCtypeN; BCtypeN = NULL; delete []BCtypeS; BCtypeS = NULL; 
       delete []BCtypeE; BCtypeE = NULL; delete []BCtypeW; BCtypeW = NULL;
       delete []BCtypeT; BCtypeT = NULL; delete []BCtypeB; BCtypeB = NULL;
-
+  
       NNi = 0; INl = 0; INu = 0; 
       NNj = 0; JNl = 0; JNu = 0; 
       NNk = 0; KNl = 0; KNu = 0; 
@@ -736,9 +720,6 @@
 }
 
 inline Vector3D Grid3D_Hexa_Block::centroid(const int ii, const int jj, const int kk) {
-  if (ii < 0 ) {
-    std::cout << "\n\n\n ii is less than ZERO!\n\n\n" << std::cout.flush();
-  }
   return ((Node[ii][jj+1][kk].X+Node[ii+1][jj+1][kk].X+Node[ii+1][jj][kk].X+
            Node[ii][jj][kk].X+Node[ii][jj+1][kk+1].X+Node[ii+1][jj+1][kk+1].X+
            Node[ii+1][jj][kk+1].X+Node[ii][jj][kk+1].X)/8);
