--- conflicted
+++ resolved
@@ -183,15 +183,6 @@
 
      } else if (strcmp(Grid_Type, "Channel") == 0) {
         i_Grid = GRID_CHANNEL_ZDIR;
-<<<<<<< HEAD
-=======
-        Box_Length = 0.2;
-        Box_Width = 0.001;
-        Box_Height = 0.001;
-
-     } else if (strcmp(Grid_Type, "Channel_X") == 0) {
-        i_Grid = GRID_CHANNEL_XDIR;
->>>>>>> 9f469edb
         Box_Length = 0.2;
         Box_Width = 0.001;
         Box_Height = 0.001;
@@ -249,11 +240,6 @@
 
      } else if (strcmp(Grid_Type, "Bump_Channel_Flow") == 0) {
        i_Grid = GRID_BUMP_CHANNEL_FLOW;
-<<<<<<< HEAD
-
-=======
-	
->>>>>>> 9f469edb
      } else if (strcmp(Grid_Type, "Bluff_Body_Burner") == 0) {
         i_Grid = GRID_BLUFF_BODY_BURNER;
 
@@ -393,7 +379,6 @@
      value >> value_string;
      strcpy(ICEMCFD_FileNames[2], value_string.c_str());
 
-<<<<<<< HEAD
   } else if (strcmp(code, "Box_Length") == 0) {
      i_command = 3028;
      value >> Box_Length;
@@ -409,23 +394,6 @@
      value >> Box_Height;
      if (Box_Height <= ZERO) i_command = INVALID_INPUT_VALUE;
     
-=======
-  } else if (strcmp(code, "Box_Width") == 0) {   
-     i_command = 3028;
-     value >> Box_Width;
-     if (Box_Width <ZERO) i_command = INVALID_INPUT_VALUE;
-
-  } else if (strcmp(code, "Box_Height") == 0) {
-     i_command = 3029;
-     value >> Box_Height;
-     if (Box_Height <ZERO) i_command = INVALID_INPUT_VALUE;
-    
-  } else if (strcmp(code, "Box_Length") == 0) {
-     i_command = 3030;
-     value >> Box_Length;
-     if (Box_Length <ZERO) i_command = INVALID_INPUT_VALUE;
-
->>>>>>> 9f469edb
   } else {
      i_command = INVALID_INPUT_CODE;
 
