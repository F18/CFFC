/* Grid3DInput.cc: Definition of Grid3D_Input_Parameters class member functions. */

/* Include the Grid3DInput header file. */

#ifndef _GRID3D_INPUT_INCLUDED
#include "Grid3DInput.h"
#endif // _GRID3D_INPUT_INCLUDED

/* Define member functions. */

/***************************************************************************
 * Grid3D_Input_Parameters::Broadcast -- Broadcast to all processors.      *
 ***************************************************************************/
void Grid3D_Input_Parameters::Broadcast(void) {

#ifdef _MPI_VERSION
   // Basic Grid parameters:
   MPI::COMM_WORLD.Bcast(Grid_Type,
                         GRID_INPUT_PARAMETER_LENGTH,
                         MPI::CHAR, 0);
   MPI::COMM_WORLD.Bcast(&(i_Grid),
                         1,
                         MPI::INT, 0);
   MPI::COMM_WORLD.Bcast(Grid_File_Name,
                         GRID_INPUT_PARAMETER_LENGTH,
                         MPI::CHAR, 0);
   MPI::COMM_WORLD.Bcast(&(NBlk_Idir),
                         1,
                         MPI::INT, 0);
   MPI::COMM_WORLD.Bcast(&(NBlk_Jdir),
                         1,
                         MPI::INT, 0);
   MPI::COMM_WORLD.Bcast(&(NBlk_Kdir),
                         1,
                         MPI::INT, 0);
   MPI::COMM_WORLD.Bcast(&(NCells_Idir),
                         1,
                         MPI::INT, 0);
   MPI::COMM_WORLD.Bcast(&(NCells_Jdir),
                         1,
                         MPI::INT, 0);
   MPI::COMM_WORLD.Bcast(&(NCells_Kdir),
                         1,
                         MPI::INT, 0);
   MPI::COMM_WORLD.Bcast(&(Nghost),
                         1,
                         MPI::INT, 0);
   MPI::COMM_WORLD.Bcast(&(NCells_Turbulence_Idir),
                         1,
                         MPI::INT, 0);
   MPI::COMM_WORLD.Bcast(&(NCells_Turbulence_Jdir),
                         1,
                         MPI::INT, 0);
   MPI::COMM_WORLD.Bcast(&(NCells_Turbulence_Kdir),
                         1,
                         MPI::INT, 0);
   MPI::COMM_WORLD.Bcast(&(Stretching_Type_Idir),
	         	 1,
			 MPI::INT,0);
   MPI::COMM_WORLD.Bcast(&(Stretching_Type_Jdir),
			 1,
			 MPI::INT,0);
   MPI::COMM_WORLD.Bcast(&(Stretching_Type_Kdir),
			 1,
			 MPI::INT,0);
   MPI::COMM_WORLD.Bcast(&(Stretching_Factor_Idir),
			 1,
			 MPI::DOUBLE,0);
   MPI::COMM_WORLD.Bcast(&(Stretching_Factor_Jdir),
			 1,
			 MPI::DOUBLE,0);
   MPI::COMM_WORLD.Bcast(&(Stretching_Factor_Kdir),
			 1,
			 MPI::DOUBLE,0);
   MPI::COMM_WORLD.Bcast(&(X_Shift.x), 
                         1, 
                         MPI::DOUBLE, 0);
   MPI::COMM_WORLD.Bcast(&(X_Shift.y), 
                         1, 
                         MPI::DOUBLE, 0);
   MPI::COMM_WORLD.Bcast(&(X_Shift.z), 
                         1, 
                         MPI::DOUBLE, 0);
   MPI::COMM_WORLD.Bcast(&(X_Scale),
                         1,
                         MPI::DOUBLE, 0);
   MPI::COMM_WORLD.Bcast(&(X_Rotate),
                         1,
                         MPI::DOUBLE, 0);

   // Grid cube and box dimensions:
   MPI::COMM_WORLD.Bcast(&(Box_Length),
                         1,
                         MPI::DOUBLE, 0);
   MPI::COMM_WORLD.Bcast(&(Box_Width),
                         1,
                         MPI::DOUBLE, 0);
   MPI::COMM_WORLD.Bcast(&(Box_Height),
                         1,
                         MPI::DOUBLE, 0);

   // Pipe parameters:
   MPI::COMM_WORLD.Bcast(&(Pipe_Radius),
                         1,
                         MPI::DOUBLE, 0);
   MPI::COMM_WORLD.Bcast(&(Pipe_Length),
                         1,
                         MPI::DOUBLE, 0);

   // Bluff body burner parameters:
   MPI::COMM_WORLD.Bcast(&(Radius_Fuel_Line),
                         1,
                         MPI::DOUBLE, 0);
   MPI::COMM_WORLD.Bcast(&(Radius_Bluff_Body),
                          1,
                          MPI::DOUBLE, 0);
   MPI::COMM_WORLD.Bcast(&(Radius_Coflow_Inlet_Pipe),
                         1,
                         MPI::DOUBLE, 0);
   MPI::COMM_WORLD.Bcast(&(Length_Coflow_Inlet_Pipe),
                         1,
                         MPI::DOUBLE, 0);
   MPI::COMM_WORLD.Bcast(&(Length_Combustor_Tube),
                         1,
                         MPI::DOUBLE, 0);

   // Bunsen burner parameters:
   MPI::COMM_WORLD.Bcast(&(Radius_Bunsen_Burner_Fuel_Line),
                          1,
                          MPI::DOUBLE, 0);
   MPI::COMM_WORLD.Bcast(&(Radius_Bunsen_Burner),
                          1,
                          MPI::DOUBLE, 0);
   MPI::COMM_WORLD.Bcast(&(Height_Bunsen_Burner),
                          1,
                          MPI::DOUBLE, 0);

   // Turbulence box parameters:
   MPI::COMM_WORLD.Bcast(&(Turbulence_Box_Length),
                         1,
                         MPI::DOUBLE, 0);
   MPI::COMM_WORLD.Bcast(&(Turbulence_Box_Width),
                         1,
                         MPI::DOUBLE, 0);
   MPI::COMM_WORLD.Bcast(&(Turbulence_Box_Height),
                         1,
                         MPI::DOUBLE, 0);

   //ICEM Filenames:
   MPI::COMM_WORLD.Bcast(ICEMCFD_FileNames[0],
                         20,
                         MPI::CHAR, 0);
   MPI::COMM_WORLD.Bcast(ICEMCFD_FileNames[1],
                         20,
                         MPI::CHAR, 0);
   MPI::COMM_WORLD.Bcast(ICEMCFD_FileNames[2],
                         20,
                         MPI::CHAR, 0);
#endif

}


/*********************************************************************************
 * Grid3D_Input_Parameters::Parse_Next_Input_Control_Parameter - Parse input.    *
 *********************************************************************************/
int Grid3D_Input_Parameters::Parse_Next_Input_Control_Parameter(char *code, 
                                                                stringstream &value) {

// Returns:
//  - INVALID_INPUT_VALUE if code is valid but value is invalid
//  - INVALID_INPUT_CODE  if unknown code

  int i_command = INVALID_INPUT_CODE;
  string value_string;

  if (strcmp(code, "Grid_Type") == 0) {
     i_command = 3001;
     value >> value_string;
     strcpy(Grid_Type, value_string.c_str());

     if (strcmp(Grid_Type, "Cartesian") == 0) {
        i_Grid = GRID_CARTESIAN_UNIFORM;
        Box_Length = ONE;
        Box_Width = ONE;
        Box_Height = ONE;

     } else if (strcmp(Grid_Type, "Cube") == 0) {
        i_Grid = GRID_CUBE;
        Box_Length = ONE;
        Box_Width = ONE;
        Box_Height = ONE;

     } else if (strcmp(Grid_Type, "Periodic_Box") == 0) {
        i_Grid = GRID_PERIODIC_BOX;
        Box_Length = ONE;
        Box_Width = ONE;
        Box_Height = ONE;

     } else if (strcmp(Grid_Type, "Periodic_Box_With_Inflow") == 0) {
        i_Grid = GRID_PERIODIC_BOX_WITH_INFLOW;
        Box_Length = ONE;
        Box_Width = ONE;
        Box_Height = ONE;

<<<<<<< HEAD
     } else if (strcmp(Grid_Type, "Bunsen_Inflow") == 0) {
        i_Grid = GRID_BUNSEN_INFLOW;
        Radius_Bunsen_Burner_Fuel_Line = 0.0056;
        Height_Bunsen_Burner = 0.035;
	Turbulence_Box_Length = 0.2;
        Turbulence_Box_Width = 0.14;
        Turbulence_Box_Height = 0.14;

     } else if (strcmp(Grid_Type, "Bunsen_Burner") == 0) {
        i_Grid = GRID_BUNSEN_BURNER;
        Radius_Bunsen_Burner_Fuel_Line = 0.0056;
        Radius_Bunsen_Burner = 0.025;
        Height_Bunsen_Burner = 0.075;
=======
     } else if (strcmp(Grid_Type, "Bunsen_Burner") == 0) {
        i_Grid = GRID_BUNSEN_BURNER;
        Radius_Bunsen_Burner_Fuel_Line = 0.0056;
        Radius_Bunsen_Burner = 0.07;
        Height_Bunsen_Burner = 0.2;
>>>>>>> 3f02a2f9
	Turbulence_Box_Length = 0.2;
        Turbulence_Box_Width = 0.14;
        Turbulence_Box_Height = 0.14;

     } else if (strcmp(Grid_Type, "Bunsen_Box") == 0) {
        i_Grid = GRID_BUNSEN_BOX;
        Box_Length = 0.2;
        Box_Width = 0.2;
        Box_Height = 0.2;
	Turbulence_Box_Length = 0.2;
        Turbulence_Box_Width = 0.14;
        Turbulence_Box_Height = 0.14;

<<<<<<< HEAD
=======
     } else if (strcmp(Grid_Type, "Bunsen_Inflow") == 0) {
        i_Grid = GRID_BUNSEN_INFLOW;
        Radius_Bunsen_Burner_Fuel_Line = 0.0056;
        Radius_Bunsen_Burner = 0.07;
        Height_Bunsen_Burner = 0.2;
	Turbulence_Box_Length = 0.2;
        Turbulence_Box_Width = 0.14;
        Turbulence_Box_Height = 0.14;

>>>>>>> 3f02a2f9
     } else if (strcmp(Grid_Type, "Turbulence_Box") == 0) {
        i_Grid = GRID_TURBULENCE_BOX;
        Turbulence_Box_Length = ONE;
        Turbulence_Box_Width = ONE;
        Turbulence_Box_Height = ONE;

     } else if (strcmp(Grid_Type, "Channel") == 0) {
        i_Grid = GRID_CHANNEL_ZDIR;
        Pipe_Length = 0.1;
        Pipe_Radius = 0.2;

     } else if (strcmp(Grid_Type, "Channel_X") == 0) {
        i_Grid = GRID_CHANNEL_XDIR;
        Box_Length = 0.001;
        Box_Width = 0.2;
        Box_Height = 0.001;

     } else if (strcmp(Grid_Type, "Channel_Y") == 0) {
        i_Grid = GRID_CHANNEL_YDIR;
        Box_Length = 0.001;
        Box_Width = 0.001;
        Box_Height = 0.2;

     } else if (strcmp(Grid_Type, "Channel_Z") == 0) {
        i_Grid = GRID_CHANNEL_ZDIR;
        Box_Length = 0.2;
        Box_Width = 0.001;
        Box_Height = 0.001;

     } else if (strcmp(Grid_Type, "Couette") == 0) {
        i_Grid = GRID_COUETTE_ZDIR;
        Box_Length = 0.2;
        Box_Width  = 0.001;
        Box_Height = 0.001;

     } else if (strcmp(Grid_Type, "Couette_X") == 0) {
        i_Grid = GRID_COUETTE_XDIR;
        Box_Length = 0.001;
        Box_Width = 0.2;
        Box_Height = 0.001;

     } else if (strcmp(Grid_Type, "Couette_Y") == 0) {
        i_Grid = GRID_COUETTE_YDIR;
        Box_Length = 0.001;
        Box_Width = 0.001;
        Box_Height = 0.2;

     } else if (strcmp(Grid_Type, "Couette_Z") == 0) {
        i_Grid = GRID_COUETTE_ZDIR;
        Box_Length = 0.2;
        Box_Width = 0.001;
        Box_Height = 0.001;

     } else if (strcmp(Grid_Type, "Turbulent_Channel") == 0) {
        i_Grid = GRID_CHANNEL_ZDIR;
        Box_Length = 1.524;
        Box_Width  = 0.127;
        Box_Height = 0.127;

     } else if (strcmp(Grid_Type, "Pipe") == 0) {
        i_Grid = GRID_PIPE;

     } else if (strcmp(Grid_Type, "Bump_Channel_Flow") == 0) {
       i_Grid = GRID_BUMP_CHANNEL_FLOW;

     } else if (strcmp(Grid_Type, "Bluff_Body_Burner") == 0) {
        i_Grid = GRID_BLUFF_BODY_BURNER;

     } else if (strcmp(Grid_Type, "ICEMCFD") == 0) {
        i_Grid = GRID_ICEMCFD;
        ICEMCFD_FileNames = ICEMCFD_get_filenames();

     } else {
        i_command = INVALID_INPUT_VALUE;
     } /* endif */

  } else if (strcmp(code, "Grid_File_Name") == 0) {
     i_command = 3002;
     value >> value_string;
     strcpy(Grid_File_Name, value_string.c_str());
     strcat(Grid_File_Name, ".grid");

  } else if (strcmp(code, "Number_of_Cells_Idir") == 0) {
     i_command = 3003;
     value >> NCells_Idir;
     if (NCells_Idir < 1) i_command = INVALID_INPUT_VALUE;
     if (NCells_Turbulence_Idir < NCells_Idir) NCells_Turbulence_Idir = NCells_Idir;

  } else if (strcmp(code, "Number_of_Cells_Jdir") == 0) {
     i_command = 3004;
     value >> NCells_Jdir;
     if (NCells_Jdir <1) i_command = INVALID_INPUT_VALUE;
     if (NCells_Turbulence_Jdir < NCells_Jdir) NCells_Turbulence_Jdir = NCells_Jdir;

  } else if (strcmp(code, "Number_of_Cells_Kdir") == 0) {
     i_command = 3005;
     value >> NCells_Kdir;
     if (NCells_Kdir < 1) i_command = INVALID_INPUT_VALUE;
     if (NCells_Turbulence_Kdir < NCells_Kdir) NCells_Turbulence_Kdir = NCells_Kdir;

  } else if (strcmp(code, "Number_of_Blocks_Idir") == 0) {
     i_command = 3006;
     value >> NBlk_Idir;
     if (NBlk_Idir < 1) i_command = INVALID_INPUT_VALUE;

  } else if (strcmp(code, "Number_of_Blocks_Jdir") == 0) {
     i_command = 3007;
     value >> NBlk_Jdir;
     if (NBlk_Jdir < 1) i_command = INVALID_INPUT_VALUE;

  } else if (strcmp(code, "Number_of_Blocks_Kdir") == 0) {
     i_command = 3008;
     value >> NBlk_Kdir;
     if (NBlk_Kdir < 1) i_command = INVALID_INPUT_VALUE;

  } else if (strcmp(code, "Stretching_Factor_Idir") == 0) {
     i_command = 3009;
     value >> Stretching_Factor_Idir;
     if (Stretching_Factor_Idir < ZERO) i_command = INVALID_INPUT_VALUE;

  } else if (strcmp(code, "Stretching_Factor_Jdir") == 0) {
     i_command = 3010;
     value >> Stretching_Factor_Jdir;
     if (Stretching_Factor_Jdir < ZERO) i_command = INVALID_INPUT_VALUE;

  } else if (strcmp(code, "Stretching_Factor_Kdir") == 0) {
     i_command = 3011;
     value >> Stretching_Factor_Kdir;
     if (Stretching_Factor_Kdir < ZERO) i_command = INVALID_INPUT_VALUE;

  } else if (strcmp(code, "Stretching_Type_Idir") == 0) {
     i_command = 3012;
     value >> Stretching_Type_Idir;
     if (Stretching_Type_Idir < 0) i_command = INVALID_INPUT_VALUE;

  } else if (strcmp(code, "Stretching_Type_Jdir") == 0) {
     i_command = 3013;
     value >> Stretching_Type_Jdir;
     if (Stretching_Type_Jdir < 0) i_command = INVALID_INPUT_VALUE;

  } else if (strcmp(code, "Stretching_Type_Kdir") == 0) {
     i_command = 3014;
     value >> Stretching_Type_Kdir;
     if (Stretching_Type_Kdir < 0) i_command = INVALID_INPUT_VALUE;

  } else if (strcmp(code, "X_Shift") == 0) {
     i_command = 3015;
     value >> X_Shift;

  } else if (strcmp(code, "X_Scale") == 0) {
     i_command = 3016;
     value >> X_Scale;
       
  } else if (strcmp(code, "X_Rotate") == 0) {
     i_command = 3017;
     value >> X_Rotate;

  } else if (strcmp(code, "Pipe_Length") == 0) {
     i_command = 3018;
     value >> Pipe_Length;
     if (Pipe_Length <= ZERO) i_command = INVALID_INPUT_VALUE;

  } else if (strcmp(code, "Pipe_Radius") == 0) {
     i_command = 3019;
     value >> Pipe_Radius;
     if (Pipe_Radius <= ZERO) i_command = INVALID_INPUT_VALUE;

  } else if (strcmp(code, "Radius_Bluff_Body") == 0) {
     i_command = 3020;
     value >> Radius_Bluff_Body;
     if (Radius_Bluff_Body <ZERO) i_command = INVALID_INPUT_VALUE;

  } else if (strcmp(code, "Radius_Fuel_Line") == 0) {
     i_command = 3021;
     value >> Radius_Fuel_Line;
     if (Radius_Fuel_Line <ZERO) i_command = INVALID_INPUT_VALUE;

  } else if (strcmp(code, "Radius_Coflow_Inlet_Pipe") == 0) {
     i_command = 3022;
     value >> Radius_Coflow_Inlet_Pipe;
     if (Radius_Coflow_Inlet_Pipe <ZERO) i_command = INVALID_INPUT_VALUE;   

  } else if (strcmp(code, "Length_Coflow_Inlet_Pipe") == 0) {
     i_command = 3023;
     value >> Length_Coflow_Inlet_Pipe;
     if (Length_Coflow_Inlet_Pipe <ZERO) i_command = INVALID_INPUT_VALUE;

  } else if (strcmp(code, "Length_Combustor_Tube") == 0) {
     i_command = 3024;
     value >> Length_Combustor_Tube;
     if (Length_Combustor_Tube <ZERO) i_command = INVALID_INPUT_VALUE;

  } else if (strcmp(code, "ICEMCFD_Topology_File") == 0) {
     i_command = 3025;
     value >> value_string;
     strcpy(ICEMCFD_FileNames[0], value_string.c_str());

  } else if (strcmp(code, "ICEMCFD_Family_Boco_File") == 0) {
     i_command = 3026;
     value >> value_string;
     strcpy(ICEMCFD_FileNames[1], value_string.c_str());

  } else if (strcmp(code, "ICEMCFD_Family_Topo_File") == 0) {
     i_command = 3027;
     value >> value_string;
     strcpy(ICEMCFD_FileNames[2], value_string.c_str());

  } else if (strcmp(code, "Box_Length") == 0) {
     i_command = 3028;
     value >> Box_Length;
     if (Box_Length <= ZERO) i_command = INVALID_INPUT_VALUE;

  } else if (strcmp(code, "Box_Width") == 0) {
     i_command = 3029;
     value >> Box_Width;
     if (Box_Width <= ZERO) i_command = INVALID_INPUT_VALUE;

  } else if (strcmp(code, "Box_Height") == 0) {
     i_command = 3030;
     value >> Box_Height;
     if (Box_Height <= ZERO) i_command = INVALID_INPUT_VALUE;

  } else if (strcmp(code, "Radius_Bunsen_Burner_Fuel_Line") == 0) {
     i_command = 3031;
     value >> Radius_Bunsen_Burner;
     if (Radius_Bunsen_Burner <ZERO) i_command = INVALID_INPUT_VALUE;

  } else if (strcmp(code, "Radius_Bunsen_Burner") == 0) {
     i_command = 3032;
     value >> Radius_Bunsen_Burner;
     if (Radius_Bunsen_Burner <ZERO) i_command = INVALID_INPUT_VALUE;

  } else if (strcmp(code, "Height_Bunsen_Burner") == 0) {
     i_command = 3033;
     value >> Height_Bunsen_Burner;
     if (Height_Bunsen_Burner <ZERO) i_command = INVALID_INPUT_VALUE;

  } else if (strcmp(code, "Number_of_Cells_Turbulence_Idir") == 0) {
     i_command = 3034;
     value >> NCells_Turbulence_Idir;
     if (NCells_Turbulence_Idir < 1) i_command = INVALID_INPUT_VALUE;

  } else if (strcmp(code, "Number_of_Cells_Turbulence_Jdir") == 0) {
     i_command = 3035;
     value >> NCells_Turbulence_Jdir;
     if (NCells_Turbulence_Jdir <1) i_command = INVALID_INPUT_VALUE;

  } else if (strcmp(code, "Number_of_Cells_Turbulence_Kdir") == 0) {
     i_command = 3036;
     value >> NCells_Turbulence_Kdir;
     if (NCells_Turbulence_Kdir < 1) i_command = INVALID_INPUT_VALUE;

  } else if (strcmp(code, "Turbulence_Box_Length") == 0) {
     i_command = 3037;
     value >> Turbulence_Box_Length;
     if (Turbulence_Box_Length <= ZERO) i_command = INVALID_INPUT_VALUE;

  } else if (strcmp(code, "Turbulence_Box_Width") == 0) {
     i_command = 3038;
     value >> Turbulence_Box_Width;
     if (Turbulence_Box_Width <= ZERO) i_command = INVALID_INPUT_VALUE;

  } else if (strcmp(code, "Turbulence_Box_Height") == 0) {
     i_command = 3039;
     value >> Turbulence_Box_Height;
     if (Turbulence_Box_Height <= ZERO) i_command = INVALID_INPUT_VALUE;
    
  } else if (strcmp(code, "Radius_Bunsen_Burner_Fuel_Line") == 0) {
     i_command = 3031;
     value >> Radius_Bunsen_Burner_Fuel_Line;
     if (Radius_Bunsen_Burner <ZERO) i_command = INVALID_INPUT_VALUE;

  } else if (strcmp(code, "Radius_Bunsen_Burner") == 0) {
     i_command = 3032;
     value >> Radius_Bunsen_Burner;
     if (Radius_Bunsen_Burner <ZERO) i_command = INVALID_INPUT_VALUE;

  } else if (strcmp(code, "Height_Bunsen_Burner") == 0) {
     i_command = 3033;
     value >> Height_Bunsen_Burner;
     if (Height_Bunsen_Burner <ZERO) i_command = INVALID_INPUT_VALUE;

  } else if (strcmp(code, "Number_of_Cells_Turbulence_Idir") == 0) {
     i_command = 3034;
     value >> NCells_Turbulence_Idir;
     if (NCells_Turbulence_Idir < 1) i_command = INVALID_INPUT_VALUE;

  } else if (strcmp(code, "Number_of_Cells_Turbulence_Jdir") == 0) {
     i_command = 3035;
     value >> NCells_Turbulence_Jdir;
     if (NCells_Turbulence_Jdir <1) i_command = INVALID_INPUT_VALUE;

  } else if (strcmp(code, "Number_of_Cells_Turbulence_Kdir") == 0) {
     i_command = 3036;
     value >> NCells_Turbulence_Kdir;
     if (NCells_Turbulence_Kdir < 1) i_command = INVALID_INPUT_VALUE;

  } else if (strcmp(code, "Turbulence_Box_Length") == 0) {
     i_command = 3037;
     value >> Turbulence_Box_Length;
     if (Turbulence_Box_Length <= ZERO) i_command = INVALID_INPUT_VALUE;

  } else if (strcmp(code, "Turbulence_Box_Width") == 0) {
     i_command = 3038;
     value >> Turbulence_Box_Width;
     if (Turbulence_Box_Width <= ZERO) i_command = INVALID_INPUT_VALUE;

  } else if (strcmp(code, "Turbulence_Box_Height") == 0) {
     i_command = 3039;
     value >> Turbulence_Box_Height;
     if (Turbulence_Box_Height <= ZERO) i_command = INVALID_INPUT_VALUE;

  } else {
     i_command = INVALID_INPUT_CODE;

  } /* endif */

  return i_command;
  
}

/***************************************************************************
 * Grid3D_Input_Parameters::Check_Inputs -- Check input values.            *
 ***************************************************************************/
int Grid3D_Input_Parameters::Check_Inputs(void) {

  // Input parameters are consistent.  Exit successfully.
  return 0;

}

/***************************************************************************
 * Grid3D_Input_Parameters -- Input-output operators.                      *
 ***************************************************************************/
ostream &operator << (ostream &out_file,
                      const Grid3D_Input_Parameters &IP) {

  IP.Output(out_file);
  return (out_file);

}

istream &operator >> (istream &in_file,
                      Grid3D_Input_Parameters &IP) {
 
   return in_file;

}

void Grid3D_Input_Parameters::Output(ostream &out_file) const {

   out_file << setprecision(6);

   out_file << "\n  -> Grid: "
            << Grid_Type;

   switch(i_Grid) {
     case GRID_ICEMCFD :
        out_file << 
        out_file << "\n  -> topology file : " << ICEMCFD_FileNames[0];
        out_file << "\n  -> family_boco file : " << ICEMCFD_FileNames[1];
        out_file << "\n  -> family_topo file : " << ICEMCFD_FileNames[2];
        break;
     case GRID_CUBE : 
     case GRID_PERIODIC_BOX : 
     case GRID_PERIODIC_BOX_WITH_INFLOW : 
        out_file << "\n  -> Length of Solution Domain (m): "
                 << Box_Length;
        out_file << "\n  -> Width of Solution Domain (m): "
                 << Box_Width;
        out_file << "\n  -> Height of Solution Domain (m): "
                 << Box_Height;
        break;
<<<<<<< HEAD
     case GRID_BUNSEN_INFLOW : 
        out_file << "\n  -> Radius of Bunsen Burner Fuel Domain (m): "
                 << Radius_Bunsen_Burner_Fuel_Line;
        out_file << "\n  -> Height of Bunsen Burner Solution Domain (m): "
                 << Height_Bunsen_Burner;
        out_file << "\n  -> Length of Bunsen Box Turbulence Domain (m): "
                 << Turbulence_Box_Length;
        out_file << "\n  -> Width of Bunsen Box Turbulence Domain (m): "
                 << Turbulence_Box_Width;
        out_file << "\n  -> Height of Bunsen Box Turbulence Domain (m): "
                 << Turbulence_Box_Height;
        break;
=======
>>>>>>> 3f02a2f9
     case GRID_BUNSEN_BURNER : 
        out_file << "\n  -> Radius of Bunsen Burner Fuel Domain (m): "
                 << Radius_Bunsen_Burner_Fuel_Line;
        out_file << "\n  -> Radius of Bunsen Burner Solution Domain (m): "
                 << Radius_Bunsen_Burner;
        out_file << "\n  -> Height of Bunsen Burner Solution Domain (m): "
                 << Height_Bunsen_Burner;
        out_file << "\n  -> Length of Bunsen Box Turbulence Domain (m): "
                 << Turbulence_Box_Length;
        out_file << "\n  -> Width of Bunsen Box Turbulence Domain (m): "
                 << Turbulence_Box_Width;
        out_file << "\n  -> Height of Bunsen Box Turbulence Domain (m): "
                 << Turbulence_Box_Height;
        break;
     case GRID_BUNSEN_BOX : 
        out_file << "\n  -> Length of Solution Domain (m): "
                 << Box_Length;
        out_file << "\n  -> Width of Solution Domain (m): "
                 << Box_Width;
        out_file << "\n  -> Height of Solution Domain (m): "
                 << Box_Height;
	out_file << "\n  -> Length of Bunsen Box Turbulence Domain (m): "
                 << Turbulence_Box_Length;
        out_file << "\n  -> Width of Bunsen Box Turbulence Domain (m): "
                 << Turbulence_Box_Width;
        out_file << "\n  -> Height of Bunsen Box Turbulence Domain (m): "
                 << Turbulence_Box_Height;
<<<<<<< HEAD
=======

        break;
   case GRID_BUNSEN_INFLOW : 
        out_file << "\n  -> Radius of Bunsen Burner Fuel Domain (m): "
                 << Radius_Bunsen_Burner_Fuel_Line;
        out_file << "\n  -> Height of Bunsen Burner Solution Domain (m): "
                 << Height_Bunsen_Burner;
        out_file << "\n  -> Length of Bunsen Box Turbulence Domain (m): "
                 << Turbulence_Box_Length;
        out_file << "\n  -> Width of Bunsen Box Turbulence Domain (m): "
                 << Turbulence_Box_Width;
        out_file << "\n  -> Height of Bunsen Box Turbulence Domain (m): "
                 << Turbulence_Box_Height;
>>>>>>> 3f02a2f9
        break;
     case GRID_COUETTE :
        out_file << "\n  -> Length of Solution Domain (m): "
                 << Box_Length;
        out_file << "\n  -> Width of Solution Domain (m): "
                 << Box_Width;
        out_file << "\n  -> Height of Solution Domain (m): "
                 << Box_Height;
        break;
     default:
        out_file << "\n  -> Length of Solution Domain (m): "
                 << Box_Length;
        out_file << "\n  -> Width of Solution Domain (m): "
                 << Box_Width;
        out_file << "\n  -> Height of Solution Domain (m): "
                 << Box_Height;
        break;
   } /* endswitch */

   out_file << "\n  -> Number of Blocks i-direction: "
            << NBlk_Idir;
   out_file << "\n  -> Number of Blocks j-direction: " 
            << NBlk_Jdir;
   out_file << "\n  -> Number of Blocks k-direction: "
            << NBlk_Kdir;
   out_file << "\n  -> Number of Cells i-direction: "
            << NCells_Idir;
   out_file << "\n  -> Number of Cells j-direction: " 
            << NCells_Jdir;
   out_file << "\n  -> Number of Cells k-direction: " 
            << NCells_Kdir;

   out_file << "\n  -> Mesh shift, scale, and rotate: " 
            << X_Shift << " " << X_Scale << " " << X_Rotate;

}<|MERGE_RESOLUTION|>--- conflicted
+++ resolved
@@ -203,7 +203,6 @@
         Box_Width = ONE;
         Box_Height = ONE;
 
-<<<<<<< HEAD
      } else if (strcmp(Grid_Type, "Bunsen_Inflow") == 0) {
         i_Grid = GRID_BUNSEN_INFLOW;
         Radius_Bunsen_Burner_Fuel_Line = 0.0056;
@@ -217,13 +216,6 @@
         Radius_Bunsen_Burner_Fuel_Line = 0.0056;
         Radius_Bunsen_Burner = 0.025;
         Height_Bunsen_Burner = 0.075;
-=======
-     } else if (strcmp(Grid_Type, "Bunsen_Burner") == 0) {
-        i_Grid = GRID_BUNSEN_BURNER;
-        Radius_Bunsen_Burner_Fuel_Line = 0.0056;
-        Radius_Bunsen_Burner = 0.07;
-        Height_Bunsen_Burner = 0.2;
->>>>>>> 3f02a2f9
 	Turbulence_Box_Length = 0.2;
         Turbulence_Box_Width = 0.14;
         Turbulence_Box_Height = 0.14;
@@ -237,8 +229,6 @@
         Turbulence_Box_Width = 0.14;
         Turbulence_Box_Height = 0.14;
 
-<<<<<<< HEAD
-=======
      } else if (strcmp(Grid_Type, "Bunsen_Inflow") == 0) {
         i_Grid = GRID_BUNSEN_INFLOW;
         Radius_Bunsen_Burner_Fuel_Line = 0.0056;
@@ -248,7 +238,6 @@
         Turbulence_Box_Width = 0.14;
         Turbulence_Box_Height = 0.14;
 
->>>>>>> 3f02a2f9
      } else if (strcmp(Grid_Type, "Turbulence_Box") == 0) {
         i_Grid = GRID_TURBULENCE_BOX;
         Turbulence_Box_Length = ONE;
@@ -622,7 +611,6 @@
         out_file << "\n  -> Height of Solution Domain (m): "
                  << Box_Height;
         break;
-<<<<<<< HEAD
      case GRID_BUNSEN_INFLOW : 
         out_file << "\n  -> Radius of Bunsen Burner Fuel Domain (m): "
                  << Radius_Bunsen_Burner_Fuel_Line;
@@ -635,8 +623,6 @@
         out_file << "\n  -> Height of Bunsen Box Turbulence Domain (m): "
                  << Turbulence_Box_Height;
         break;
-=======
->>>>>>> 3f02a2f9
      case GRID_BUNSEN_BURNER : 
         out_file << "\n  -> Radius of Bunsen Burner Fuel Domain (m): "
                  << Radius_Bunsen_Burner_Fuel_Line;
@@ -664,22 +650,6 @@
                  << Turbulence_Box_Width;
         out_file << "\n  -> Height of Bunsen Box Turbulence Domain (m): "
                  << Turbulence_Box_Height;
-<<<<<<< HEAD
-=======
-
-        break;
-   case GRID_BUNSEN_INFLOW : 
-        out_file << "\n  -> Radius of Bunsen Burner Fuel Domain (m): "
-                 << Radius_Bunsen_Burner_Fuel_Line;
-        out_file << "\n  -> Height of Bunsen Burner Solution Domain (m): "
-                 << Height_Bunsen_Burner;
-        out_file << "\n  -> Length of Bunsen Box Turbulence Domain (m): "
-                 << Turbulence_Box_Length;
-        out_file << "\n  -> Width of Bunsen Box Turbulence Domain (m): "
-                 << Turbulence_Box_Width;
-        out_file << "\n  -> Height of Bunsen Box Turbulence Domain (m): "
-                 << Turbulence_Box_Height;
->>>>>>> 3f02a2f9
         break;
      case GRID_COUETTE :
         out_file << "\n  -> Length of Solution Domain (m): "
