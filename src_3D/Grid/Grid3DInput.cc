--- conflicted
+++ resolved
@@ -87,6 +87,8 @@
    MPI::COMM_WORLD.Bcast(&(X_Rotate),
                          1,
                          MPI::DOUBLE, 0);
+
+   // Grid cube and box dimensions:
    MPI::COMM_WORLD.Bcast(&(Box_Length),
                          1,
                          MPI::DOUBLE, 0);
@@ -167,6 +169,18 @@
         Box_Width = ONE;
         Box_Height = ONE;
 
+     } else if (strcmp(Grid_Type, "Periodic_Box") == 0) {
+        i_Grid = GRID_PERIODIC_BOX;
+        Box_Length = ONE;
+        Box_Width = ONE;
+        Box_Height = ONE;
+
+     } else if (strcmp(Grid_Type, "Periodic_Box_With_Inflow") == 0) {
+        i_Grid = GRID_PERIODIC_BOX_WITH_INFLOW;
+        Box_Length = ONE;
+        Box_Width = ONE;
+        Box_Height = ONE;
+
      } else if (strcmp(Grid_Type, "Channel") == 0) {
         i_Grid = GRID_CHANNEL_ZDIR;
         Box_Length = 0.2;
@@ -205,12 +219,6 @@
      } else if (strcmp(Grid_Type, "ICEMCFD") == 0) {
         i_Grid = GRID_ICEMCFD;
         ICEMCFD_FileNames = ICEMCFD_get_filenames();
-
-     } else if (strcmp(Grid_Type, "Turbulent_Premixed_Flame") == 0) {
-        i_Grid = GRID_TURBULENT_PREMIXED_FLAME;
-        Box_Length = 1.0;
-        Box_Width = 1.0;
-        Box_Height = 1.0;
 
      } else {
         i_command = INVALID_INPUT_VALUE;
@@ -344,38 +352,21 @@
      value >> value_string;
      strcpy(ICEMCFD_FileNames[2], value_string.c_str());
 
-<<<<<<< HEAD
   } else if (strcmp(code, "Box_Length") == 0) {
      i_command = 3028;
      value >> Box_Length;
-     if (Box_Length < 0) i_command = INVALID_INPUT_VALUE;
+     if (Box_Length <= ZERO) i_command = INVALID_INPUT_VALUE;
 
   } else if (strcmp(code, "Box_Width") == 0) {
      i_command = 3029;
      value >> Box_Width;
-     if (Box_Width < 0) i_command = INVALID_INPUT_VALUE;
+     if (Box_Width <= ZERO) i_command = INVALID_INPUT_VALUE;
 
   } else if (strcmp(code, "Box_Height") == 0) {
      i_command = 3030;
      value >> Box_Height;
-     if (Box_Height < 0) i_command = INVALID_INPUT_VALUE;
-=======
-  } else if (strcmp(code, "Box_Width") == 0) {   
-     i_command = 3028;
-     value >> Box_Width;
-     if (Box_Width <ZERO) i_command = INVALID_INPUT_VALUE;
-
-  } else if (strcmp(code, "Box_Height") == 0) {
-     i_command = 3029;
-     value >> Box_Height;
-     if (Box_Height <ZERO) i_command = INVALID_INPUT_VALUE;
+     if (Box_Height <= ZERO) i_command = INVALID_INPUT_VALUE;
     
-  } else if (strcmp(code, "Box_Length") == 0) {
-     i_command = 3030;
-     value >> Box_Length;
-     if (Box_Length <ZERO) i_command = INVALID_INPUT_VALUE;
->>>>>>> 44ccb2bf
-
   } else {
      i_command = INVALID_INPUT_CODE;
 
@@ -428,6 +419,8 @@
         out_file << "\n  -> family_topo file : " << ICEMCFD_FileNames[2];
         break;
      case GRID_CUBE : 
+     case GRID_PERIODIC_BOX : 
+     case GRID_PERIODIC_BOX_WITH_INFLOW : 
         out_file << "\n  -> Length of Solution Domain (m): "
                  << Box_Length;
         out_file << "\n  -> Width of Solution Domain (m): "
@@ -443,15 +436,6 @@
         out_file << "\n  -> Height of Solution Domain (m): "
                  << Box_Height;
         break;
-      case GRID_TURBULENT_PREMIXED_FLAME :
-        out_file << "\n  -> Length of Solution Domain (m): "
-                 << Box_Length;
-        out_file << "\n  -> Width of Solution Domain (m): "
-                 << Box_Width;
-        out_file << "\n  -> Height of Solution Domain (m): "
-                 << Box_Height;
-        break;
-
      default:
         out_file << "\n  -> Length of Solution Domain (m): "
                  << Box_Length;
