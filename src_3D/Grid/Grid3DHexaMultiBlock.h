/* Grid3DHexaMultiBlock.h:  Header file defining 
                            3D hexahedral multiblock grids. */

#ifndef _GRID3D_HEXA_MULTIBLOCK_INCLUDED
#define _GRID3D_HEXA_MULTIBLOCK_INCLUDED

/* Include 3D grid/mesh input header file. */

#ifndef _GRID3D_INPUT_INCLUDED
#include "Grid3DInput.h"
#endif // _GRID3D_INPUT_INCLUDED

/* Include 3D hexahedral block grid header file. */

#ifndef _GRID3D_HEXA_BLOCK_INCLUDED
#include "Grid3DHexaBlock.h"
#endif // _GRID3D_HEXA_BLOCK_INCLUDED

/* Include adaptive block orientation information header file. */

#ifndef _BLOCK_ORIENTATION_INFO_INCLUDED
#include "../AMR/BlockOrientationInfo.h"
#endif // _BLOCK_ORIENTATION_INFO_INCLUDED

//! 
#define GRID3D_HEXA_MULTI_BLOCK_NAX_NUMBER_OF_DIRECTIONS_TO_NEIGHBOURS   26

//! Maximum number of grid block neighbours in each direction
#define	GRID3D_HEXA_MULTI_BLOCK_MAX_NEIGHBOURS_PER_DIRECTION  4
#define	GRID3D_HEXA_MULTI_BLOCK_MAX_NEIGHBOURS  2

//! No grid block neighbour block  
#define	GRID3D_HEXA_MULTI_BLOCK_NO_NEIGHBOUR   -1

/* Define the 3D hexahedral grid multiblock classes. */

class Grid3D_Hexa_Multi_Block_Connectivity {
  public:
   //! Number of neigbouring grid blocks in each of the 26 directions
   int      number_neighbours[GRID3D_HEXA_MULTI_BLOCK_NAX_NUMBER_OF_DIRECTIONS_TO_NEIGHBOURS];

   //! Number of neighbouring grid blocks sharing each of the six (6) faces of the block 
   int      num_neighT,num_neighB,num_neighN,num_neighS,num_neighE,num_neighW;

   // ! Number of neighbouring grid blocks sharing each of the twelve (12) edges of the block
   int      num_neighNW,num_neighNE,num_neighSE,num_neighSW,
            num_neighTN,num_neighTS,num_neighTE,num_neighTW,
            num_neighBN,num_neighBS,num_neighBE,num_neighBW;

   // ! Number of neighbouring grid blocks sharing each of the eight (8) corners of the block
   int      num_neighTNW,num_neighTSW,num_neighTNE,num_neighTSE,
            num_neighBNW,num_neighBSW,num_neighBNE,num_neighBSE;

   //! Grid block numbers for each of the neigbouring grid blocks in each of the 26 directions
   int      neighbour_blknum[GRID3D_HEXA_MULTI_BLOCK_NAX_NUMBER_OF_DIRECTIONS_TO_NEIGHBOURS]
                            [GRID3D_HEXA_MULTI_BLOCK_MAX_NEIGHBOURS_PER_DIRECTION];

   //! Grid block numbers for neighbouring grid blocks sharing each of the six (6) faces of the block
   int      neighT,neighB,neighN,neighS,neighE,neighW;

   // ! Grid block numbers for neighbouring grid blocks sharing each of the twelve (12) edges of the block
   int      neighNW[GRID3D_HEXA_MULTI_BLOCK_MAX_NEIGHBOURS],
            neighNE[GRID3D_HEXA_MULTI_BLOCK_MAX_NEIGHBOURS],
            neighSE[GRID3D_HEXA_MULTI_BLOCK_MAX_NEIGHBOURS],
            neighSW[GRID3D_HEXA_MULTI_BLOCK_MAX_NEIGHBOURS],
            neighTN[GRID3D_HEXA_MULTI_BLOCK_MAX_NEIGHBOURS],
            neighTS[GRID3D_HEXA_MULTI_BLOCK_MAX_NEIGHBOURS],
            neighTE[GRID3D_HEXA_MULTI_BLOCK_MAX_NEIGHBOURS],
            neighTW[GRID3D_HEXA_MULTI_BLOCK_MAX_NEIGHBOURS],
            neighBN[GRID3D_HEXA_MULTI_BLOCK_MAX_NEIGHBOURS],
            neighBS[GRID3D_HEXA_MULTI_BLOCK_MAX_NEIGHBOURS],
            neighBE[GRID3D_HEXA_MULTI_BLOCK_MAX_NEIGHBOURS],
            neighBW[GRID3D_HEXA_MULTI_BLOCK_MAX_NEIGHBOURS];

   // ! Grid block numbers for grid blocks sharing each of the eight (8) corners of the block
   int      neighTNW[GRID3D_HEXA_MULTI_BLOCK_MAX_NEIGHBOURS],
            neighTSW[GRID3D_HEXA_MULTI_BLOCK_MAX_NEIGHBOURS],
            neighTNE[GRID3D_HEXA_MULTI_BLOCK_MAX_NEIGHBOURS],
            neighTSE[GRID3D_HEXA_MULTI_BLOCK_MAX_NEIGHBOURS],
            neighBNW[GRID3D_HEXA_MULTI_BLOCK_MAX_NEIGHBOURS],
            neighBSW[GRID3D_HEXA_MULTI_BLOCK_MAX_NEIGHBOURS],
            neighBNE[GRID3D_HEXA_MULTI_BLOCK_MAX_NEIGHBOURS],
            neighBSE[GRID3D_HEXA_MULTI_BLOCK_MAX_NEIGHBOURS];
   
   //! Compact transformation matrix for each of the neigbouring grid blocks in each of the 26 directions
   int      neighbour_orient_info[GRID3D_HEXA_MULTI_BLOCK_NAX_NUMBER_OF_DIRECTIONS_TO_NEIGHBOURS]
                                 [GRID3D_HEXA_MULTI_BLOCK_MAX_NEIGHBOURS_PER_DIRECTION];

   //! Compact transformation matrix for neighbouring grid blocks sharing each of the six (6) faces of the block
   Block_Orientation_Info  neighT_info,neighB_info,neighN_info,neighS_info,neighE_info,neighW_info; 

   //! Compact transformation matrix for neighbouring grid blocks sharing each of the twelve (12) edges of the block
   Block_Orientation_Info  neighNW_info[GRID3D_HEXA_MULTI_BLOCK_MAX_NEIGHBOURS],
                           neighNE_info[GRID3D_HEXA_MULTI_BLOCK_MAX_NEIGHBOURS],
                           neighSE_info[GRID3D_HEXA_MULTI_BLOCK_MAX_NEIGHBOURS],
                           neighSW_info[GRID3D_HEXA_MULTI_BLOCK_MAX_NEIGHBOURS], 
                           neighTN_info[GRID3D_HEXA_MULTI_BLOCK_MAX_NEIGHBOURS],
                           neighTS_info[GRID3D_HEXA_MULTI_BLOCK_MAX_NEIGHBOURS],
                           neighTE_info[GRID3D_HEXA_MULTI_BLOCK_MAX_NEIGHBOURS],
                           neighTW_info[GRID3D_HEXA_MULTI_BLOCK_MAX_NEIGHBOURS],
                           neighBN_info[GRID3D_HEXA_MULTI_BLOCK_MAX_NEIGHBOURS],
                           neighBS_info[GRID3D_HEXA_MULTI_BLOCK_MAX_NEIGHBOURS],
                           neighBE_info[GRID3D_HEXA_MULTI_BLOCK_MAX_NEIGHBOURS],
                           neighBW_info[GRID3D_HEXA_MULTI_BLOCK_MAX_NEIGHBOURS];

   //! Compact transformation matrix for grid blocks sharing each of the eight (8) corners of the block
   Block_Orientation_Info  neighTNW_info[GRID3D_HEXA_MULTI_BLOCK_MAX_NEIGHBOURS],
                           neighTSW_info[GRID3D_HEXA_MULTI_BLOCK_MAX_NEIGHBOURS],
                           neighTNE_info[GRID3D_HEXA_MULTI_BLOCK_MAX_NEIGHBOURS],
                           neighTSE_info[GRID3D_HEXA_MULTI_BLOCK_MAX_NEIGHBOURS],
                           neighBNW_info[GRID3D_HEXA_MULTI_BLOCK_MAX_NEIGHBOURS],
                           neighBSW_info[GRID3D_HEXA_MULTI_BLOCK_MAX_NEIGHBOURS],
                           neighBNE_info[GRID3D_HEXA_MULTI_BLOCK_MAX_NEIGHBOURS],
                           neighBSE_info[GRID3D_HEXA_MULTI_BLOCK_MAX_NEIGHBOURS];
  
   //! Elemet on grid boundary.

<<<<<<< HEAD
   Block_Boundary_Elements_on_Domain_Extent boundary_element_on_grid_boundary;
=======
   //! Compact transformation matrix for grid blocks sharing each of the eight (8) corners of the block
   Block_Boundary_Elements_on_Domain_Extent be;
>>>>>>> 5160bf44
   
   //! Creation constructor
   Grid3D_Hexa_Multi_Block_Connectivity(void) :
      num_neighT(0), num_neighB(0), num_neighN(0), num_neighS(0), num_neighE(0), num_neighW(0),
      num_neighNE(0), num_neighNW(0), num_neighSE(0), num_neighSW(0),
      num_neighTN(0), num_neighTS(0), num_neighTE(0), num_neighTW(0),
      num_neighBN(0), num_neighBS(0), num_neighBE(0), num_neighBW(0),
      num_neighTNW(0), num_neighTSW(0), num_neighTNE(0), num_neighTSE(0),
      num_neighBNW(0), num_neighBSW(0), num_neighBNE(0), num_neighBSE(0),
      neighT(GRID3D_HEXA_MULTI_BLOCK_NO_NEIGHBOUR), neighB(GRID3D_HEXA_MULTI_BLOCK_NO_NEIGHBOUR),
      neighN(GRID3D_HEXA_MULTI_BLOCK_NO_NEIGHBOUR), neighS(GRID3D_HEXA_MULTI_BLOCK_NO_NEIGHBOUR),
      neighE(GRID3D_HEXA_MULTI_BLOCK_NO_NEIGHBOUR), neighW(GRID3D_HEXA_MULTI_BLOCK_NO_NEIGHBOUR) {
      for (int i_neigh = 0; i_neigh < GRID3D_HEXA_MULTI_BLOCK_MAX_NEIGHBOURS; i_neigh++) {
         neighNW[i_neigh] = GRID3D_HEXA_MULTI_BLOCK_NO_NEIGHBOUR; 
         neighNE[i_neigh] = GRID3D_HEXA_MULTI_BLOCK_NO_NEIGHBOUR; 
         neighSE[i_neigh] = GRID3D_HEXA_MULTI_BLOCK_NO_NEIGHBOUR;
         neighSW[i_neigh] = GRID3D_HEXA_MULTI_BLOCK_NO_NEIGHBOUR; 
         neighTN[i_neigh] = GRID3D_HEXA_MULTI_BLOCK_NO_NEIGHBOUR;
         neighTS[i_neigh] = GRID3D_HEXA_MULTI_BLOCK_NO_NEIGHBOUR; 
         neighTE[i_neigh] = GRID3D_HEXA_MULTI_BLOCK_NO_NEIGHBOUR;
         neighTW[i_neigh] = GRID3D_HEXA_MULTI_BLOCK_NO_NEIGHBOUR; 
         neighBN[i_neigh] = GRID3D_HEXA_MULTI_BLOCK_NO_NEIGHBOUR;
         neighBS[i_neigh] = GRID3D_HEXA_MULTI_BLOCK_NO_NEIGHBOUR; 
         neighBE[i_neigh] = GRID3D_HEXA_MULTI_BLOCK_NO_NEIGHBOUR;
         neighBW[i_neigh] = GRID3D_HEXA_MULTI_BLOCK_NO_NEIGHBOUR; 
         neighTNW[i_neigh] = GRID3D_HEXA_MULTI_BLOCK_NO_NEIGHBOUR;
         neighTSW[i_neigh] = GRID3D_HEXA_MULTI_BLOCK_NO_NEIGHBOUR; 
         neighTNE[i_neigh] = GRID3D_HEXA_MULTI_BLOCK_NO_NEIGHBOUR;
         neighTSE[i_neigh] = GRID3D_HEXA_MULTI_BLOCK_NO_NEIGHBOUR;
         neighBNW[i_neigh] = GRID3D_HEXA_MULTI_BLOCK_NO_NEIGHBOUR;
         neighBSW[i_neigh] = GRID3D_HEXA_MULTI_BLOCK_NO_NEIGHBOUR; 
         neighBNE[i_neigh] = GRID3D_HEXA_MULTI_BLOCK_NO_NEIGHBOUR;
         neighBSE[i_neigh] = GRID3D_HEXA_MULTI_BLOCK_NO_NEIGHBOUR; 
      } /* endfor */
   }

   //! Broadcast
   void Broadcast(void);
};


class Grid3D_Hexa_Multi_Block_List {
  public:
    Grid3D_Hexa_Block     *Grid_Blks; // one dimensional array of grid block.
    int                    NBlk;
    int                    NBlk_Idir, 
                           NBlk_Jdir, 
                           NBlk_Kdir; // Number of blocks in i, j and k directions.
    int                    Allocated; // Indicates if the grid blocks have been allocated or not.
 
    // Grid block connectivity information  
    Grid3D_Hexa_Multi_Block_Connectivity  *Connectivity; 
   
    /* Creation constructors. */
    Grid3D_Hexa_Multi_Block_List(void) : 
       NBlk(0), NBlk_Idir(0), NBlk_Jdir(0), NBlk_Kdir(0), Grid_Blks(NULL), 
       Connectivity(NULL), Allocated(0) { }

    Grid3D_Hexa_Multi_Block_List(const int N) {
       Allocate(N);
    }

    Grid3D_Hexa_Multi_Block_List(const int Ni, 
                                 const int Nj, 
                                 const int Nk) {
       Allocate(Ni, Nj, Nk);
    }

    /* Destructor. */
    ~Grid3D_Hexa_Multi_Block_List(void) {
        Deallocate();
    }

    /* Other member functions  */

    void Allocate(const int Ni, const int Nj, const int Nk);

    void Allocate(const int N);

    void Deallocate(void);

    void Copy(Grid3D_Hexa_Multi_Block_List &Grid2);

    void Broadcast(void);

    void Output(ostream &Out_File);

    void Output_Tecplot(ostream &Out_File);

    void Output_Nodes_Tecplot(ostream &Out_File);

    void Output_Cells_Tecplot(ostream &Out_File);

    void Output_Gnuplot(ostream &Out_File);

    void Create_Grid(Grid3D_Input_Parameters &Input);

    void Create_Grid_Cube(Grid3D_Input_Parameters &Input);

    void Create_Grid_Periodic_Box(Grid3D_Input_Parameters &Input);

    void Create_Grid_Channel(Grid3D_Input_Parameters &Input);

    void Create_Grid_Couette(Grid3D_Input_Parameters &Input);

    void Create_Grid_Pipe(Grid3D_Input_Parameters &Input);

    void Create_Grid_Bluff_Body_Burner(Grid3D_Input_Parameters &Input);

    void Create_Grid_Bump_Channel_Flow(Grid3D_Input_Parameters &Input);

    void Create_Grid_ICEMCFD(Grid3D_Input_Parameters &Input);

    void Find_Neighbours(Grid3D_Input_Parameters &Input);

  private:
    //copy and assignment are not permitted
    Grid3D_Hexa_Multi_Block_List(const Grid3D_Hexa_Multi_Block_List &G);
    Grid3D_Hexa_Multi_Block_List &operator = (const Grid3D_Hexa_Multi_Block_List &G);
};

class Grid3D_Hexa_Multi_Block {
  public:
    Grid3D_Hexa_Block   ***Grid_Blks; // 3 dimensional array of grid block.
    int                    NBlk_Idir, 
                           NBlk_Jdir, 
                           NBlk_Kdir; // Number of blocks in i, j and k directions.
    int                    Allocated; // Indicates if the grid blocks have been allocated or not.
   
    /* Creation constructors. */
    Grid3D_Hexa_Multi_Block(void){
       NBlk_Idir = 0; NBlk_Jdir = 0; NBlk_Kdir = 0;
       Grid_Blks = NULL; Allocated = 0;
    }

    Grid3D_Hexa_Multi_Block(const int Ni, 
                            const int Nj, 
                            const int Nk) {
       Allocate(Ni, Nj, Nk);
    }

    /* Destructor. */
    ~Grid3D_Hexa_Multi_Block(void) {
        Deallocate();
    }

    /* Other member functions  */

    void Allocate(const int Ni, const int Nj, const int Nk);

    void Deallocate(void);

    void Copy(Grid3D_Hexa_Multi_Block &Grid2);

    void Broadcast(void);

    void Output(ostream &Out_File);

    void Output_Tecplot(ostream &Out_File);

    void Output_Nodes_Tecplot(ostream &Out_File);

    void Output_Cells_Tecplot(ostream &Out_File);

    void Output_Gnuplot(ostream &Out_File);

    void Create_Grid(Grid3D_Input_Parameters &Input);

    void Create_Grid_Cube(Grid3D_Input_Parameters &Input);

    void Create_Grid_Channel(Grid3D_Input_Parameters &Input);

    void Create_Grid_Couette(Grid3D_Input_Parameters &Input);

    void Create_Grid_Pipe(Grid3D_Input_Parameters &Input);

    void Create_Grid_Bump_Channel_Flow(Grid3D_Input_Parameters &Input);

    void Create_Grid_Bluff_Body_Burner(Grid3D_Input_Parameters &Input);

    void Create_Grid_ICEMCFD(Grid3D_Input_Parameters &Input);

  private:
    //copy and assignment are not permitted
    Grid3D_Hexa_Multi_Block(const Grid3D_Hexa_Multi_Block &G);
    Grid3D_Hexa_Multi_Block &operator = (const Grid3D_Hexa_Multi_Block &G);
};

#endif // _GRID3D_HEXA_MULTIBLOCK_INCLUDED<|MERGE_RESOLUTION|>--- conflicted
+++ resolved
@@ -115,12 +115,8 @@
   
    //! Elemet on grid boundary.
 
-<<<<<<< HEAD
-   Block_Boundary_Elements_on_Domain_Extent boundary_element_on_grid_boundary;
-=======
    //! Compact transformation matrix for grid blocks sharing each of the eight (8) corners of the block
    Block_Boundary_Elements_on_Domain_Extent be;
->>>>>>> 5160bf44
    
    //! Creation constructor
    Grid3D_Hexa_Multi_Block_Connectivity(void) :
