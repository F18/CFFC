--- conflicted
+++ resolved
@@ -85,19 +85,11 @@
 		      
     /* Creation, copy, and assignment constructors. */
     Cell3D(void): _GeomCoeff_(0) {
-<<<<<<< HEAD
-      Xc.x = ONE; Xc.y = ONE; Xc.z=ONE; I = 0; J =0; K=0; V = ONE; 
-    }
-
-    Cell3D(const Cell3D &Cell): _GeomCoeff_(Cell._GeomCoeff_) {
-      Xc = Cell.Xc; I = Cell.I; J = Cell.J; K=Cell.K; V = Cell.V;
-=======
        Xc.x = ONE; Xc.y = ONE; Xc.z=ONE; I = 0; J =0; K=0; V = ONE; Jacobian=ONE;
     }
 
     Cell3D(const Cell3D &Cell): _GeomCoeff_(Cell._GeomCoeff_)  {
        Xc = Cell.Xc; I = Cell.I; J = Cell.J; K=Cell.K; V = Cell.V; Jacobian = Cell.Jacobian;
->>>>>>> 8225519c
     }
 
     Cell3D(const Vector3D &V): _GeomCoeff_(0) {
@@ -140,14 +132,11 @@
       return _GeomCoeff_.GenerateContainer(OrderOfReconstruction);
     }
 
-<<<<<<< HEAD
     //! Generate the container for the cell's geometric coefficients.
     void FreeMemoryGeomCoeffContainer(){
       return _GeomCoeff_.free_memory();
     }
 
-=======
->>>>>>> 8225519c
     //! @name Field access functions.
     //@{
     //! Get access to the array of geometric coefficients
@@ -186,11 +175,7 @@
 
 private:    
   //! Area integrals of cell geometric moments with respect to the cell centroid 
-<<<<<<< HEAD
   GeometricMoments _GeomCoeff_;
-=======
-  GeometricMoments _GeomCoeff_;  //    
->>>>>>> 8225519c
 };
 
 /******************************************************************
