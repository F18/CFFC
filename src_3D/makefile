#
# Makefile for CFFC (3D version)
#
# Computational Framework for Fluids and Combustion (CFFC)
#

#
# Set CFFC directory location which can be overridden by 
# setting an environement variable CFFC_Path
CFFC_Path:= $(shell cd ../; pwd)

#
# Set CFFC source tree
CFFC_SRC_TREE = 3D

#
# Set standard directories
CFFC_BIN_DIR = $(CFFC_Path)/bin

#
# Platform compile options 
include makefile.def

#
# Assign sub directories
DEPEND_DIR = Depend/
AMR_DIR = AMR/
CFD_DIR = CFD/
EULER_DIR = Euler/
FANS_DIR = FANS/
GRID_DIR = Grid/
HEXA_DIR = HexaBlock/
ICEMCFD_DIR = ICEMCFD/
MATH_DIR = Math/
MPI_DIR = MPI/
MULTIGRID_DIR = FASMultigrid/
NAVIERSTOKES_DIR = NavierStokes/
LESFSD_DIR = LES/LES_FSD/
LESTF_DIR = LES/LES_ThickenedFlame/
NKS_DIR = NewtonKrylovSchwarz/
PHYSICS_DIR = Physics/
EOS_DIR = $(PHYSICS_DIR)EquationOfState/
NASADATA_DIR = $(PHYSICS_DIR)NASAData/
REACTIONS_DIR = Reactions/
SYSTEM_DIR = System/
TURBULENCE_DIR = TurbulenceModelling/

#
# Set default f90 module directory
MODULE_DIR = F90_Modules

###############################################################################
# C++, C, and Fortran Source Files
###############################################################################
# Math:
SRC_MATH = $(MATH_DIR)Vector2D.cc \
           $(MATH_DIR)Tensor2D.cc \
           $(MATH_DIR)Third_order_tensor2D.cc \
	   $(MATH_DIR)Tensor3D.cc \
           $(MATH_DIR)Spline2D.cc \
           $(MATH_DIR)Matrix.cc \
           $(MATH_DIR)LinearSystems.cc \
	   $(MATH_DIR)LinkedList.cc \
	   $(MATH_DIR)Polygon.cc \
	   $(MATH_DIR)Polyfit/Polyfit.cc \
	   $(MATH_DIR)Polyfit/dp1vlu.f \
	   $(MATH_DIR)Polyfit/dpcoef.f \
	   $(MATH_DIR)Polyfit/dpolft.f \
	   $(MATH_DIR)NumericalLibrary.cc
SRC_MATH_F90 = $(MATH_DIR)complexify.f90
SRC_MATH += $(SRC_MATH_F90)
SRC_MATH += Utilities/EpsilonTol.cc

# Add Math Testing If Required:
SRC_MATH_TESTS = TestFunctions/TestFunctions_1D.cc \
	         TestFunctions/TestFunctions_2D.cc \
	         TestFunctions/TestFunctions_3D.cc \
	         test_LeastSquaresSolvers.cc \
	         test_NumericalLibrary.cc
SRC_MATH_TESTS := $(addprefix $(MATH_DIR)UnitTests/, $(SRC_MATH_TESTS))
ifeq ($(TUT_TESTING),ON) 
  SRC_MATH += $(SRC_MATH_TESTS)
endif

# CFD and MPI:
SRC_CFD = $(CFD_DIR)CFD.cc \
          $(CFD_DIR)CFDInput.cc
SRC_MPI	= $(MPI_DIR)MPI.cc

# Grid:
SRC_GRID = $(GRID_DIR)Cell2D.cc \
           $(GRID_DIR)Grid2DQuadBlock.cc \
           $(GRID_DIR)Grid2DQuadMultiBlock.cc \
           $(GRID_DIR)Grid3DInput.cc \
           $(GRID_DIR)Grid3DHexaBlock.cc \
           $(GRID_DIR)Grid3DHexaMultiBlock.cc
SRC_ICEMCFD = $(ICEMCFD_DIR)ICEMCFD.cc \
	      $(ICEMCFD_DIR)ICEMCFD_ctype.c

# AMR:
ifeq ($(MPI_VERSION),NoMPI)
  SRC_AMR = $(AMR_DIR)AMRInput.cc \
            $(AMR_DIR)AdaptiveBlock3D.cc \
	    $(AMR_DIR)AdaptiveBlock3D_NoMPI.cc \
            $(AMR_DIR)Octree.cc \
            $(AMR_DIR)BlockOrientationInfo.cc
else
  SRC_AMR = $(AMR_DIR)AMRInput.cc \
            $(AMR_DIR)AdaptiveBlock3D.cc \
	    $(AMR_DIR)AdaptiveBlock3D_MPI.cc \
            $(AMR_DIR)Octree.cc \
            $(AMR_DIR)BlockOrientationInfo.cc
endif

# Multigrid:
SRC_MULTIGRID = $(MULTIGRID_DIR)FASMultigridInput.cc

# NKS:
SRC_NKS = $(NKS_DIR)NKSInput.cc

# Euler3D:
SRC_EULER_POLYTROPIC = $(EULER_DIR)Euler3DPolytropicInput.cc \
                       $(EULER_DIR)Euler3DPolytropicState.cc

SRC_EULER_THERMPERFECT = $(EULER_DIR)Euler3DThermallyPerfectInput.cc \
                         $(EULER_DIR)Euler3DThermallyPerfectState.cc \
                         $(EULER_DIR)Euler3DThermallyPerfectHexaBlock.cc

# Add Euler3D testing if required:
SRC_EULER_POLYTROPIC_TESTS = test_Euler3DPolytropicState.cc
SRC_EULER_POLYTROPIC_TESTS := $(addprefix $(EULER_DIR)UnitTests/, $(SRC_EULER_POLYTROPIC_TESTS))
ifeq ($(TUT_TESTING),ON) 
  SRC_EULER_POLYTROPIC += $(SRC_EULER_POLYTROPIC_TESTS)
endif

SRC_EULER = $(SRC_EULER_POLYTROPIC) $(SRC_EULER_THERMPERFECT)

SRC_EULER_POLYTROPIC_EXE = $(EULER_DIR)Euler3DPolytropic.cc
SRC_EULER_THERMPERFECT_EXE = $(EULER_DIR)Euler3DThermallyPerfect.cc

# NavierStokes3D:
SRC_NAVIERSTOKES_POLYTROPIC = $(NAVIERSTOKES_DIR)NavierStokes3DPolytropicInput.cc \
                              $(NAVIERSTOKES_DIR)NavierStokes3DPolytropicState.cc \
                              $(NAVIERSTOKES_DIR)NavierStokes3DPolytropicHexaBlock.cc

SRC_NAVIERSTOKES_THERMPERFECT = $(NAVIERSTOKES_DIR)NavierStokes3DThermallyPerfectInput.cc \
                                $(NAVIERSTOKES_DIR)NavierStokes3DThermallyPerfectState.cc \
                                $(NAVIERSTOKES_DIR)NavierStokes3DThermallyPerfectHexaBlock.cc

# Add NavierStokes3D testing if required:
SRC_NAVIERSTOKES_POLYTROPIC_TESTS = test_NavierStokes3DPolytropicState.cc
SRC_NAVIERSTOKES_POLYTROPIC_TESTS := $(addprefix $(NAVIERSTOKES_DIR)UnitTests/, $(SRC_NAVIERSTOKES_POLYTROPIC_TESTS))
ifeq ($(TUT_TESTING),ON) 
  SRC_NAVIERSTOKES_POLYTROPIC += $(SRC_NAVIERSTOKES_POLYTROPIC_TESTS)
endif

SRC_NAVIERSTOKES = $(SRC_NAVIERSTOKES_POLYTROPIC) $(SRC_NAVIERSTOKES_THERMPERFECT)

SRC_NAVIERSTOKES_POLYTROPIC_EXE = $(NAVIERSTOKES_DIR)NavierStokes3DPolytropic.cc
SRC_NAVIERSTOKES_THERMPERFECT_EXE = $(NAVIERSTOKES_DIR)NavierStokes3DThermallyPerfect.cc

# FANS3D:
SRC_FANS_POLYTROPIC =
SRC_FANS_THERMPERFECT = $(FANS_DIR)FANS3DThermallyPerfectInput.cc \
                        $(FANS_DIR)FANS3DThermallyPerfectState.cc \
                        $(FANS_DIR)FANS3DThermallyPerfectHexaBlock.cc \
                        $(FANS_DIR)FANS3DThermallyPerfectHexaPreProcessing.cc \
                        $(FANS_DIR)BluffBodyBurner.cc

SRC_FANS = $(SRC_FANS_POLYTROPIC) $(SRC_FANS_THERMPERFECT)

SRC_FANS_POLYTROPIC_EXE = $(FANS_DIR)FANS3DPolytropic.cc
SRC_FANS_THERMPERFECT_EXE = $(FANS_DIR)FANS3DThermallyPerfect.cc

# LES3DFSD:
SRC_LESFSD = $(LESFSD_DIR)LES3DFsdInput.cc \
             $(LESFSD_DIR)LES3DFsdState.cc \
             $(LESFSD_DIR)LES3DFsdHexaBlock.cc \
             $(LESFSD_DIR)LES3DFsdHexaPreProcessing.cc

SRC_LESFSD_EXE = $(LESFSD_DIR)LES3DFsd.cc

# LES3DTF:
SRC_LESTF = $(LESTF_DIR)LES3DThickenedFlameInput.cc \
            $(LESTF_DIR)LES3DThickenedFlameState.cc \
            $(LESTF_DIR)LES3DThickenedFlameHexaBlock.cc \
            $(LESTF_DIR)LES3DThickenedFlameHexaPreProcessing.cc \
	    $(LESTF_DIR)PowerLaw.cc

SRC_LESTF_EXE = $(LESTF_DIR)LES3DThickenedFlame.cc

# Physics, Turbulence, Thermodynamics, and Chemistry:
SRC_PHYSICS = $(PHYSICS_DIR)SpeciesInput.cc
SRC_TURBULENCE = $(TURBULENCE_DIR)TurbulenceModellingInput.cc \
                 $(TURBULENCE_DIR)TurbulenceModelling.cc \
<<<<<<< HEAD
                 $(TURBULENCE_DIR)TurbulentVelocityField.cc
=======
	         $(TURBULENCE_DIR)TurbulentVelocityField.cc 
>>>>>>> 3f02a2f9
SRC_EOS = $(EOS_DIR)tgas.f \
          $(EOS_DIR)ugas.f
SRC_NASADATA = $(NASADATA_DIR)NASARP1311data.cc
SRC_REACTIONS = $(REACTIONS_DIR)Reactions.cc \
	   	$(REACTIONS_DIR)15step_GRI211.f \
	  	$(REACTIONS_DIR)15step_GRI3.f
SRC_REACTIONS_F90 = $(REACTIONS_DIR)c_15step_GRI211.f90 \
                    $(REACTIONS_DIR)c_15step_GRI3.f90
SRC_REACTIONS += $(SRC_REACTIONS_F90)

# TUT testing:
SRC_TUT = TestRun.cc \
          TestData.cc \
	  BasicTests/Sample_Test.cc \
          BasicTests/test_TestData.cc
SRC_TUT := $(addprefix $(UNIT_TESTING_DIR), $(SRC_TUT))

# System:
SRC_SYSTEM = $(SYSTEM_DIR)System_Linux.cc

# Base and CFFC sources:
SRC_BASE = $(SRC_MATH) $(SRC_CFD) $(SRC_MPI) $(SRC_SYSTEM) \
           $(SRC_AMR) $(SRC_GRID) $(SRC_ICEMCFD) \
           $(SRC_MULTIGRID) $(SRC_NKS)
ifeq ($(TUT_TESTING),ON) 
  SRC_BASE += $(SRC_TUT)
endif
SRC_CFFC = $(SRC_BASE) \
           $(SRC_EULER) $(SRC_NAVIERSTOKES) $(SRC_FANS) $(SRC_LESFSD) $(SRC_LESTF)\
           $(SRC_PHYSICS) $(SRC_TURBULENCE) $(SRC_EOS) $(SRC_NASADATA) \
           $(SRC_REACTIONS)

# Executable sources:
SRC_MAIN = cffc3D.cc

###############################################################################
# Compiled object code files
###############################################################################
# Math:
OBJ_MATH  = $(patsubst %.cc,%.o,$(filter %.cc,$(SRC_MATH)))
OBJ_MATH += $(patsubst %.f,%.o,$(filter %.f,$(SRC_MATH)))
OBJ_MATH += $(patsubst %.f90,%.o,$(filter %.f90,$(SRC_MATH)))
OBJ_MATH_F90 = $(SRC_MATH_F90:.f90=.o)
MOD_MATH_F90 = $(MODULE_DIR)/complexify.mod
OBJ_MATH_TESTS := $(SRC_MATH_TESTS:.cc=.o)

# CFD and MPI:
OBJ_CFD = $(SRC_CFD:.cc=.o)
OBJ_MPI = $(SRC_MPI:.cc=.o)

# Grid:
OBJ_GRID = $(SRC_GRID:.cc=.o)
OBJ_ICEMCFD = $(patsubst %.cc,%.o,$(filter %.cc,$(SRC_ICEMCFD)))
OBJ_ICEMCFD += $(patsubst %.c,%.o,$(filter %.c,$(SRC_ICEMCFD)))

# AMR:
OBJ_AMR = $(SRC_AMR:.cc=.o)

# Multigrid:
OBJ_MULTIGRID = $(SRC_MULTIGRID:.cc=.o)

# NKS:
OBJ_NKS = $(SRC_NKS:.cc=.o)

# Euler3D:
OBJ_EULER_POLYTROPIC = $(SRC_EULER_POLYTROPIC:.cc=.o)
OBJ_EULER_THERMPERFECT = $(SRC_EULER_THERMPERFECT:.cc=.o)
OBJ_EULER = $(SRC_EULER:.cc=.o)
OBJ_EULER_POLYTROPIC_EXE = $(SRC_EULER_POLYTROPIC_EXE:.cc=.o)
OBJ_EULER_THERMPERFECT_EXE = $(SRC_EULER_THERMPERFECT_EXE:.cc=.o)

# NavierStokes3D:
OBJ_NAVIERSTOKES_POLYTROPIC = $(SRC_NAVIERSTOKES_POLYTROPIC:.cc=.o)
OBJ_NAVIERSTOKES_THERMPERFECT = $(SRC_NAVIERSTOKES_THERMPERFECT:.cc=.o)
OBJ_NAVIERSTOKES = $(SRC_NAVIERSTOKES:.cc=.o)
OBJ_NAVIERSTOKES_POLYTROPIC_EXE = $(SRC_NAVIERSTOKES_POLYTROPIC_EXE:.cc=.o)
OBJ_NAVIERSTOKES_THERMPERFECT_EXE = $(SRC_NAVIERSTOKES_THERMPERFECT_EXE:.cc=.o)

# FANS3D:
OBJ_FANS_POLYTROPIC = $(SRC_FANS_POLYTROPIC:.cc=.o)
OBJ_FANS_THERMPERFECT = $(SRC_FANS_THERMPERFECT:.cc=.o)
OBJ_FANS = $(SRC_FANS:.cc=.o)
OBJ_FANS_POLYTROPIC_EXE = $(SRC_FANS_POLYTROPIC_EXE:.cc=.o)
OBJ_FANS_THERMPERFECT_EXE = $(SRC_FANS_THERMPERFECT_EXE:.cc=.o)

#LES3DFSD:
OBJ_LESFSD = $(SRC_LESFSD:.cc=.o)
OBJ_LESFSD_EXE = $(SRC_LESFSD_EXE:.cc=.o)

#LES3DTF:
OBJ_LESTF = $(SRC_LESTF:.cc=.o)
OBJ_LESTF_EXE = $(SRC_LESTF_EXE:.cc=.o)

# Physics, Turbulence, Thermodynamics, and Chemistry:
OBJ_PHYSICS = $(SRC_PHYSICS:.cc=.o)
OBJ_TURBULENCE = $(SRC_TURBULENCE:.cc=.o)
OBJ_EOS = $(SRC_EOS:.f=.o)
OBJ_NASADATA = $(SRC_NASADATA:.cc=.o)
OBJ_REACTIONS = $(patsubst %.cc,%.o,$(filter %.cc,$(SRC_REACTIONS)))
OBJ_REACTIONS += $(patsubst %.f,%.o,$(filter %.f,$(SRC_REACTIONS)))
OBJ_REACTIONS += $(patsubst %.f90,%.o,$(filter %.f90,$(SRC_REACTIONS)))
OBJ_REACTIONS_F90 = $(SRC_REACTIONS_F90:.f90=.o)

# TUT testing:
OBJ_TUT := $(SRC_TUT:.cc=.o)

# System:
OBJ_SYSTEM = $(SRC_SYSTEM:.cc=.o)

# Base and CFFC objects:
OBJ_BASE = $(OBJ_MATH) $(OBJ_CFD) $(OBJ_MPI) $(OBJ_SYSTEM) \
           $(OBJ_AMR) $(OBJ_GRID) $(OBJ_ICEMCFD) \
           $(OBJ_MULTIGRID) $(OBJ_NKS)
ifeq ($(TUT_TESTING),ON)
  OBJ_BASE += $(OBJ_TUT)
endif
OBJ_CFFC = $(OBJ_BASE) \
           $(OBJ_EULER) $(OBJ_NAVIERSTOKES) $(OBJ_FANS) $(OBJ_LESFSD) $(OBJ_LESTF)\
           $(OBJ_PHYSICS) $(OBJ_TURBULENCE) $(OBJ_EOS) $(OBJ_NASADATA) \
           $(OBJ_REACTIONS)

# Executable objects:
OBJ_MAIN = $(SRC_MAIN:.cc=.o)

###############################################################################
# Define the executables
###############################################################################
EXE_MAIN = cffc3D
EXE_EULER_POLYTROPIC = euler3Dpolytropic
EXE_EULER_THERMPERFECT = euler3Dthermallyperfect
EXE_NAVIERSTOKES_POLYTROPIC = navierstokes3Dpolytropic
EXE_NAVIERSTOKES_THERMPERFECT = navierstokes3Dthermallyperfect
EXE_FANS_THERMPERFECT = fans3Dthermallyperfect
EXE_LESFSD = les3Dfsd
EXE_LESTF = les3Dtf

###############################################################################
# Define dependencies
###############################################################################
help:
	@echo "+-----------------------------------------------------------------------------------+"
	@echo "|                                                                                   |"
	@echo "|                           makefile for CFFC                                       |"
	@echo "|                                                                                   |"
	@echo "| Usage: make all                  compile all executable programs                  |"
	@echo "|        make cffc3D               compile cffc3D program                           |"
	@echo "|        make euler3Dpolytropic    compile euler3Dpolytropic stand alone program    |"
	@echo "|        make euler3Dthermallyperfect                                               |"
	@echo "|             compile euler3Dthermallyperfect stand alone program                   |"
	@echo "|        make navierstokes3Dpolytropic                                              |"
	@echo "|             compile navierstokes3Dpolytropic stand alone program                  |"
	@echo "|        make navierstokes3Dthermallyperfect                                        |"
	@echo "|             compile navierstokes3Dthermallyperfect stand alone program            |"
	@echo "|        make fans3Dthermallyperfect                                                |"
	@echo "|             compile fans3Dthermallyperfect stand alone program                    |"
	@echo "|        make les3Dfsd                                                              |"
	@echo "|             compile les3Dfsd stand alone program                                  |"
	@echo "|        make les3Dtf                                                               |"
	@echo "|             compile les3Dtf stand alone program                                   |"
	@echo "|        make install              copies cffc3D executable to bin directory        |"
	@echo "|        make install-all          copies all executables to bin directory          |"
	@echo "|        make uninstall            removes cffc3D executable from bin directory     |"
	@echo "|        make uinstall-all         removes all executables from bin directory       |"
	@echo "|        make documentation        create code documentaion using doxygen & latex   |"
	@echo "|        make libraries-all        create all supporting libraries                  |"
	@echo "|        make sparselib            create SparseLib++ library                       |"
	@echo "|        make bpkit                create BPKIT library                             |"
	@echo "|        make blkclib              create block connectivity library                |"
	@echo "|        make cantera              create Cantera library                           |"
	@echo "|        make fftw                 create fftw library                              |"
	@echo "|        make clean                clean up source directories                      |"
	@echo "|        make superclean           clean up documentation and library directories   |"
	@echo "|        make help                 display makefile usage information               |"
	@echo "|                                                                                   |"
	@echo "| Package Options: MPI_VERSION = NoMPI (default), MPICH, MPICH2, MPT (sgi)          |"
	@echo "|                  ICEMCFD_VERSION = NoICEMCFD (default),V41,V42,V43,V50,V10,V11    |"
	@echo "|                  GCC_VERSION = V296, V3+ (default), ICC                           |"
	@echo "|                  CANTERA_VERSION = NoCANTERA (default), V70                       |"
	@echo "|                  FFTW_VERSION = V32 (default), NoFFTW                             |"
	@echo "|                  TUT_TESTING = ON (default), OFF                                  |"
	@echo "|                  PROFILING = OFF (default), ON                                    |"
	@echo "|                                                                                   |"
	@echo "| Ensure that the source directory is clean and the ICEMCFD, SparseLib++, BPKIT,    |"
	@echo "| FFTW, and Cantera libraries are up to date before re-making CFFC from scratch.    |"
	@echo "|                                                                                   |"
	@echo "| An environment variable, CFFC_Path, can to be set to the location                 |"
	@echo "| of the CFFC source directory.  This can be done as follows:                       |"
	@echo "|                                                                                   |"
	@echo "|  bash:   export CFFC_Path=/your/path/here/CFFC                                    |"
	@echo "|  tcsh:   setenv CFFC_Path /your/path/here/CFFC                                    |"
	@echo "|                                                                                   |"
	@echo "+-----------------------------------------------------------------------------------+"

all: $(EXE_MAIN) $(EXE_EULER_POLYTROPIC) $(EXE_EULER_THERMPERFECT) \
     $(EXE_NAVIERSTOKES_POLYTROPIC) $(EXE_NAVIERSTOKES_THERMPERFECT) \
     $(EXE_FANS_THERMPERFECT) \
     $(EXE_LESFSD) $(EXE_LESTF)
	@echo ' '	
	@echo All programs have been brought up to date.
	@echo '-------------------------------------------'
	@echo ' '

libraries-all: sparselib bpkit blkclib fftw
	@echo ' '	
	@echo All libraries have been brought up to date.
	@echo '-------------------------------------------'
	@echo ' '

sparselib:
	@echo ' '
	@echo Building $(SPARSELIB) library for a $(PLATFORM) platform.
	@echo '--------------------------------------------------------'
	@echo ' '
	cd $(SPARSELIB_DIR); make CFFC_SRC_TREE=$(CFFC_SRC_TREE) wipe;
	cd $(SPARSELIB_DIR); make CFFC_SRC_TREE=$(CFFC_SRC_TREE) clean;
	cd $(SPARSELIB_DIR); make CFFC_SRC_TREE=$(CFFC_SRC_TREE) sp;
	@echo ' '
	@echo $(SPARSELIB) library has been brought up to date.
	@echo '------------------------------------------------'
	@echo ' '

bpkit:
	@echo ' '
	@echo Building $(BPKIT) library for a $(PLATFORM) platform.
	@echo '----------------------------------------------------'
	@echo ' '
	cd $(BPKIT_DIR)/src; make CFFC_SRC_TREE=$(CFFC_SRC_TREE) clean;
	cd $(BPKIT_DIR)/src; make CFFC_SRC_TREE=$(CFFC_SRC_TREE);
	@echo ' '
	@echo $(BPKIT) library has been brought up to date.
	@echo '--------------------------------------------'
	@echo ' '

blkclib:
	@echo ' '
	@echo Building $(BLKCLIB) library for a $(PLATFORM) platform.
	@echo '--------------------------------------------------------'
	@echo ' '
	cd $(BLKCLIB_DIR); ./configure;	
	cd $(BLKCLIB_DIR); $(MAKE) distclean;
	cd $(BLKCLIB_DIR); ./configure;
	cd $(BLKCLIB_DIR); $(MAKE);	
	@echo ' '
	@echo $(BLKCLIB) library has been brought up to date.
	@echo '------------------------------------------------'
	@echo ' '

cantera:
	@echo ' '
	@echo Building $(CANTERA) library for a $(PLATFORM) platform.
	@echo '----------------------------------------------------'
	@echo ' '
	cd $(CANTERA_DIR); ./preconfig CXX="$(CXX) $(CXXFLAGS)" CC="$(CC)" F77="$(FC)" \
          CXXFLAGS="$(CPPFLAGS)" CFLAGS="$(CFLAGS)" FFLAGS="$(FFLAGS)" \
	  LCXX_END_LIBS="$(CANTERA_LCXX_END_LIBS)" PYTHON_PACKAGE="$(CANTERA_PYTHON_PACKAGE)";
	cd $(CANTERA_DIR); make;
	@echo ' '
	@echo $(CANTERA) library has been brought up to date.
	@echo '--------------------------------------------'
	@echo ' '

fftw:
	@echo ' '
	@echo Building $(FFTW) library for a $(PLATFORM) platform.
	@echo '--------------------------------------------------------'
	@echo ' '
	cd $(FFTW_DIR); ./configure --prefix=$(FFTW_DIR);
	cd $(FFTW_DIR); make;
	cd $(FFTW_DIR); make install;
	@echo ' '
	@echo $(FFTW) library has been brought up to date.
	@echo '------------------------------------------------'
	@echo ' '

$(EXE_MAIN): $(OBJ_MAIN) $(OBJ_CFFC)
	@echo ' '
	@echo Building program $(EXE_MAIN) for a $(PLATFORM) platform.
	@echo '--------------------------------------------------------'
	@echo ' '
	$(LD) -o $(EXE_MAIN) $(OBJ_MAIN) $(OBJ_CFFC) $(LDFLAGS)
	@echo ' '
	@echo Program $(EXE_MAIN) has been brought up to date.
	@echo '------------------------------------------------'
	@echo ' '

$(EXE_EULER_POLYTROPIC): $(OBJ_EULER_POLYTROPIC_EXE) $(OBJ_BASE) $(OBJ_EULER_POLYTROPIC) \
                         $(OBJ_PHYSICS) $(OBJ_TURBULENCE) $(OBJ_NASADATA) $(OBJ_REACTIONS)
	@echo ' '
	@echo Building program $(EXE_EULER_POLYTROPIC) for a $(PLATFORM) platform.
	@echo '-----------------------------------------------------------------'
	@echo ' '
	$(LD) -o $(EXE_EULER_POLYTROPIC) $(OBJ_EULER_POLYTROPIC_EXE) $(OBJ_BASE) $(OBJ_EULER_POLYTROPIC) \
                 $(OBJ_PHYSICS) $(OBJ_TURBULENCE) $(OBJ_NASADATA) $(OBJ_REACTIONS) $(LDFLAGS)
	@echo ' '
	@echo Program $(EXE_EULER_POLYTROPIC) has been brought up to date.
	@echo '---------------------------------------------------------'
	@echo ' '

$(EXE_EULER_THERMPERFECT): $(OBJ_EULER_THERMPERFECT_EXE) $(OBJ_BASE) $(OBJ_EULER_THERMPERFECT) \
                           $(OBJ_PHYSICS) $(OBJ_TURBULENCE) $(OBJ_NASADATA) $(OBJ_REACTIONS)
	@echo ' '
	@echo Building program $(EXE_EULER_THERMPERFECT) for a $(PLATFORM) platform.
	@echo '-----------------------------------------------------------------'
	@echo ' '
	$(LD) -o $(EXE_EULER_THERMPERFECT) $(OBJ_EULER_THERMPERFECT_EXE) $(OBJ_BASE) $(OBJ_EULER_THERMPERFECT) \
                 $(OBJ_PHYSICS) $(OBJ_TURBULENCE) $(OBJ_NASADATA) $(OBJ_REACTIONS) $(LDFLAGS)
	@echo ' '
	@echo Program $(EXE_EULER_THERMPERFECT) has been brought up to date.
	@echo '---------------------------------------------------------'
	@echo ' '

$(EXE_NAVIERSTOKES_POLYTROPIC): $(OBJ_NAVIERSTOKES_POLYTROPIC_EXE) $(OBJ_BASE) $(OBJ_NAVIERSTOKES_POLYTROPIC) \
                                  $(OBJ_EULER_POLYTROPIC) $(OBJ_PHYSICS) $(OBJ_TURBULENCE) $(OBJ_NASADATA) $(OBJ_REACTIONS)
	@echo ' '
	@echo Building program $(EXE_NAVIERSTOKES_POLYTROPIC) for a $(PLATFORM) platform.
	@echo '-----------------------------------------------------------------'
	@echo ' '
	$(LD) -o $(EXE_NAVIERSTOKES_POLYTROPIC) $(OBJ_NAVIERSTOKES_POLYTROPIC_EXE) $(OBJ_BASE) $(OBJ_NAVIERSTOKES_POLYTROPIC) \
                 $(OBJ_EULER_POLYTROPIC) $(OBJ_PHYSICS) $(OBJ_TURBULENCE) $(OBJ_NASADATA) $(OBJ_REACTIONS) $(LDFLAGS)
	@echo ' '
	@echo Program $(EXE_NAVIERSTOKES_POLYTROPIC) has been brought up to date.
	@echo '---------------------------------------------------------'
	@echo ' '

$(EXE_NAVIERSTOKES_THERMPERFECT): $(OBJ_NAVIERSTOKES_THERMPERFECT_EXE) $(OBJ_BASE) $(OBJ_NAVIERSTOKES_THERMPERFECT) \
                                  $(OBJ_EULER_THERMPERFECT) $(OBJ_PHYSICS) $(OBJ_TURBULENCE) $(OBJ_NASADATA) $(OBJ_REACTIONS)
	@echo ' '
	@echo Building program $(EXE_NAVIERSTOKES_THERMPERFECT) for a $(PLATFORM) platform.
	@echo '-----------------------------------------------------------------'
	@echo ' '
	$(LD) -o $(EXE_NAVIERSTOKES_THERMPERFECT) $(OBJ_NAVIERSTOKES_THERMPERFECT_EXE) $(OBJ_BASE) $(OBJ_NAVIERSTOKES_THERMPERFECT) \
                 $(OBJ_EULER_THERMPERFECT) $(OBJ_PHYSICS) $(OBJ_TURBULENCE) $(OBJ_NASADATA) $(OBJ_REACTIONS) $(LDFLAGS)
	@echo ' '
	@echo Program $(EXE_NAVIERSTOKES_THERMPERFECT) has been brought up to date.
	@echo '---------------------------------------------------------'
	@echo ' '

$(EXE_FANS_THERMPERFECT): $(OBJ_FANS_THERMPERFECT_EXE) $(OBJ_BASE) $(OBJ_FANS_THERMPERFECT) $(OBJ_NAVIERSTOKES_THERMPERFECT) \
                          $(OBJ_EULER_THERMPERFECT) $(OBJ_PHYSICS) $(OBJ_TURBULENCE) $(OBJ_NASADATA) $(OBJ_REACTIONS)
	@echo ' '
	@echo Building program $(EXE_FANS_THERMPERFECT) for a $(PLATFORM) platform.
	@echo '-----------------------------------------------------------------'
	@echo ' '
	$(LD) -o $(EXE_FANS_THERMPERFECT) $(OBJ_FANS_THERMPERFECT_EXE) $(OBJ_BASE) $(OBJ_FANS_THERMPERFECT) $(OBJ_NAVIERSTOKES_THERMPERFECT) \
                 $(OBJ_EULER_THERMPERFECT) $(OBJ_PHYSICS) $(OBJ_TURBULENCE) $(OBJ_NASADATA) $(OBJ_REACTIONS) $(LDFLAGS)
	@echo ' '
	@echo Program $(EXE_FANS_THERMPERFECT) has been brought up to date.
	@echo '---------------------------------------------------------'
	@echo ' '

$(EXE_LESFSD): $(OBJ_LESFSD_EXE) $(OBJ_BASE) $(OBJ_LESFSD) $(OBJ_NAVIERSTOKES_THERMPERFECT) $(OBJ_EULER_THERMPERFECT) \
               $(OBJ_PHYSICS) $(OBJ_TURBULENCE) $(OBJ_NASADATA) $(OBJ_REACTIONS)
	@echo ' '
	@echo Building program $(EXE_LESFSD) for a $(PLATFORM) platform.
	@echo '-----------------------------------------------------------------'
	@echo ' '
	$(LD) -o $(EXE_LESFSD) $(OBJ_LESFSD_EXE) $(OBJ_BASE) $(OBJ_LESFSD) $(OBJ_NAVIERSTOKES_THERMPERFECT) $(OBJ_EULER_THERMPERFECT) \
                 $(OBJ_PHYSICS) $(OBJ_TURBULENCE) $(OBJ_NASADATA) $(OBJ_REACTIONS) $(LDFLAGS)
	@echo ' '
	@echo Program $(EXE_LESFSD) has been brought up to date.
	@echo '---------------------------------------------------------'
	@echo ' '

$(EXE_LESTF): $(OBJ_LESTF_EXE) $(OBJ_BASE) $(OBJ_LESTF) $(OBJ_NAVIERSTOKES_THERMPERFECT) $(OBJ_EULER_THERMPERFECT) \
               $(OBJ_PHYSICS) $(OBJ_TURBULENCE) $(OBJ_NASADATA) $(OBJ_REACTIONS)
	@echo ' '
	@echo Building program $(EXE_LESTF) for a $(PLATFORM) platform.
	@echo '-----------------------------------------------------------------'
	@echo ' '
	$(LD) -o $(EXE_LESTF) $(OBJ_LESTF_EXE) $(OBJ_BASE) $(OBJ_LESTF) $(OBJ_NAVIERSTOKES_THERMPERFECT) $(OBJ_EULER_THERMPERFECT) \
                 $(OBJ_PHYSICS) $(OBJ_TURBULENCE) $(OBJ_NASADATA) $(OBJ_REACTIONS) $(LDFLAGS)
	@echo ' '
	@echo Program $(EXE_LESTF) has been brought up to date.
	@echo '---------------------------------------------------------'
	@echo ' '

#
# Install/Uninstall targets
install: $(EXE_MAIN)
	@echo "Installing $(EXE_MAIN)"
	cp $(EXE_MAIN) $(CFFC_BIN_DIR)
	@echo " "
	@echo "Installation complete"
	@echo "---------------------"
	@echo " "

install-all: $(EXE_MAIN) $(EXE_EULER_POLYTROPIC) $(EXE_EULER_THERMPERFECT) \
             $(EXE_NAVIERSTOKES_POLYTROPIC) $(EXE_NAVIERSTOKES_THERMPERFECT) \
             $(EXE_FANS_THERMPERFECT) \
             $(EXE_LESFSD) $(EXE_LESTF)
	@for f in $(EXE_MAIN) $(EXE_EULER_POLYTROPIC) $(EXE_EULER_THERMPERFECT) \
                  $(EXE_NAVIERSTOKES_POLYTROPIC) $(EXE_NAVIERSTOKES_THERMPERFECT) \
                  $(EXE_FANS_THERMPERFECT) \
                  $(EXE_LESFSD) $(EXE_LESTF); \
	do \
	  echo "Installing $$f"; \
	  cp $$f $(CFFC_BIN_DIR); \
	done;
	@echo " "
	@echo "Installation complete"
	@echo "---------------------"
	@echo " "

uninstall:
	@echo "Uninstalling $(EXE_MAIN)"
	cd $(CFFC_BIN_DIR); rm -f $(EXE_MAIN)
	@echo " "
	@echo "Un-Install complete"
	@echo "---------------------"
	@echo " "

uninstall-all:
	@for f in $(EXE_MAIN) $(EXE_EULER_POLYTROPIC) $(EXE_EULER_THERMPERFECT) \
                  $(EXE_NAVIERSTOKES_POLYTROPIC) $(EXE_NAVIERSTOKES_THERMPERFECT) \
                  $(EXE_FANS_THERMPERFECT) \
                  $(EXE_LESFSD) $(EXE_LESTF); \
	do \
	  echo "Uninstalling $$f"; \
	  cd $(CFFC_BIN_DIR) $(EXE_EULER_POLYTROPIC) $(EXE_EULER_THERMPERFECT) \
             $(EXE_NAVIERSTOKES_POLYTROPIC) $(EXE_NAVIERSTOKES_THERMPERFECT) \
             $(EXE_FANS_THERMPERFECT) \
             $(EXE_LESFSD) $(EXE_LESTF); \
	  rm -f $$f; \
	done;
	@echo " "
	@echo "Un-Install complete"
	@echo "---------------------"
	@echo " "

#
# Create code documentation using doxygen and latex.
documentation:
	@echo ' '
	@echo Creating code documentation using doxygen.
	@echo '------------------------------------------'
	@echo ' '
	cp $(DOXYGEN_DIR_3D)/code_documentation.doxygen .
	doxygen code_documentation.doxygen
	rm code_documentation.doxygen
	@echo ' '
	@echo Code documentation created using doxygen.
	@echo '-----------------------------------------'
	@echo ' '
	@echo Creating user manuals using LaTeX.
	@echo '------------------------------------------'
	@echo ' '
	cd $(LATEX_DIR_3D)/users_guide_src; make.userguide;
	cd $(LATEX_DIR_3D)/programmers_guide_src; make.programmersguide; 
	cd $(LATEX_DIR_3D)/reference_manual_src; make.referencemanual;
	@echo ' '
	@echo User manuals created using LaTeX.
	@echo '-----------------------------------------'
	@echo ' '

# Clean up source directory
clean:
	@echo ' '
	@echo Cleaning source file directories.
	@echo '---------------------------------'
	@echo ' '
	rm -f *.depend *.o *.bak *.il *~
	rm -f $(MATH_DIR)*.o $(MATH_DIR)*.il $(MATH_DIR)*~
	rm -f $(MATH_DIR)Polyfit/*.o $(MATH_DIR)Polyfit/*.il $(MATH_DIR)Polyfit/*~
	rm -f $(MATH_DIR)UnitTests/*.o $(MATH_DIR)UnitTests/*.il $(MATH_DIR)UnitTests/*~
	rm -f $(MATH_DIR)UnitTests/TestFunctions/*.o $(MATH_DIR)UnitTests/TestFunctions/*.il $(MATH_DIR)UnitTests/TestFunctions/*~
	rm -f $(CFD_DIR)*.o $(CFD_DIR)*.il $(CFD_DIR)*~
	rm -f $(MPI_DIR)*.o $(MPI_DIR)*.il $(MPI_DIR)*~
	rm -f $(GRID_DIR)*.o $(GRID_DIR)*.il $(GRID_DIR)*~
	rm -f $(ICEMCFD_DIR)*.o $(ICEMCFD_DIR)*.il $(ICEMCFD_DIR)*~ $(ICEMCFD_DIR)*.depend $(ICEMCFD_DIR)*.bak
	rm -f $(AMR_DIR)*.o $(AMR_DIR)*.il $(AMR_DIR)*~
	rm -f $(EULER_DIR)*.o $(EULER_DIR)*.il $(EULER_DIR)*~ $(EULER_DIR)*.depend $(EULER_DIR)*.bak
	rm -f $(EULER_DIR)UnitTests/*.o $(EULER_DIR)UnitTests/*.il $(EULER_DIR)UnitTests/*~ $(EULER_DIR)UnitTests/*.bak
	rm -f $(NAVIERSTOKES_DIR)*.o $(NAVIERSTOKES_DIR)*.il $(NAVIERSTOKES_DIR)*~ $(NAVIERSTOKES_DIR)*.depend $(NAVIERSTOKES_DIR)*.bak
	rm -f $(FANS_DIR)*.o $(FANS_DIR)*.il $(FANS_DIR)*~ $(FANS_DIR)*.depend $(NAVIERSTOKES_DIR)*.bak
	rm -f $(LESFSD_DIR)*.o $(LESFSD_DIR)*.il $(LESFSD_DIR)*~ $(LESFSD_DIR)*.depend $(NAVIERSTOKES_DIR)*.bak
	rm -f $(LESTF_DIR)*.o $(LESTF_DIR)*.il $(LESTF_DIR)*~ $(LESTF_DIR)*.depend $(NAVIERSTOKES_DIR)*.bak
	rm -f $(HEXA_DIR)*.o $(HEXA_DIR)*.il $(HEXA_DIR)*~
	rm -f $(PHYSICS_DIR)*.o $(PHYSICS_DIR)*.il $(PHYSICS_DIR)*~
	rm -f $(TURBULENCE_DIR)*.o $(TURBULENCE_DIR)*.il $(TURBULENCE_DIR)*~
	rm -f $(EOS_DIR)*.o $(EOS_DIR)*.il $(EOS_DIR)*~
	rm -f $(NASADATA_DIR)*.o $(NASADATA_DIR)*.il $(NASADATA_DIR)*~
	rm -f $(REACTIONS_DIR)*.o $(REACTIONS_DIR)*.il $(REACTIONS_DIR)*~
	rm -f $(UNIT_TESTING_DIR)*.o $(UNIT_TESTING_DIR)*.il $(UNIT_TESTING_DIR)*~
	rm -f $(UNIT_TESTING_DIR)BasicTests/*.o $(UNIT_TESTING_DIR)BasicTests/*.il $(UNIT_TESTING_DIR)BasicTests/*~
	rm -f Utilities/*.o Utilities/.il Utilities/*~
	rm -f $(MULTIGRID_DIR)*.o $(MULTIGRID_DIR)*.il $(MULTIGRID_DIR)*~
	rm -f $(NKS_DIR)*.o $(NKS_DIR)*.il $(NKS_DIR)*~
	rm -f $(SYSTEM_DIR)*.o $(SYSTEM_DIR)*.il $(SYSTEM_DIR)*~
	rm -f $(MODULE_DIR)/*.mod $(MODULE_DIR)/*~
	rm -f $(EXE_MAIN)
	rm -f $(EXE_EULER_POLYTROPIC)
	rm -f $(EXE_EULER_THERMPERFECT)
	rm -f $(EXE_NAVIERSTOKES_POLYTROPIC)
	rm -f $(EXE_NAVIERSTOKES_THERMPERFECT)
	rm -f $(EXE_FANS_THERMPERFECT)
	rm -f $(EXE_LESFSD)
	rm -f $(EXE_LESTF)
	rm -fr $(DEPEND_DIR)
	@echo ' '
	@echo All source file directories are now clean.
	@echo '------------------------------------------'
	@echo ' '

clean-extras:
	@echo ' '
	@echo Cleaning cantera and fftw directories.
	@echo '-----------------------------------------------'
	@echo ' '
	@if [ ! -f $(CANTERA_DIR)/Makefile ] ; then \
	  echo "Cantera already clean."; \
	else \
	  cd $(CANTERA_DIR); make -i clean; \
	fi
	@if [ ! -f $(FFTW_DIR)/Makefile ] ; then \
	  echo "fftw already clean."; \
	else \
	  cd $(FFTW_DIR); make clean; \
	  cd $(FFTW_DIR); make distclean; \
	fi

superclean: clean-extras
	@echo ' '
	@echo Cleaning documentation and library directories.
	@echo '-----------------------------------------------'
	@echo ' '
	rm -f $(DOXYGEN_DIR_3D)/html/*
	rm -f $(DOXYGEN_DIR_3D)/latex/*
	cd $(LATEX_DIR_3D)/users_guide_src; rm -f *~ *.ps *.pdf *.aux *.log *.dvi *.toc users_guide/*; 
	cd $(LATEX_DIR_3D)/programmers_guide_src; rm -f *~ *.ps *.pdf *.aux *.log *.dvi *.toc programmers_guide/*; 
	cd $(LATEX_DIR_3D)/reference_manual_src; rm -f *~ *.ps *.pdf *.aux *.log *.dvi *.toc reference_manual/*;
	cd $(SPARSELIB_DIR); make CFFC_SRC_TREE=$(CFFC_SRC_TREE) wipe;
	cd $(SPARSELIB_DIR); make CFFC_SRC_TREE=$(CFFC_SRC_TREE) clean;
	cd $(BPKIT_DIR)/src; make CFFC_SRC_TREE=$(CFFC_SRC_TREE) clean;
	cd $(BLKCLIB_DIR); make distclean;	
	@echo ' '
	@echo All documentation and library directories are now clean.
	@echo '-------------------------------------------------------'
	@echo ' '

#
# Dependencies for Fortran 90 objects/modules
$(OBJ_REACTIONS_F90): $(MOD_MATH_F90) $(SRC_REACTIONS_F90)

$(MOD_MATH_F90): $(MATH_DIR)complexify.f90 $(MATH_DIR)Complexify.h
	$(F90) $(F90FLAGS) $(MODFLAG) $(MODULE_DIR) -I$(MODULE_DIR) -c -o $(MATH_DIR)complexify.o $(MATH_DIR)complexify.f90

#
# Default dependencies for Fortran 90 objects
.SUFFIXES: .f90
.f90.o:
	$(F90) $(F90FLAGS) $(MODFLAG) $(MODULE_DIR) -I$(MODULE_DIR) -c -o $*.o $*.f90

###################################################################
#
# Include header file dependencies
#
#------------------------------------------------------------------
# For some commands (targets) there is no need to include the
# dependencies. Therefore a list of targets for which the dependencies
# DON'T need to be generated is provided.
# If you don't want to have dependencies generated for a particular target,
# just add the target name to 'NODEP_LIST' variable.
NODEP_LIST = help clean superclean clean-extras libraries-all \
             bpkit blkclib sparselib fftw cantera documentation \
             uninstall uninstall-all

#-------------------------------------------------
# Include header file dependencies when required
#-------------------------------------------------
ifdef MAKECMDGOALS
ifeq ($(strip $(filter $(MAKECMDGOALS), $(NODEP_LIST)) ), )
############# Include dependencies of files that have extensions different than " .cc " (e.g. *.c, *.f, *.f90)
	sinclude $(patsubst %.c,$(DEPEND_DIR)%.d, $(filter %.c, $(SRC_CFFC)))
	sinclude $(patsubst %.f,$(DEPEND_DIR)%.d, $(filter %.f, $(SRC_CFFC)))
	sinclude $(patsubst %.f90,$(DEPEND_DIR)%.d, $(filter %.f90, $(SRC_CFFC)))
############# Include the .d files coming from different executables
# This command includes most of the *.d files
	sinclude $(patsubst %.cc,$(DEPEND_DIR)%.d, $(filter %.cc, $(SRC_CFFC)))
# If you add a new executable, you must add a line here.
# all other files should be included in the previous rule.
	sinclude $(patsubst %.cc,$(DEPEND_DIR)%.d, $(filter %.cc, $(SRC_MAIN)))
	sinclude $(patsubst %.cc,$(DEPEND_DIR)%.d, $(filter %.cc, $(SRC_EULER_POLYTROPIC_EXE)))
	sinclude $(patsubst %.cc,$(DEPEND_DIR)%.d, $(filter %.cc, $(SRC_EULER_THERMPERFECT_EXE)))
	sinclude $(patsubst %.cc,$(DEPEND_DIR)%.d, $(filter %.cc, $(SRC_NAVIERSTOKES_POLYTROPIC_EXE)))
	sinclude $(patsubst %.cc,$(DEPEND_DIR)%.d, $(filter %.cc, $(SRC_NAVIERSTOKES_THERMPERFECT_EXE)))
	sinclude $(patsubst %.cc,$(DEPEND_DIR)%.d, $(filter %.cc, $(SRC_FANS_THERMPERFECT_EXE)))
	sinclude $(patsubst %.cc,$(DEPEND_DIR)%.d, $(filter %.cc, $(SRC_LESFSD_EXE)))
	sinclude $(patsubst %.cc,$(DEPEND_DIR)%.d, $(filter %.cc, $(SRC_LESTF_EXE)))
endif
endif

##################################################################################################
#------------------------------------- IMPLICIT RULES --------------------------------------------
##################################################################################################

# Rule for building automatic dependencies (#include <file_name>)
# These file are assigned '.d' extension
# See "http://www.ddj.com/linux-open-source/184406479" for a thorough explanation.
$(DEPEND_DIR)%.d : %.cc
	@mkdir -p $(dir $@)
	@makedepend -f- $(DEPENDSFLAGS) $(CPPFLAGS) $< 2>/dev/null \
        | sed 's,\($*\.o\)[ :]*\(.*\),$@ : $$\(wildcard \2\) =\1 : \2,g' | tr "=" "\n" > $@

$(DEPEND_DIR)%.d : %.c
	@mkdir -p $(dir $@)
	@makedepend -f- $(DEPENDSFLAGS) $(CPPFLAGS) $< 2>/dev/null \
        | sed 's,\($*\.o\)[ :]*\(.*\),$@ : $$\(wildcard \2\) \n\1 : \2,g' | tr "=" "\n" > $@

$(DEPEND_DIR)%.d : %.f90
	@mkdir -p $(dir $@)
	@makedepend -f- $(DEPENDSFLAGS) $(F90FLAGS) $< 2>/dev/null \
        | sed 's,\($*\.o\)[ :]*\(.*\),$@ : $$\(wildcard \2\) \n\1 : \2,g' | tr "=" "\n" > $@

$(DEPEND_DIR)%.d : %.f
	@mkdir -p $(dir $@)
	@makedepend -f- $(DEPENDSFLAGS) $(FFLAGS) $< 2>/dev/null \
        | sed 's,\($*\.o\)[ :]*\(.*\),$@ : $$\(wildcard \2\) \n\1 : \2,g' | tr "=" "\n" > $@<|MERGE_RESOLUTION|>--- conflicted
+++ resolved
@@ -193,11 +193,7 @@
 SRC_PHYSICS = $(PHYSICS_DIR)SpeciesInput.cc
 SRC_TURBULENCE = $(TURBULENCE_DIR)TurbulenceModellingInput.cc \
                  $(TURBULENCE_DIR)TurbulenceModelling.cc \
-<<<<<<< HEAD
                  $(TURBULENCE_DIR)TurbulentVelocityField.cc
-=======
-	         $(TURBULENCE_DIR)TurbulentVelocityField.cc 
->>>>>>> 3f02a2f9
 SRC_EOS = $(EOS_DIR)tgas.f \
           $(EOS_DIR)ugas.f
 SRC_NASADATA = $(NASADATA_DIR)NASARP1311data.cc
