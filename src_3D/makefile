#
# Makefile for CFFC (3D version)
#
# Computational Framework for Fluids and Combustion (CFFC)
#

#
# Set CFFC directory location which can be overridden by 
# setting an environement variable CFFC_Path
CFFC_Path:= $(shell cd ../; pwd)

#
# Set CFFC source tree
CFFC_SRC_TREE = 3D

#
# Set standard directories
CFFC_BIN_DIR = $(CFFC_Path)/bin

#
# Platform compile options 
include makefile.def

#
# Assign sub directories
DEPEND_DIR = Depend/
AMR_DIR = AMR/
CFD_DIR = CFD/
EULER_DIR = Euler/
FANS_DIR = FANS/
GRID_DIR = Grid/
HEXA_DIR = HexaBlock/
ICEMCFD_DIR = ICEMCFD/
MATH_DIR = Math/
MPI_DIR = MPI/
MULTIGRID_DIR = FASMultigrid/
NAVIERSTOKES_DIR = NavierStokes/
LES_POLYTROPIC_DIR = LES/LES_Polytropic/
LESFSD_DIR = LES/LES_FSD/
LESTF_DIR = LES/LES_ThickenedFlame/
NKS_DIR = NewtonKrylovSchwarz/
PHYSICS_DIR = Physics/
EOS_DIR = $(PHYSICS_DIR)EquationOfState/
NASADATA_DIR = $(PHYSICS_DIR)NASAData/
REACTIONS_DIR = Reactions/
SYSTEM_DIR = System/
TURBULENCE_DIR = TurbulenceModelling/
FILTERS_DIR= ExplicitFilters/
HIGH_ORDER_RECONSTRUCTION_DIR = HighOrderReconstruction/

#
# Set default f90 module directory
MODULE_DIR = F90_Modules

###############################################################################
# C++, C, and Fortran Source Files
###############################################################################
# Math:
SRC_MATH = $(MATH_DIR)Vector2D.cc \
           $(MATH_DIR)Tensor2D.cc \
           $(MATH_DIR)Third_order_tensor2D.cc \
	   $(MATH_DIR)Tensor3D.cc \
           $(MATH_DIR)Spline2D.cc \
           $(MATH_DIR)Matrix.cc \
           $(MATH_DIR)LinearSystems.cc \
	   $(MATH_DIR)LinkedList.cc \
	   $(MATH_DIR)Polygon.cc \
	   $(MATH_DIR)Polyfit/Polyfit.cc \
	   $(MATH_DIR)Polyfit/dp1vlu.f \
	   $(MATH_DIR)Polyfit/dpcoef.f \
	   $(MATH_DIR)Polyfit/dpolft.f \
	   $(MATH_DIR)NumericalLibrary.cc
SRC_MATH_F90 = $(MATH_DIR)complexify.f90
SRC_MATH += $(SRC_MATH_F90)
SRC_MATH += Utilities/EpsilonTol.cc

# Add Math Testing If Required:
SRC_MATH_TESTS = TestFunctions/TestFunctions_1D.cc \
	         TestFunctions/TestFunctions_2D.cc \
	         TestFunctions/TestFunctions_3D.cc \
	         test_LeastSquaresSolvers.cc \
	         test_NumericalLibrary.cc
SRC_MATH_TESTS := $(addprefix $(MATH_DIR)UnitTests/, $(SRC_MATH_TESTS))
ifeq ($(TUT_TESTING),ON) 
  SRC_MATH += $(SRC_MATH_TESTS)
endif

# CFD and MPI:
SRC_CFD = $(CFD_DIR)CFD.cc \
          $(CFD_DIR)CFDInput.cc
SRC_MPI	= $(MPI_DIR)MPI.cc

# Grid:
SRC_GRID = $(GRID_DIR)Cell2D.cc \
           $(GRID_DIR)Grid2DQuadBlock.cc \
           $(GRID_DIR)Grid2DQuadMultiBlock.cc \
           $(GRID_DIR)Grid3DInput.cc \
           $(GRID_DIR)Grid3DHexaBlock.cc \
           $(GRID_DIR)Grid3DHexaMultiBlock.cc \
           $(GRID_DIR)Grid3DHighOrderExecutionMode.cc

SRC_ICEMCFD = $(ICEMCFD_DIR)ICEMCFD.cc \
	      $(ICEMCFD_DIR)ICEMCFD_ctype.c

# HighOrderReconstruction:
SRC_HIGH_ORDER = $(HIGH_ORDER_RECONSTRUCTION_DIR)CENO_Tolerances.cc \
                 $(HIGH_ORDER_RECONSTRUCTION_DIR)CENO_ExecutionMode.cc \
                 $(HIGH_ORDER_RECONSTRUCTION_DIR)HighOrderInput.cc \
                 $(HIGH_ORDER_RECONSTRUCTION_DIR)ReconstructionHelpers.cc

# AMR:
ifeq ($(MPI_VERSION),NoMPI)
  SRC_AMR = $(AMR_DIR)AMRInput.cc \
            $(AMR_DIR)AdaptiveBlock3D.cc \
	    $(AMR_DIR)AdaptiveBlock3D_NoMPI.cc \
            $(AMR_DIR)Octree.cc \
            $(AMR_DIR)BlockOrientationInfo.cc
else
  SRC_AMR = $(AMR_DIR)AMRInput.cc \
            $(AMR_DIR)AdaptiveBlock3D.cc \
	    $(AMR_DIR)AdaptiveBlock3D_MPI.cc \
            $(AMR_DIR)Octree.cc \
            $(AMR_DIR)BlockOrientationInfo.cc
endif

# Multigrid:
SRC_MULTIGRID = $(MULTIGRID_DIR)FASMultigridInput.cc

# NKS:
SRC_NKS = $(NKS_DIR)NKSInput.cc

# Euler3D:
SRC_EULER_POLYTROPIC = $(EULER_DIR)Euler3DPolytropicInput.cc \
                       $(EULER_DIR)Euler3DPolytropicState.cc

SRC_EULER_THERMPERFECT = $(EULER_DIR)Euler3DThermallyPerfectInput.cc \
                         $(EULER_DIR)Euler3DThermallyPerfectState.cc \
                         $(EULER_DIR)Euler3DThermallyPerfectHexaBlock.cc

# Add Euler3D testing if required:
SRC_EULER_POLYTROPIC_TESTS = test_Euler3DPolytropicState.cc
SRC_EULER_POLYTROPIC_TESTS := $(addprefix $(EULER_DIR)UnitTests/, $(SRC_EULER_POLYTROPIC_TESTS))
ifeq ($(TUT_TESTING),ON) 
  SRC_EULER_POLYTROPIC += $(SRC_EULER_POLYTROPIC_TESTS)
endif

SRC_EULER = $(SRC_EULER_POLYTROPIC) $(SRC_EULER_THERMPERFECT)

SRC_EULER_POLYTROPIC_EXE = $(EULER_DIR)Euler3DPolytropic.cc
SRC_EULER_THERMPERFECT_EXE = $(EULER_DIR)Euler3DThermallyPerfect.cc

# NavierStokes3D:
SRC_NAVIERSTOKES_POLYTROPIC = $(NAVIERSTOKES_DIR)NavierStokes3DPolytropicInput.cc \
                              $(NAVIERSTOKES_DIR)NavierStokes3DPolytropicState.cc \
                              $(NAVIERSTOKES_DIR)NavierStokes3DPolytropicHexaBlock.cc

SRC_NAVIERSTOKES_THERMPERFECT = $(NAVIERSTOKES_DIR)NavierStokes3DThermallyPerfectInput.cc \
                                $(NAVIERSTOKES_DIR)NavierStokes3DThermallyPerfectState.cc \
                                $(NAVIERSTOKES_DIR)NavierStokes3DThermallyPerfectHexaBlock.cc

# Add NavierStokes3D testing if required:
SRC_NAVIERSTOKES_POLYTROPIC_TESTS = test_NavierStokes3DPolytropicState.cc
SRC_NAVIERSTOKES_POLYTROPIC_TESTS := $(addprefix $(NAVIERSTOKES_DIR)UnitTests/, $(SRC_NAVIERSTOKES_POLYTROPIC_TESTS))
ifeq ($(TUT_TESTING),ON) 
  SRC_NAVIERSTOKES_POLYTROPIC += $(SRC_NAVIERSTOKES_POLYTROPIC_TESTS)
endif

SRC_NAVIERSTOKES = $(SRC_NAVIERSTOKES_POLYTROPIC) $(SRC_NAVIERSTOKES_THERMPERFECT)

SRC_NAVIERSTOKES_POLYTROPIC_EXE = $(NAVIERSTOKES_DIR)NavierStokes3DPolytropic.cc
SRC_NAVIERSTOKES_THERMPERFECT_EXE = $(NAVIERSTOKES_DIR)NavierStokes3DThermallyPerfect.cc

# FANS3D:
SRC_FANS_POLYTROPIC =
SRC_FANS_THERMPERFECT = $(FANS_DIR)FANS3DThermallyPerfectInput.cc \
                        $(FANS_DIR)FANS3DThermallyPerfectState.cc \
                        $(FANS_DIR)FANS3DThermallyPerfectHexaBlock.cc \
                        $(FANS_DIR)FANS3DThermallyPerfectHexaPreProcessing.cc \
                        $(FANS_DIR)BluffBodyBurner.cc

SRC_FANS = $(SRC_FANS_POLYTROPIC) $(SRC_FANS_THERMPERFECT)

SRC_FANS_POLYTROPIC_EXE = $(FANS_DIR)FANS3DPolytropic.cc
SRC_FANS_THERMPERFECT_EXE = $(FANS_DIR)FANS3DThermallyPerfect.cc

# LES_POLYTROPIC:
SRC_LES_POLYTROPIC = $(LES_POLYTROPIC_DIR)LES3DPolytropicInput.cc \
                     $(LES_POLYTROPIC_DIR)LES3DPolytropicState.cc \
                     $(LES_POLYTROPIC_DIR)LES3DPolytropicHexaBlock.cc \
                     $(LES_POLYTROPIC_DIR)LES3DPolytropicHexaPreProcessing.cc

SRC_LES_POLYTROPIC_EXE = $(LES_POLYTROPIC_DIR)LES3DPolytropic.cc

# Add LES3D testing if required:
SRC_LES_POLYTROPIC_TESTS = test_LES3DPolytropicState.cc
SRC_LES_POLYTROPIC_TESTS := $(addprefix $(LES_POLYTROPIC_DIR)UnitTests/, $(SRC_LES_POLYTROPIC_TESTS))
ifeq ($(TUT_TESTING),ON) 
  SRC_LES_POLYTROPIC += $(SRC_LES_POLYTROPIC_TESTS)
endif

# LES3DFSD:
SRC_LESFSD = $(LESFSD_DIR)LES3DFsdInput.cc \
             $(LESFSD_DIR)LES3DFsdState.cc \
             $(LESFSD_DIR)LES3DFsdHexaBlock.cc \
             $(LESFSD_DIR)LES3DFsdHexaPreProcessing.cc

SRC_LESFSD_EXE = $(LESFSD_DIR)LES3DFsd.cc

# LES3DTF:
SRC_LESTF = $(LESTF_DIR)LES3DThickenedFlameInput.cc \
            $(LESTF_DIR)LES3DThickenedFlameState.cc \
            $(LESTF_DIR)LES3DThickenedFlameHexaBlock.cc \
            $(LESTF_DIR)LES3DThickenedFlameHexaPreProcessing.cc \
	    $(LESTF_DIR)PowerLaw.cc

SRC_LESTF_EXE = $(LESTF_DIR)LES3DThickenedFlame.cc

# Filters
SRC_FILTERS = $(FILTERS_DIR)Explicit_Filters_Input.cc
SRC_FILTERS_EXE = $(FILTERS_DIR)filters.cc

# Physics, Turbulence, Thermodynamics, and Chemistry:
SRC_PHYSICS = $(PHYSICS_DIR)SpeciesInput.cc
SRC_TURBULENCE = $(TURBULENCE_DIR)TurbulenceModellingInput.cc \
                 $(TURBULENCE_DIR)TurbulenceModelling.cc \
                 $(TURBULENCE_DIR)TurbulentVelocityField.cc \
                 $(TURBULENCE_DIR)SpectralAnalysis.cc
SRC_EOS = $(EOS_DIR)tgas.f \
          $(EOS_DIR)ugas.f
SRC_NASADATA = $(NASADATA_DIR)NASARP1311data.cc
SRC_REACTIONS = $(REACTIONS_DIR)Reactions.cc \
	   	$(REACTIONS_DIR)15step_GRI211.f \
	  	$(REACTIONS_DIR)15step_GRI3.f
SRC_REACTIONS_F90 = $(REACTIONS_DIR)c_15step_GRI211.f90 \
                    $(REACTIONS_DIR)c_15step_GRI3.f90
#SRC_REACTIONS += $(SRC_REACTIONS_F90)

# TUT testing:
SRC_TUT = TestRun.cc \
          TestData.cc \
	  BasicTests/Sample_Test.cc \
          BasicTests/test_TestData.cc
SRC_TUT := $(addprefix $(UNIT_TESTING_DIR), $(SRC_TUT))

# System:
SRC_SYSTEM = $(SYSTEM_DIR)System_Linux.cc

# Base and CFFC sources:
SRC_BASE = $(SRC_MATH) $(SRC_CFD) $(SRC_MPI) $(SRC_SYSTEM) \
           $(SRC_AMR) $(SRC_GRID) $(SRC_ICEMCFD) \
           $(SRC_MULTIGRID) $(SRC_NKS) $(SRC_HIGH_ORDER)
ifeq ($(TUT_TESTING),ON) 
  SRC_BASE += $(SRC_TUT)
endif
SRC_CFFC = $(SRC_BASE) \
           $(SRC_EULER) $(SRC_NAVIERSTOKES) $(SRC_FANS) $(SRC_LES_POLYTROPIC) $(SRC_LESFSD) $(SRC_LESTF)\
           $(SRC_PHYSICS) $(SRC_TURBULENCE) $(SRC_EOS) $(SRC_NASADATA) \
           $(SRC_REACTIONS) \
           $(SRC_FILTERS) \

# Executable sources:
SRC_MAIN = cffc3D.cc

###############################################################################
# Compiled object code files
###############################################################################
# Math:
OBJ_MATH  = $(patsubst %.cc,%.o,$(filter %.cc,$(SRC_MATH)))
OBJ_MATH += $(patsubst %.f,%.o,$(filter %.f,$(SRC_MATH)))
OBJ_MATH += $(patsubst %.f90,%.o,$(filter %.f90,$(SRC_MATH)))
OBJ_MATH_F90 = $(SRC_MATH_F90:.f90=.o)
MOD_MATH_F90 = $(MODULE_DIR)/complexify.mod
OBJ_MATH_TESTS := $(SRC_MATH_TESTS:.cc=.o)

# CFD and MPI:
OBJ_CFD = $(SRC_CFD:.cc=.o)
OBJ_MPI = $(SRC_MPI:.cc=.o)

# Grid:
OBJ_GRID = $(SRC_GRID:.cc=.o)
OBJ_ICEMCFD = $(patsubst %.cc,%.o,$(filter %.cc,$(SRC_ICEMCFD)))
OBJ_ICEMCFD += $(patsubst %.c,%.o,$(filter %.c,$(SRC_ICEMCFD)))

# HighOrder:
OBJ_HIGH_ORDER = $(SRC_HIGH_ORDER:.cc=.o)

# AMR:
OBJ_AMR = $(SRC_AMR:.cc=.o)

# Multigrid:
OBJ_MULTIGRID = $(SRC_MULTIGRID:.cc=.o)

# NKS:
OBJ_NKS = $(SRC_NKS:.cc=.o)

# Euler3D:
OBJ_EULER_POLYTROPIC = $(SRC_EULER_POLYTROPIC:.cc=.o)
OBJ_EULER_THERMPERFECT = $(SRC_EULER_THERMPERFECT:.cc=.o)
OBJ_EULER = $(SRC_EULER:.cc=.o)
OBJ_EULER_POLYTROPIC_EXE = $(SRC_EULER_POLYTROPIC_EXE:.cc=.o)
OBJ_EULER_THERMPERFECT_EXE = $(SRC_EULER_THERMPERFECT_EXE:.cc=.o)

# NavierStokes3D:
OBJ_NAVIERSTOKES_POLYTROPIC = $(SRC_NAVIERSTOKES_POLYTROPIC:.cc=.o)
OBJ_NAVIERSTOKES_THERMPERFECT = $(SRC_NAVIERSTOKES_THERMPERFECT:.cc=.o)
OBJ_NAVIERSTOKES = $(SRC_NAVIERSTOKES:.cc=.o)
OBJ_NAVIERSTOKES_POLYTROPIC_EXE = $(SRC_NAVIERSTOKES_POLYTROPIC_EXE:.cc=.o)
OBJ_NAVIERSTOKES_THERMPERFECT_EXE = $(SRC_NAVIERSTOKES_THERMPERFECT_EXE:.cc=.o)

# FANS3D:
OBJ_FANS_POLYTROPIC = $(SRC_FANS_POLYTROPIC:.cc=.o)
OBJ_FANS_THERMPERFECT = $(SRC_FANS_THERMPERFECT:.cc=.o)
OBJ_FANS = $(SRC_FANS:.cc=.o)
OBJ_FANS_POLYTROPIC_EXE = $(SRC_FANS_POLYTROPIC_EXE:.cc=.o)
OBJ_FANS_THERMPERFECT_EXE = $(SRC_FANS_THERMPERFECT_EXE:.cc=.o)

#LES3D_POLYTROPIC:
OBJ_LES_POLYTROPIC = $(SRC_LES_POLYTROPIC:.cc=.o)
OBJ_LES_POLYTROPIC_EXE = $(SRC_LES_POLYTROPIC_EXE:.cc=.o)

#LES3DFSD:
OBJ_LESFSD = $(SRC_LESFSD:.cc=.o)
OBJ_LESFSD_EXE = $(SRC_LESFSD_EXE:.cc=.o)

#LES3DTF:
OBJ_LESTF = $(SRC_LESTF:.cc=.o)
OBJ_LESTF_EXE = $(SRC_LESTF_EXE:.cc=.o)

# Physics, Turbulence, Thermodynamics, and Chemistry:
OBJ_PHYSICS = $(SRC_PHYSICS:.cc=.o)
OBJ_TURBULENCE = $(SRC_TURBULENCE:.cc=.o)
OBJ_EOS = $(SRC_EOS:.f=.o)
OBJ_NASADATA = $(SRC_NASADATA:.cc=.o)
OBJ_REACTIONS = $(patsubst %.cc,%.o,$(filter %.cc,$(SRC_REACTIONS)))
OBJ_REACTIONS += $(patsubst %.f,%.o,$(filter %.f,$(SRC_REACTIONS)))
OBJ_REACTIONS += $(patsubst %.f90,%.o,$(filter %.f90,$(SRC_REACTIONS)))
OBJ_REACTIONS_F90 = $(SRC_REACTIONS_F90:.f90=.o)

# Filters :
OBJ_FILTERS = $(SRC_FILTERS:.cc=.o)
OBJ_FILTERS_EXE = $(SRC_FILTERS_EXE:.cc=.o)

# TUT testing:
OBJ_TUT := $(SRC_TUT:.cc=.o)

# System:
OBJ_SYSTEM = $(SRC_SYSTEM:.cc=.o)

# Base and CFFC objects:
OBJ_BASE = $(OBJ_MATH) $(OBJ_CFD) $(OBJ_MPI) $(OBJ_SYSTEM) \
           $(OBJ_AMR) $(OBJ_GRID) $(OBJ_ICEMCFD) \
           $(OBJ_MULTIGRID) $(OBJ_NKS) $(OBJ_HIGH_ORDER)
ifeq ($(TUT_TESTING),ON)
  OBJ_BASE += $(OBJ_TUT)
endif
OBJ_CFFC = $(OBJ_BASE) \
           $(OBJ_EULER) $(OBJ_NAVIERSTOKES) $(OBJ_FANS) $(OBJ_LES_POLYTROPIC) $(OBJ_LESFSD) $(OBJ_LESTF)\
           $(OBJ_PHYSICS) $(OBJ_TURBULENCE) $(OBJ_EOS) $(OBJ_NASADATA) \
           $(OBJ_REACTIONS) \
           $(OBJ_FILTERS)

# Executable objects:
OBJ_MAIN = $(SRC_MAIN:.cc=.o)

###############################################################################
# Define the executables
###############################################################################
EXE_MAIN = cffc3D
EXE_EULER_POLYTROPIC = euler3Dpolytropic
EXE_EULER_THERMPERFECT = euler3Dthermallyperfect
EXE_NAVIERSTOKES_POLYTROPIC = navierstokes3Dpolytropic
EXE_NAVIERSTOKES_THERMPERFECT = navierstokes3Dthermallyperfect
EXE_FANS_THERMPERFECT = fans3Dthermallyperfect
EXE_LES_POLYTROPIC = les3Dpolytropic
EXE_LESFSD = les3Dfsd
EXE_LESTF = les3Dtf
EXE_FILTERS = filters

###############################################################################
# Define dependencies
###############################################################################
help:
	@echo "+-----------------------------------------------------------------------------------+"
	@echo "|                                                                                   |"
	@echo "|                           makefile for CFFC                                       |"
	@echo "|                                                                                   |"
	@echo "| Usage: make all                  compile all executable programs                  |"
	@echo "|        make cffc3D               compile cffc3D program                           |"
	@echo "|        make euler3Dpolytropic    compile euler3Dpolytropic stand alone program    |"
	@echo "|        make euler3Dthermallyperfect                                               |"
	@echo "|             compile euler3Dthermallyperfect stand alone program                   |"
	@echo "|        make navierstokes3Dpolytropic                                              |"
	@echo "|             compile navierstokes3Dpolytropic stand alone program                  |"
	@echo "|        make navierstokes3Dthermallyperfect                                        |"
	@echo "|             compile navierstokes3Dthermallyperfect stand alone program            |"
	@echo "|        make fans3Dthermallyperfect                                                |"
	@echo "|             compile fans3Dthermallyperfect stand alone program                    |"
	@echo "|        make les3Dpolytropic                                                       |"
	@echo "|             compile les3Dpolytropic stand alone program                           |"
	@echo "|        make les3Dfsd                                                              |"
	@echo "|             compile les3Dfsd stand alone program                                  |"
	@echo "|        make les3Dtf                                                               |"
	@echo "|             compile les3Dtf stand alone program                                   |"
	@echo "|        make filters compile filters stand alone program                           |"
	@echo "|        make install              copies cffc3D executable to bin directory        |"
	@echo "|        make install-all          copies all executables to bin directory          |"
	@echo "|        make uninstall            removes cffc3D executable from bin directory     |"
	@echo "|        make uinstall-all         removes all executables from bin directory       |"
	@echo "|        make documentation        create code documentaion using doxygen & latex   |"
	@echo "|        make libraries-all        create all supporting libraries                  |"
	@echo "|        make sparselib            create SparseLib++ library                       |"
	@echo "|        make bpkit                create BPKIT library                             |"
	@echo "|        make blkclib              create block connectivity library                |"
	@echo "|        make cantera              create Cantera library                           |"
	@echo "|        make fftw                 create fftw library                              |"
	@echo "|        make clean                clean up source directories                      |"
	@echo "|        make superclean           clean up documentation and library directories   |"
	@echo "|        make help                 display makefile usage information               |"
	@echo "|                                                                                   |"
	@echo "| Package Options: MPI_VERSION = NoMPI (default), MPICH, MPICH2, OPENMPI, MPT (sgi) |"
	@echo "|                  ICEMCFD_VERSION = NoICEMCFD (default),V41,V42,V43,V50,V10,V11    |"
	@echo "|                  GCC_VERSION = V296, V3+ (default), ICC                           |"
	@echo "|                  CANTERA_VERSION = NoCANTERA (default), V70                       |"
	@echo "|                  FFTW_VERSION = V32 (default), NoFFTW                             |"
	@echo "|                  TUT_TESTING = ON (default), OFF                                  |"
	@echo "|                  PROFILING = OFF (default), ON                                    |"
	@echo "|                                                                                   |"
	@echo "| Ensure that the source directory is clean and the ICEMCFD, SparseLib++, BPKIT,    |"
	@echo "| FFTW, and Cantera libraries are up to date before re-making CFFC from scratch.    |"
	@echo "|                                                                                   |"
	@echo "| An environment variable, CFFC_Path, can to be set to the location                 |"
	@echo "| of the CFFC source directory.  This can be done as follows:                       |"
	@echo "|                                                                                   |"
	@echo "|  bash:   export CFFC_Path=/your/path/here/CFFC                                    |"
	@echo "|  tcsh:   setenv CFFC_Path /your/path/here/CFFC                                    |"
	@echo "|                                                                                   |"
	@echo "+-----------------------------------------------------------------------------------+"

all: $(EXE_MAIN) $(EXE_EULER_POLYTROPIC) $(EXE_EULER_THERMPERFECT) \
     $(EXE_NAVIERSTOKES_POLYTROPIC) $(EXE_NAVIERSTOKES_THERMPERFECT) \
     $(EXE_FANS_THERMPERFECT) \
     $(EXE_LES_POLYTROPIC) $(EXE_LESFSD)  $(EXE_LESTF)
	@echo ' '	
	@echo All programs have been brought up to date.
	@echo '-------------------------------------------'
	@echo ' '

libraries-all: sparselib bpkit blkclib fftw
	@echo ' '	
	@echo All libraries have been brought up to date.
	@echo '-------------------------------------------'
	@echo ' '

sparselib:
	@echo ' '
	@echo Building $(SPARSELIB) library for a $(PLATFORM) platform.
	@echo '--------------------------------------------------------'
	@echo ' '
	cd $(SPARSELIB_DIR); gmake CFFC_SRC_TREE=$(CFFC_SRC_TREE) wipe;
	cd $(SPARSELIB_DIR); gmake CFFC_SRC_TREE=$(CFFC_SRC_TREE) clean;
	cd $(SPARSELIB_DIR); gmake CFFC_SRC_TREE=$(CFFC_SRC_TREE) sp;
	@echo ' '
	@echo $(SPARSELIB) library has been brought up to date.
	@echo '------------------------------------------------'
	@echo ' '

bpkit:
	@echo ' '
	@echo Building $(BPKIT) library for a $(PLATFORM) platform.
	@echo '----------------------------------------------------'
	@echo ' '
	cd $(BPKIT_DIR)/src; gmake CFFC_SRC_TREE=$(CFFC_SRC_TREE) clean;
	cd $(BPKIT_DIR)/src; gmake CFFC_SRC_TREE=$(CFFC_SRC_TREE);
	@echo ' '
	@echo $(BPKIT) library has been brought up to date.
	@echo '--------------------------------------------'
	@echo ' '

blkclib:
	@echo ' '
	@echo Building $(BLKCLIB) library for a $(PLATFORM) platform.
	@echo '--------------------------------------------------------'
	@echo ' '
	cd $(BLKCLIB_DIR); ./configure;	
	cd $(BLKCLIB_DIR); $(MAKE) distclean;
	cd $(BLKCLIB_DIR); ./configure;
	cd $(BLKCLIB_DIR); $(MAKE);	
	@echo ' '
	@echo $(BLKCLIB) library has been brought up to date.
	@echo '------------------------------------------------'
	@echo ' '

cantera:
	@echo ' '
	@echo Building $(CANTERA) library for a $(PLATFORM) platform.
	@echo '----------------------------------------------------'
	@echo ' '
	cd $(CANTERA_DIR); ./preconfig $(CANTERA_STRING) PYTHON_PACKAGE="$(CANTERA_PYTHON_PACKAGE)";
	cd $(CANTERA_DIR); make;
	@echo ' '
	@echo $(CANTERA) library has been brought up to date.
	@echo '--------------------------------------------'
	@echo ' '

fftw:
	@echo ' '
	@echo Building $(FFTW) library for a $(PLATFORM) platform.
	@echo '--------------------------------------------------------'
	@echo ' '
	cd $(FFTW_DIR); ./configure --prefix=$(FFTW_DIR);
	cd $(FFTW_DIR); make;
	cd $(FFTW_DIR); make install;
	@echo ' '
	@echo $(FFTW) library has been brought up to date.
	@echo '------------------------------------------------'
	@echo ' '

$(EXE_MAIN): $(OBJ_MAIN) $(OBJ_CFFC)
	@echo ' '
	@echo Building program $(EXE_MAIN) for a $(PLATFORM) platform.
	@echo '--------------------------------------------------------'
	@echo ' '
	$(LD) -o $(EXE_MAIN) $(OBJ_MAIN) $(OBJ_CFFC) $(LDFLAGS)
	@echo ' '
	@echo Program $(EXE_MAIN) has been brought up to date.
	@echo '------------------------------------------------'
	@echo ' '

$(EXE_EULER_POLYTROPIC): $(OBJ_EULER_POLYTROPIC_EXE) $(OBJ_BASE) $(OBJ_EULER_POLYTROPIC) \
<<<<<<< HEAD
                         $(OBJ_PHYSICS) $(OBJ_TURBULENCE) $(OBJ_NASADATA) $(OBJ_REACTIONS) $(OBJ_FILTERS)
=======
                         $(OBJ_PHYSICS) $(OBJ_TURBULENCE) $(OBJ_NASADATA) $(OBJ_REACTIONS) $(OBJ_NASADATA)  
>>>>>>> 8384363d
	@echo ' '
	@echo Building program $(EXE_EULER_POLYTROPIC) for a $(PLATFORM) platform.
	@echo '-----------------------------------------------------------------'
	@echo ' '
	$(LD) -o $(EXE_EULER_POLYTROPIC) $(OBJ_EULER_POLYTROPIC_EXE) $(OBJ_BASE) $(OBJ_EULER_POLYTROPIC) \
                 $(OBJ_PHYSICS) $(OBJ_TURBULENCE) $(OBJ_NASADATA) $(OBJ_REACTIONS) $(OBJ_FILTERS) $(LDFLAGS)
	@echo ' '
	@echo Program $(EXE_EULER_POLYTROPIC) has been brought up to date.
	@echo '---------------------------------------------------------'
	@echo ' '

$(EXE_EULER_THERMPERFECT): $(OBJ_EULER_THERMPERFECT_EXE) $(OBJ_BASE) $(OBJ_EULER_THERMPERFECT) \
                           $(OBJ_PHYSICS) $(OBJ_TURBULENCE) $(OBJ_NASADATA) $(OBJ_REACTIONS) $(OBJ_FILTERS)
	@echo ' '
	@echo Building program $(EXE_EULER_THERMPERFECT) for a $(PLATFORM) platform.
	@echo '-----------------------------------------------------------------'
	@echo ' '
	$(LD) -o $(EXE_EULER_THERMPERFECT) $(OBJ_EULER_THERMPERFECT_EXE) $(OBJ_BASE) $(OBJ_EULER_THERMPERFECT) \
                 $(OBJ_PHYSICS) $(OBJ_TURBULENCE) $(OBJ_NASADATA) $(OBJ_REACTIONS) $(OBJ_FILTERS) $(LDFLAGS)
	@echo ' '
	@echo Program $(EXE_EULER_THERMPERFECT) has been brought up to date.
	@echo '---------------------------------------------------------'
	@echo ' '

$(EXE_NAVIERSTOKES_POLYTROPIC): $(OBJ_NAVIERSTOKES_POLYTROPIC_EXE) $(OBJ_BASE) $(OBJ_NAVIERSTOKES_POLYTROPIC) \
                                  $(OBJ_EULER_POLYTROPIC) $(OBJ_PHYSICS) $(OBJ_TURBULENCE) $(OBJ_NASADATA) $(OBJ_REACTIONS) $(OBJ_FILTERS)
	@echo ' '
	@echo Building program $(EXE_NAVIERSTOKES_POLYTROPIC) for a $(PLATFORM) platform.
	@echo '-----------------------------------------------------------------'
	@echo ' '
	$(LD) -o $(EXE_NAVIERSTOKES_POLYTROPIC) $(OBJ_NAVIERSTOKES_POLYTROPIC_EXE) $(OBJ_BASE) $(OBJ_NAVIERSTOKES_POLYTROPIC) \
                 $(OBJ_EULER_POLYTROPIC) $(OBJ_PHYSICS) $(OBJ_TURBULENCE) $(OBJ_NASADATA) $(OBJ_REACTIONS) $(OBJ_FILTERS) $(LDFLAGS)
	@echo ' '
	@echo Program $(EXE_NAVIERSTOKES_POLYTROPIC) has been brought up to date.
	@echo '---------------------------------------------------------'
	@echo ' '

$(EXE_NAVIERSTOKES_THERMPERFECT): $(OBJ_NAVIERSTOKES_THERMPERFECT_EXE) $(OBJ_BASE) $(OBJ_NAVIERSTOKES_THERMPERFECT) \
                                  $(OBJ_EULER_THERMPERFECT) $(OBJ_PHYSICS) $(OBJ_TURBULENCE) $(OBJ_NASADATA) $(OBJ_REACTIONS) $(OBJ_FILTERS)
	@echo ' '
	@echo Building program $(EXE_NAVIERSTOKES_THERMPERFECT) for a $(PLATFORM) platform.
	@echo '-----------------------------------------------------------------'
	@echo ' '
	$(LD) -o $(EXE_NAVIERSTOKES_THERMPERFECT) $(OBJ_NAVIERSTOKES_THERMPERFECT_EXE) $(OBJ_BASE) $(OBJ_NAVIERSTOKES_THERMPERFECT) \
                 $(OBJ_EULER_THERMPERFECT) $(OBJ_PHYSICS) $(OBJ_TURBULENCE) $(OBJ_NASADATA) $(OBJ_REACTIONS) $(OBJ_FILTERS) $(LDFLAGS)
	@echo ' '
	@echo Program $(EXE_NAVIERSTOKES_THERMPERFECT) has been brought up to date.
	@echo '---------------------------------------------------------'
	@echo ' '

$(EXE_FANS_THERMPERFECT): $(OBJ_FANS_THERMPERFECT_EXE) $(OBJ_BASE) $(OBJ_FANS_THERMPERFECT) $(OBJ_NAVIERSTOKES_THERMPERFECT) \
                          $(OBJ_EULER_THERMPERFECT) $(OBJ_PHYSICS) $(OBJ_TURBULENCE) $(OBJ_NASADATA) $(OBJ_REACTIONS) $(OBJ_FILTERS)
	@echo ' '
	@echo Building program $(EXE_FANS_THERMPERFECT) for a $(PLATFORM) platform.
	@echo '-----------------------------------------------------------------'
	@echo ' '
	$(LD) -o $(EXE_FANS_THERMPERFECT) $(OBJ_FANS_THERMPERFECT_EXE) $(OBJ_BASE) $(OBJ_FANS_THERMPERFECT) $(OBJ_NAVIERSTOKES_THERMPERFECT) \
                 $(OBJ_EULER_THERMPERFECT) $(OBJ_PHYSICS) $(OBJ_TURBULENCE) $(OBJ_NASADATA) $(OBJ_REACTIONS) $(OBJ_FILTERS) $(LDFLAGS)
	@echo ' '
	@echo Program $(EXE_FANS_THERMPERFECT) has been brought up to date.
	@echo '---------------------------------------------------------'
	@echo ' '

$(EXE_LES_POLYTROPIC): $(OBJ_LES_POLYTROPIC_EXE) $(OBJ_BASE) $(OBJ_LES_POLYTROPIC) $(OBJ_NAVIERSTOKES_POLYTROPIC) $(OBJ_EULER_POLYTROPIC) \
               $(OBJ_PHYSICS) $(OBJ_TURBULENCE) $(OBJ_NASADATA) $(OBJ_REACTIONS) $(OBJ_FILTERS)
	@echo ' '
	@echo Building program $(EXE_LES_POLYTROPIC) for a $(PLATFORM) platform.
	@echo '-----------------------------------------------------------------'
	@echo ' '
	$(LD) -o $(EXE_LES_POLYTROPIC) $(OBJ_LES_POLYTROPIC_EXE) $(OBJ_BASE) $(OBJ_LES_POLYTROPIC) $(OBJ_NAVIERSTOKES_POLYTROPIC) $(OBJ_EULER_POLYTROPIC) \
                 $(OBJ_PHYSICS) $(OBJ_TURBULENCE) $(OBJ_NASADATA) $(OBJ_REACTIONS) $(OBJ_FILTERS) $(LDFLAGS)
	@echo ' '
	@echo Program $(EXE_LES_POLYTROPIC) has been brought up to date.
	@echo '---------------------------------------------------------'
	@echo ' '

$(EXE_LESFSD): $(OBJ_LESFSD_EXE) $(OBJ_BASE) $(OBJ_LESFSD) $(OBJ_NAVIERSTOKES_THERMPERFECT) $(OBJ_EULER_THERMPERFECT) \
               $(OBJ_PHYSICS) $(OBJ_TURBULENCE) $(OBJ_NASADATA) $(OBJ_REACTIONS) $(OBJ_FILTERS)
	@echo ' '
	@echo Building program $(EXE_LESFSD) for a $(PLATFORM) platform.
	@echo '-----------------------------------------------------------------'
	@echo ' '
	$(LD) -o $(EXE_LESFSD) $(OBJ_LESFSD_EXE) $(OBJ_BASE) $(OBJ_LESFSD) $(OBJ_NAVIERSTOKES_THERMPERFECT) $(OBJ_EULER_THERMPERFECT) \
                 $(OBJ_PHYSICS) $(OBJ_TURBULENCE) $(OBJ_NASADATA) $(OBJ_REACTIONS) $(OBJ_FILTERS) $(LDFLAGS)
	@echo ' '
	@echo Program $(EXE_LESFSD) has been brought up to date.
	@echo '---------------------------------------------------------'
	@echo ' '

$(EXE_LESTF): $(OBJ_LESTF_EXE) $(OBJ_BASE) $(OBJ_LESTF) $(OBJ_NAVIERSTOKES_THERMPERFECT) $(OBJ_EULER_THERMPERFECT) \
               $(OBJ_PHYSICS) $(OBJ_TURBULENCE) $(OBJ_NASADATA) $(OBJ_REACTIONS) $(OBJ_FILTERS)
	@echo ' '
	@echo Building program $(EXE_LESTF) for a $(PLATFORM) platform.
	@echo '-----------------------------------------------------------------'
	@echo ' '
	$(LD) -o $(EXE_LESTF) $(OBJ_LESTF_EXE) $(OBJ_BASE) $(OBJ_LESTF) $(OBJ_NAVIERSTOKES_THERMPERFECT) $(OBJ_EULER_THERMPERFECT) \
                 $(OBJ_PHYSICS) $(OBJ_TURBULENCE) $(OBJ_NASADATA) $(OBJ_REACTIONS) $(OBJ_FILTERS) $(LDFLAGS)
	@echo ' '
	@echo Program $(EXE_LESTF) has been brought up to date.
	@echo '---------------------------------------------------------'
	@echo ' '

$(EXE_FILTERS): $(OBJ_FILTERS_EXE) $(OBJ_FILTERS) $(OBJ_BASE)  \
                $(OBJ_EULER_POLYTROPIC) \
                $(OBJ_PHYSICS) $(OBJ_TURBULENCE) $(OBJ_NASADATA) $(OBJ_REACTIONS)
	@echo ' '
	@echo Building program $(EXE_FILTERS) for a $(PLATFORM) platform.
	@echo '-----------------------------------------------------------------'
	@echo ' '
	$(LD) -o $(EXE_FILTERS) $(OBJ_FILTERS_EXE) $(OBJ_FILTERS) $(OBJ_BASE)  \
			 $(OBJ_EULER_POLYTROPIC) \
			 $(OBJ_PHYSICS) $(OBJ_TURBULENCE) $(OBJ_NASADATA) $(OBJ_REACTIONS)  $(LDFLAGS)
	@echo ' '
	@echo Program $(EXE_FILTERS) has been brought up to date.
	@echo '---------------------------------------------------------'
	@echo ' '

#
# Install/Uninstall targets
install: $(EXE_MAIN)
	@echo "Installing $(EXE_MAIN)"
	cp $(EXE_MAIN) $(CFFC_BIN_DIR)
	@echo " "
	@echo "Installation complete"
	@echo "---------------------"
	@echo " "

install-all: $(EXE_MAIN) $(EXE_EULER_POLYTROPIC) $(EXE_EULER_THERMPERFECT) \
             $(EXE_NAVIERSTOKES_POLYTROPIC) $(EXE_NAVIERSTOKES_THERMPERFECT) \
             $(EXE_FANS_THERMPERFECT) \
             $(EXE_LES_POLYTROPIC) $(EXE_LESFSD) $(EXE_LESTF) $(EXE_FILTERS)
	@for f in $(EXE_MAIN) $(EXE_EULER_POLYTROPIC) $(EXE_EULER_THERMPERFECT) \
              $(EXE_NAVIERSTOKES_POLYTROPIC) $(EXE_NAVIERSTOKES_THERMPERFECT) \
              $(EXE_FANS_THERMPERFECT) \
              $(EXE_LES_POLYTROPIC) $(EXE_LESFSD) $(EXE_LESTF); \
	do \
	  echo "Installing $$f"; \
	  cp $$f $(CFFC_BIN_DIR); \
	done;
	@echo " "
	@echo "Installation complete"
	@echo "---------------------"
	@echo " "

uninstall:
	@echo "Uninstalling $(EXE_MAIN)"
	cd $(CFFC_BIN_DIR); rm -f $(EXE_MAIN)
	@echo " "
	@echo "Un-Install complete"
	@echo "---------------------"
	@echo " "

uninstall-all:
	@for f in $(EXE_MAIN) $(EXE_EULER_POLYTROPIC) $(EXE_EULER_THERMPERFECT) \
              $(EXE_NAVIERSTOKES_POLYTROPIC) $(EXE_NAVIERSTOKES_THERMPERFECT) \
              $(EXE_FANS_THERMPERFECT) \
			  $(EXE_LES_POLYTROPIC) $(EXE_LESFSD) $(EXE_LESTF) $(EXE_FILTERS); \
	do \
	  echo "Uninstalling $$f"; \
	  cd $(CFFC_BIN_DIR) $(EXE_EULER_POLYTROPIC) $(EXE_EULER_THERMPERFECT) \
         $(EXE_NAVIERSTOKES_POLYTROPIC) $(EXE_NAVIERSTOKES_THERMPERFECT) \
         $(EXE_FANS_THERMPERFECT) \
		 $(EXE_LES_POLYTROPIC) $(EXE_LESFSD) $(EXE_LESTF) $(EXE_FILTERS); \
	  rm -f $$f; \
	done;
	@echo " "
	@echo "Un-Install complete"
	@echo "---------------------"
	@echo " "

install-les3Dpolytropic: $(EXE_LES_POLYTROPIC)
	@echo "Installing $(EXE_LES_POLYTROPIC)"
	cp $(EXE_LES_POLYTROPIC) $(CFFC_BIN_DIR)
	@echo " "
	@echo "Installation complete"
	@echo "---------------------"
	@echo " "

#
# Create code documentation using doxygen and latex.
documentation:
	@echo ' '
	@echo Creating code documentation using doxygen.
	@echo '------------------------------------------'
	@echo ' '
	cp $(DOXYGEN_DIR_3D)/code_documentation.doxygen .
	doxygen code_documentation.doxygen
	rm code_documentation.doxygen
	@echo ' '
	@echo Code documentation created using doxygen.
	@echo '-----------------------------------------'
	@echo ' '
	@echo Creating user manuals using LaTeX.
	@echo '------------------------------------------'
	@echo ' '
	cd $(LATEX_DIR_3D)/users_guide_src; make.userguide;
	cd $(LATEX_DIR_3D)/programmers_guide_src; make.programmersguide; 
	cd $(LATEX_DIR_3D)/reference_manual_src; make.referencemanual;
	@echo ' '
	@echo User manuals created using LaTeX.
	@echo '-----------------------------------------'
	@echo ' '

# Clean up source directory
clean:
	@echo ' '
	@echo Cleaning source file directories.
	@echo '---------------------------------'
	@echo ' '
	rm -f *.depend *.o *.bak *.il *~
	rm -f $(MATH_DIR)*.o $(MATH_DIR)*.il $(MATH_DIR)*~
	rm -f $(MATH_DIR)Polyfit/*.o $(MATH_DIR)Polyfit/*.il $(MATH_DIR)Polyfit/*~
	rm -f $(MATH_DIR)UnitTests/*.o $(MATH_DIR)UnitTests/*.il $(MATH_DIR)UnitTests/*~
	rm -f $(MATH_DIR)UnitTests/TestFunctions/*.o $(MATH_DIR)UnitTests/TestFunctions/*.il $(MATH_DIR)UnitTests/TestFunctions/*~
	rm -f $(CFD_DIR)*.o $(CFD_DIR)*.il $(CFD_DIR)*~
	rm -f $(MPI_DIR)*.o $(MPI_DIR)*.il $(MPI_DIR)*~
	rm -f $(GRID_DIR)*.o $(GRID_DIR)*.il $(GRID_DIR)*~
	rm -f $(HIGH_ORDER_RECONSTRUCTION_DIR)*.o $(HIGH_ORDER_RECONSTRUCTION_DIR)*.il $(HIGH_ORDER_RECONSTRUCTION_DIR)*~	
	rm -f $(ICEMCFD_DIR)*.o $(ICEMCFD_DIR)*.il $(ICEMCFD_DIR)*~ $(ICEMCFD_DIR)*.depend $(ICEMCFD_DIR)*.bak
	rm -f $(AMR_DIR)*.o $(AMR_DIR)*.il $(AMR_DIR)*~
	rm -f $(EULER_DIR)*.o $(EULER_DIR)*.il $(EULER_DIR)*~ $(EULER_DIR)*.depend $(EULER_DIR)*.bak
	rm -f $(EULER_DIR)UnitTests/*.o $(EULER_DIR)UnitTests/*.il $(EULER_DIR)UnitTests/*~ $(EULER_DIR)UnitTests/*.bak
	rm -f $(NAVIERSTOKES_DIR)*.o $(NAVIERSTOKES_DIR)*.il $(NAVIERSTOKES_DIR)*~ $(NAVIERSTOKES_DIR)*.depend $(NAVIERSTOKES_DIR)*.bak
	rm -f $(NAVIERSTOKES_DIR)UnitTests/*.o $(NAVIERSTOKES_DIR)UnitTests/*.il $(NAVIERSTOKES_DIR)UnitTests/*~ $(NAVIERSTOKES_DIR)UnitTests/*.bak
	rm -f $(FANS_DIR)*.o $(FANS_DIR)*.il $(FANS_DIR)*~ $(FANS_DIR)*.depend $(NAVIERSTOKES_DIR)*.bak
	rm -f $(LES_POLYTROPIC_DIR)*.o $(LES_POLYTROPIC_DIR)*.il $(LES_POLYTROPIC_DIR)*~ $(LES_POLYTROPIC_DIR)*.depend $(LES_POLYTROPIC_DIR)*.bak
	rm -f $(LES_POLYTROPIC_DIR)UnitTests/*.o $(LES_POLYTROPIC_DIR)UnitTests/*.il $(LES_POLYTROPIC_DIR)UnitTests/*~ $(LES_POLYTROPIC_DIR)UnitTests/*.bak
	rm -f $(LESFSD_DIR)*.o $(LESFSD_DIR)*.il $(LESFSD_DIR)*~ $(LESFSD_DIR)*.depend $(NAVIERSTOKES_DIR)*.bak
	rm -f $(LESTF_DIR)*.o $(LESTF_DIR)*.il $(LESTF_DIR)*~ $(LESTF_DIR)*.depend $(NAVIERSTOKES_DIR)*.bak
	rm -f $(FILTERS_DIR)*.o $(FILTERS_DIR)*.il $(FILTERS_DIR)*~ $(FILTERS_DIR)*.depend $(FILTERS_DIR)*.bak
	rm -f $(HEXA_DIR)*.o $(HEXA_DIR)*.il $(HEXA_DIR)*~
	rm -f $(PHYSICS_DIR)*.o $(PHYSICS_DIR)*.il $(PHYSICS_DIR)*~
	rm -f $(TURBULENCE_DIR)*.o $(TURBULENCE_DIR)*.il $(TURBULENCE_DIR)*~
	rm -f $(EOS_DIR)*.o $(EOS_DIR)*.il $(EOS_DIR)*~
	rm -f $(NASADATA_DIR)*.o $(NASADATA_DIR)*.il $(NASADATA_DIR)*~
	rm -f $(REACTIONS_DIR)*.o $(REACTIONS_DIR)*.il $(REACTIONS_DIR)*~
	rm -f $(UNIT_TESTING_DIR)*.o $(UNIT_TESTING_DIR)*.il $(UNIT_TESTING_DIR)*~
	rm -f $(UNIT_TESTING_DIR)BasicTests/*.o $(UNIT_TESTING_DIR)BasicTests/*.il $(UNIT_TESTING_DIR)BasicTests/*~
	rm -f Utilities/*.o Utilities/.il Utilities/*~
	rm -f $(MULTIGRID_DIR)*.o $(MULTIGRID_DIR)*.il $(MULTIGRID_DIR)*~
	rm -f $(NKS_DIR)*.o $(NKS_DIR)*.il $(NKS_DIR)*~
	rm -f $(SYSTEM_DIR)*.o $(SYSTEM_DIR)*.il $(SYSTEM_DIR)*~
	rm -f $(MODULE_DIR)/*.mod $(MODULE_DIR)/*~
	rm -f $(EXE_MAIN)
	rm -f $(EXE_EULER_POLYTROPIC)
	rm -f $(EXE_EULER_THERMPERFECT)
	rm -f $(EXE_NAVIERSTOKES_POLYTROPIC)
	rm -f $(EXE_NAVIERSTOKES_THERMPERFECT)
	rm -f $(EXE_FANS_THERMPERFECT)
	rm -f $(EXE_LES_POLYTROPIC)
	rm -f $(EXE_LESFSD)
	rm -f $(EXE_LESTF)
	rm -f $(EXE_FILTERS)
	rm -fr $(DEPEND_DIR)
	@echo ' '
	@echo All source file directories are now clean.
	@echo '------------------------------------------'
	@echo ' '

clean-extras:
	@echo ' '
	@echo Cleaning cantera and fftw directories.
	@echo '-----------------------------------------------'
	@echo ' '
	@if [ ! -f $(CANTERA_DIR)/Makefile ] ; then \
	  echo "Cantera already clean."; \
	else \
	  cd $(CANTERA_DIR); make -i clean; \
	fi
	@if [ ! -f $(FFTW_DIR)/Makefile ] ; then \
	  echo "fftw already clean."; \
	else \
	  cd $(FFTW_DIR); make clean; \
	  cd $(FFTW_DIR); make distclean; \
	fi

superclean: clean-extras
	@echo ' '
	@echo Cleaning documentation and library directories.
	@echo '-----------------------------------------------'
	@echo ' '
	rm -f $(DOXYGEN_DIR_3D)/html/*
	rm -f $(DOXYGEN_DIR_3D)/latex/*
	cd $(LATEX_DIR_3D)/users_guide_src; rm -f *~ *.ps *.pdf *.aux *.log *.dvi *.toc users_guide/*; 
	cd $(LATEX_DIR_3D)/programmers_guide_src; rm -f *~ *.ps *.pdf *.aux *.log *.dvi *.toc programmers_guide/*; 
	cd $(LATEX_DIR_3D)/reference_manual_src; rm -f *~ *.ps *.pdf *.aux *.log *.dvi *.toc reference_manual/*;
	cd $(SPARSELIB_DIR); make CFFC_SRC_TREE=$(CFFC_SRC_TREE) wipe;
	cd $(SPARSELIB_DIR); make CFFC_SRC_TREE=$(CFFC_SRC_TREE) clean;
	cd $(BPKIT_DIR)/src; make CFFC_SRC_TREE=$(CFFC_SRC_TREE) clean;
	cd $(BLKCLIB_DIR); make distclean;	
	@echo ' '
	@echo All documentation and library directories are now clean.
	@echo '-------------------------------------------------------'
	@echo ' '

#
# Dependencies for Fortran 90 objects/modules
$(OBJ_REACTIONS_F90): $(MOD_MATH_F90) $(SRC_REACTIONS_F90)

$(MOD_MATH_F90): $(MATH_DIR)complexify.f90 $(MATH_DIR)Complexify.h
	$(F90) $(F90FLAGS) $(MODFLAG) $(MODULE_DIR) -I$(MODULE_DIR) -c -o $(MATH_DIR)complexify.o $(MATH_DIR)complexify.f90

#
# Default dependencies for Fortran 90 objects
.SUFFIXES: .f90
.f90.o:
	$(F90) $(F90FLAGS) $(MODFLAG) $(MODULE_DIR) -I$(MODULE_DIR) -c -o $*.o $*.f90

###################################################################
#
# Include header file dependencies
#
#------------------------------------------------------------------
# For some commands (targets) there is no need to include the
# dependencies. Therefore a list of targets for which the dependencies
# DON'T need to be generated is provided.
# If you don't want to have dependencies generated for a particular target,
# just add the target name to 'NODEP_LIST' variable.
NODEP_LIST = help clean superclean clean-extras libraries-all \
             bpkit blkclib sparselib fftw cantera documentation \
             uninstall uninstall-all

#-------------------------------------------------
# Include header file dependencies when required
#-------------------------------------------------
ifdef MAKECMDGOALS
ifeq ($(strip $(filter $(MAKECMDGOALS), $(NODEP_LIST)) ), )
############# Include dependencies of files that have extensions different than " .cc " (e.g. *.c, *.f, *.f90)
	sinclude $(patsubst %.c,$(DEPEND_DIR)%.d, $(filter %.c, $(SRC_CFFC)))
	sinclude $(patsubst %.f,$(DEPEND_DIR)%.d, $(filter %.f, $(SRC_CFFC)))
	sinclude $(patsubst %.f90,$(DEPEND_DIR)%.d, $(filter %.f90, $(SRC_CFFC)))
############# Include the .d files coming from different executables
# This command includes most of the *.d files
	sinclude $(patsubst %.cc,$(DEPEND_DIR)%.d, $(filter %.cc, $(SRC_CFFC)))
# If you add a new executable, you must add a line here.
# all other files should be included in the previous rule.
	sinclude $(patsubst %.cc,$(DEPEND_DIR)%.d, $(filter %.cc, $(SRC_MAIN)))
	sinclude $(patsubst %.cc,$(DEPEND_DIR)%.d, $(filter %.cc, $(SRC_EULER_POLYTROPIC_EXE)))
	sinclude $(patsubst %.cc,$(DEPEND_DIR)%.d, $(filter %.cc, $(SRC_EULER_THERMPERFECT_EXE)))
	sinclude $(patsubst %.cc,$(DEPEND_DIR)%.d, $(filter %.cc, $(SRC_NAVIERSTOKES_POLYTROPIC_EXE)))
	sinclude $(patsubst %.cc,$(DEPEND_DIR)%.d, $(filter %.cc, $(SRC_NAVIERSTOKES_THERMPERFECT_EXE)))
	sinclude $(patsubst %.cc,$(DEPEND_DIR)%.d, $(filter %.cc, $(SRC_FANS_THERMPERFECT_EXE)))
	sinclude $(patsubst %.cc,$(DEPEND_DIR)%.d, $(filter %.cc, $(SRC_LES_POLYTROPIC_EXE)))
	sinclude $(patsubst %.cc,$(DEPEND_DIR)%.d, $(filter %.cc, $(SRC_LESFSD_EXE)))
	sinclude $(patsubst %.cc,$(DEPEND_DIR)%.d, $(filter %.cc, $(SRC_LESTF_EXE)))
	sinclude $(patsubst %.cc,$(DEPEND_DIR)%.d, $(filter %.cc, $(SRC_FILTERS_EXE)))
endif
endif

##################################################################################################
#------------------------------------- IMPLICIT RULES --------------------------------------------
##################################################################################################

# Rule for building automatic dependencies (#include <file_name>)
# These file are assigned '.d' extension
# See "http://www.ddj.com/linux-open-source/184406479" for a thorough explanation.
$(DEPEND_DIR)%.d : %.cc
	@mkdir -p $(dir $@)
	@makedepend -f- $(DEPENDSFLAGS) $(CPPFLAGS) $< 2>/dev/null \
        | sed 's,\($*\.o\)[ :]*\(.*\),$@ : $$\(wildcard \2\) =\1 : \2,g' | tr "=" "\n" > $@

$(DEPEND_DIR)%.d : %.c
	@mkdir -p $(dir $@)
	@makedepend -f- $(DEPENDSFLAGS) $(CPPFLAGS) $< 2>/dev/null \
        | sed 's,\($*\.o\)[ :]*\(.*\),$@ : $$\(wildcard \2\) \n\1 : \2,g' | tr "=" "\n" > $@

$(DEPEND_DIR)%.d : %.f90
	@mkdir -p $(dir $@)
	@makedepend -f- $(DEPENDSFLAGS) $(F90FLAGS) $< 2>/dev/null \
        | sed 's,\($*\.o\)[ :]*\(.*\),$@ : $$\(wildcard \2\) \n\1 : \2,g' | tr "=" "\n" > $@

$(DEPEND_DIR)%.d : %.f
	@mkdir -p $(dir $@)
	@makedepend -f- $(DEPENDSFLAGS) $(FFLAGS) $< 2>/dev/null \
        | sed 's,\($*\.o\)[ :]*\(.*\),$@ : $$\(wildcard \2\) \n\1 : \2,g' | tr "=" "\n" > $@<|MERGE_RESOLUTION|>--- conflicted
+++ resolved
@@ -527,11 +527,7 @@
 	@echo ' '
 
 $(EXE_EULER_POLYTROPIC): $(OBJ_EULER_POLYTROPIC_EXE) $(OBJ_BASE) $(OBJ_EULER_POLYTROPIC) \
-<<<<<<< HEAD
                          $(OBJ_PHYSICS) $(OBJ_TURBULENCE) $(OBJ_NASADATA) $(OBJ_REACTIONS) $(OBJ_FILTERS)
-=======
-                         $(OBJ_PHYSICS) $(OBJ_TURBULENCE) $(OBJ_NASADATA) $(OBJ_REACTIONS) $(OBJ_NASADATA)  
->>>>>>> 8384363d
 	@echo ' '
 	@echo Building program $(EXE_EULER_POLYTROPIC) for a $(PLATFORM) platform.
 	@echo '-----------------------------------------------------------------'
