--- conflicted
+++ resolved
@@ -44,11 +44,7 @@
   Input_Parameters(const CFD_Input_Parameters &IP) : CFD_Input_Parameters() { }
 
   //! Destructor
-<<<<<<< HEAD
-  ~Input_Parameters(void){  Deallocate_Static(); }
-=======
   ~Input_Parameters(void){ Deallocate_Static(); }
->>>>>>> 3f02a2f9
   //@}
 
   //@{ @name Other Member functions:
