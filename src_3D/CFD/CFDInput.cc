/* CFDInput.cc: Definition of CFD_Input_Parameters class member functions. */

/* Include the CFDInput header file. */

#ifndef _CFD_INPUT_INCLUDED
#include "CFDInput.h"
#endif // _CFD_INPUT_INCLUDED

/* Define member functions. */

/********************************************************
 * Routine: Get_CFFC_Path                               *
 *                                                      *
 * Obtains the location of CFFC source directory        *
 *                                                      *
 ********************************************************/
void CFD_Input_Parameters::Get_CFFC_Path(void){

  char *string_ptr;
  // Check to see if environment varible exists.
  if (getenv(PATHVAR) == NULL) {
    //Set default path
     string_ptr = "CFFC";
     strcpy(CFFC_Path, string_ptr);
  } else {
     //Set path specified by environment variable
     strcpy(CFFC_Path, getenv(PATHVAR));
  } /* endif */

}

/********************************************************
 * Routine: Open_Input_File                             *
 *                                                      *
 * Opens the appropriate input data file.               *
 *                                                      *
 ********************************************************/
void CFD_Input_Parameters::Open_Input_File(void) {

    Input_File.open(Input_File_Name, ios::in);
    if (!Input_File.fail()) {
       Line_Number = 0;
       Input_File.setf(ios::skipws);
    } /* endif */

}

/********************************************************
 * Routine: Close_Input_File                            *
 *                                                      *
 * Closes the appropriate input data file.              *
 *                                                      *
 ********************************************************/
void CFD_Input_Parameters::Close_Input_File(void) {

    Input_File.unsetf(ios::skipws);
    Input_File.close();

}

/********************************************************
 * Routine: Get_Next_Input_Control_Parameter            *
 *                                                      *
 * Get the next input control parameter from the input  *
 * file.  Returns non-zero value if a read error is     *
 * encountered.                                         *
 *                                                      *
 ********************************************************/
int CFD_Input_Parameters::Get_Next_Input_Control_Parameter(const bool read_control_parameter) {

    int i;
    char buffer[256], buffer_no_leading_blanks[256];

    Line_Number = Line_Number + 1;
    Input_File.getline(buffer, sizeof(buffer));

    // Remove leading blanks and tabs.
    i = 0;
    if (buffer[0] == ' ' || buffer[0] == '\t') {
       while (1) {
	  if (buffer[i] != ' ' && buffer[i] != '\t') break;
          i = i + 1;
          if (i > strlen(buffer) ) break;
       } /* endwhile */
       for (int k = i; k <= strlen(buffer); k++) {
	  buffer_no_leading_blanks[k-i] = buffer[k];
       } /* endfor */
       buffer_no_leading_blanks[strlen(buffer)-1] = '\0';
       strcpy(buffer, buffer_no_leading_blanks);
    } /* endif */

    // Obtain next control parameter.
    i = 0;
    if (buffer[0] != '#') {
       while (1) {
	  if (read_control_parameter && 
              (buffer[i] == ' ' || buffer[i] == '=' )) break;
          i = i + 1;
          if (i > strlen(buffer) ) break;
       } /* endwhile */
       buffer[i] = '\0';
    } /* endif */
    strcpy(Next_Control_Parameter, buffer);
    
    // Check for long input lines that have not been completely read in.
    if (!Input_File.good()) { 
       return (1);
    } else {
       return (0);
    } /* endif */

}

/********************************************************
 * Routine: Parse_Next_Input_Control_Parameter          *
 *                                                      *
 * Parses and executes the next input control parameter *
 * from the input file.                                 *
 *                                                      *
 ********************************************************/
int CFD_Input_Parameters::Parse_Next_Input_Control_Parameter(void) {

    int i_command, error_flag;
    char code[256];
    string value_string;
    stringstream value_stream;

    i_command = 0;
    strcpy(code, Next_Control_Parameter);
   
    //
    //  Parse execution control parameters.
    //       
    if (strcmp(code, "Execute") == 0) {
       i_command = EXECUTE_CODE;
            
    } else if (strcmp(code, "Terminate") == 0) {
       i_command = TERMINATE_CODE;
       
    } else if (strcmp(code, "Continue") == 0) {
       i_command = CONTINUE_CODE;
       
    } else if (strcmp(code, "Write_Output") == 0) {
       i_command = WRITE_OUTPUT_CODE;
       
    } else if (strcmp(code, "Write_Output_Cells") == 0) {
       i_command = WRITE_OUTPUT_CELLS_CODE;
       
    } else if (strcmp(code, "Write_Output_Nodes") == 0) {
       i_command = WRITE_OUTPUT_NODES_CODE;

    } else if (strcmp(code, "Write_Restart") == 0) {
       i_command = WRITE_RESTART_CODE;
       
    } else if (strcmp(code, "Write_Output_RHS") == 0) {
       i_command = WRITE_OUTPUT_RHS_CODE;
       
    } else if (strcmp(code, "Write_Output_Mesh") == 0) {
       i_command = WRITE_OUTPUT_GRID_CODE;

    } else if (strcmp(code, "Perturbation") == 0) {
       i_command = WRITE_OUTPUT_PERTURB_CODE;

    } else if (strcmp(code, "Write_Mesh_Definition") == 0) {
       i_command = WRITE_GRID_DEFINITION_CODE;
       
    } else if (strcmp(code, "Write_Output_Mesh_Nodes") == 0) {
       i_command = WRITE_OUTPUT_GRID_NODES_CODE;

    } else if (strcmp(code, "Write_Output_Mesh_Cells") == 0) {
       i_command = WRITE_OUTPUT_GRID_CELLS_CODE;

    }  else if (strcmp(code, "Morton_Ordering") == 0) {
       i_command = MORTON_ORDERING_CODE;

    } else if (code[0] == '#') {
       i_command = COMMENT_CODE;

    } else if (strcmp(code, "Refine_Grid") == 0) {
       i_command = REFINE_GRID_CODE;

    } else {
       i_command = INVALID_INPUT_CODE;

    } /* endif */

    // If valid execution control command, then return.
    if (i_command != INVALID_INPUT_CODE) {
       return (i_command);
    } /* endif */

    //
    // Else continue parsing.
    //
    error_flag = Get_Next_Input_Control_Parameter(false);
    while (!error_flag &&
           Next_Control_Parameter[0] == '#') {
       error_flag = Get_Next_Input_Control_Parameter(false);
    } /* endwhile */
    if (error_flag) {
       i_command = INVALID_INPUT_VALUE;
       return (i_command);
    } else {
       value_stream << Next_Control_Parameter;
    } /* endif */

    //
    // Input file parameters:
    //
    if (strcmp(code, "CFFC_Path") == 0) {
       i_command = 1;
       value_stream >> value_string;
       strcpy(CFFC_Path, value_string.c_str());

    //
    // Output parameters:
    //
    } else if (strcmp(code, "Output_File_Name") == 0) {
       i_command = 10;
       value_stream >> value_string;
       strcpy(Output_File_Name, value_string.c_str());
       strcat(Output_File_Name, ".dat");
       strcpy(Restart_File_Name, value_string.c_str());
       strcat(Restart_File_Name, ".soln");
      
    } else if (strcmp(code, "Restart_File_Name") == 0) {
       i_command = 11;
       value_stream >> value_string;
       strcpy(Restart_File_Name, value_string.c_str());
       strcat(Restart_File_Name, ".soln");

    } else if (strcmp(code, "Output_Format_Type") == 0) {
       i_command = 12;
       value_stream >> value_string;
       strcpy(Output_Format_Type, value_string.c_str());
       if (strcmp(Output_Format_Type, "Gnuplot") == 0  ||
           strcmp(Output_Format_Type, "gnuplot") == 0  ||
           strcmp(Output_Format_Type, "GNUPLOT") == 0) {
          i_Output_Format = IO_GNUPLOT;
       } else if (strcmp(Output_Format_Type, "Tecplot") == 0  ||
                  strcmp(Output_Format_Type, "tecplot") == 0  ||
                  strcmp(Output_Format_Type, "TECPLOT") == 0) {
          i_Output_Format = IO_TECPLOT;
       } else if (strcmp(Output_Format_Type, "Matlab") == 0  ||
                  strcmp(Output_Format_Type, "matlab") == 0  ||
                  strcmp(Output_Format_Type, "MATLAB") == 0) {
          i_Output_Format = IO_MATLAB;
       } else if (strcmp(Output_Format_Type, "Octave") == 0  ||
                  strcmp(Output_Format_Type, "octave") == 0  ||
                  strcmp(Output_Format_Type, "OCTAVE") == 0) {
          i_Output_Format = IO_OCTAVE;
       } else {
          i_command = INVALID_INPUT_VALUE;
       } /* endif */

    } else if (strcmp(code, "Restart_Solution_Save_Frequency") == 0) {
       i_command = 13;
       value_stream >> Restart_Solution_Save_Frequency;
       if (Restart_Solution_Save_Frequency < 1) i_command = INVALID_INPUT_VALUE;

    } else if (strcmp(code, "Time_Accurate_Output_Frequency") == 0) {
       i_command = 14; 
       value_stream >> Time_Accurate_Output_Frequency;
       if (Time_Accurate_Output_Frequency < 0) i_command = INVALID_INPUT_VALUE;

    //
    // Debugging parameters:
    //
    } else if (strcmp(code, "Debug_Level") == 0) {
       i_command = 20;
       value_stream >> Debug_Level;
       if (Debug_Level != 0 && Debug_Level != 1 ) i_command = INVALID_INPUT_VALUE; 

    //
    // Flow type indicator and related input parameters:
    //
    } else if (strcmp(code, "Flow_Type") == 0) {
       i_command = 30;
       value_stream >> value_string;
       strcpy(Flow_Type, value_string.c_str());
       if (strcmp(Flow_Type, "Inviscid") == 0) {
          i_Flow_Type = FLOWTYPE_INVISCID;
       } else if (strcmp(Flow_Type, "Laminar") == 0) {
          i_Flow_Type = FLOWTYPE_LAMINAR;
       } else if (strcmp(Flow_Type, "Turbulent-k-epsilon") == 0) {
          i_Flow_Type = FLOWTYPE_TURBULENT_RANS_K_EPSILON;
       } else if (strcmp(Flow_Type, "Turbulent-k-omega") == 0) {
          i_Flow_Type = FLOWTYPE_TURBULENT_RANS_K_OMEGA;
       } else if (strcmp(Flow_Type, "Turbulent-LES") == 0) {
          i_Flow_Type = FLOWTYPE_TURBULENT_LES;
       } else if (strcmp(Flow_Type, "Turbulent-LES-C-Fsd-k") == 0) {
	 i_Flow_Type = FLOWTYPE_TURBULENT_LES_C_FSD_K;
       } else if (strcmp(Flow_Type, "Turbulent-LES-C-Fsd-Smagorinsky") == 0) {
	 i_Flow_Type = FLOWTYPE_TURBULENT_LES_C_FSD_SMAGORINSKY;
       } else if (strcmp(Flow_Type, "Turbulent-LES-TF-k") == 0) {
	 i_Flow_Type = FLOWTYPE_TURBULENT_LES_TF_K;
       } else if (strcmp(Flow_Type, "Turbulent-LES-TF-Smagorinsky") == 0) {
	 i_Flow_Type = FLOWTYPE_TURBULENT_LES_TF_SMAGORINSKY;
       } else if (strcmp(Flow_Type, "Turbulent-DES-k-omega") == 0) {
          i_Flow_Type = FLOWTYPE_TURBULENT_DES_K_OMEGA;
       } else if (strcmp(Flow_Type, "Turbulent-DNS") == 0) {
          i_Flow_Type = FLOWTYPE_TURBULENT_DNS;
       } else {
          i_command = INVALID_INPUT_VALUE;
       } /* endif */

    } else if (strcmp(code, "Axisymmetric") == 0) {
       i_command = 31;
       value_stream >> value_string;
       if (value_string == "ON") {
         Axisymmetric = ON;
       } else if (value_string == "OFF") {
         Axisymmetric = OFF;
       } else {
         i_command = INVALID_INPUT_VALUE;
       } /* endif */

    //
    // Time integration type indicator and related input parameters:
    //
    } else if (strcmp(code, "Time_Integration_Type") == 0) {
       i_command = 40;
       value_stream >> value_string;
       strcpy(Time_Integration_Type, value_string.c_str());
       if (strcmp(Time_Integration_Type, "Explicit_Euler") == 0) {
          i_Time_Integration = TIME_STEPPING_EXPLICIT_EULER;
          N_Stage = 1;
       } else if (strcmp(Time_Integration_Type, "Explicit_Predictor_Corrector") == 0) {
          i_Time_Integration = TIME_STEPPING_EXPLICIT_PREDICTOR_CORRECTOR;
          N_Stage = 2;
       } else if (strcmp(Time_Integration_Type, "Explicit_Runge_Kutta") == 0) {
          i_Time_Integration = TIME_STEPPING_EXPLICIT_RUNGE_KUTTA;
          N_Stage = 4;
       } else if (strcmp(Time_Integration_Type, "Multistage_Optimal_Smoothing") == 0) {
          i_Time_Integration = TIME_STEPPING_MULTISTAGE_OPTIMAL_SMOOTHING;
          N_Stage = 4;
       } else {
          i_command = INVALID_INPUT_VALUE;
       } /* endif */

    } else if (strcmp(code, "Time_Accurate") == 0) {
       i_command = 41;
       value_stream >> value_string;
       if (value_string == "ON") {
         Time_Accurate = ON;
       } else if (value_string == "OFF") {
         Time_Accurate = OFF;
       } else {
         i_command = INVALID_INPUT_VALUE;
       } /* endif */
       if (Time_Accurate) {
          Local_Time_Stepping = GLOBAL_TIME_STEPPING;
       } /* endif */

    } else if (strcmp(code, "Local_Time_Stepping") == 0) {
       i_command = 42;
       value_stream >> Local_Time_Stepping;
       Preconditioning = 0;
       if (Local_Time_Stepping != GLOBAL_TIME_STEPPING &&
           Local_Time_Stepping != SCALAR_LOCAL_TIME_STEPPING &&
	   Local_Time_Stepping != MATRIX_LOCAL_TIME_STEPPING &&	   
           Local_Time_Stepping != LOW_MACH_NUMBER_WEISS_SMITH_PRECONDITIONER &&
	   Local_Time_Stepping != SEMI_IMPLICIT_LOCAL_TIME_STEPPING &&
	   Local_Time_Stepping != SEMI_IMPLICIT_LOW_MACH_NUMBER_PRECONDITIONER) {
         Local_Time_Stepping = SCALAR_LOCAL_TIME_STEPPING;
       }
       if(Local_Time_Stepping == LOW_MACH_NUMBER_WEISS_SMITH_PRECONDITIONER ||
       	  Local_Time_Stepping == SEMI_IMPLICIT_LOW_MACH_NUMBER_PRECONDITIONER){
	 Preconditioning = 1;
       }       

    } else if (strcmp(code, "Maximum_Number_of_Time_Steps") == 0) {
       i_command = 43;
       value_stream >> Maximum_Number_of_Time_Steps;
       if (Maximum_Number_of_Time_Steps < 0) i_command = INVALID_INPUT_VALUE;

    } else if (strcmp(code, "N_Stage") == 0) {
       i_command = 44;
       value_stream >> N_Stage;
       if (N_Stage < 0) i_command = INVALID_INPUT_VALUE;

    } else if (strcmp(code, "CFL_Number") == 0) {
       i_command = 45;
       value_stream >> CFL_Number;
       if (CFL_Number <= ZERO) i_command = INVALID_INPUT_VALUE;

    }  else if (strcmp(code, "Time_Max") == 0) {
       i_command = 46;
       value_stream >> Time_Max;
       Time_Max = Time_Max/THOUSAND;
       if (Time_Max < ZERO) i_command = INVALID_INPUT_VALUE;

    } else if (strcmp(code, "Residual_Norm") == 0) {
       i_command = 47;
       value_stream >> Residual_Norm;
       if (Residual_Norm < 1) i_command = INVALID_INPUT_VALUE;

    } else if (strcmp(code, "Number_of_Residual_Norms") == 0) {
       i_command = 48;
       value_stream >> Number_of_Residual_Norms;
       if (Number_of_Residual_Norms < 0) i_command = INVALID_INPUT_VALUE;

    //
    // Reconstruction type indicator and related input parameters:
    //
    } else if (strcmp(code, "Reconstruction_Type") == 0) {
       i_command = 50;
       value_stream >> value_string;
       strcpy(Reconstruction_Type, value_string.c_str());
       if (strcmp(Reconstruction_Type, "Green_Gauss") == 0) {
          i_Reconstruction = RECONSTRUCTION_GREEN_GAUSS;
       } else if (strcmp(Reconstruction_Type, "Least_Squares") == 0) {
          i_Reconstruction = RECONSTRUCTION_LEAST_SQUARES;
       } else {
          i_command = INVALID_INPUT_VALUE;
       } /* endif */

    //
    // Limiter type indicator and related input parameters:
    //
    } else if (strcmp(code, "Limiter_Type") == 0) {
       i_command = 60;
       value_stream >> value_string;
       strcpy(Limiter_Type, value_string.c_str());
       if (strcmp(Limiter_Type, "One") == 0) {
          i_Limiter = LIMITER_ONE;
       } else if (strcmp(Limiter_Type, "Zero") == 0) {
          i_Limiter = LIMITER_ZERO;
       } else if (strcmp(Limiter_Type, "VanLeer") == 0) {
          i_Limiter = LIMITER_VANLEER;
       } else if (strcmp(Limiter_Type, "VanAlbada") == 0) {
          i_Limiter = LIMITER_VANALBADA;
       } else if (strcmp(Limiter_Type, "Barth_Jespersen") == 0) {
          i_Limiter = LIMITER_BARTH_JESPERSEN;
       } else if (strcmp(Limiter_Type, "Venkatakrishnan") == 0) {
          i_Limiter = LIMITER_VENKATAKRISHNAN;
       } else {
          i_command = INVALID_INPUT_VALUE;
       } /* endif */

    } else if (strcmp(code, "Freeze_Limiter") == 0) {
      i_command = 61;
      value_stream >> Freeze_Limiter;
      if (Freeze_Limiter < ZERO) i_command = INVALID_INPUT_VALUE;
      
    } else if (strcmp(code, "Freeze_Limiter_Residual_Level") == 0) {
      i_command = 62;
      value_stream >> Freeze_Limiter_Residual_Level;
      if (Freeze_Limiter_Residual_Level < 0) i_command = INVALID_INPUT_VALUE;

    //
    // Inviscid flux function type and related input parameters:
    //
    } else if (strcmp(code, "Flux_Function_Type") == 0) {
       i_command = 70;
       value_stream >> value_string;
       strcpy(Flux_Function_Type, value_string.c_str());
       if (strcmp(Flux_Function_Type, "Godunov") == 0) {
          i_Flux_Function = FLUX_FUNCTION_GODUNOV;
       } else if (strcmp(Flux_Function_Type, "Roe") == 0) {
          i_Flux_Function = FLUX_FUNCTION_ROE;
       } else if (strcmp(Flux_Function_Type, "Rusanov") == 0) {
          i_Flux_Function = FLUX_FUNCTION_RUSANOV;
       } else if (strcmp(Flux_Function_Type, "HLLE") == 0) {
          i_Flux_Function = FLUX_FUNCTION_HLLE;
       } else if (strcmp(Flux_Function_Type, "Linde") == 0) {
          i_Flux_Function = FLUX_FUNCTION_LINDE;
       } else if (strcmp(Flux_Function_Type, "HLLC") == 0) {
          i_Flux_Function = FLUX_FUNCTION_HLLC;
       } else if (strcmp(Flux_Function_Type, "AUSM_plus_up") == 0) {
          i_Flux_Function = FLUX_FUNCTION_AUSM_PLUS_UP;
       } else {
          i_command = INVALID_INPUT_VALUE;
       } /* endif */

    //
    // Preconditioner indicator and related input parameters:
    //
    } else if (strcmp(code, "Mach_Number_Reference") == 0) {
       i_command = 80;
       value_stream >> Mach_Number_Reference; 
       if (Mach_Number_Reference < ZERO) {
          i_command = INVALID_INPUT_VALUE;
       } /* endif */

    //
    // Implicit residual smoothing control parameters:
    //
    } else if (strcmp(code, "Residual_Smoothing") == 0) {
       i_command = 90;
       value_stream >> value_string;
       if (value_string == "ON") {
         Residual_Smoothing = ON;
       } else if (value_string == "OFF") {
         Residual_Smoothing = OFF;
       } else {
         i_command = INVALID_INPUT_VALUE;
       } /* endif */

    } else if (strcmp(code, "Residual_Smoothing_Gauss_Seidel_Iterations") == 0) {
       i_command = 91;
       value_stream >> Residual_Smoothing_Gauss_Seidel_Iterations;
       if (Residual_Smoothing_Gauss_Seidel_Iterations < 0) {
          Residual_Smoothing_Gauss_Seidel_Iterations = 0;
       } /* endif */
   
    } else if (strcmp(code, "Residual_Smoothing_Epsilon") == 0) {
       i_command = 92;
       value_stream >> Residual_Smoothing_Epsilon;
       if (Residual_Smoothing_Epsilon <= ZERO) {
          Residual_Smoothing = OFF;
          Residual_Smoothing_Epsilon = ZERO;
       } else {
          Residual_Smoothing = ON;
       } /* endif */

    //
    // Initial condition type indicator and related input parameters:
    //
    } else if (strcmp(code, "ICs_Type") == 0) {
       i_command = 100;
       value_stream >> value_string;
       strcpy(ICs_Type, value_string.c_str());
       if (strcmp(ICs_Type, "Constant") == 0) {
          i_ICs = IC_CONSTANT;
       } else if (strcmp(ICs_Type, "Uniform") == 0) {
          i_ICs = IC_UNIFORM;
       } else if (strcmp(ICs_Type, "Sod") == 0) {
          i_ICs = IC_SOD;
       } else if (strcmp(ICs_Type, "Sod_Xdir") == 0) {
          i_ICs = IC_SOD_XDIR;
       } else if (strcmp(ICs_Type, "Sod_Ydir") == 0) {
          i_ICs = IC_SOD_YDIR;
       } else if (strcmp(ICs_Type, "Sod_Zdir") == 0) {
          i_ICs = IC_SOD_ZDIR;
       } else if (strcmp(ICs_Type, "Groth") == 0) {
          i_ICs = IC_GROTH;
       } else if (strcmp(ICs_Type, "Groth_Xdir") == 0) {
          i_ICs = IC_GROTH_XDIR;
       } else if (strcmp(ICs_Type, "Groth_Ydir") == 0) {
          i_ICs = IC_GROTH_YDIR;
       } else if (strcmp(ICs_Type, "Einfeldt") == 0) {
          i_ICs = IC_EINFELDT;
       } else if (strcmp(ICs_Type, "Einfeldt_Xdir") == 0) {
          i_ICs = IC_EINFELDT_XDIR;
       } else if (strcmp(ICs_Type, "Einfeldt_Ydir") == 0) {
          i_ICs = IC_EINFELDT_YDIR;
       } else if (strcmp(ICs_Type, "Shock_Wave_Xdir") == 0) {
          i_ICs = IC_SHOCK_WAVE_XDIR;
       } else if (strcmp(ICs_Type, "Shock_Wave_Ydir") == 0) {
          i_ICs = IC_SHOCK_WAVE_YDIR;
       } else if (strcmp(ICs_Type, "Contact_Surface_Xdir") == 0) {
          i_ICs = IC_CONTACT_SURFACE_XDIR;
       } else if (strcmp(ICs_Type, "Contact_Surface_Ydir") == 0) {
          i_ICs = IC_CONTACT_SURFACE_YDIR;
       } else if (strcmp(ICs_Type, "Rarefaction_Wave_Xdir") == 0) {
          i_ICs = IC_RAREFACTION_WAVE_XDIR;
       } else if (strcmp(ICs_Type, "Rarefaction_Wave_Ydir") == 0) {
          i_ICs = IC_RAREFACTION_WAVE_YDIR;
       } else if (strcmp(ICs_Type, "ShockBox") == 0) {
          i_ICs = IC_SHOCK_BOX;
       } else if (strcmp(ICs_Type, "ShockBox_XY") == 0) {
           i_ICs = IC_SHOCK_BOX_XY;
       } else if (strcmp(ICs_Type, "ShockBox_XZ") == 0) {
           i_ICs = IC_SHOCK_BOX_XZ;
       } else if (strcmp(ICs_Type, "ShockBox_YZ") == 0) {
           i_ICs = IC_SHOCK_BOX_YZ;
       } else if (strcmp(ICs_Type, "High_Pressure_Reservoir") == 0) {
          i_ICs = IC_HIGH_PRESSURE_RESERVOIR;
       } else if (strcmp(ICs_Type, "Low_Pressure_Reservoir") == 0) {
          i_ICs = IC_LOW_PRESSURE_RESERVOIR;
       } else if (strcmp(ICs_Type, "Riemann") == 0) {
          i_ICs = IC_RIEMANN;
       } else if (strcmp(ICs_Type, "Riemann_Xdir") == 0) {
          i_ICs = IC_RIEMANN_XDIR;
       } else if (strcmp(ICs_Type, "Riemann_Ydir") == 0) {
          i_ICs = IC_RIEMANN_YDIR;  
       } else if (strcmp(ICs_Type, "Wedge_Flow") == 0) {
          i_ICs = IC_WEDGE_FLOW;	 
       } else if (strcmp(ICs_Type, "Mix") == 0) {
          i_ICs = IC_GAS_MIX;
       } else if (strcmp(ICs_Type, "Core_Flame") == 0 ) {
          i_ICs = IC_CHEM_CORE_FLAME ;
       } else if (strcmp(ICs_Type, "Inverse_Flame") == 0 ) {
          i_ICs = IC_CHEM_INVERSE_FLAME ; 
       } else if (strcmp(ICs_Type, "Pressure_Gradient_x") == 0 ) {
          i_ICs = IC_PRESSURE_GRADIENT_X;
       } else if (strcmp(ICs_Type, "Pressure_Gradient_y") == 0 ) {
          i_ICs = IC_PRESSURE_GRADIENT_Y;
       } else if (strcmp(ICs_Type, "Pressure_Gradient_z") == 0 ) {
          i_ICs = IC_PRESSURE_GRADIENT_Z;
       } else if (strcmp(ICs_Type, "Couette") == 0 ) {
          i_ICs = IC_VISCOUS_COUETTE; 
       } else if (strcmp(ICs_Type, "Couette_Pressure_Gradient_x") == 0 ) {
          i_ICs = IC_VISCOUS_COUETTE_PRESSURE_GRADIENT_X;
       } else if (strcmp(ICs_Type, "Couette_Pressure_Gradient_y") == 0 ) {
          i_ICs = IC_VISCOUS_COUETTE_PRESSURE_GRADIENT_Y;
       } else if (strcmp(ICs_Type, "Couette_Pressure_Gradient_z") == 0 ) {
          i_ICs = IC_VISCOUS_COUETTE_PRESSURE_GRADIENT_Z;
       } else if (strcmp(ICs_Type, "1DPremixedFlame") == 0 ) {
          i_ICs = IC_CHEM_1DFLAME;  
       } else if (strcmp(ICs_Type, "Pipe_Flow") == 0) {
          i_ICs = IC_TURBULENT_PIPE_FLOW;
       } else if (strcmp(ICs_Type, "Coflow") == 0) {
          i_ICs = IC_TURBULENT_COFLOW;
       } else if (strcmp(ICs_Type, "Driven_Cavity_Flow") == 0) {
          i_ICs = IC_VISCOUS_DRIVEN_CAVITY_FLOW;
       } else if (strcmp(ICs_Type, "Turbulent_Dump_Combustor") == 0) {
          i_ICs = IC_TURBULENT_DUMP_COMBUSTOR;
       } else if (strcmp(ICs_Type, "Laminar_Channel_Flow") == 0) {
          i_ICs = IC_CHANNEL_FLOW;
       } else if (strcmp(ICs_Type, "Turbulent_Channel_Flow") == 0) {
          i_ICs = IC_CHANNEL_FLOW;
       } else if (strcmp(ICs_Type, "Turbulent_Diffusion_Flame") == 0) {
          i_ICs = IC_TURBULENT_DIFFUSION_FLAME;
       } else if (strcmp(ICs_Type, "Turbulent_Free_Jet_Flame") == 0) {
          i_ICs = IC_FREE_JET_FLAME;
       }else if (strcmp(ICs_Type, "Turbulent_Premixed_Flame") == 0) {
          i_ICs = IC_TURBULENT_PREMIXED_FLAME;
       }else if (strcmp(ICs_Type, "Turbulent_Bunsen_Flame") == 0) {
          i_ICs = IC_TURBULENT_BUNSEN_FLAME;
       }else if (strcmp(ICs_Type, "Turbulent_Bunsen_Box") == 0) {
          i_ICs = IC_TURBULENT_BUNSEN_BOX;
       }else if (strcmp(ICs_Type, "Turbulent_Box") == 0) {
          i_ICs = IC_TURBULENT_BOX;
       } else if (strcmp(ICs_Type, "Restart") == 0) {
          i_ICs = IC_RESTART;
       } else {
          i_command = INVALID_INPUT_VALUE;
       } /* endif */

    } else if (strcmp(code, "Gas_Type") == 0) {
       i_command = 101;
       value_stream >> value_string;
       strcpy(Gas_Type, value_string.c_str());

    } else if (strcmp(code, "Mach_Number") == 0) {
       i_command = 102;
       value_stream >> Mach_Number;
       if (Mach_Number < ZERO) {
          i_command = INVALID_INPUT_VALUE;
       } /* endif */

    } else if (strcmp(code, "Reynolds_Number") == 0) {
       i_command = 103;
       value_stream >> Reynolds_Number;
       if (Reynolds_Number < ZERO) {
          i_command = INVALID_INPUT_VALUE;
       } /* endif */

    } else if (strcmp(code, "Pressure") == 0) {
       i_command = 104;
       value_stream >> Pressure;
       Pressure = Pressure*THOUSAND;
       if (Pressure <= ZERO) {
          i_command = INVALID_INPUT_VALUE;
       } /* endif */

    } else if (strcmp(code, "Temperature") == 0) {
       i_command = 105;
       value_stream >> Temperature;
       if (Temperature <= ZERO) {
          i_command = INVALID_INPUT_VALUE;
       } /* endif */
            
    } else if (strcmp(code, "Flow_Angle") == 0) {
       i_command = 106;
       value_stream >> Flow_Angle;

    //
    // Other initial and boundary condition related input parameters:
    //
    } else if (strcmp(code, "Moving_Wall_Velocity") == 0) {
       i_command = 110;
       value_stream >> Moving_Wall_Velocity;

    } else if (strcmp(code, "Pressure_Gradient") == 0) {
       i_command = 111;
       value_stream >> Pressure_Gradient;

    } else if (strcmp(code, "Mean_Velocity") == 0) {
       i_command = 112;
       value_stream >> Mean_Velocity;

<<<<<<< HEAD
    } else if (strcmp(code, "Fresh_Gas_Height") == 0) {
       i_command = 113;
       value_stream >> Fresh_Gas_Height;

=======
>>>>>>> 3f02a2f9
    //
    // Invalid input parameter code:
    //
    } else {
       i_command = INVALID_INPUT_CODE;

    } /* endif */

    // Parse other input parameters.      
    if (i_command == INVALID_INPUT_CODE) {
       // Multigrid
       i_command = Multigrid_IP.Parse_Next_Input_Control_Parameter(code, 
                                                                   value_stream);

       // NKS
       if (i_command == INVALID_INPUT_CODE) {
          i_command = NKS_IP.Parse_Next_Input_Control_Parameter(code, 
                                                                value_stream);
       } /* endif */

       // Grid
       if (i_command == INVALID_INPUT_CODE) {
          i_command = Grid_IP.Parse_Next_Input_Control_Parameter(code, 
                                                                 value_stream);
       } /* endif */

       // AMR
       if (i_command == INVALID_INPUT_CODE) {
          i_command = AMR_IP.Parse_Next_Input_Control_Parameter(code, 
                                                                value_stream);
       } /* endif */

       // Multi-Species
       if (i_command == INVALID_INPUT_CODE) {
          i_command = Species_IP.Parse_Next_Input_Control_Parameter(code, 
                                                                    value_stream);
       } /* endif */

       // Turbulence modelling
       if (i_command == INVALID_INPUT_CODE) {
          i_command = Turbulence_IP.Parse_Next_Input_Control_Parameter(code, 
                                                                       value_stream);
       } /* endif */

    } /* endif */

    // Check for long input lines that have not been completely read in.
    if (!Input_File.good()) { 
       i_command = INVALID_INPUT_VALUE;
    } /* endif */

    /* Return the parser command type indicator. */
    return (i_command);
    
}

/********************************************************
 * Routine: Process_Input_Control_Parameter_File        *
 *                                                      *
 * Reads, parses, and executes the list of input        *
 * control parameters from the standard input file.     *
 *                                                      *
 ********************************************************/
int CFD_Input_Parameters::Process_Input_Control_Parameter_File(char *Input_File_Name_ptr,
                                                               int &Command_Flag) {
   
   int error_flag, line_number;
   
   /* Assign initial value for error indicator flag. */
   error_flag = 0;
   
   /* Copy input file name (a string) to appropriate input parameter variable. */
   if (Input_File_Name_ptr != NULL) strcpy(Input_File_Name, Input_File_Name_ptr);
   
   /* Open the input file containing the input parameters. */
   Open_Input_File();
   error_flag = Input_File.fail();

   if (error_flag) {
      cout << "\n ERROR: Unable to open input data file.\n";
      return (error_flag);
   } /* endif */
    
   /* Read and parse control parameters contained in
      the input file. */
   while (1) {
      error_flag = Get_Next_Input_Control_Parameter(true);
      if (error_flag) {
         line_number = -line_number;
         cout << "\n ERROR: Error reading data at line #"
              << -line_number  << " of input data file.\n";
         error_flag = line_number;
         return (error_flag);
      } /* endif */
     
      Command_Flag = Parse_Next_Input_Control_Parameter();

      line_number = Line_Number;

      if (Command_Flag == EXECUTE_CODE) {
         break;
      } else if (Command_Flag == TERMINATE_CODE) {
         break;
      } else if (Command_Flag == INVALID_INPUT_CODE ||
                 Command_Flag == INVALID_INPUT_VALUE) {
         line_number = -line_number;
         cout << "\n ERROR: Error reading data at line #"
              << -line_number  << " of input data file.\n";
         error_flag = line_number;
         break;
      } /* endif */
   } /* endwhile */

   /* Perform consistency checks on all input parameters. */

   if (!error_flag) {
      error_flag = Check_Inputs();
      if (error_flag) {
	 cout << "\n ERROR: Input parameters consistency check failed.\n";
	 return (error_flag);
      } /* endif */
   } /* endif */

   /* Processing of input control parameters complete.  
      Return the error indicator flag. */
    
   return (error_flag);

}

/********************************************************
 * Routine: Broadcast                                   *
 *                                                      *
 * Broadcast the input parameters variables to all      *
 * processors involved in the calculation from the      *
 * primary processor using the MPI broadcast routine.   *
 *                                                      *
*********************************************************/
void CFD_Input_Parameters::Broadcast(void) {
   
#ifdef _MPI_VERSION
    // Input file parameters:
    MPI::COMM_WORLD.Bcast(CFFC_Path,
                          INPUT_PARAMETER_LENGTH,
                          MPI::CHAR, 0);
    MPI::COMM_WORLD.Bcast(Input_File_Name,
                          INPUT_PARAMETER_LENGTH,
                          MPI::CHAR, 0);
    MPI::COMM_WORLD.Bcast(&(Line_Number),
                          1,
                          MPI::INT, 0);

    // Output parameters:
    MPI::COMM_WORLD.Bcast(Output_File_Name,
                          INPUT_PARAMETER_LENGTH,
                          MPI::CHAR, 0);
    MPI::COMM_WORLD.Bcast(Restart_File_Name,
                          INPUT_PARAMETER_LENGTH,
                          MPI::CHAR, 0);
    MPI::COMM_WORLD.Bcast(Output_Format_Type,
                          INPUT_PARAMETER_LENGTH,
                          MPI::CHAR, 0);
    MPI::COMM_WORLD.Bcast(&(i_Output_Format),
                          1,
                          MPI::INT, 0);
    MPI::COMM_WORLD.Bcast(&(Restart_Solution_Save_Frequency),
                          1,
                          MPI::INT, 0);
    MPI::COMM_WORLD.Bcast(&(Time_Accurate_Output_Frequency),
                          1,
                          MPI::INT, 0);

    // Debugging parameters:
    MPI::COMM_WORLD.Bcast(&(Debug_Level),
                          1,
			  MPI::INT, 0);

    // Flow type indicator and related input parameters:
    MPI::COMM_WORLD.Bcast(Flow_Type,
                          INPUT_PARAMETER_LENGTH,
                          MPI::CHAR, 0);
    MPI::COMM_WORLD.Bcast(&(i_Flow_Type),
                          1,
                          MPI::INT, 0);
    MPI::COMM_WORLD.Bcast(&(Axisymmetric),
                          1,
                          MPI::INT, 0);

    // Time integration type indicator and related input parameters:
    MPI::COMM_WORLD.Bcast(Time_Integration_Type,
                          INPUT_PARAMETER_LENGTH,
                          MPI::CHAR, 0);
    MPI::COMM_WORLD.Bcast(&(i_Time_Integration),
                          1,
                          MPI::INT, 0);
    MPI::COMM_WORLD.Bcast(&(Time_Accurate),
                          1,
                          MPI::INT, 0);
    MPI::COMM_WORLD.Bcast(&(Local_Time_Stepping),
                          1,
                          MPI::INT, 0);
    MPI::COMM_WORLD.Bcast(&(Maximum_Number_of_Time_Steps),
                          1,
                          MPI::INT, 0);
    MPI::COMM_WORLD.Bcast(&(N_Stage),
                          1,
                          MPI::INT, 0);
    MPI::COMM_WORLD.Bcast(&(CFL_Number),
                           1,
                           MPI::DOUBLE, 0);
    MPI::COMM_WORLD.Bcast(&(Time_Max),
                          1,
                          MPI::DOUBLE, 0);
    MPI::COMM_WORLD.Bcast(&(Residual_Norm),
                          1,
                          MPI::INT, 0);
    MPI::COMM_WORLD.Bcast(&(Number_of_Residual_Norms),
                          1,
                          MPI::INT, 0);
    // Reconstruction type indicator and related input parameters:
    MPI::COMM_WORLD.Bcast(Reconstruction_Type,
                          INPUT_PARAMETER_LENGTH,
                          MPI::CHAR, 0);
    MPI::COMM_WORLD.Bcast(&(i_Reconstruction),
                          1,
                          MPI::INT, 0);

    // Limiter type indicator and related input parameters:
    MPI::COMM_WORLD.Bcast(Limiter_Type,
                          INPUT_PARAMETER_LENGTH,
                          MPI::CHAR, 0);
    MPI::COMM_WORLD.Bcast(&(i_Limiter),
                          1,
                          MPI::INT, 0);
    MPI::COMM_WORLD.Bcast(&(Freeze_Limiter),
			  1,
			  MPI::INT, 0);
    MPI::COMM_WORLD.Bcast(&(Freeze_Limiter_Residual_Level),
                          1,
                          MPI::DOUBLE, 0);

    // Inviscid flux function type and related input parameters:
    MPI::COMM_WORLD.Bcast(Flux_Function_Type,
                          INPUT_PARAMETER_LENGTH,
                          MPI::CHAR, 0);
    MPI::COMM_WORLD.Bcast(&(i_Flux_Function),
                          1,
                          MPI::INT, 0);

    // Preconditioner indicator and related input parameters:
    MPI::COMM_WORLD.Bcast(&(Preconditioning),
                          1,
			  MPI::INT, 0);
    MPI::COMM_WORLD.Bcast(&(Mach_Number_Reference),
			  1,
			  MPI::DOUBLE, 0);

    // Implicit residual smoothing control parameters:
    MPI::COMM_WORLD.Bcast(&(Residual_Smoothing),
                          1,
                          MPI::INT, 0);
    MPI::COMM_WORLD.Bcast(&(Residual_Smoothing_Epsilon),
                          1,
                          MPI::DOUBLE, 0);
    MPI::COMM_WORLD.Bcast(&(Residual_Smoothing_Gauss_Seidel_Iterations),
                          1,
                          MPI::INT, 0);

    // Initial condition type indicator and related input parameters:
    MPI::COMM_WORLD.Bcast(ICs_Type,
                          INPUT_PARAMETER_LENGTH,
                          MPI::CHAR, 0);
    MPI::COMM_WORLD.Bcast(&(i_ICs),
                          1,
                          MPI::INT, 0);
    MPI::COMM_WORLD.Bcast(Gas_Type, 
                          INPUT_PARAMETER_LENGTH, 
                          MPI::CHAR, 0);
    MPI::COMM_WORLD.Bcast(&(Mach_Number),
			  1,
			  MPI::DOUBLE, 0);
    MPI::COMM_WORLD.Bcast(&(Reynolds_Number),
                          1,
			  MPI::DOUBLE, 0);
    MPI::COMM_WORLD.Bcast(&(Pressure),
                          1,
                          MPI::DOUBLE, 0);
    MPI::COMM_WORLD.Bcast(&(Temperature),
                          1,
                          MPI::DOUBLE, 0);
    MPI::COMM_WORLD.Bcast(&(Flow_Angle),
                          1,
                          MPI::DOUBLE, 0);

    // Other initial and boundary condition related input parameters:
    MPI::COMM_WORLD.Bcast(&(Moving_Wall_Velocity.x),
                          1,
			  MPI::DOUBLE, 0);
    MPI::COMM_WORLD.Bcast(&(Moving_Wall_Velocity.y),
                          1,
			  MPI::DOUBLE, 0);
    MPI::COMM_WORLD.Bcast(&(Moving_Wall_Velocity.z),
                          1,
			  MPI::DOUBLE, 0);
    MPI::COMM_WORLD.Bcast(&(Mean_Velocity.x),
                          1,
			  MPI::DOUBLE, 0);
    MPI::COMM_WORLD.Bcast(&(Mean_Velocity.y),
                          1,
			  MPI::DOUBLE, 0);
    MPI::COMM_WORLD.Bcast(&(Mean_Velocity.z),
                          1,
			  MPI::DOUBLE, 0);
<<<<<<< HEAD
    MPI::COMM_WORLD.Bcast(&(Fresh_Gas_Height),
                          1,
			  MPI::DOUBLE, 0);
=======
>>>>>>> 3f02a2f9
    MPI::COMM_WORLD.Bcast(&(Pressure_Gradient.x),
                          1,
			  MPI::DOUBLE, 0);
    MPI::COMM_WORLD.Bcast(&(Pressure_Gradient.y),
                          1,
			  MPI::DOUBLE, 0);
    MPI::COMM_WORLD.Bcast(&(Pressure_Gradient.z),
                          1,
			  MPI::DOUBLE, 0);

    // Multigrid Input Parameters:
    Multigrid_IP.Broadcast();
    
    // NKS Input Parameters:
    NKS_IP.Broadcast();

    // Grid Input Parameters:
    Grid_IP.Broadcast();

    // AMR Input Parameters:
    AMR_IP.Broadcast();

    // Multi-Species Input Parameters:
    Species_IP.Broadcast();

    // Turbulence modelling
    Turbulence_IP.Broadcast();
#endif

}

/********************************************************
 * Routine: Check_Inputs                                *
 *                                                      *
 * Checks the validity and consistency of all input     *
 * parameters.                                          *
 *                                                      *
*********************************************************/
int CFD_Input_Parameters::Check_Inputs(void) {

    int error_flag = 0;

    // CFD Input Parameters:

    // Multigrid Input Parameters:
    if (!error_flag &&
        i_Time_Integration == TIME_STEPPING_MULTIGRID) {
       error_flag = Multigrid_IP.Check_Inputs();
    } /* endif */
    
    // NKS Input Parameters:
    if (!error_flag) {
       error_flag = NKS_IP.Check_Inputs();
    } /* endif */

    // Grid Input Parameters:
    if (!error_flag) {
       error_flag = Grid_IP.Check_Inputs();
    } /* endif */

    // AMR Input Parameters:
    if (!error_flag) {
       error_flag = AMR_IP.Check_Inputs();
    } /* endif */

    // Multi-Species Input Parameters:
    if (!error_flag) {
       error_flag = Species_IP.Check_Inputs();
    } /* endif */

    // Turbulence modelling
    if (!error_flag) {
       error_flag = Turbulence_IP.Check_Inputs();
    } /* endif */

    // Input parameters are consistent.  Exit successfully.
    return (error_flag);

}

/*************************************************************
 * Input_Parameters -- Input-output operators.               *
 *************************************************************/

ostream &operator << (ostream &out_file,
                      const CFD_Input_Parameters &IP) {

   IP.Output(out_file);   
   return (out_file);

}

istream  &operator >> (istream &in_file,
                       CFD_Input_Parameters &IP) {

   return (in_file);

}

void CFD_Input_Parameters::Output(ostream &out_file) const {

   out_file << setprecision(6);
   Output_Problem_Type(out_file);
   Output_Solver_Type(out_file);
   Output_ICsBCs_Types(out_file);
   Output_Solution_Type(out_file);
   Output_IO_Types(out_file);
   Output_GridAMR_Types(out_file);

}

void CFD_Input_Parameters::Output_Problem_Type(ostream &out_file) const {

   out_file << "\n  -> CFFC Path: " << CFFC_Path;

   out_file << "\n\n Solving 3D ";
   if (i_Flow_Type ==  FLOWTYPE_INVISCID){
      out_file<<"Euler (Inviscid) ";
   } else {
      out_file<<"Navier-Stokes (Viscous) ";
   } /* endif */
   out_file << "Equations (IBVP/BVP)"; 
   if (i_Flow_Type ==  FLOWTYPE_INVISCID) {
   } else if (i_Flow_Type == FLOWTYPE_LAMINAR) {
      out_file << "\n  -> Laminar flow";
   } else if (i_Flow_Type == FLOWTYPE_TURBULENT_RANS_K_EPSILON) {
      out_file << "\n  -> Turbulent flow: RANS with k-epsilon turbulence model";
   } else if (i_Flow_Type == FLOWTYPE_TURBULENT_RANS_K_OMEGA) {
      out_file << "\n  -> Turbulent flow: RANS with k-oemga turbulence model";
   } else if (i_Flow_Type == FLOWTYPE_TURBULENT_LES) {
      out_file << "\n  -> Turbulent flow: LES ";
   } else if (i_Flow_Type == FLOWTYPE_TURBULENT_LES_C_FSD_K) {
      out_file << "\n  -> Turbulent flow: LES with C-Fsd-k model";
   } else if (i_Flow_Type == FLOWTYPE_TURBULENT_LES_C_FSD_SMAGORINSKY) {
      out_file << "\n  -> Turbulent flow: LES with C-Fsd-Smagorinsky model";
   } else if (i_Flow_Type == FLOWTYPE_TURBULENT_LES_TF_K) {
      out_file << "\n  -> Turbulent flow: LES with TF-k model";
   } else if (i_Flow_Type == FLOWTYPE_TURBULENT_LES_TF_SMAGORINSKY) {
      out_file << "\n  -> Turbulent flow: LES with TF-Smagorinsky model";	 
   } else if (i_Flow_Type == FLOWTYPE_TURBULENT_DES_K_OMEGA) {
      out_file << "\n  -> Turbulent flow: DES with k-omega SGS turbulence model ";
   } else if (i_Flow_Type == FLOWTYPE_TURBULENT_DNS) {
      out_file << "\n  -> Turbulent flow: DNS ";
   } /* endif */

   // Turbulence modelling
   if (i_Flow_Type == FLOWTYPE_TURBULENT_RANS_K_EPSILON ||
       i_Flow_Type == FLOWTYPE_TURBULENT_RANS_K_OMEGA) {
      out_file << "\n\n Turbulence Modelling";
      out_file << Turbulence_IP;
   } /* endif */

   if (Time_Accurate) { 
      out_file << "\n  -> Time Accurate (Unsteady) Solution";
   } else {
      out_file << "\n  -> Time Invariant (Steady-State) Solution";
   } /* endif */
   
   if (Debug_Level) {
      out_file << "\n  -> Debug level: "
	       << Debug_Level;
   } /* endif */

}

void CFD_Input_Parameters::Output_Solver_Type(ostream &out_file) const {

   out_file << "\n\n Time Marching Scheme";
   out_file << "\n  -> Time Integration: " 
            << Time_Integration_Type;
   out_file << "\n  -> Number of Stages in Multi-Stage Scheme: " 
            << N_Stage;
   if (Local_Time_Stepping == GLOBAL_TIME_STEPPING) {
      out_file << "\n  -> Global Time Stepping";
   } else if (Local_Time_Stepping == SCALAR_LOCAL_TIME_STEPPING) {
      out_file << "\n  -> Scalar Local Time Stepping";
   } else if (Local_Time_Stepping == MATRIX_LOCAL_TIME_STEPPING) {
      out_file << "\n  -> Matrix Local Time Stepping";
   } else if (Local_Time_Stepping == LOW_MACH_NUMBER_WEISS_SMITH_PRECONDITIONER) {
      out_file << "\n  -> Low-Mach-Number Local Preconditioning (Weiss-Smith)";
   } else if (Local_Time_Stepping == SEMI_IMPLICIT_LOCAL_TIME_STEPPING) {
      out_file << "\n  -> Semi-Implicit Local Time Stepping";
   } else if (Local_Time_Stepping == SEMI_IMPLICIT_LOW_MACH_NUMBER_PRECONDITIONER) {
      out_file << "\n  -> Semi-Implicit Low-Mach-Number Local Preconditioned Time Stepping";
   } /* endif */
   out_file << "\n  -> CFL Number: " 
            << CFL_Number;
   if (Preconditioning == 1) {
      out_file <<"\n  -> Mach Number Reference "<< Mach_Number_Reference;
   } /* endif */
   
   out_file << "\n\n Spatial Discretization";
   out_file << "\n  -> Reconstruction: " 
            << Reconstruction_Type;
   out_file << "\n  -> Limiter: " 
            << Limiter_Type;   
   if (Limiter_Type != LIMITER_ZERO && Freeze_Limiter) {
      out_file << "\n  -> Freeze Limiter when L2-norm of residual is < "
	       << Freeze_Limiter_Residual_Level;
   } /* endif */

   out_file << "\n  -> Flux Function: " 
            << Flux_Function_Type;
   
   if (Residual_Smoothing) {
      out_file << "\n  -> Residual Smoothing";
      out_file << "\n  -> Epsilon: " 
               << Residual_Smoothing_Epsilon;
      out_file << "\n  -> Gauss_Seidel_Iterations: " 
               << Residual_Smoothing_Gauss_Seidel_Iterations;
   } /* endif */

   out_file << "\n  -> Residual_Norm : " << Residual_Norm;

}

void CFD_Input_Parameters::Output_ICsBCs_Types(ostream &out_file) const {

   out_file << "\n\n Initial and Boundary Data";
   out_file << "\n  -> Initial Conditions: " 
            << ICs_Type;

   out_file << "\n\n Free Stream Conditions"; 
   out_file << "\n  -> Mach Number: " 
            << Mach_Number;
   out_file << "\n  -> Reynolds Number: " 
            << Reynolds_Number;
   out_file << "\n  -> Pressure (kPa): " 
            << Pressure/THOUSAND;
   out_file << "\n  -> Temperature (K): " 
            << Temperature;
   out_file << "\n  -> Flow Angle: " 
            << Flow_Angle;

   if (i_Flow_Type == FLOWTYPE_TURBULENT_LES_C_FSD_SMAGORINSKY ||
       i_Flow_Type == FLOWTYPE_TURBULENT_LES_C_FSD_K ) {
      out_file << "\n\n Laminar Flame Parameters";
      out_file << "\n  -> Fuel Equivalence Ratio: " 
               << Turbulence_IP.Fuel_Equivalence_Ratio;
      out_file << "\n  -> Unburnt Fuel Mass Fraction: " 
               << Turbulence_IP.Unburnt_Fuel_Mass_Fraction;
      out_file << "\n  -> Reactants Density: " 
               << Turbulence_IP.Reactants_Density;
      out_file << "\n  -> Laminar Flame Speed: " 
               << Turbulence_IP.Laminar_Flame_Speed;
      out_file << "\n  -> Laminar Flame Thickness: " 
               << Turbulence_IP.Laminar_Flame_Thickness;
      out_file << "\n  -> Adiabatic Flame Temperature: " 
               << Turbulence_IP.Adiabatic_Flame_Temperature;
      out_file << "\n  -> Filter Width: " 
               << Turbulence_IP.Filter_Width;
   }
   if (i_ICs == IC_TURBULENT_BUNSEN_FLAME) {
      out_file << "\n\n Flame Parameters";
      out_file << "\n  -> Mean Flow Velocity -- X Direction: " 
               << Mean_Velocity.x;
      out_file << "\n  -> Mean Flow Velocity -- Y Direction: " 
               << Mean_Velocity.y;
      out_file << "\n  -> Mean Flow Velocity -- Z Direction: " 
               << Mean_Velocity.z;
      out_file << "\n  -> Initial Flame Height: " 
               << Fresh_Gas_Height;
   }
}

void CFD_Input_Parameters::Output_Solution_Type(ostream &out_file) const {

   out_file << "\n\n Polytropic Gas"; 
   out_file << "\n  -> Gas Type: " 
            << Gas_Type;

}

void CFD_Input_Parameters::Output_IO_Types(ostream &out_file) const {

   out_file << "\n\n Time Step Control and I/O";
   out_file << "\n  -> Maximum Time (ms): " 
            << Time_Max*THOUSAND;
   out_file << "\n  -> Maximum Number of Time Steps (Iterations): " 
            << Maximum_Number_of_Time_Steps;
   out_file << "\n  -> Input File Name: " 
            << Input_File_Name;
   out_file << "\n  -> Output File Name: " 
            << Output_File_Name;
   out_file << "\n  -> Output Format: " 
            << Output_Format_Type;
   out_file << "\n  -> Restart Solution Save Frequency: "
            << Restart_Solution_Save_Frequency
            << " steps (iterations)"; 
   if (Time_Accurate_Output_Frequency !=0 && Time_Accurate){
      out_file << "\n  -> Time Accurate Solution Plot Frequency: "
	       << Time_Accurate_Output_Frequency
	       << " steps (iterations)"; 
   } /* endif */

}

void CFD_Input_Parameters::Output_GridAMR_Types(ostream &out_file) const {

    // Grid Input Parameters:
   out_file << "\n\n Using Hexhedral Multi-Block Grid";
   out_file << Grid_IP;

   // AMR Input Parameters:
   out_file << "\n\n Parallel Block-Based Adaptive Mesh Refinement (AMR)";
   out_file << AMR_IP;

}<|MERGE_RESOLUTION|>--- conflicted
+++ resolved
@@ -682,13 +682,10 @@
        i_command = 112;
        value_stream >> Mean_Velocity;
 
-<<<<<<< HEAD
     } else if (strcmp(code, "Fresh_Gas_Height") == 0) {
        i_command = 113;
        value_stream >> Fresh_Gas_Height;
 
-=======
->>>>>>> 3f02a2f9
     //
     // Invalid input parameter code:
     //
@@ -1002,12 +999,9 @@
     MPI::COMM_WORLD.Bcast(&(Mean_Velocity.z),
                           1,
 			  MPI::DOUBLE, 0);
-<<<<<<< HEAD
     MPI::COMM_WORLD.Bcast(&(Fresh_Gas_Height),
                           1,
 			  MPI::DOUBLE, 0);
-=======
->>>>>>> 3f02a2f9
     MPI::COMM_WORLD.Bcast(&(Pressure_Gradient.x),
                           1,
 			  MPI::DOUBLE, 0);
