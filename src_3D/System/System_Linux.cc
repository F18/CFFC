--- conflicted
+++ resolved
@@ -12,6 +12,7 @@
 
 #include <cstdlib>
 #include <string>
+#include <cmath>
 
 //-----System-----//
 
@@ -24,7 +25,7 @@
 //=====End of Includes=====//
 
 
-/*==============================================================================
+/*------------------------------------------------------------------------------
  *
  * Routine: Replace_Directory
  *
@@ -34,7 +35,7 @@
  *   Creates a directory overwriting any that may already exists (including
  *   any contents).
  *
- *============================================================================*/
+ *----------------------------------------------------------------------------*/
 
 int System::Replace_Directory(const std::string &dirName)
    
@@ -46,7 +47,6 @@
    
 }
 
-<<<<<<< HEAD
 /*------------------------------------------------------------------------------
  *
  * Routine: Compress_Restart
@@ -169,17 +169,10 @@
 /*------------------------------------------------------------------------------
  *
  * Routine: Change_Current_Working_Directory
-=======
-
-/*==============================================================================
- *
- * Routine: sleep
->>>>>>> eb92e2ae
- *
- * Purpose
- * =======
- *
-<<<<<<< HEAD
+ *
+ * Purpose
+ * =======
+ *
  *  This will change the current working directory to 
  *  the path 'dirName'.
  *  If the operation is successful the returned value is 0,
@@ -272,7 +265,16 @@
   if (Result == NULL){
     throw std::runtime_error("Get_Current_Path() ERROR: failed to identify the current directory.");
   }
-=======
+
+}
+
+/*==============================================================================
+ *
+ * Routine: sleep
+ *
+ * Purpose
+ * =======
+ *
  *   Let the process sleep for a while
  *
  * I/O
@@ -287,11 +289,10 @@
 int System::sleep(const double s)
 {
 
-   const unsigned int sec = static_cast<unsigned int>(std::abs(s));
+   const unsigned int sec = static_cast<unsigned int>(fabs(s));
    timespec req, rem;
    req.tv_sec = sec;
-   req.tv_nsec = static_cast<long>((std::abs(s) - sec)*1.E9);
+   req.tv_nsec = static_cast<long>((fabs(s) - sec)*1.E9);
    return nanosleep(&req, &rem);
->>>>>>> eb92e2ae
 
 }