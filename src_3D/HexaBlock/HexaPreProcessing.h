--- conflicted
+++ resolved
@@ -29,12 +29,7 @@
     //Outputting solution input parameters
     if (!Data.batch_flag) {
       cout << Solution_Data.Input << "\n";
-<<<<<<< HEAD
-      cout << "\n Generating the initial mesh and computing"
-	   << "\n  geometric coefficients (if required).";
-=======
       cout << "\n Generating the initial mesh.";
->>>>>>> 8225519c
       cout.flush(); 
     } /* endif */
     Data.Initial_Mesh.Create_Grid(Solution_Data.Input.Grid_IP);
@@ -73,14 +68,9 @@
   /* Create (allocate) the high-order variables in each of the
      local 3D solution blocks */
   
-<<<<<<< HEAD
   error_flag = HighOrder_Multi_Block::Create_Initial_HighOrder_Variables(Solution_Data.Local_Solution_Blocks.Soln_Blks,
   									Data.Local_Adaptive_Block_List,
 									Solution_Data.Input.Reconstruction_Order);
-=======
-  error_flag = HighOrder_MultiBlock::Create_Initial_HighOrder_Variables(Solution_Data.Local_Solution_Blocks.Soln_Blks,
-  									Data.Local_Adaptive_Block_List);
->>>>>>> 8225519c
 
   error_flag = CFFC_OR_MPI(error_flag);
   if (error_flag) return (error_flag);
