--- conflicted
+++ resolved
@@ -58,7 +58,6 @@
 
 } 
 
-
 /*! *****************************************************
  * Routine: Initial_Conditions                          *
  *                                                      *
@@ -71,15 +70,18 @@
   int error_flag(0);
   
   /* Set the initial time level. */
+
   Data.Time = ZERO;
   Data.number_of_explicit_time_steps = 0;
   Data.number_of_implicit_time_steps = 0;
 
   /* Set the CPU time to zero. */
+
   Data.processor_cpu_time.zero();
   Data.total_cpu_time.zero();
 
   /* Initialize the conserved and primitive state solution variables. */         
+
   if (!Data.batch_flag) {
     cout << "\n Prescribing initial data.";  cout.flush();
   } /* endif */
@@ -139,11 +141,25 @@
     if (error_flag) return (error_flag);
 
     // Call ICs:
-    Solution_Data.Local_Solution_Blocks.ICs(Solution_Data.Input);
+    error_flag = Solution_Data.Local_Solution_Blocks.ICs(Solution_Data.Input);
+    if (!Data.batch_flag && error_flag) {
+      cout << "\n ERROR: Issues with initialization of solution data "
+	   << "on processor "<< CFFC_MPI::This_Processor_Number
+	   << ".\n";
+      cout.flush();
+    } /* endif */
+    error_flag = CFFC_OR_MPI(error_flag);
+    if (error_flag) return (error_flag);
 
     // Call specializations:
     error_flag = Hexa_Pre_Processing_Specializations(Data,
                                                      Solution_Data);
+    if (!Data.batch_flag && error_flag) {
+      cout << "\n ERROR: Issues with pre-processing specializations "
+           << "on processor "<< CFFC_MPI::This_Processor_Number
+           << ".\n";
+      cout.flush();
+    } /* endif */
     error_flag = CFFC_OR_MPI(error_flag);
     if (error_flag) return (error_flag);
   } /* endif */
@@ -154,7 +170,6 @@
   CFFC_Barrier_MPI(); // MPI barrier to ensure processor synchronization. 
 
   // First send mesh and geometry information.
-<<<<<<< HEAD
   if (Solution_Data.Input.Grid_IP.i_Grid != GRID_PERIODIC_BOX && // temporary check for periodic grids (to be removed, CPTG)
       Solution_Data.Input.Grid_IP.i_Grid != GRID_PERIODIC_BOX_WITH_INFLOW) { 
      error_flag = Send_Messages_Mesh_Geometry_Only<Hexa_Block<SOLN_pSTATE, SOLN_cSTATE> >
@@ -173,22 +188,6 @@
      Solution_Data.Local_Solution_Blocks.Correct_Grid_Exterior_Nodes(Data.Local_Adaptive_Block_List);
   } /* endif */
 
-=======
-/*   error_flag = Send_Messages_Mesh_Geometry_Only<Hexa_Block<SOLN_pSTATE, SOLN_cSTATE> > */
-/*                   (Solution_Data.Local_Solution_Blocks.Soln_Blks, */
-/*                    Data.Local_Adaptive_Block_List); */
-/*   if (!Data.batch_flag && error_flag) { */
-/*       cout << "\n ERROR: Message passing error during geometry intialization " */
-/*            << "on processor " */
-/*            << CFFC_MPI::This_Processor_Number */
-/*            << ".\n"; */
-/*       cout.flush(); */
-/*    } /\* endif *\/ */
-/*   error_flag = CFFC_OR_MPI(error_flag); */
-/*   if (error_flag) return (error_flag); */
-  // Correct exterior nodes to match with message passed geometry information.
-  Solution_Data.Local_Solution_Blocks.Correct_Grid_Exterior_Nodes(Data.Local_Adaptive_Block_List);
->>>>>>> f66c16fa
   // Now send solution information and data.
   error_flag = Send_Messages<Hexa_Block<SOLN_pSTATE, SOLN_cSTATE> >
                   (Solution_Data.Local_Solution_Blocks.Soln_Blks, 
@@ -224,6 +223,10 @@
 
   int error_flag(0);
   
+  // Call ICs_Specializations:
+  error_flag = Solution_Data.Local_Solution_Blocks.ICs_Specializations(Solution_Data.Input);
+  if (error_flag) return (error_flag);
+
   return error_flag;
 
 }
