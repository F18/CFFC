--- conflicted
+++ resolved
@@ -86,7 +86,9 @@
     cout << "\n Prescribing initial data.";  cout.flush();
   } /* endif */
   
+  //======================================================
   // Read solution from restart data files.
+  //======================================================
   if (Solution_Data.Input.i_ICs == IC_RESTART) {
     if (!Data.batch_flag){ 
       cout << "\n Reading solution from restart data files."; 
@@ -94,7 +96,6 @@
     } /* endif */
 
     // Read Restart Octree
-<<<<<<< HEAD
     error_flag = Read_Octree(Data.Octree,
                              Data.Global_Adaptive_Block_List,
                              Data.Local_Adaptive_Block_List,
@@ -104,58 +105,48 @@
       cout << "\n ERROR: Unable to open octree data file on processor "
 	   << Data.Local_Adaptive_Block_List.ThisCPU<< ".\n";
          cout.flush();
-=======
-    if (!Data.batch_flag && error_flag) {
-       cout << "\n ERROR: Unable to open Octree data file on processor "
-            << Data.Local_Adaptive_Block_List.ThisCPU<< ".\n";
-       cout.flush();
->>>>>>> d8b3709a
     } /* endif */
     error_flag = CFFC_OR_MPI(error_flag);
     if (error_flag) return (error_flag);
     
     // Read Restart Solution Files
     error_flag = Solution_Data.Local_Solution_Blocks.Read_Restart_Solution(Solution_Data.Input,  
-                                                                           Data.Local_Adaptive_Block_List,
+									   Data.Local_Adaptive_Block_List,
 									   Data.number_of_explicit_time_steps,  
 									   Data.Time,
 									   Data.processor_cpu_time);
-   
+    if (!Data.batch_flag && error_flag) {
+      cout << "\n ERROR: Unable to open restart input data file(s) "
+	   << "on processor "<< CFFC_MPI::This_Processor_Number<< ".\n";
+      cout.flush();
+    } /* endif */ 
+    error_flag = CFFC_OR_MPI(error_flag);
+    if (error_flag) return (error_flag);
     
-    if (!Data.batch_flag && error_flag) {
-       cout << "\n ERROR: Unable to open restart input data file(s) "
-	   << "on processor "<< CFFC_MPI::This_Processor_Number<< ".\n";
-       cout.flush();
-    } /* endif */ 
-     error_flag = CFFC_OR_MPI(error_flag);
-    if (error_flag) return (error_flag);
-   
- // read Octree after restart solution and then modifying the local adaptive 
-    // block list according to the new set-up, for example number of processor available. 
-   /*  error_flag = Read_Octree<SOLN_pSTATE, SOLN_cSTATE>(Data.Octree, */
-/*                                                        Data.Global_Adaptive_Block_List, */
-/*                                                        Data.Local_Adaptive_Block_List, */
-/*                                                        Solution_Data.Input); */
-    
-/*     error_flag = CFFC_OR_MPI(error_flag); */
-/*     if (error_flag) return (error_flag); */
-    
-    error_flag = Wall_Distance(Solution_Data.Local_Solution_Blocks.Soln_Blks,  // Turbulence function in GENERIC TYPE????
+    // Calculate y+:
+    error_flag = Wall_Distance(Solution_Data.Local_Solution_Blocks.Soln_Blks, // Turbulence function in GENERIC TYPE????
 			       Data.Octree, 
 			       Data.Local_Adaptive_Block_List);
     if (!Data.batch_flag && error_flag) {
-       cout << "\n ERROR: Difficulty determining the wall distance "
-            << "on processor "<< CFFC_MPI::This_Processor_Number
-            << ".\n";
-       cout.flush();
-    } /* endif */
-    error_flag = CFFC_OR_MPI(error_flag);
-    if (error_flag) return (error_flag);
-
+      cout << "\n ERROR: Difficulty determining the wall distance "
+	   << "on processor "<< CFFC_MPI::This_Processor_Number
+	   << ".\n";
+      cout.flush();
+    } /* endif */
+    error_flag = CFFC_OR_MPI(error_flag);
+    if (error_flag) return (error_flag);
+
+    // Calculate wall shear:
     error_flag = Solution_Data.Local_Solution_Blocks.Wall_Shear();
-
-    error_flag = CFFC_OR_MPI(error_flag);
-    if (error_flag) return (error_flag);
+    if (!Data.batch_flag && error_flag) {
+      cout << "\n ERROR: Difficulty determining the wall shear "
+	   << "on processor "<< CFFC_MPI::This_Processor_Number
+	   << ".\n";
+      cout.flush();
+    } /* endif */
+    error_flag = CFFC_OR_MPI(error_flag);
+    if (error_flag) return (error_flag);
+
     // Ensure each processor has the correct number of steps and time!!!
     Data.number_of_explicit_time_steps = CFFC_Maximum_MPI(Data.number_of_explicit_time_steps); 
     Data.number_of_implicit_time_steps = CFFC_Maximum_MPI(Data.number_of_implicit_time_steps);
@@ -165,9 +156,12 @@
     Solution_Data.Input.Maximum_Number_of_Time_Steps = 
       CFFC_Maximum_MPI(Solution_Data.Input.Maximum_Number_of_Time_Steps);
    
+  //======================================================
   // Generate initial solution data to begin calculation. 
+  //======================================================
   } else {
-    error_flag = Wall_Distance(Solution_Data.Local_Solution_Blocks.Soln_Blks,  // Turbulence function in GENERIC TYPE????
+    // Calculate y+:
+    error_flag = Wall_Distance(Solution_Data.Local_Solution_Blocks.Soln_Blks, // Turbulence function in GENERIC TYPE????
 			       Data.Octree, 
 			       Data.Local_Adaptive_Block_List);
     if (!Data.batch_flag && error_flag) {
@@ -190,10 +184,7 @@
     error_flag = CFFC_OR_MPI(error_flag);
     if (error_flag) return (error_flag);
 
-
-
     // Call specializations:
-<<<<<<< HEAD
     error_flag = Hexa_Pre_Processing_Specializations(Data,
                                                      Solution_Data);
     if (!Data.batch_flag && error_flag) {
@@ -202,10 +193,6 @@
            << ".\n";
       cout.flush();
     } /* endif */
-=======
-    error_flag = Hexa_Pre_Processing_Specializations(Data, 
-                                                      Solution_Data); 
->>>>>>> d8b3709a
     error_flag = CFFC_OR_MPI(error_flag);
     if (error_flag) return (error_flag);
   } /* endif */
