
#ifndef _HEXA_PRE_PROCESSING_INCLUDED
#define _HEXA_PRE_PROCESSING_INCLUDED

/********************************************************
 * Routine: Initialize_Solution_Blocks                  *
 *                                                      *
 * Create initial mesh and solution blocks.  The        *
 * computational mesh is either generated directly by   *
 * the program or read in from data files as specified  *
 * by input parameters.                                 *
 *                                                      *
 ********************************************************/
template<typename SOLN_pSTATE, typename SOLN_cSTATE>
int Initialize_Solution_Blocks(HexaSolver_Data &Data,
		               HexaSolver_Solution_Data<SOLN_pSTATE, SOLN_cSTATE> &Solution_Data) {
  
  //NOTE: None of the initial "GRID" functions pass back an error_flag...
  int error_flag(0);

  /* Create the initial mesh on the primary MPI processor. */

  if (CFFC_Primary_MPI_Processor()) {
    Data.Initial_Mesh.Create_Grid(Solution_Data.Input.Grid_IP);
<<<<<<< HEAD

=======
    
>>>>>>> 3f02a2f9
    //Outputting solution input parameters
    if (!Data.batch_flag) {
      cout << Solution_Data.Input << "\n";
      cout.flush(); 
    } /* endif */
  } /* endif */

  CFFC_Barrier_MPI(); // MPI barrier to ensure processor synchronization.
  
  /* Broadcast the mesh to other MPI processors. */

  Data.Initial_Mesh.Broadcast();

  
  /* Initialize solution blocks specializations. */

  error_flag = Initialize_Solution_Blocks_Specializations(Data, Solution_Data);
  if (error_flag) return (error_flag);

  
  /* Initialize solution blocks specializations. */

  error_flag = Initialize_Solution_Blocks_Specializations(Data, Solution_Data);
  if (error_flag) return (error_flag);

  /* Create (allocate) list of hexahedral solution blocks on each processor. */

  if (!Data.batch_flag) {
    cout << "\n Creating multi-block octree data structure and assigning"
	 << "\n  solution blocks corresponding to initial mesh.";
    cout.flush();
  } /* endif */
  
  // FROM AMR 
  error_flag = Create_Initial_Solution_Blocks<SOLN_pSTATE, SOLN_cSTATE>(Data.Initial_Mesh,
		  					                Solution_Data.Local_Solution_Blocks,
							                Solution_Data.Input,
							                Data.Octree,
							                Data.Global_Adaptive_Block_List,
							                Data.Local_Adaptive_Block_List);
  error_flag = CFFC_OR_MPI(error_flag);
  if (error_flag) return (error_flag);

  /* Initialization of solution blocks complete, return. */

  return error_flag;

} 

/********************************************************
 * Routine: Initial_Conditions                          *
 *                                                      *
 *                                                      *
 ********************************************************/
template<typename SOLN_pSTATE, typename SOLN_cSTATE>
int Initial_Conditions(HexaSolver_Data &Data,
		       HexaSolver_Solution_Data<SOLN_pSTATE, SOLN_cSTATE> &Solution_Data) {

  int error_flag(0);
  
  /* Set the initial time level. */

  Data.Time = ZERO;
  Data.number_of_explicit_time_steps = 0;
  Data.number_of_implicit_time_steps = 0;

  /* Set the CPU time to zero. */

  Data.processor_cpu_time.zero();
  Data.total_cpu_time.zero();

  /* Initialize the conserved and primitive state solution variables. */         

  if (!Data.batch_flag) {
    cout << "\n Prescribing initial data.";  cout.flush();
  } /* endif */
  
  //======================================================
  // Read solution from restart data files.
  //======================================================
  if (Solution_Data.Input.i_ICs == IC_RESTART) {
    if (!Data.batch_flag){ 
      cout << "\n Reading solution from restart data files."; 
      cout.flush();
    } /* endif */

    // Read octree
    error_flag = Read_Octree(Data.Octree,
                             Data.Global_Adaptive_Block_List,
                             Data.Local_Adaptive_Block_List,
                             Solution_Data.Local_Solution_Blocks,
                             Solution_Data.Input);
    if (!Data.batch_flag && error_flag) {
      cout << "\n ERROR: Unable to open octree data file on processor "
	   << Data.Local_Adaptive_Block_List.ThisCPU << ".\n";
         cout.flush();
    } /* endif */
    error_flag = CFFC_OR_MPI(error_flag);
    if (error_flag) return (error_flag);
    
    // Read restart solution files
    error_flag = Solution_Data.Local_Solution_Blocks.Read_Restart_Solution(Solution_Data.Input,  
									   Data.Local_Adaptive_Block_List,
									   Data.number_of_explicit_time_steps,  
									   Data.Time,
									   Data.processor_cpu_time);
    if (!Data.batch_flag && error_flag) {
      cout << "\n ERROR: Unable to open restart input data file(s) "
	   << "on processor "<< CFFC_MPI::This_Processor_Number << ".\n";
      cout.flush();
    } /* endif */ 
    error_flag = CFFC_OR_MPI(error_flag);
    if (error_flag) return (error_flag);
    
    // Calculate y+:
    error_flag = Wall_Distance(Solution_Data.Local_Solution_Blocks.Soln_Blks, // Turbulence function in GENERIC TYPE????
			       Data.Octree, 
			       Data.Local_Adaptive_Block_List);
    if (!Data.batch_flag && error_flag) {
      cout << "\n ERROR: Difficulty determining the wall distance "
	   << "on processor "<< CFFC_MPI::This_Processor_Number
	   << ".\n";
      cout.flush();
    } /* endif */
    error_flag = CFFC_OR_MPI(error_flag);
    if (error_flag) return (error_flag);

    // Calculate wall shear:
    error_flag = Solution_Data.Local_Solution_Blocks.Wall_Shear();
    if (!Data.batch_flag && error_flag) {
      cout << "\n ERROR: Difficulty determining the wall shear "
	   << "on processor "<< CFFC_MPI::This_Processor_Number
	   << ".\n";
      cout.flush();
    } /* endif */
    error_flag = CFFC_OR_MPI(error_flag);
    if (error_flag) return (error_flag);

    // Call specializations:
    error_flag = Hexa_Pre_Processing_Specializations(Data,
                                                     Solution_Data);
    if (!Data.batch_flag && error_flag) {
      cout << "\n ERROR: Issues with pre-processing specializations "
           << "on processor "<< CFFC_MPI::This_Processor_Number
           << ".\n";
      cout.flush();
    } /* endif */

    // Ensure each processor has the correct number of steps and time!!!
    Data.number_of_explicit_time_steps = CFFC_Maximum_MPI(Data.number_of_explicit_time_steps); 
    Data.number_of_implicit_time_steps = CFFC_Maximum_MPI(Data.number_of_implicit_time_steps);
    Data.Time = CFFC_Maximum_MPI(Data.Time);
    Data.processor_cpu_time.cput = CFFC_Maximum_MPI(Data.processor_cpu_time.cput);

    Solution_Data.Input.Maximum_Number_of_Time_Steps = 
      CFFC_Maximum_MPI(Solution_Data.Input.Maximum_Number_of_Time_Steps);
   
  //======================================================
  // Generate initial solution data to begin calculation. 
  //======================================================
  } else {
    // Calculate y+:
    error_flag = Wall_Distance(Solution_Data.Local_Solution_Blocks.Soln_Blks, // Turbulence function in GENERIC TYPE????
			       Data.Octree, 
			       Data.Local_Adaptive_Block_List);
    if (!Data.batch_flag && error_flag) {
      cout << "\n ERROR: Difficulty determining the wall distance "
	   << "on processor "<< CFFC_MPI::This_Processor_Number
	   << ".\n";
      cout.flush();
    } /* endif */
    error_flag = CFFC_OR_MPI(error_flag);
    if (error_flag) return (error_flag);

    // Call ICs:
    error_flag = Solution_Data.Local_Solution_Blocks.ICs(Solution_Data.Input);
    if (!Data.batch_flag && error_flag) {
      cout << "\n ERROR: Issues with initialization of solution data "
	   << "on processor "<< CFFC_MPI::This_Processor_Number
	   << ".\n";
      cout.flush();
    } /* endif */
    error_flag = CFFC_OR_MPI(error_flag);
    if (error_flag) return (error_flag);

    // Call specializations:
    error_flag = Hexa_Pre_Processing_Specializations(Data,
                                                     Solution_Data);
    if (!Data.batch_flag && error_flag) {
      cout << "\n ERROR: Issues with pre-processing specializations "
           << "on processor "<< CFFC_MPI::This_Processor_Number
           << ".\n";
      cout.flush();
    } /* endif */
    error_flag = CFFC_OR_MPI(error_flag);
    if (error_flag) return (error_flag);

  } /* endif */

  /* Send solution information between neighbouring blocks to complete
     prescription of initial data. */

  CFFC_Barrier_MPI(); // MPI barrier to ensure processor synchronization. 

  // First send mesh and geometry information.
  if (Solution_Data.Input.Grid_IP.i_Grid != GRID_PERIODIC_BOX && // temporary check for periodic grids (to be removed, CPTG)
      Solution_Data.Input.Grid_IP.i_Grid != GRID_PERIODIC_BOX_WITH_INFLOW) { 
     error_flag = Send_Messages_Mesh_Geometry_Only<Hexa_Block<SOLN_pSTATE, SOLN_cSTATE> >
                     (Solution_Data.Local_Solution_Blocks.Soln_Blks,
                      Data.Local_Adaptive_Block_List);
     if (!Data.batch_flag && error_flag) {
         cout    << "\n ERROR: Message passing error during geometry intialization "
              << "on processor "
              << CFFC_MPI::This_Processor_Number
              << ".\n";
         cout.flush();
     } /* endif */
     error_flag = CFFC_OR_MPI(error_flag);
     if (error_flag) return (error_flag);
     // Correct exterior nodes to match with message passed geometry information.
     Solution_Data.Local_Solution_Blocks.Correct_Grid_Exterior_Nodes(Data.Local_Adaptive_Block_List);

     // Fix corner ghost nodes for three-block abutting cases.
     Solution_Data.Local_Solution_Blocks.Fix_Corner_Cells_for_3_Blks_Abutting(Data.Local_Adaptive_Block_List);     
  } /* endif */

  // Now send solution information and data.
  error_flag = Send_Messages<Hexa_Block<SOLN_pSTATE, SOLN_cSTATE> >
                  (Solution_Data.Local_Solution_Blocks.Soln_Blks, 
                   Data.Local_Adaptive_Block_List);
  if (!Data.batch_flag && error_flag) {
      cout << "\n ERROR: Message passing error during solution intialization "
           << "on processor "
           << CFFC_MPI::This_Processor_Number
           << ".\n";
      cout.flush();
   } /* endif */
   error_flag = CFFC_OR_MPI(error_flag);
   if (error_flag) return (error_flag);

  /* Prescribe boundary data consistent with initial data. */

  Solution_Data.Local_Solution_Blocks.BCs(Solution_Data.Input);

  error_flag = Hexa_BCs_Specializations(Data, Solution_Data);
  if (error_flag) return (error_flag);

  /* Output multi-block solution-adaptive quadrilateral mesh statistics. */

  if (!Data.batch_flag) {
     cout << "\n\n Multi-block solution-adaptive hexahedral mesh statistics: "; 
     cout << "\n  -> Number of Root Blocks: "
          << Data.Octree.NR;
     cout << "\n  -> Number of Root Blocks i-direction: "
          << Data.Octree.NRi;
     cout << "\n  -> Number of Root Blocks j-direction: " 
          << Data.Octree.NRj;
     cout << "\n  -> Number of Root Blocks k-direction: " 
          << Data.Octree.NRk;
     cout << "\n  -> Total Number of Used Blocks: " 
          << Data.Octree.countUsedBlocks();
     cout << "\n  -> Total Number of Computational Cells: " 
          << Data.Octree.countUsedCells();
     cout << "\n  -> Number of Mesh Refinement Levels: " 
	  << Data.Octree.highestRefinementLevel()+1;
     cout << "\n  -> Refinement Efficiency: " 
          << Data.Octree.efficiencyRefinement(); 
     cout.flush();
  } /* endif */

  /* End of prepocessing. */  

  return error_flag;

}

/********************************************************
 * Routine: Pre_Processing_Specializations              *
 *                                                      *
 *                                                      *
 ********************************************************/
template<typename SOLN_pSTATE, typename SOLN_cSTATE>
int Hexa_Pre_Processing_Specializations(HexaSolver_Data &Data,
		                        HexaSolver_Solution_Data<SOLN_pSTATE, SOLN_cSTATE> &Solution_Data) {

  int error_flag(0);
  
  // Call ICs_Specializations:
  error_flag = Solution_Data.Local_Solution_Blocks.ICs_Specializations(Solution_Data.Input);
  if (error_flag) return (error_flag);

  return error_flag;

}

/********************************************************
 * Routine: Initialize_Solution_Blocks_Specializations  *
 *                                                      *
 *                                                      *
 ********************************************************/
template<typename SOLN_pSTATE, typename SOLN_cSTATE>
int Initialize_Solution_Blocks_Specializations(HexaSolver_Data &Data,
					       HexaSolver_Solution_Data<SOLN_pSTATE, SOLN_cSTATE> &Solution_Data) {
  int error_flag(0);

  return error_flag;

}

/********************************************************
 * Routine: BCs_Specializations                         *
 *                                                      *
 *                                                      *
 ********************************************************/
template<typename SOLN_pSTATE, typename SOLN_cSTATE>
int Hexa_BCs_Specializations(HexaSolver_Data &Data,
			     HexaSolver_Solution_Data<SOLN_pSTATE, SOLN_cSTATE> &Solution_Data) {

  int error_flag(0);

  return error_flag;

}

/*****************************************************************
 * Routine: Open_Other_Solution_Progress_Specialization_Files    *
 *                                                               *
 *                                                               *
 *****************************************************************/
template<typename SOLN_pSTATE, typename SOLN_cSTATE>
int Open_Other_Solution_Progress_Specialization_Files(HexaSolver_Data &Data,
		                                      HexaSolver_Solution_Data<SOLN_pSTATE, SOLN_cSTATE> &Solution_Data) {

  int error_flag(0);
  
  return error_flag;

}

/*****************************************************************
 * Routine: Close_Other_Solution_Progress_Specialization_Files   *
 *                                                               *
 *                                                               *
 *****************************************************************/
template<typename SOLN_pSTATE, typename SOLN_cSTATE>
int Close_Other_Solution_Progress_Specialization_Files(HexaSolver_Data &Data,
                                                       HexaSolver_Solution_Data<SOLN_pSTATE, SOLN_cSTATE> &Solution_Data) {

  int error_flag(0);
  
  return error_flag;

}

/*****************************************************************
 * Routine: Output_Other_Solution_Progress_Specialization_Data   *
 *                                                               *
 *                                                               *
 *****************************************************************/
template<typename SOLN_pSTATE, typename SOLN_cSTATE>
int Output_Other_Solution_Progress_Specialization_Data(HexaSolver_Data &Data,
		                                       HexaSolver_Solution_Data<SOLN_pSTATE, SOLN_cSTATE> &Solution_Data) {

  int error_flag(0);
  
  return error_flag;

}

#endif // _HEXA_PRE_PROCESSING_INCLUDED<|MERGE_RESOLUTION|>--- conflicted
+++ resolved
@@ -22,11 +22,6 @@
 
   if (CFFC_Primary_MPI_Processor()) {
     Data.Initial_Mesh.Create_Grid(Solution_Data.Input.Grid_IP);
-<<<<<<< HEAD
-
-=======
-    
->>>>>>> 3f02a2f9
     //Outputting solution input parameters
     if (!Data.batch_flag) {
       cout << Solution_Data.Input << "\n";
