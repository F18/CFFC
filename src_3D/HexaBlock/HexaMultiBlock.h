/* HexaMultiBlock.h: Header file for list of multiple solution block. */

#ifndef _HEXA_MULTIBLOCK_INCLUDED
#define _HEXA_MULTIBLOCK_INCLUDED

/* Include various CFFC header files. */

#ifndef _HEXA_BLOCK_INCLUDED
#include "HexaBlock.h"
#endif // _HEXA_BLOCK_INCLUDED

#ifndef _GRID3D_HEXA_MULTIBLOCK_INCLUDED
#include "../Grid/Grid3DHexaMultiBlock.h"
#endif // _GRID3D_HEXA_MULTIBLOCK_INCLUDED

#ifndef _ADAPTIVEBLOCK3D_INCLUDED
#include "../AMR/AdaptiveBlock3D.h"
#endif //_ADAPTIVEBLOCK3D_INCLUDED

// A local list of solution blocks on a given processor.
template<class HEXA_BLOCK> 
class Hexa_Multi_Block {
  private:

  protected:

  public:
   HEXA_BLOCK *Soln_Blks;          // Array of hexahedral solution blocks.
   int Number_of_Soln_Blks;        // Number or size of array of hexahedral solution blocks. 
   int *Block_Used;                // Solution block usage indicator.
   int Allocated;                  // Indicates if the solution blocks have been allocated or not.

   /* Creation constructors. */
   Hexa_Multi_Block(void) {
      Number_of_Soln_Blks = 0; Allocated = 0;
      Soln_Blks = NULL; Block_Used = NULL;
   }

   Hexa_Multi_Block(const int Nblk) {
      Allocate(Nblk);
   }

   Hexa_Multi_Block(Input_Parameters<typename HEXA_BLOCK::Soln_pState,
 		                     typename HEXA_BLOCK::Soln_cState> &IPs) {
      Allocate(IPs.Number_of_Blocks_Per_Processor);
   }

   Hexa_Multi_Block(Input_Parameters<typename HEXA_BLOCK::Soln_pState, 
                                     typename HEXA_BLOCK::Soln_cState> &IPs,
                    Grid3D_Hexa_Multi_Block Multi_Block_Mesh) {
      Allocate(IPs.Number_of_Blocks_Per_Processor);
      int nblk = 0;
      for (int  k = 0; k < Multi_Block_Mesh.NBlk_Kdir; ++k) {
         for (int  j = 0; j < Multi_Block_Mesh.NBlk_Jdir; ++j) {
            for (int i = 0 ; i < Multi_Block_Mesh.NBlk_Jdir; ++i) {
               if (Multi_Block_Mesh.Grid_Blks[i][j][k].Allocated) {
	          Soln_Blks[nblk].Create_Block(Multi_Block_Mesh.Grid_Blks[i][j][k]);
                  Soln_Blks[nblk].Flow_Type = IPs.i_Flow_Type;
                  Block_Used[nblk] = HEXA_BLOCK_USED;
                  ++nblk;
               } /* endif */
            } /* endfor */
         } /* endfor */
      } /* endfor */
   }

   /* Destructor. */
   ~Hexa_Multi_Block() {
      Deallocate();
   }

   /* Define various member functions. */

   void Allocate(const int Nblk);

   void Deallocate(void);

   int Number_of_Soln_Blks_in_Use(void);

   void Copy(Hexa_Multi_Block &Solution2);

   void Broadcast(void);

   void Update_Grid_Exterior_Nodes(void);

   void Update_Grid_Cells(void);

   void Update_Grid_Ghost_Cells(void);

   void Rotate_Grid(const double &Angle, 
                    const double &Angle1, 
                    const double &Angle2);

   void Correct_Grid_Exterior_Nodes(AdaptiveBlock3D_List &Blk_List);

   void Fix_Corner_Cells_for_3_Blks_Abutting(AdaptiveBlock3D_List &Blk_List);

   void Update_Corner_Cells_for_3_Blks_Abutting(AdaptiveBlock3D_List &Blk_List);

   int Read_Restart_Solution(Input_Parameters<typename HEXA_BLOCK::Soln_pState, 
                                              typename HEXA_BLOCK::Soln_cState> &Input,
                             AdaptiveBlock3D_List &Soln_Block_List,
                             int &Number_of_Time_Steps,
                             double &Time,
                             CPUTime &CPU_Time);

   int Write_Restart_Solution(Input_Parameters<typename HEXA_BLOCK::Soln_pState, 
                                               typename HEXA_BLOCK::Soln_cState> &Input,
                              AdaptiveBlock3D_List &Local_Adaptive_Block_List,
                              const int Number_of_Time_Steps,
                              const double &Time,
                              const CPUTime &CPU_Time);

   int Output_Tecplot(Input_Parameters<typename HEXA_BLOCK::Soln_pState, 
                                       typename HEXA_BLOCK::Soln_cState> &Input,
                      AdaptiveBlock3D_List &Local_Adaptive_Block_List,
                      const int Number_of_Time_Steps,
                      const double &Time);

   int Output_Cells_Tecplot(Input_Parameters<typename HEXA_BLOCK::Soln_pState, 
                                             typename HEXA_BLOCK::Soln_cState> &Input,
                            AdaptiveBlock3D_List &Local_Adaptive_Block_List,
                            const int Number_of_Time_Steps,
                            const double &Time);

   int Output_Nodes_Tecplot(Input_Parameters<typename HEXA_BLOCK::Soln_pState, 
                                              typename HEXA_BLOCK::Soln_cState> &Input,
                            AdaptiveBlock3D_List &Local_Adaptive_Block_List,
                            const int Number_of_Time_Steps,
                            const double &Time);

   double L1_Norm_Residual(const int &var);

   double L2_Norm_Residual(const int &var);

   double Max_Norm_Residual(const int &var);
<<<<<<< HEAD
=======

  void Evaluate_Limiters(void);
  
  void Freeze_Limiters(void);
>>>>>>> 9f469edb

   void Evaluate_Limiters(void);
  
   void Freeze_Limiters(void);

   int ICs(Input_Parameters<typename HEXA_BLOCK::Soln_pState, 
                            typename HEXA_BLOCK::Soln_cState> &Input);

   int ICs_Specializations(Input_Parameters<typename HEXA_BLOCK::Soln_pState, 
                                            typename HEXA_BLOCK::Soln_cState> &Input);

   int Interpolate_2Dto3D(FlowField_2D &Numflowfield2D,
                          Input_Parameters<typename HEXA_BLOCK::Soln_pState, 
                                           typename HEXA_BLOCK::Soln_cState> &Input);

   void BCs(Input_Parameters<typename HEXA_BLOCK::Soln_pState, 
                             typename HEXA_BLOCK::Soln_cState> &Input);

   double CFL(Input_Parameters<typename HEXA_BLOCK::Soln_pState, 
                               typename HEXA_BLOCK::Soln_cState> &Input);

   void Set_Global_TimeStep(const double &Dt_min);

   int Wall_Shear(void);

   int WtoU(void);

   int dUdt_Multistage_Explicit(Input_Parameters<typename HEXA_BLOCK::Soln_pState, 
                                typename HEXA_BLOCK::Soln_cState> &Input,
                                const int I_Stage);

   int Update_Solution_Multistage_Explicit(Input_Parameters<typename HEXA_BLOCK::Soln_pState, 
                                                            typename HEXA_BLOCK::Soln_cState> &Input, 
                                           const int I_Stage);
};

/********************************************************
 * Routine: Allocate                                    *
 *                                                      *
 * Allocate memory for a list of 3D hexahedral          *
 * solution blocks.                                     *
 *                                                      *
 ********************************************************/
template<class HEXA_BLOCK>
void Hexa_Multi_Block<HEXA_BLOCK>::Allocate(const int Nblk) {

   if (Nblk >= 1 && !Allocated) {
      Number_of_Soln_Blks = Nblk;

      Soln_Blks = new HEXA_BLOCK[Number_of_Soln_Blks];
      Block_Used = new int[Number_of_Soln_Blks];
      for (int usage = 0; usage<Number_of_Soln_Blks; ++usage) {
         Block_Used[usage] = HEXA_BLOCK_NOT_USED;
      } /* endfor */

      Allocated = 1;
   } /* endif */

}

/********************************************************
 * Routine: Deallocate                                  *
 *                                                      *
 * Deallocate memory for a list of 3D hexahedral        *
 * solution blocks.                                     *
 *                                                      *
 ********************************************************/
template<class HEXA_BLOCK>
void Hexa_Multi_Block<HEXA_BLOCK>::Deallocate(void) {

   if (Number_of_Soln_Blks >= 1 && Allocated) {
      delete []Soln_Blks; delete []Block_Used;
      Soln_Blks = NULL; Block_Used = NULL;

      Number_of_Soln_Blks = 0;

      Allocated = 0;
   } /* endif */

}

/********************************************************
 * Routine: Number_of_Soln_Blks_in_Use                  *
 *                                                      *
 * Returns number of solution block in current use.     *
 *                                                      *
 ********************************************************/
template<class HEXA_BLOCK>
int Hexa_Multi_Block<HEXA_BLOCK>::Number_of_Soln_Blks_in_Use(void) {

  int number_in_use(0);

  if (Allocated && Number_of_Soln_Blks >= 1) {
    for (int i = 0; i < Number_of_Soln_Blks; ++i) {
       if (Block_Used[i]) number_in_use = number_in_use+1;
    } /* endfor */
  } /* endif */

  return (number_in_use);

}

/********************************************************
 * Routine: Copy                                        *
 *                                                      *
 * Make a copy of list of hexahedral solution blocks.   *
 *                                                      *
 ********************************************************/
template<class HEXA_BLOCK>
void Hexa_Multi_Block<HEXA_BLOCK>::Copy(Hexa_Multi_Block<HEXA_BLOCK> & Solution2) {

  if (Solution2.Allocated) {

    /* Ensure the solution block arrays have same dimensions. */

    if (Allocated && (Number_of_Soln_Blks != Solution2.Number_of_Soln_Blks)) {
      Deallocate();
      Allocate(Solution2.Number_of_Soln_Blks);
    } else if (!Allocated) {
      Allocate(Solution2.Number_of_Soln_Blks);
    } /* endif */

    /* Copy each of the used solution blocks in Solution2. */

    for (int  i = 0 ; i < Number_of_Soln_Blks ; ++i ) {
       if (Solution2.Block_Used[i]) Soln_Blks[i].Copy(Solution2.Soln_Blks[i]);
    } /* endfor */

  } /* endif */

}

/********************************************************
 * Routine: Broadcast                                   *
 *                                                      *
 * Broadcast list of hexahedral solution blocks.        *
 *                                                      *
 ********************************************************/
template<class HEXA_BLOCK>
void Hexa_Multi_Block<HEXA_BLOCK>::Broadcast(void) {

  if (Allocated) {

    /* Broadcast each of the hexahedral solution blocks. */

    for (int i = 0 ; i < Number_of_Soln_Blks ; ++i) {
      if (Block_Used[i]) Soln_Blks[i].Broadcast();
    } /* endfor */

  } /* endif */

}

/********************************************************
 * Routine: Update_Grid_Exterior_Nodes                  *
 *                                                      *
 * Updates the exterior nodes of each grid in the list  *
 * of hexahedral solution blocks.                       *
 *                                                      *
 ********************************************************/
template<class HEXA_BLOCK>
void Hexa_Multi_Block<HEXA_BLOCK>::Update_Grid_Exterior_Nodes(void) {

  if (Allocated) {

    for (int i = 0 ; i < Number_of_Soln_Blks ; ++i) {
      if (Block_Used[i]) Soln_Blks[i].Update_Grid_Exterior_Nodes();
    } /* endfor */

  } /* endif */

}

/********************************************************
 * Routine: Update_Grid_Cells                           *
 *                                                      *
 * Updates the computational cells of each grid in the  *
 * list of hexahedral solution blocks.                  *
 *                                                      *
 ********************************************************/
template<class HEXA_BLOCK>
void Hexa_Multi_Block<HEXA_BLOCK>::Update_Grid_Cells(void) {

  if (Allocated) {

    for (int i = 0 ; i < Number_of_Soln_Blks ; ++i) {
      if (Block_Used[i]) Soln_Blks[i].Update_Grid_Cells();
    } /* endfor */

  } /* endif */

}

/********************************************************
 * Routine: Update_Grid_Ghost_Cells                     *
 *                                                      *
 * Updates the ghost cells of each grid in the list     *
 * of hexahedral solution blocks.                       *
 *                                                      *
 ********************************************************/
template<class HEXA_BLOCK>
void Hexa_Multi_Block<HEXA_BLOCK>::Update_Grid_Ghost_Cells(void) {

  if (Allocated) {

    for (int i = 0 ; i < Number_of_Soln_Blks ; ++i) {
      if (Block_Used[i]) Soln_Blks[i].Update_Grid_Ghost_Cells();
    } /* endfor */

  } /* endif */

}

/********************************************************
 * Routine: Rotate_Grid                                 *
 *                                                      *
 * Applies a rotation to each grid in the list          *
 * of hexahedral solution blocks.                       *
 *                                                      *
 ********************************************************/
template<class HEXA_BLOCK>
void Hexa_Multi_Block<HEXA_BLOCK>::Rotate_Grid(const double &Angle, 
                                               const double &Angle1, 
                                               const double &Angle2) {

  if (Allocated) {

    for (int i = 0 ; i < Number_of_Soln_Blks ; ++i) {
      if (Block_Used[i]) Soln_Blks[i].Rotate_Grid(Angle, 
                                                  Angle1, 
                                                  Angle2);
    } /* endfor */

  } /* endif */

}

/**********************************************************
 * Routine: Correct_Grid_Exterior_Nodes                   *
 *                                                        *
 * Correct the the exterior nodes of all of the grids     *
 * in the 1D array of 3D hexahedaral multi-block solution *
 * blocks.                                                *
 *                                                        *
 **********************************************************/
template <class HEXA_BLOCK>
void Hexa_Multi_Block<HEXA_BLOCK>::Correct_Grid_Exterior_Nodes(AdaptiveBlock3D_List &Blk_List) {
   
  int i_bound_elem; // index for boundary element, face edge or vertex

  if (Allocated) {

     for (int i_blk = 0 ; i_blk <= Blk_List.Nblk-1 ; ++i_blk ) {
        if (Blk_List.Block[i_blk].used) {
           for (int ii = -1; ii <= 1; ii++){
              for (int jj = -1; jj <= 1; jj++){
                 for (int kk = -1; kk <= 1; kk++){
                    i_bound_elem = 9*(ii+1) + 3*(jj+1) + (kk+1);
                    if (Blk_List.Block[i_blk].info.be.on_grid_boundary[i_bound_elem] &&
                        i_bound_elem != BE::ME) {
                       Soln_Blks[i_blk].Grid.Correct_Exterior_Nodes(ii, 
                                                                    jj, 
                                                                    kk, 
                                                                    Blk_List.Block[i_blk].info.be.on_grid_boundary);
                    }/* endif */
                 }/* end for k */
              }/* end for j */
           }/* end for i */
        }/* endif */
     }  /* endfor */

  } /* endif */
      
  Update_Grid_Ghost_Cells();

}

/**********************************************************
 * Routine: Fix_Corner_Nodes_for_3_Blks_Abutting          *
 *                                                        *
 * Fix the ghost cells at corners for 3 blocks abbuting   *
 * situation.                                             * 
 *                                                        *
 **********************************************************/
template <class HEXA_BLOCK>
void Hexa_Multi_Block<HEXA_BLOCK>::Fix_Corner_Cells_for_3_Blks_Abutting(AdaptiveBlock3D_List &Blk_List) {
   
   int number_neighbours[MAX_BOUNDARY_ELEMENTS_FOR_A_BLOCK];
   int i_bound_elem;
   int error_flag(0);  
   
   if (Allocated) {
      for (int i_blk = 0 ; i_blk <= Blk_List.Nblk-1 ; ++i_blk ) {
         if (Blk_List.Block[i_blk].used) {

            /* Conversion of the indices for each solution block. */
            // Assign the boundary element information

            number_neighbours[BE::BSW] = Blk_List.Block[i_blk].nBSW;
            number_neighbours[BE::SW] = Blk_List.Block[i_blk].nSW;
            number_neighbours[BE::TSW] = Blk_List.Block[i_blk].nTSW;
            number_neighbours[BE::BW] = Blk_List.Block[i_blk].nBW;
            number_neighbours[BE::W] = Blk_List.Block[i_blk].nW;
            number_neighbours[BE::TW] = Blk_List.Block[i_blk].nTW;
            number_neighbours[BE::BNW] = Blk_List.Block[i_blk].nBNW;
            number_neighbours[BE::NW] = Blk_List.Block[i_blk].nNW;
            number_neighbours[BE::TNW] = Blk_List.Block[i_blk].nTNW;
            number_neighbours[BE::BS] = Blk_List.Block[i_blk].nBS;
            number_neighbours[BE::S] = Blk_List.Block[i_blk].nS;
            number_neighbours[BE::TS] = Blk_List.Block[i_blk].nTS;
            number_neighbours[BE::B] = Blk_List.Block[i_blk].nB;
            number_neighbours[BE::T] = Blk_List.Block[i_blk].nT;
            number_neighbours[BE::BN] = Blk_List.Block[i_blk].nBN;
            number_neighbours[BE::N] = Blk_List.Block[i_blk].nN;
            number_neighbours[BE::TN] = Blk_List.Block[i_blk].nTN;
            number_neighbours[BE::BSE] = Blk_List.Block[i_blk].nBSE;
            number_neighbours[BE::SE] = Blk_List.Block[i_blk].nSE;
            number_neighbours[BE::TSE] = Blk_List.Block[i_blk].nTSE;
            number_neighbours[BE::BE] = Blk_List.Block[i_blk].nBE;
            number_neighbours[BE::E] = Blk_List.Block[i_blk].nE;
            number_neighbours[BE::TE] = Blk_List.Block[i_blk].nTE;
            number_neighbours[BE::BNE] = Blk_List.Block[i_blk].nBNE;
            number_neighbours[BE::NE] = Blk_List.Block[i_blk].nNE;
            number_neighbours[BE::TNE] = Blk_List.Block[i_blk].nTNE;
        
           for (int ii = -1; ii <= 1; ii++){
              for (int jj = -1; jj <= 1; jj++){
                 for (int kk = -1; kk <= 1; kk++){
                    i_bound_elem = 9*(ii+1) + 3*(jj+1) + (kk+1);
                    error_flag = Soln_Blks[i_blk].Grid.Fix_Corner_Cells_for_3_Blks_Abutting(
                                       ii, 
                                       jj, 
                                       kk, 
                                       number_neighbours[i_bound_elem],
                                      Blk_List.Block[i_blk].info.be.on_grid_boundary[i_bound_elem]);
                 }/* end for k */
              }/* end for j */
           }/* end for i */

         }/* endif */
      }  /* endfor */
      
   } /* endif */
   
}

/**********************************************************
 * Routine: pdate_Corner_Cells_for_3_Blks_Abutting        *
 *                                                        *
 * Fix the solution in ghost cells at corners for 3       *
 * blocks abbuting situation.                             *
 *                                                        *
 **********************************************************/
template <class HEXA_BLOCK>
void Hexa_Multi_Block<HEXA_BLOCK>::Update_Corner_Cells_for_3_Blks_Abutting(AdaptiveBlock3D_List &Blk_List) {
   
   int number_neighbours[MAX_BOUNDARY_ELEMENTS_FOR_A_BLOCK];
   int i_bound_elem;
   int error_flag(0);
   
   if (Allocated) {
      for (int i_blk = 0 ; i_blk <= Blk_List.Nblk-1 ; ++i_blk ) {
         if (Blk_List.Block[i_blk].used) {

            /* Conversion of the indices for each solution block. */
            // Assign the boundary element information

            number_neighbours[BE::BSW] = Blk_List.Block[i_blk].nBSW;
            number_neighbours[BE::SW] = Blk_List.Block[i_blk].nSW;
            number_neighbours[BE::TSW] = Blk_List.Block[i_blk].nTSW;
            number_neighbours[BE::BW] = Blk_List.Block[i_blk].nBW;
            number_neighbours[BE::W] = Blk_List.Block[i_blk].nW;
            number_neighbours[BE::TW] = Blk_List.Block[i_blk].nTW;
            number_neighbours[BE::BNW] = Blk_List.Block[i_blk].nBNW;
            number_neighbours[BE::NW] = Blk_List.Block[i_blk].nNW;
            number_neighbours[BE::TNW] = Blk_List.Block[i_blk].nTNW;
            number_neighbours[BE::BS] = Blk_List.Block[i_blk].nBS;
            number_neighbours[BE::S] = Blk_List.Block[i_blk].nS;
            number_neighbours[BE::TS] = Blk_List.Block[i_blk].nTS;
            number_neighbours[BE::B] = Blk_List.Block[i_blk].nB;
            number_neighbours[BE::T] = Blk_List.Block[i_blk].nT;
            number_neighbours[BE::BN] = Blk_List.Block[i_blk].nBN;
            number_neighbours[BE::N] = Blk_List.Block[i_blk].nN;
            number_neighbours[BE::TN] = Blk_List.Block[i_blk].nTN;
            number_neighbours[BE::BSE] = Blk_List.Block[i_blk].nBSE;
            number_neighbours[BE::SE] = Blk_List.Block[i_blk].nSE;
            number_neighbours[BE::TSE] = Blk_List.Block[i_blk].nTSE;
            number_neighbours[BE::BE] = Blk_List.Block[i_blk].nBE;
            number_neighbours[BE::E] = Blk_List.Block[i_blk].nE;
            number_neighbours[BE::TE] = Blk_List.Block[i_blk].nTE;
            number_neighbours[BE::BNE] = Blk_List.Block[i_blk].nBNE;
            number_neighbours[BE::NE] = Blk_List.Block[i_blk].nNE;
            number_neighbours[BE::TNE] = Blk_List.Block[i_blk].nTNE;
        
           for (int ii = -1; ii <= 1; ii++){
              for (int jj = -1; jj <= 1; jj++){
                 for (int kk = -1; kk <= 1; kk++){
                    i_bound_elem = 9*(ii+1) + 3*(jj+1) + (kk+1);
                    error_flag = Soln_Blks[i_blk].Update_Corner_Cells_for_3_Blks_Abutting(
                                               ii, 
                                               jj, 
                                               kk, 
                                               number_neighbours[i_bound_elem],
                                               Blk_List.Block[i_blk].info.be.on_grid_boundary[i_bound_elem]);
                 }/* end for k */
              }/* end for j */
           }/* end for i */

         }/* endif */
      }  /* endfor */
      
   } /* endif */
   
}

 /********************************************************
 * Routine: L1_Norm_Residual                            *
 *                                                      *
 * Determines the L1-norm of the solution residual for  *
 * a 1D array of 3D hexahedral multi-block solution     *
 * blocks.  Useful for monitoring convergence of the    *
 * solution for steady state problems.                  *
 *                                                      *
 ********************************************************/
template<class HEXA_BLOCK>
double Hexa_Multi_Block<HEXA_BLOCK>::L1_Norm_Residual(const int &var) {
   
  double l1_norm(ZERO);
  
  /* Calculate the L1-norm. Sum the L1-norm for each solution block. */   
<<<<<<< HEAD

=======
>>>>>>> 9f469edb
  for (int nblk = 0; nblk < Number_of_Soln_Blks; ++nblk) {
    if (Block_Used[nblk]) {
      l1_norm += Soln_Blks[nblk].L1_Norm_Residual(var);
    } 
  }  
<<<<<<< HEAD

=======
>>>>>>> 9f469edb
  return (l1_norm);
   
}

/********************************************************
 * Routine: L2_Norm_Residual                            *
 *                                                      *
 * Determines the L2-norm of the solution residual for  *
 * a 1D array of 3D hexahedrial multi-block solution  *
 * blocks.  Useful for monitoring convergence of the    *
 * solution for steady state problems.                  *
 *                                                      *
 ********************************************************/
template<class HEXA_BLOCK>
double Hexa_Multi_Block<HEXA_BLOCK>::L2_Norm_Residual(const int &var) {

  double l2_norm(ZERO);
   
  /* Sum the square of the L2-norm for each solution block. */  
<<<<<<< HEAD

=======
>>>>>>> 9f469edb
  for (int nblk = 0; nblk < Number_of_Soln_Blks; ++nblk) {
    if (Block_Used[nblk]) {
      l2_norm += sqr(Soln_Blks[nblk].L2_Norm_Residual(var));
    } 
  }  
<<<<<<< HEAD

  /* Calculate the L2-norm for all blocks. */  

  l2_norm = sqrt(l2_norm);
  
  return (l2_norm);  

=======
  /* Calculate the L2-norm for all blocks. */  
  l2_norm = sqrt(l2_norm);
  
  return (l2_norm);  
>>>>>>> 9f469edb
}

/********************************************************
 * Routine: Max_Norm_Residual                           *
 *                                                      *
 * Determines the maximum norm of the solution residual *
 * for a 1D array of 3D hexahedrial multi-block       *
 * solution blocks.  Useful for monitoring convergence  *
 * of the solution for steady state problems.           *
 *                                                      *
 ********************************************************/
template<class HEXA_BLOCK>
double Hexa_Multi_Block<HEXA_BLOCK>::Max_Norm_Residual(const int &var) {
<<<<<<< HEAD
   
  double max_norm(ZERO);
   
  /* Find the maximum norm for all solution blocks. */   

  for (int nblk = 0; nblk < Number_of_Soln_Blks; ++nblk) {
    if (Block_Used[nblk]){
      max_norm = max(max_norm, (Soln_Blks[nblk].Max_Norm_Residual(var)));
    } 
  }        

  return (max_norm);  

}

/********************************************************
 * Routine: Evaluate_Limiters                           *
 *                                                      *
 * Set conditions to evaluate the limiters for a        *
 * 1D array of 3D hexahedral multi-block solution       *
 * blocks.                                              *
 *                                                      *
 ********************************************************/
template<class HEXA_BLOCK>
void Hexa_Multi_Block<HEXA_BLOCK>::Evaluate_Limiters(void) {

  for (int nblk = 0; nblk < Number_of_Soln_Blks; ++nblk) {
    if(Block_Used[nblk]){
      Soln_Blks[nblk].Evaluate_Limiters();  
    } 
  }  

}

/********************************************************
 * Routine: Freeze_Limiters                             *
 *                                                      *
 * Set conditions to freeze the limiters for a          *
 * 1D array of 3D hexahedral multi-block solution       *
 * blocks.                                              *
 *                                                      *
 ********************************************************/
template<class HEXA_BLOCK>
void Hexa_Multi_Block<HEXA_BLOCK>::Freeze_Limiters(void) {

  for (int nblk = 0; nblk < Number_of_Soln_Blks; ++nblk) {
    if(Block_Used[nblk]){
      Soln_Blks[nblk].Freeze_Limiters();  
    } 
  }    

}

/********************************************************
 * Routine: ICs                                         *
 *                                                      *
 * Assigns initial conditions and data to the           *
 * solution variables of a 1D array of 3D hexahedral    *
 * multi-block solution blocks.                         *
 *                                                      *
 ********************************************************/
template<class HEXA_BLOCK>
int Hexa_Multi_Block<HEXA_BLOCK>::ICs(Input_Parameters<typename HEXA_BLOCK::Soln_pState, 
                                                       typename HEXA_BLOCK::Soln_cState> &Input) {

   int error_flag(0);
   
   /* Assign initial data for each solution block. */

   for (int nblk = 0; nblk < Number_of_Soln_Blks; ++nblk) {
      if (Block_Used[nblk]) {
         error_flag = Soln_Blks[nblk].ICs(Input);
         if (error_flag) return (error_flag);
      } /* endif */
   }  /* endfor */

   /* Initializations complete, return. */

   return (error_flag);
=======
   
  double max_norm(ZERO);
>>>>>>> 9f469edb
   
  /* Find the maximum norm for all solution blocks. */   
  for (int nblk = 0; nblk < Number_of_Soln_Blks; ++nblk) {
    if(Block_Used[nblk]){
      max_norm = max(max_norm, (Soln_Blks[nblk].Max_Norm_Residual(var)));
    } 
  }        
  return (max_norm);  
}

/********************************************************
 * Routine: Evaluate_Limiters                           *
 *                                                      *
 * Set conditions to evaluate the limiters for a        *
 * 1D array of 3D hexahedral multi-block solution       *
 * blocks.                                              *
 *                                                      *
 ********************************************************/
template<class HEXA_BLOCK>
void Hexa_Multi_Block<HEXA_BLOCK>::Evaluate_Limiters(void) {
  for (int nblk = 0; nblk < Number_of_Soln_Blks; ++nblk) {
    if(Block_Used[nblk]){
      Soln_Blks[nblk].Evaluate_Limiters();  
    } 
  }  
}

/********************************************************
 * Routine: Freeze_Limiters                             *
 *                                                      *
 * Set conditions to freeze the limiters for a          *
 * 1D array of 3D hexahedral multi-block solution       *
 * blocks.                                              *
 *                                                      *
 ********************************************************/
template<class HEXA_BLOCK>
void Hexa_Multi_Block<HEXA_BLOCK>::Freeze_Limiters(void) {
  for (int nblk = 0; nblk < Number_of_Soln_Blks; ++nblk) {
    if(Block_Used[nblk]){
      Soln_Blks[nblk].Freeze_Limiters();  
    } 
  }    
}

/********************************************************
 * Routine: ICs_Specializations                         *
 *                                                      *
 * Assigns specialized initial conditions and data to   *
 * solution variables of a 1D array of 3D hexahedral    *
 * multi-block solution blocks.                         *
 *                                                      *
 ********************************************************/
template<class HEXA_BLOCK>
int Hexa_Multi_Block<HEXA_BLOCK>::ICs_Specializations(Input_Parameters<typename HEXA_BLOCK::Soln_pState, 
                                                                       typename HEXA_BLOCK::Soln_cState> &Input) {

   int error_flag(0);

   /* Assign specialized initial data for each solution block. */

   for (int nblk = 0; nblk < Number_of_Soln_Blks; ++nblk) {
      if (Block_Used[nblk]) {
         error_flag = Soln_Blks[nblk].ICs_Specializations(Input);
         if (error_flag) return (error_flag);
      } /* endif */
   }  /* endfor */
   
   /* Initializations complete, return. */

   return (error_flag);

}

/********************************************************
 * Routine: Interpolate_2Dto3D                          *
 *                                                      *
 * Read in a 2D numerical solution field and            *
 * interpolates the solution to the current 3D so as    *
 * to initialize the solution field.                    *
 *                                                      *
 ********************************************************/
template<class HEXA_BLOCK>
int Hexa_Multi_Block<HEXA_BLOCK>::Interpolate_2Dto3D(FlowField_2D &Numflowfield2D,
                                                     Input_Parameters<typename HEXA_BLOCK::Soln_pState, 
						                      typename HEXA_BLOCK::Soln_cState> &Input) {

   int error_flag(0);
   
   for (int nblk = 0; nblk < Number_of_Soln_Blks; ++nblk) { 
      if (Block_Used[nblk]) {
         error_flag =  Soln_Blks[nblk].Interpolate_2Dto3D(Numflowfield2D);
         if (error_flag) return (error_flag);
      } /* endif */
   }  /* endfor */
   
   return (error_flag);
   
}

/********************************************************
 * Routine: BCs                                         *
 *                                                      *
 * Apply boundary conditions at boundaries of a 1D      *
 * array of 3D hexahedral multi-block solution          *
 * blocks.                                              *
 *                                                      *
 ********************************************************/
template<class HEXA_BLOCK>
void Hexa_Multi_Block<HEXA_BLOCK>::BCs(Input_Parameters<typename HEXA_BLOCK::Soln_pState, 
                                                        typename HEXA_BLOCK::Soln_cState> &Input) {
   
   /* Prescribe boundary data for each solution block. */

   for (int nblk = 0; nblk < Number_of_Soln_Blks; ++nblk) {
      if (Block_Used[nblk]) {
         Soln_Blks[nblk].BCs(Input);
      } /* endif */
   }  /* endfor */
   
}

/********************************************************
 * Routine: CFL                                         *
 *                                                      *
 * Determines the allowable global and local time steps *
 * (for explicit Euler time stepping scheme) for a 1D   *
 * array of 3D hexahedral multi-block solution          *
 * blocks according to the Courant-Friedrichs-Lewy      *
 * condition.                                           *
 *                                                      *
 ********************************************************/
template<class HEXA_BLOCK>
double Hexa_Multi_Block<HEXA_BLOCK>::CFL(Input_Parameters<typename HEXA_BLOCK::Soln_pState, 
                                                          typename HEXA_BLOCK::Soln_cState> &Input) {
  
   double dtMin;

   dtMin = MILLION;
  
   /* Determine the allowable time step for each solution block. */
   /* Prescribe boundary data for each solution block. */

   for (int nblk = 0; nblk < Number_of_Soln_Blks; ++nblk) { 
      if (Block_Used[nblk]) {
         dtMin = min(dtMin, Soln_Blks[nblk].CFL(Input));
      } /* endif */
   }  /* endfor */
   
   /* Return the global time step. */
   
   return (dtMin);
    
}

/********************************************************
 * Routine: Set_Global_TimeStep                         *
 *                                                      *
 * Assigns global time step to a 1D array of 2D         *
 * hexadrial multi-block solution blocks for            *
 * time-accurate calculations.                          *
 *                                                      *
 ********************************************************/
template<class HEXA_BLOCK>
void Hexa_Multi_Block<HEXA_BLOCK>::Set_Global_TimeStep(const double &Dt_min) {

   for (int nblk = 0; nblk < Number_of_Soln_Blks; ++nblk) { 
      if (Block_Used[nblk]) {
         Soln_Blks[nblk].Set_Global_TimeStep(Dt_min);
      } /* endif */
   }  /* endfor */

}

/********************************************************
 * Routine: Wall_Shear                                  *
 *                                                      *
 * Evaluates the wall shear stress.                     *
 *                                                      *
 ********************************************************/
template<class HEXA_BLOCK>
int Hexa_Multi_Block<HEXA_BLOCK>::Wall_Shear(void) {
   
   int error_flag(0);
   
   /* Compute wall shear for each solution block. */
   
   for (int nblk = 0; nblk < Number_of_Soln_Blks; ++nblk) {
      if (Block_Used[nblk]) {
         error_flag = Soln_Blks[nblk].Wall_Shear();
         if (error_flag) return (error_flag);
      } /* endif */
   }  /* endfor */

   return(error_flag);

}

/********************************************************
 * Routine: WtoU                                        *
 *                                                      *
 * Convert primitive solution vector to conservative    *
 * solution vector.                                     *
 *                                                      *
 ********************************************************/
template<class HEXA_BLOCK>
int Hexa_Multi_Block<HEXA_BLOCK>::WtoU(void){
   
   int i, error_flag;
   error_flag = 0;
   
   /* Convert U to W for each solution block. */

   for (int nblk = 0; nblk < Number_of_Soln_Blks; ++nblk) {
      if (Block_Used[nblk]) {
         error_flag = Soln_Blks[nblk].WtoU();
         if (error_flag) return (error_flag);
      } /* endif */
   }  /* endfor */
   
   return(error_flag);
   
}

/********************************************************
 * Routine: dUdt_Multistage_Explicit                    *
 *                                                      *
 * This routine evaluates the stage solution residual   *
 * for a 1D array of 3D hexahedrial multi-block       *
 * solution blocks.  A variety of multistage explicit   *
 * time integration and upwind finite-volume spatial    *
 * discretization procedures can be used depending on   *
 * the specified input values.                          *
 *                                                      *
 ********************************************************/
template<class HEXA_BLOCK>
int Hexa_Multi_Block<HEXA_BLOCK>::
dUdt_Multistage_Explicit(Input_Parameters<typename HEXA_BLOCK::Soln_pState, 
                                          typename HEXA_BLOCK::Soln_cState> &Input,
                         const int I_Stage) {
   
   int i, error_flag;
   error_flag = 0;
   
   /* Evaluate the solution residual for each solution block. */

   for (int nblk = 0; nblk<Number_of_Soln_Blks; ++nblk) {
      if (Block_Used[nblk]) {
         error_flag =  Soln_Blks[nblk].dUdt_Multistage_Explicit(I_Stage, Input);
         if (error_flag) return (error_flag);
      } /* endif */
   }  /* endfor */
   
   return(error_flag);
   
}

/********************************************************
 * Routine: Update_Solution_Multistage_Explicit         *
 *                                                      *
 * This routine updates the solution for a 1D array of  *
 * 3D hexahedrial multi-block solution blocks.  A       *
 * variety of multistage explicit time integration      *
 * and upwind finite-volume spatial discretization      *
 * procedures can be used depending on the specified    *
 * input values.                                        *
 *                                                      *
 ********************************************************/
template<class HEXA_BLOCK>
int Hexa_Multi_Block<HEXA_BLOCK>::
Update_Solution_Multistage_Explicit(Input_Parameters<typename HEXA_BLOCK::Soln_pState,
                                                     typename HEXA_BLOCK::Soln_cState> &Input,
                                    const int I_Stage) {
   
   int i, error_flag;
   error_flag = 0;
   
   /* Update the solution for each solution block. */

   for (int nblk = 0; nblk < Number_of_Soln_Blks; ++nblk) {
      if (Block_Used[nblk]) {
         error_flag =  Soln_Blks[nblk].Update_Solution_Multistage_Explicit(I_Stage, Input);
         if (error_flag) return (error_flag);
      } /* endif */
   }  /* endfor */
   
   return(error_flag);
   
}

/********************************************************
 * Routine: Read_Restart_Solution                       *
 *                                                      *
 * Reads restart solution file(s) and assigns values to *
 * the solution variables of a 1D array of 3D           *
 * quadrilateral multi-block solution blocks.           *
 * Returns a non-zero value if cannot read any of the   *
 * restart solution files.                              *
 *                                                      *
 ********************************************************/
template<class HEXA_BLOCK>
int Hexa_Multi_Block<HEXA_BLOCK>::
Read_Restart_Solution(Input_Parameters<typename HEXA_BLOCK::Soln_pState, 
                                       typename HEXA_BLOCK::Soln_cState> &Input,
                      AdaptiveBlock3D_List &Local_Adaptive_Block_List,
                      int &Number_of_Time_Steps,
                      double &Time,
                      CPUTime &CPU_Time) {
   
   int i, i_new_time_set, nsteps;
   char prefix[256], extension[256], restart_file_name[256], line[256];
   char *restart_file_name_ptr;
   ifstream restart_file;
   double time0;
   CPUTime cpu_time0;

   /* Determine prefix of restart file names. */

   i = 0;
   while (1) {
      if (Input.Restart_File_Name[i] == ' ' ||
          Input.Restart_File_Name[i] == '.') break;
      prefix[i]=Input.Restart_File_Name[i];
      i = i + 1;
      if (i > strlen(Input.Restart_File_Name) ) break;
   } /* endwhile */
   prefix[i] = '\0';
   strcat(prefix, "_blk");
   
   /* Read the initial data for each solution block. */

   i_new_time_set = 0;

   for (int nblk = 0; nblk < Local_Adaptive_Block_List.Nblk; ++nblk) { 
      if (Local_Adaptive_Block_List.Block[nblk].used == ADAPTIVEBLOCK3D_USED){
         sprintf(extension, "%.6d", Local_Adaptive_Block_List.Block[nblk].info.gblknum);
         strcat(extension, ".soln");
         strcpy(restart_file_name, prefix);
         strcat(restart_file_name, extension);
         restart_file_name_ptr = restart_file_name;
          
         // Open restart file.
         restart_file.open(restart_file_name_ptr, ios::in);
         if (restart_file.fail()) return (1);
          
         // Read iteration/time data.
         restart_file.setf(ios::skipws);
         restart_file >> nsteps >> time0 >> cpu_time0;
         restart_file.unsetf(ios::skipws);

         if (!i_new_time_set) {
	   Number_of_Time_Steps = nsteps;  
	   Input.Maximum_Number_of_Time_Steps += Number_of_Time_Steps;  //Adds to "Explicit" Time steps
	   Time = time0;
	   CPU_Time.cput = cpu_time0.cput;
	   i_new_time_set = 1;
         } /* endif */

         // Read reference solution states.
         Input.Read_Reference_Solution_States(restart_file);

         // Read solution block data.
         restart_file >> Soln_Blks[nblk];
              
         // Close restart file.
         restart_file.close();

       }  /* endif */
    } /* endfor */
    
    /* Reading of restart files complete.  Return zero value. */

    return(0);

}

/********************************************************
 * Routine: Write_Restart_Solution                      *
 *                                                      *
 * Writes restart solution file(s) for a 1D array of 3D *
 * hexahedrial multi-block solution blocks.           *
 * Returns a non-zero value if cannot write any of the  *
 * restart solution files.                              *
 *                                                      *
 ********************************************************/
template<class HEXA_BLOCK>
int Hexa_Multi_Block<HEXA_BLOCK>::
Write_Restart_Solution(Input_Parameters<typename HEXA_BLOCK::Soln_pState, 
                                        typename HEXA_BLOCK::Soln_cState> &Input,
                       AdaptiveBlock3D_List &Local_Adaptive_Block_List,
                       const int Number_of_Time_Steps,
                       const double &Time,
                       const CPUTime &CPU_Time) {
   
   int i;
   char prefix[256], extension[256], restart_file_name[256];
   char *restart_file_name_ptr;
   ofstream restart_file;
   
   /* Return if there are no solution blocks to write. */

   if (Number_of_Soln_Blks_in_Use() == 0) return(0);

   /* Determine prefix of restart file names. */

   i = 0;
   while (1) {
      if (Input.Restart_File_Name[i] == ' ' ||
          Input.Restart_File_Name[i] == '.') break;
      prefix[i]=Input.Restart_File_Name[i];
      i = i + 1;
      if (i > strlen(Input.Restart_File_Name) ) break;
   } /* endwhile */
   prefix[i] = '\0';
   strcat(prefix, "_blk");
    
   for (int nblk = 0; nblk < Local_Adaptive_Block_List.Nblk; ++nblk){
      if (Local_Adaptive_Block_List.Block[nblk].used == ADAPTIVEBLOCK3D_USED){    
         sprintf(extension, "%.6d", Local_Adaptive_Block_List.Block[nblk].info.gblknum);
         strcat(extension, ".soln");
         strcpy(restart_file_name, prefix);
         strcat(restart_file_name, extension);
         restart_file_name_ptr = restart_file_name;
         
         // Open restart file.
         restart_file.open(restart_file_name_ptr, ios::out);
         if (restart_file.fail()) return (1);
      
         // Write iteration/time data.
         restart_file.setf(ios::scientific);
         restart_file << setprecision(14) << Number_of_Time_Steps 
                      << " " << Time << " " << CPU_Time << "\n";
         restart_file.unsetf(ios::scientific);
         
         // Write reference solution states.
         Input.Write_Reference_Solution_States(restart_file);
         
         // Write solution block data.
         restart_file << setprecision(14) << Soln_Blks[nblk];
         
         // Close restart file.
         restart_file.close();

      }  /* endif */

   } /* endfor */
   
   /* Writing of restart files complete.  Return zero value. */

   return(0);
      
}

/********************************************************
 * Routine: Output_Tecplot                              *
 *                                                      *
 * Writes the nodal solution values for a 1D            *
 * array of 3D hexahedral multi-block solution          *
 * blocks to the specified output data file(s) in a     *
 * format suitable for plotting with TECPLOT.           *
 * Returns a non-zero value if cannot write any of the  *
 * TECPLOT solution files.                              *
 *                                                      *
 ********************************************************/
template<class HEXA_BLOCK>
int Hexa_Multi_Block<HEXA_BLOCK>::
Output_Tecplot(Input_Parameters<typename HEXA_BLOCK::Soln_pState, 
                                typename HEXA_BLOCK::Soln_cState> &Input,
               AdaptiveBlock3D_List &Local_Adaptive_Block_List,
               const int Number_of_Time_Steps,
               const double &Time) {
   
    int i, i_output_title;
    char prefix[256], extension[256], output_file_name[256];
    char *output_file_name_ptr;
    ofstream output_file;    
   
    /* Return if there are no solution blocks to write. */

    if (Number_of_Soln_Blks_in_Use() == 0) return(0);

    /* Determine prefix of output data file names. */

    i = 0;
    while (1) {
       if (Input.Output_File_Name[i] == ' ' ||
           Input.Output_File_Name[i] == '.') break;
       prefix[i]=Input.Output_File_Name[i];
       i = i + 1;
       if (i > strlen(Input.Output_File_Name) ) break;
    } /* endwhile */
    prefix[i] = '\0';
    strcat(prefix, "_cpu");
   
    /* Determine output data file name for this processor. */

    sprintf(extension, "%.6d", Local_Adaptive_Block_List.ThisCPU);
    strcat(extension, ".dat");
    strcpy(output_file_name, prefix);
    strcat(output_file_name, extension);
    output_file_name_ptr = output_file_name;

    /* Open the output data file. */

    output_file.open(output_file_name_ptr, ios::out);
    if (output_file.fail()) return (1);

    /* Write the solution data for each solution block. */

    i_output_title = 1;
    for (int nblk = 0; nblk<Local_Adaptive_Block_List.Nblk; ++nblk) {
       if (Local_Adaptive_Block_List.Block[nblk].used == ADAPTIVEBLOCK3D_USED) {    
          Soln_Blks[nblk].Output_Tecplot(Input,
                                         Number_of_Time_Steps, 
                                         Time,
                                         Local_Adaptive_Block_List.Block[nblk].info.gblknum,
                                         i_output_title,
                                         output_file);
          if (i_output_title) i_output_title = 0;
       } /* endif */
    }  /* endfor */

    /* Close the output data file. */

    output_file.close();

    /* Writing of output data files complete.  Return zero value. */

    return(0);

}

/********************************************************
 * Routine: Output_Cells_Tecplot                        *
 *                                                      *
 * Writes the cell centred solution values for a 1D     *
 * array of 3D hexahedral multi-block solution          *
 * blocks to the specified output data file(s) in a     *
 * format suitable for plotting with TECPLOT.           *
 * Returns a non-zero value if cannot write any of the  *
 * TECPLOT solution files.                              *
 *                                                      *
 ********************************************************/
template<class HEXA_BLOCK>
int Hexa_Multi_Block<HEXA_BLOCK>::
Output_Cells_Tecplot(Input_Parameters<typename HEXA_BLOCK::Soln_pState, 
                                      typename HEXA_BLOCK::Soln_cState> &Input,
                     AdaptiveBlock3D_List &Local_Adaptive_Block_List,
                     const int Number_of_Time_Steps,
                     const double &Time) {
   
    int i, i_output_title;
    char prefix[256], extension[256], output_file_name[256];
    char *output_file_name_ptr;
    ofstream output_file;    

    /* Return if there are no solution blocks to write. */

    if (Number_of_Soln_Blks_in_Use() == 0) return(0);

    /* Determine prefix of output data file names. */
 
    i = 0;
    while (1) {
       if (Input.Output_File_Name[i] == ' ' ||
           Input.Output_File_Name[i] == '.') break;
       prefix[i]=Input.Output_File_Name[i];
       i = i + 1;
       if (i > strlen(Input.Output_File_Name) ) break;
    } /* endwhile */
    prefix[i] = '\0';
    strcat(prefix, "_cells_cpu");

    /* Determine output data file name for this processor. */

    sprintf(extension, "%.6d", Local_Adaptive_Block_List.ThisCPU);
    strcat(extension, ".dat");
    strcpy(output_file_name, prefix);
    strcat(output_file_name, extension);
    output_file_name_ptr = output_file_name;

    /* Open the output data file. */

    output_file.open(output_file_name_ptr, ios::out);
    if (output_file.fail()) return (1);

    /* Write the solution data for each solution block. */

    i_output_title = 1;
    for (int nblk = 0; nblk < Local_Adaptive_Block_List.Nblk; ++nblk) {
       if (Local_Adaptive_Block_List.Block[nblk].used == ADAPTIVEBLOCK3D_USED) {    
         Soln_Blks[nblk].Output_Cells_Tecplot(Input,
                                              Number_of_Time_Steps, 
                                              Time,
                                              Local_Adaptive_Block_List.Block[nblk].info.gblknum,
                                              i_output_title,
                                              output_file);
         if (i_output_title) i_output_title = 0;
       } /* endif */
    }  /* endfor */

    /* Close the output data file. */

    output_file.close();

    /* Writing of output data files complete.  Return zero value. */

    return(0);

}

/********************************************************
 * Routine: Output_Nodes_Tecplot                        *
 *                                                      *
 * Writes the nodal solution values for a 1D            *
 * array of 3D hexahedral multi-block solution          *
 * blocks to the specified output data file(s) in a     *
 * format suitable for plotting with TECPLOT.           *
 * Returns a non-zero value if cannot write any of the  *
 * TECPLOT solution files.                              *
 *                                                      *
 ********************************************************/
template<class HEXA_BLOCK>
int Hexa_Multi_Block<HEXA_BLOCK>::
Output_Nodes_Tecplot(Input_Parameters<typename HEXA_BLOCK::Soln_pState, 
                                      typename HEXA_BLOCK::Soln_cState> &Input,
                     AdaptiveBlock3D_List &Local_Adaptive_Block_List,
                     const int Number_of_Time_Steps,
                     const double &Time) {
   
    int i, i_output_title;
    char prefix[256], extension[256], output_file_name[256];
    char *output_file_name_ptr;
    ofstream output_file;    

    /* Return if there are no solution blocks to write. */

    if (Number_of_Soln_Blks_in_Use() == 0) return(0);

    /* Determine prefix of output data file names. */
 
    i = 0;
    while (1) {
       if (Input.Output_File_Name[i] == ' ' ||
           Input.Output_File_Name[i] == '.') break;
       prefix[i]=Input.Output_File_Name[i];
       i = i + 1;
       if (i > strlen(Input.Output_File_Name) ) break;
    } /* endwhile */
    prefix[i] = '\0';
    strcat(prefix, "_nodes_cpu");
   
    /* Determine output data file name for this processor. */

    sprintf(extension, "%.6d", Local_Adaptive_Block_List.ThisCPU);
    strcat(extension, ".dat");
    strcpy(output_file_name, prefix);
    strcat(output_file_name, extension);
    output_file_name_ptr = output_file_name;

    /* Open the output data file. */

    output_file.open(output_file_name_ptr, ios::out);
    if (output_file.fail()) return (1);

    /* Write the solution data for each solution block. */

    i_output_title = 1;
    for (int nblk = 0; nblk < Local_Adaptive_Block_List.Nblk; ++nblk) {
       if (Local_Adaptive_Block_List.Block[nblk].used == ADAPTIVEBLOCK3D_USED) {    
         Soln_Blks[nblk].Output_Nodes_Tecplot(Input,
                                              Number_of_Time_Steps, 
                                              Time,
                                              Local_Adaptive_Block_List.Block[nblk].info.gblknum,
                                              i_output_title,
                                              output_file);
         if (i_output_title) i_output_title = 0;
       } /* endif */
    }  /* endfor */

    /* Close the output data file. */

    output_file.close();

    /* Writing of output data files complete.  Return zero value. */

    return(0);

}

#endif // _HEXA_MULTIBLOCK_INCLUDED<|MERGE_RESOLUTION|>--- conflicted
+++ resolved
@@ -134,13 +134,6 @@
    double L2_Norm_Residual(const int &var);
 
    double Max_Norm_Residual(const int &var);
-<<<<<<< HEAD
-=======
-
-  void Evaluate_Limiters(void);
-  
-  void Freeze_Limiters(void);
->>>>>>> 9f469edb
 
    void Evaluate_Limiters(void);
   
@@ -571,19 +564,11 @@
   double l1_norm(ZERO);
   
   /* Calculate the L1-norm. Sum the L1-norm for each solution block. */   
-<<<<<<< HEAD
-
-=======
->>>>>>> 9f469edb
   for (int nblk = 0; nblk < Number_of_Soln_Blks; ++nblk) {
     if (Block_Used[nblk]) {
       l1_norm += Soln_Blks[nblk].L1_Norm_Residual(var);
     } 
   }  
-<<<<<<< HEAD
-
-=======
->>>>>>> 9f469edb
   return (l1_norm);
    
 }
@@ -603,29 +588,17 @@
   double l2_norm(ZERO);
    
   /* Sum the square of the L2-norm for each solution block. */  
-<<<<<<< HEAD
-
-=======
->>>>>>> 9f469edb
   for (int nblk = 0; nblk < Number_of_Soln_Blks; ++nblk) {
     if (Block_Used[nblk]) {
       l2_norm += sqr(Soln_Blks[nblk].L2_Norm_Residual(var));
     } 
   }  
-<<<<<<< HEAD
-
-  /* Calculate the L2-norm for all blocks. */  
+  
+/* Calculate the L2-norm for all blocks. */  
 
   l2_norm = sqrt(l2_norm);
   
   return (l2_norm);  
-
-=======
-  /* Calculate the L2-norm for all blocks. */  
-  l2_norm = sqrt(l2_norm);
-  
-  return (l2_norm);  
->>>>>>> 9f469edb
 }
 
 /********************************************************
@@ -639,7 +612,6 @@
  ********************************************************/
 template<class HEXA_BLOCK>
 double Hexa_Multi_Block<HEXA_BLOCK>::Max_Norm_Residual(const int &var) {
-<<<<<<< HEAD
    
   double max_norm(ZERO);
    
@@ -719,18 +691,6 @@
    /* Initializations complete, return. */
 
    return (error_flag);
-=======
-   
-  double max_norm(ZERO);
->>>>>>> 9f469edb
-   
-  /* Find the maximum norm for all solution blocks. */   
-  for (int nblk = 0; nblk < Number_of_Soln_Blks; ++nblk) {
-    if(Block_Used[nblk]){
-      max_norm = max(max_norm, (Soln_Blks[nblk].Max_Norm_Residual(var)));
-    } 
-  }        
-  return (max_norm);  
 }
 
 /********************************************************
