/* HexaMultiBlock.h: Header file for list of multiple solution block. */

#ifndef _HEXA_MULTIBLOCK_INCLUDED
#define _HEXA_MULTIBLOCK_INCLUDED

/* Include various CFFC header files. */

#ifndef _HEXA_BLOCK_INCLUDED
#include "HexaBlock.h"
#endif // _HEXA_BLOCK_INCLUDED

#ifndef _GRID3D_HEXA_MULTIBLOCK_INCLUDED
#include "../Grid/Grid3DHexaMultiBlock.h"
#endif // _GRID3D_HEXA_MULTIBLOCK_INCLUDED

#ifndef _ADAPTIVEBLOCK3D_INCLUDED
#include "../AMR/AdaptiveBlock3D.h"
#endif //_ADAPTIVEBLOCK3D_INCLUDED

// A local list of solution blocks on a given processor.
template<class HEXA_BLOCK> class Hexa_Multi_Block {
   
  private:
  public:
   HEXA_BLOCK *Soln_Blks;          // Array of hexahedral solution blocks.
   int Number_of_Soln_Blks;        // Number or size of array of hexahedral solution blocks. 
   int *Block_Used;                // Solution block usage indicator.
   int Allocated;                  // Indicates if the solution blocks have been allocated or not.

   /* Creation constructors. */
   Hexa_Multi_Block(void) {
      Number_of_Soln_Blks = 0; Allocated = 0;
      Soln_Blks = NULL; Block_Used = NULL;
   }

   Hexa_Multi_Block(const int Nblk) {
      Allocate(Nblk);
   }

   Hexa_Multi_Block(Input_Parameters<typename HEXA_BLOCK::Soln_pState,
 		                     typename HEXA_BLOCK::Soln_cState> &IPs) {
      Allocate(IPs.Number_of_Blocks_Per_Processor);
   }

   Hexa_Multi_Block(Input_Parameters<typename HEXA_BLOCK::Soln_pState, 
                                     typename HEXA_BLOCK::Soln_cState> &IPs,
                    Grid3D_Hexa_Multi_Block Multi_Block_Mesh) {
      Allocate(IPs.Number_of_Blocks_Per_Processor);
      int nblk = 0;
      for (int  k = 0; k < Multi_Block_Mesh.NBlk_Kdir; ++k) {
         for (int  j = 0; j < Multi_Block_Mesh.NBlk_Jdir; ++j) {
            for (int i = 0 ; i < Multi_Block_Mesh.NBlk_Jdir; ++i) {
               if (Multi_Block_Mesh.Grid_Blks[i][j][k].Allocated) {
	          Soln_Blks[nblk].Create_Block(Multi_Block_Mesh.Grid_Blks[i][j][k]);
                  Soln_Blks[nblk].Flow_Type = IPs.i_Flow_Type;
                  Block_Used[nblk] = HEXA_BLOCK_USED;
                  ++nblk;
               } /* endif */
            } /* endfor */
         } /* endfor */
      } /* endfor */
   }

   /* Destructor. */
   ~Hexa_Multi_Block() {
      Deallocate();
   }

   /* Define various member functions. */

   void Allocate(const int Nblk);

   void Deallocate(void);

   int Number_of_Soln_Blks_in_Use(void);

   void Copy(Hexa_Multi_Block &Solution2);

   void Broadcast(void);

   void Update_Grid_Exterior_Nodes(void);

   void Update_Grid_Cells(void);

   void Update_Grid_Ghost_Cells(void);

   void Rotate_Grid(const double &Angle, 
                    const double &Angle1, 
                    const double &Angle2);

   void Correct_Grid_Exterior_Nodes(AdaptiveBlock3D_List &Blk_List);

   int Read_Restart_Solution(Input_Parameters<typename HEXA_BLOCK::Soln_pState, 
                                              typename HEXA_BLOCK::Soln_cState> &Input,
                             AdaptiveBlock3D_List &Soln_Block_List,
                             int &Number_of_Time_Steps,
                             double &Time,
                             CPUTime &CPU_Time);

   int Write_Restart_Solution(Input_Parameters<typename HEXA_BLOCK::Soln_pState, 
                                               typename HEXA_BLOCK::Soln_cState> &Input,
                              AdaptiveBlock3D_List &Local_Adaptive_Block_List,
                              const int Number_of_Time_Steps,
                              const double &Time,
                              const CPUTime &CPU_Time);

   int Output_Tecplot(Input_Parameters<typename HEXA_BLOCK::Soln_pState, 
                                       typename HEXA_BLOCK::Soln_cState> &Input,
                      AdaptiveBlock3D_List &Local_Adaptive_Block_List,
                      const int Number_of_Time_Steps,
                      const double &Time);

   int Output_Cells_Tecplot(Input_Parameters<typename HEXA_BLOCK::Soln_pState, 
                                             typename HEXA_BLOCK::Soln_cState> &Input,
                            AdaptiveBlock3D_List &Local_Adaptive_Block_List,
                            const int Number_of_Time_Steps,
                            const double &Time);

   int Output_Nodes_Tecplot(Input_Parameters<typename HEXA_BLOCK::Soln_pState, 
                                              typename HEXA_BLOCK::Soln_cState> &Input,
                            AdaptiveBlock3D_List &Local_Adaptive_Block_List,
                            const int Number_of_Time_Steps,
                            const double &Time);

   double L1_Norm_Residual(const int &var);

   double L2_Norm_Residual(const int &var);

   double Max_Norm_Residual(const int &var);

   void Evaluate_Limiters(void);
  
   void Freeze_Limiters(void);

   void Set_Global_TimeStep(const double &Dt_min);

   void ICs(Input_Parameters<typename HEXA_BLOCK::Soln_pState, 
                             typename HEXA_BLOCK::Soln_cState> &Input);

<<<<<<< HEAD
   int Interpolate_2Dto3D(FlowField_2D &Numflowfield2D,
                          Input_Parameters<typename HEXA_BLOCK::Soln_pState, 
                                           typename HEXA_BLOCK::Soln_cState> &Input);
=======
   void ICs_Specializations(Input_Parameters<typename HEXA_BLOCK::Soln_pState, 
                                             typename HEXA_BLOCK::Soln_cState> &Input);
>>>>>>> f66c16fa

   void BCs(Input_Parameters<typename HEXA_BLOCK::Soln_pState, 
                             typename HEXA_BLOCK::Soln_cState> &Input);

   int WtoU(void);

   double CFL(Input_Parameters<typename HEXA_BLOCK::Soln_pState, 
                               typename HEXA_BLOCK::Soln_cState> &Input);

   int dUdt_Multistage_Explicit(Input_Parameters<typename HEXA_BLOCK::Soln_pState, 
                                typename HEXA_BLOCK::Soln_cState> &Input,
                                const int I_Stage);

   int Update_Solution_Multistage_Explicit(Input_Parameters<typename HEXA_BLOCK::Soln_pState, 
                                                            typename HEXA_BLOCK::Soln_cState> &Input, 
                                           const int I_Stage);
};

/********************************************************
 * Routine: Allocate                                    *
 *                                                      *
 * Allocate memory for a list of 3D hexahedral          *
 * solution blocks.                                     *
 *                                                      *
 ********************************************************/
template<class HEXA_BLOCK>
void Hexa_Multi_Block<HEXA_BLOCK>::Allocate(const int Nblk) {

   if (Nblk >= 1 && !Allocated) {
      Number_of_Soln_Blks = Nblk;

      Soln_Blks = new HEXA_BLOCK[Number_of_Soln_Blks];
      Block_Used = new int[Number_of_Soln_Blks];
      for (int usage = 0; usage<Number_of_Soln_Blks; ++usage) {
         Block_Used[usage] = HEXA_BLOCK_NOT_USED;
      } /* endfor */

      Allocated = 1;
   } /* endif */

}

/********************************************************
 * Routine: Deallocate                                  *
 *                                                      *
 * Deallocate memory for a list of 3D hexahedral        *
 * solution blocks.                                     *
 *                                                      *
 ********************************************************/
template<class HEXA_BLOCK>
void Hexa_Multi_Block<HEXA_BLOCK>::Deallocate(void) {

   if (Number_of_Soln_Blks >= 1 && Allocated) {
      delete []Soln_Blks; delete []Block_Used;
      Soln_Blks = NULL; Block_Used = NULL;

      Number_of_Soln_Blks = 0;

      Allocated = 0;
   } /* endif */

}

/********************************************************
 * Routine: Number_of_Soln_Blks_in_Use                  *
 *                                                      *
 * Returns number of solution block in current use.     *
 *                                                      *
 ********************************************************/
template<class HEXA_BLOCK>
int Hexa_Multi_Block<HEXA_BLOCK>::Number_of_Soln_Blks_in_Use(void) {

  int number_in_use(0);

  if (Allocated && Number_of_Soln_Blks >= 1) {
    for (int i = 0; i < Number_of_Soln_Blks; ++i) {
       if (Block_Used[i]) number_in_use = number_in_use+1;
    } /* endfor */
  } /* endif */

  return (number_in_use);

}

/********************************************************
 * Routine: Copy                                        *
 *                                                      *
 * Make a copy of list of hexahedral solution blocks.   *
 *                                                      *
 ********************************************************/
template<class HEXA_BLOCK>
void Hexa_Multi_Block<HEXA_BLOCK>::Copy(Hexa_Multi_Block<HEXA_BLOCK> & Solution2) {

  if (Solution2.Allocated) {

    /* Ensure the solution block arrays have same dimensions. */

    if (Allocated && (Number_of_Soln_Blks != Solution2.Number_of_Soln_Blks)) {
      Deallocate();
      Allocate(Solution2.Number_of_Soln_Blks);
    } else if (!Allocated) {
      Allocate(Solution2.Number_of_Soln_Blks);
    } /* endif */

    /* Copy each of the used solution blocks in Solution2. */

    for (int  i = 0 ; i < Number_of_Soln_Blks ; ++i ) {
       if (Solution2.Block_Used[i]) Soln_Blks[i].Copy(Solution2.Soln_Blks[i]);
    } /* endfor */

  } /* endif */

}

/********************************************************
 * Routine: Broadcast                                   *
 *                                                      *
 * Broadcast list of hexahedral solution blocks.        *
 *                                                      *
 ********************************************************/
template<class HEXA_BLOCK>
void Hexa_Multi_Block<HEXA_BLOCK>::Broadcast(void) {

  if (Allocated) {

    /* Broadcast each of the hexahedral solution blocks. */

    for (int i = 0 ; i < Number_of_Soln_Blks ; ++i) {
      if (Block_Used[i]) Soln_Blks[i].Broadcast();
    } /* endfor */

  } /* endif */

}

/********************************************************
 * Routine: Update_Grid_Exterior_Nodes                  *
 *                                                      *
 * Updates the exterior nodes of each grid in the list  *
 * of hexahedral solution blocks.                       *
 *                                                      *
 ********************************************************/
template<class HEXA_BLOCK>
void Hexa_Multi_Block<HEXA_BLOCK>::Update_Grid_Exterior_Nodes(void) {

  if (Allocated) {

    for (int i = 0 ; i < Number_of_Soln_Blks ; ++i) {
      if (Block_Used[i]) Soln_Blks[i].Update_Grid_Exterior_Nodes();
    } /* endfor */

  } /* endif */

}

/********************************************************
 * Routine: Update_Grid_Cells                           *
 *                                                      *
 * Updates the computational cells of each grid in the  *
 * list of hexahedral solution blocks.                  *
 *                                                      *
 ********************************************************/
template<class HEXA_BLOCK>
void Hexa_Multi_Block<HEXA_BLOCK>::Update_Grid_Cells(void) {

  if (Allocated) {

    for (int i = 0 ; i < Number_of_Soln_Blks ; ++i) {
      if (Block_Used[i]) Soln_Blks[i].Update_Grid_Cells();
    } /* endfor */

  } /* endif */

}

/********************************************************
 * Routine: Update_Grid_Ghost_Cells                     *
 *                                                      *
 * Updates the ghost cells of each grid in the list     *
 * of hexahedral solution blocks.                       *
 *                                                      *
 ********************************************************/
template<class HEXA_BLOCK>
void Hexa_Multi_Block<HEXA_BLOCK>::Update_Grid_Ghost_Cells(void) {

  if (Allocated) {

    for (int i = 0 ; i < Number_of_Soln_Blks ; ++i) {
      if (Block_Used[i]) Soln_Blks[i].Update_Grid_Ghost_Cells();
    } /* endfor */

  } /* endif */

}

/********************************************************
 * Routine: Rotate_Grid                                 *
 *                                                      *
 * Applies a rotation to each grid in the list          *
 * of hexahedral solution blocks.                       *
 *                                                      *
 ********************************************************/
template<class HEXA_BLOCK>
void Hexa_Multi_Block<HEXA_BLOCK>::Rotate_Grid(const double &Angle, 
                                               const double &Angle1, 
                                               const double &Angle2) {

  if (Allocated) {

    for (int i = 0 ; i < Number_of_Soln_Blks ; ++i) {
      if (Block_Used[i]) Soln_Blks[i].Rotate_Grid(Angle, 
                                                  Angle1, 
                                                  Angle2);
    } /* endfor */

  } /* endif */

}

/**********************************************************
 * Routine: Correct_Grid_Exterior_Nodes                   *
 *                                                        *
 * Correct the the exterior nodes of all of the grids     *
 * in the 1D array of 3D hexahedaral multi-block solution *
 * blocks.                                                *
 *                                                        *
 **********************************************************/
template <class HEXA_BLOCK>
void Hexa_Multi_Block<HEXA_BLOCK>::Correct_Grid_Exterior_Nodes(AdaptiveBlock3D_List &Blk_List) {
   
  int i_bound_elem; // index for boundary element, face edge or vertex

  if (Allocated) {

     for (int i_blk = 0 ; i_blk <= Blk_List.Nblk-1 ; ++i_blk ) {
        if (Blk_List.Block[i_blk].used) {
           for (int ii = -1; ii <= 1; ii++){
              for (int jj = -1; jj <= 1; jj++){
                 for (int kk = -1; kk <= 1; kk++){
                    i_bound_elem = 9*(ii+1) + 3*(jj+1) + (kk+1);
                    if (Blk_List.Block[i_blk].info.be.on_grid_boundary[i_bound_elem] &&
                        i_bound_elem != BE::ME) {
                       Soln_Blks[i_blk].Grid.Correct_Exterior_Nodes(ii, 
                                                                    jj, 
                                                                    kk, 
                                                                    Blk_List.Block[i_blk].info.be.on_grid_boundary);
                    }/* endif */
                 }/* end for k */
              }/* end for j */
           }/* end for i */
        }/* endif */
     }  /* endfor */

  } /* endif */
      
  Update_Grid_Ghost_Cells();

}

/********************************************************
 * Routine: L1_Norm_Residual                            *
 *                                                      *
 * Determines the L1-norm of the solution residual for  *
 * a 1D array of 3D hexahedral multi-block solution     *
 * blocks.  Useful for monitoring convergence of the    *
 * solution for steady state problems.                  *
 *                                                      *
 ********************************************************/
template<class HEXA_BLOCK>
double Hexa_Multi_Block<HEXA_BLOCK>::L1_Norm_Residual(const int &var) {
   
  double l1_norm(ZERO);
  
  /* Calculate the L1-norm. Sum the L1-norm for each solution block. */   

  for (int nblk = 0; nblk < Number_of_Soln_Blks; ++nblk) {
    if (Block_Used[nblk]) {
      l1_norm += Soln_Blks[nblk].L1_Norm_Residual(var);
    } 
  }  

  return (l1_norm);
   
}

/********************************************************
 * Routine: L2_Norm_Residual                            *
 *                                                      *
 * Determines the L2-norm of the solution residual for  *
 * a 1D array of 3D hexahedrial multi-block solution  *
 * blocks.  Useful for monitoring convergence of the    *
 * solution for steady state problems.                  *
 *                                                      *
 ********************************************************/
template<class HEXA_BLOCK>
double Hexa_Multi_Block<HEXA_BLOCK>::L2_Norm_Residual(const int &var) {

  double l2_norm(ZERO);
   
  /* Sum the square of the L2-norm for each solution block. */  

  for (int nblk = 0; nblk < Number_of_Soln_Blks; ++nblk) {
    if (Block_Used[nblk]) {
      l2_norm += sqr(Soln_Blks[nblk].L2_Norm_Residual(var));
    } 
  }  

  /* Calculate the L2-norm for all blocks. */  

  l2_norm = sqrt(l2_norm);
  
  return (l2_norm);  

}

/********************************************************
 * Routine: Max_Norm_Residual                           *
 *                                                      *
 * Determines the maximum norm of the solution residual *
 * for a 1D array of 3D hexahedrial multi-block       *
 * solution blocks.  Useful for monitoring convergence  *
 * of the solution for steady state problems.           *
 *                                                      *
 ********************************************************/
template<class HEXA_BLOCK>
double Hexa_Multi_Block<HEXA_BLOCK>::Max_Norm_Residual(const int &var) {
   
  double max_norm(ZERO);
   
  /* Find the maximum norm for all solution blocks. */   

  for (int nblk = 0; nblk < Number_of_Soln_Blks; ++nblk) {
    if(Block_Used[nblk]){
      max_norm = max(max_norm, (Soln_Blks[nblk].Max_Norm_Residual(var)));
    } 
  }        

  return (max_norm);  

}

/********************************************************
 * Routine: Evaluate_Limiters                           *
 *                                                      *
 * Set conditions to evaluate the limiters for a        *
 * 1D array of 3D hexahedral multi-block solution       *
 * blocks.                                              *
 *                                                      *
 ********************************************************/
template<class HEXA_BLOCK>
void Hexa_Multi_Block<HEXA_BLOCK>::Evaluate_Limiters(void) {

  for (int nblk = 0; nblk < Number_of_Soln_Blks; ++nblk) {
    if(Block_Used[nblk]){
      Soln_Blks[nblk].Evaluate_Limiters();  
    } 
  }  

}

/********************************************************
 * Routine: Freeze_Limiters                             *
 *                                                      *
 * Set conditions to freeze the limiters for a          *
 * 1D array of 3D hexahedral multi-block solution       *
 * blocks.                                              *
 *                                                      *
 ********************************************************/
template<class HEXA_BLOCK>
void Hexa_Multi_Block<HEXA_BLOCK>::Freeze_Limiters(void) {

  for (int nblk = 0; nblk < Number_of_Soln_Blks; ++nblk) {
    if(Block_Used[nblk]){
      Soln_Blks[nblk].Freeze_Limiters();  
    } 
  }    

}

/********************************************************
 * Routine: ICs                                         *
 *                                                      *
 * Assigns initial conditions and data to the           *
 * solution variables of a 1D array of 3D hexahedrial   *
 * multi-block solution blocks.                         *
 *                                                      *
 ********************************************************/
template<class HEXA_BLOCK>
void Hexa_Multi_Block<HEXA_BLOCK>::ICs(Input_Parameters<typename HEXA_BLOCK::Soln_pState, 
                                                        typename HEXA_BLOCK::Soln_cState> &Input) {

   int error_flag(0);
   
   /* Assign initial data for each solution block. */

   for (int nblk = 0; nblk < Number_of_Soln_Blks; ++nblk) {
      if (Block_Used[nblk]) {
         error_flag = Soln_Blks[nblk].ICs(Input);
      } /* endif */
   }  /* endfor */
   
}

/********************************************************
<<<<<<< HEAD
 * Routine: Interpolate_2Dto3D                          *
 *                                                      *
 * Read in a 2D numerical solution field and            *
 * interpolates the solution to the current 3D so as    *
 * to initialize the solution field.                    *
 *                                                      *
 ********************************************************/
template<class HEXA_BLOCK>
int Hexa_Multi_Block<HEXA_BLOCK>::Interpolate_2Dto3D(FlowField_2D &Numflowfield2D,
                                                     Input_Parameters<typename HEXA_BLOCK::Soln_pState, 
						                      typename HEXA_BLOCK::Soln_cState> &Input) {

   int error_flag(0);
   
   for (int nblk = 0; nblk < Number_of_Soln_Blks; ++nblk) { 
      if (Block_Used[nblk]) {
         error_flag =  Soln_Blks[nblk].Interpolate_2Dto3D(Numflowfield2D);
         if (error_flag) return (error_flag);
      } /* endif */
   }  /* endfor */
   
   return (error_flag);
   
=======
 * Routine: ICs_Specializations                         *
 *                                                      *
 * Assigns initial conditions and data to the           *
 * solution variables of a 1D array of 3D hexahedrial   *
 * multi-block solution blocks.                         *
 *                                                      *
 ********************************************************/
template<class HEXA_BLOCK>
void Hexa_Multi_Block<HEXA_BLOCK>::ICs_Specializations(Input_Parameters<typename HEXA_BLOCK::Soln_pState, 
                                                                        typename HEXA_BLOCK::Soln_cState> &Input) {

   int error_flag(0);
   
   /* Assign initial data for each solution block. */

   for (int nblk = 0; nblk < Number_of_Soln_Blks; ++nblk) {
      if (Block_Used[nblk]) {
         error_flag = Soln_Blks[nblk].ICs_Specializations(Input.i_ICs, Input);
      } /* endif */
   }  /* endfor */
   
>>>>>>> f66c16fa
}

/********************************************************
 * Routine: BCs                                         *
 *                                                      *
 * Apply boundary conditions at boundaries of a 1D      *
 * array of 3D hexahedral multi-block solution          *
 * blocks.                                              *
 *                                                      *
 ********************************************************/
template<class HEXA_BLOCK>
void Hexa_Multi_Block<HEXA_BLOCK>::BCs(Input_Parameters<typename HEXA_BLOCK::Soln_pState, 
                                                        typename HEXA_BLOCK::Soln_cState> &Input) {
   
   /* Prescribe boundary data for each solution block. */

   for (int nblk = 0; nblk < Number_of_Soln_Blks; ++nblk) {
      if (Block_Used[nblk]) {
         Soln_Blks[nblk].BCs(Input);
      } /* endif */
   }  /* endfor */
   
}

/********************************************************
 * Routine: CFL                                         *
 *                                                      *
 * Determines the allowable global and local time steps *
 * (for explicit Euler time stepping scheme) for a 1D   *
 * array of 3D hexahedral multi-block solution          *
 * blocks according to the Courant-Friedrichs-Lewy      *
 * condition.                                           *
 *                                                      *
 ********************************************************/
template<class HEXA_BLOCK>
double Hexa_Multi_Block<HEXA_BLOCK>::CFL(Input_Parameters<typename HEXA_BLOCK::Soln_pState, 
                                                          typename HEXA_BLOCK::Soln_cState> &Input) {
  
   double dtMin;

   dtMin = MILLION;
  
   /* Determine the allowable time step for each solution block. */
   /* Prescribe boundary data for each solution block. */

   for (int nblk = 0; nblk < Number_of_Soln_Blks; ++nblk) { 
      if (Block_Used[nblk]) {
         dtMin = min(dtMin, Soln_Blks[nblk].CFL(Input));
      } /* endif */
   }  /* endfor */
   
   /* Return the global time step. */
   
   return (dtMin);
    
}
/********************************************************
 * Routine: Set_Global_TimeStep                         *
 *                                                      *
 * Assigns global time step to a 1D array of 2D         *
 * hexadrial multi-block solution blocks for            *
 * time-accurate calculations.                          *
 *                                                      *
 ********************************************************/
template<class HEXA_BLOCK>
void Hexa_Multi_Block<HEXA_BLOCK>::Set_Global_TimeStep(const double &Dt_min) {

   for (int nblk = 0; nblk < Number_of_Soln_Blks; ++nblk) { 
      if (Block_Used[nblk]) {
         Soln_Blks[nblk].Set_Global_TimeStep(Dt_min);
      } /* endif */
   }  /* endfor */

}

/********************************************************
 * Routine: WtoU                                        *
 *                                                      *
 * Convert primitive solution vector to conservative    *
 * solution vector.                                     *
 *                                                      *
 ********************************************************/
template<class HEXA_BLOCK>
int Hexa_Multi_Block<HEXA_BLOCK>::WtoU(void){
   
   int i, error_flag;
   error_flag = 0;
   
   /* Convert U to W for each solution block. */

   for (int nblk = 0; nblk < Number_of_Soln_Blks; ++nblk) {
      if (Block_Used[nblk]) {
         error_flag = Soln_Blks[nblk].WtoU();
         if (error_flag) return (error_flag);
      } /* endif */
   }  /* endfor */
   
   return(error_flag);
   
}

/********************************************************
 * Routine: dUdt_Multistage_Explicit                    *
 *                                                      *
 * This routine evaluates the stage solution residual   *
 * for a 1D array of 3D hexahedrial multi-block       *
 * solution blocks.  A variety of multistage explicit   *
 * time integration and upwind finite-volume spatial    *
 * discretization procedures can be used depending on   *
 * the specified input values.                          *
 *                                                      *
 ********************************************************/
template<class HEXA_BLOCK>
int Hexa_Multi_Block<HEXA_BLOCK>::
dUdt_Multistage_Explicit(Input_Parameters<typename HEXA_BLOCK::Soln_pState, 
                                          typename HEXA_BLOCK::Soln_cState> &Input,
                         const int I_Stage) {
   
   int i, error_flag;
   error_flag = 0;
   
   /* Evaluate the solution residual for each solution block. */

   for (int nblk = 0; nblk<Number_of_Soln_Blks; ++nblk) {
      if (Block_Used[nblk]) {
         error_flag =  Soln_Blks[nblk].dUdt_Multistage_Explicit(I_Stage, Input);
         if (error_flag) return (error_flag);
      } /* endif */
   }  /* endfor */
   
   return(error_flag);
   
}

/********************************************************
 * Routine: Update_Solution_Multistage_Explicit         *
 *                                                      *
 * This routine updates the solution for a 1D array of  *
 * 3D hexahedrial multi-block solution blocks.  A       *
 * variety of multistage explicit time integration      *
 * and upwind finite-volume spatial discretization      *
 * procedures can be used depending on the specified    *
 * input values.                                        *
 *                                                      *
 ********************************************************/
template<class HEXA_BLOCK>
int Hexa_Multi_Block<HEXA_BLOCK>::
Update_Solution_Multistage_Explicit(Input_Parameters<typename HEXA_BLOCK::Soln_pState,
                                                     typename HEXA_BLOCK::Soln_cState> &Input,
                                    const int I_Stage) {
   
   int i, error_flag;
   error_flag = 0;
   
   /* Update the solution for each solution block. */

   for (int nblk = 0; nblk < Number_of_Soln_Blks; ++nblk) {
      if (Block_Used[nblk]) {
         error_flag =  Soln_Blks[nblk].Update_Solution_Multistage_Explicit(I_Stage, Input);
         if (error_flag) return (error_flag);
      } /* endif */
   }  /* endfor */
   
   return(error_flag);
   
}

/********************************************************
 * Routine: Read_Restart_Solution                       *
 *                                                      *
 * Reads restart solution file(s) and assigns values to *
 * the solution variables of a 1D array of 3D           *
 * quadrilateral multi-block solution blocks.           *
 * Returns a non-zero value if cannot read any of the   *
 * restart solution files.                              *
 *                                                      *
 ********************************************************/
template<class HEXA_BLOCK>
int Hexa_Multi_Block<HEXA_BLOCK>::
Read_Restart_Solution(Input_Parameters<typename HEXA_BLOCK::Soln_pState, 
                                       typename HEXA_BLOCK::Soln_cState> &Input,
                      AdaptiveBlock3D_List &Local_Adaptive_Block_List,
                      int &Number_of_Time_Steps,
                      double &Time,
                      CPUTime &CPU_Time) {
   
   int i, i_new_time_set, nsteps;
   char prefix[256], extension[256], restart_file_name[256], line[256];
   char *restart_file_name_ptr;
   ifstream restart_file;
   double time0;
   CPUTime cpu_time0;

   /* Determine prefix of restart file names. */

   i = 0;
   while (1) {
      if (Input.Restart_File_Name[i] == ' ' ||
          Input.Restart_File_Name[i] == '.') break;
      prefix[i]=Input.Restart_File_Name[i];
      i = i + 1;
      if (i > strlen(Input.Restart_File_Name) ) break;
   } /* endwhile */
   prefix[i] = '\0';
   strcat(prefix, "_blk");
   
   /* Read the initial data for each solution block. */

   i_new_time_set = 0;

   for (int nblk = 0; nblk < Local_Adaptive_Block_List.Nblk; ++nblk) { 
      if (Local_Adaptive_Block_List.Block[nblk].used == ADAPTIVEBLOCK3D_USED){
         sprintf(extension, "%.6d", Local_Adaptive_Block_List.Block[nblk].gblknum);
         strcat(extension, ".soln");
         strcpy(restart_file_name, prefix);
         strcat(restart_file_name, extension);
         restart_file_name_ptr = restart_file_name;
          
         // Open restart file.
         restart_file.open(restart_file_name_ptr, ios::in);
         if (restart_file.fail()) return (1);
          
         // Read iteration/time data.
         restart_file.setf(ios::skipws);
         restart_file >> nsteps >> time0 >> cpu_time0;
         restart_file.unsetf(ios::skipws);

         if (!i_new_time_set) {
	   Number_of_Time_Steps = nsteps;  
	   Input.Maximum_Number_of_Time_Steps += Number_of_Time_Steps;  //Adds to "Explicit" Time steps
	   Time = time0;
	   CPU_Time.cput = cpu_time0.cput;
	   i_new_time_set = 1;
         } /* endif */

         // Read reference solution states.
         Input.Read_Reference_Solution_States(restart_file);

         // Read solution block data.
         restart_file >> Soln_Blks[nblk];
              
         // Close restart file.
         restart_file.close();

         Soln_Blks[nblk].Wall_Shear();
       
       }  /* endif */
    } /* endfor */
    
    /* Reading of restart files complete.  Return zero value. */

    return(0);

}

/********************************************************
 * Routine: Write_Restart_Solution                      *
 *                                                      *
 * Writes restart solution file(s) for a 1D array of 3D *
 * hexahedrial multi-block solution blocks.           *
 * Returns a non-zero value if cannot write any of the  *
 * restart solution files.                              *
 *                                                      *
 ********************************************************/
template<class HEXA_BLOCK>
int Hexa_Multi_Block<HEXA_BLOCK>::
Write_Restart_Solution(Input_Parameters<typename HEXA_BLOCK::Soln_pState, 
                                        typename HEXA_BLOCK::Soln_cState> &Input,
                       AdaptiveBlock3D_List &Local_Adaptive_Block_List,
                       const int Number_of_Time_Steps,
                       const double &Time,
                       const CPUTime &CPU_Time) {
   
   int i;
   char prefix[256], extension[256], restart_file_name[256];
   char *restart_file_name_ptr;
   ofstream restart_file;
   
   /* Return if there are no solution blocks to write. */

   if (Number_of_Soln_Blks_in_Use() == 0) return(0);

   /* Determine prefix of restart file names. */

   i = 0;
   while (1) {
      if (Input.Restart_File_Name[i] == ' ' ||
          Input.Restart_File_Name[i] == '.') break;
      prefix[i]=Input.Restart_File_Name[i];
      i = i + 1;
      if (i > strlen(Input.Restart_File_Name) ) break;
   } /* endwhile */
   prefix[i] = '\0';
   strcat(prefix, "_blk");
    
   for (int nblk = 0; nblk < Local_Adaptive_Block_List.Nblk; ++nblk){
      if (Local_Adaptive_Block_List.Block[nblk].used == ADAPTIVEBLOCK3D_USED){    
         sprintf(extension, "%.6d", Local_Adaptive_Block_List.Block[nblk].gblknum);
         strcat(extension, ".soln");
         strcpy(restart_file_name, prefix);
         strcat(restart_file_name, extension);
         restart_file_name_ptr = restart_file_name;
         
         // Open restart file.
         restart_file.open(restart_file_name_ptr, ios::out);
         if (restart_file.fail()) return (1);
      
         // Write iteration/time data.
         restart_file.setf(ios::scientific);
         restart_file << setprecision(14) << Number_of_Time_Steps 
                      << " " << Time << " " << CPU_Time << "\n";
         restart_file.unsetf(ios::scientific);
         
         // Write reference solution states.
         Input.Write_Reference_Solution_States(restart_file);
         
         // Write solution block data.
         restart_file << setprecision(14) << Soln_Blks[nblk];
         
         // Close restart file.
         restart_file.close();

      }  /* endif */

   } /* endfor */
   
   /* Writing of restart files complete.  Return zero value. */

   return(0);
      
}

/********************************************************
 * Routine: Output_Tecplot                              *
 *                                                      *
 * Writes the nodal solution values for a 1D            *
 * array of 3D hexahedral multi-block solution          *
 * blocks to the specified output data file(s) in a     *
 * format suitable for plotting with TECPLOT.           *
 * Returns a non-zero value if cannot write any of the  *
 * TECPLOT solution files.                              *
 *                                                      *
 ********************************************************/
template<class HEXA_BLOCK>
int Hexa_Multi_Block<HEXA_BLOCK>::
Output_Tecplot(Input_Parameters<typename HEXA_BLOCK::Soln_pState, 
                                typename HEXA_BLOCK::Soln_cState> &Input,
               AdaptiveBlock3D_List &Local_Adaptive_Block_List,
               const int Number_of_Time_Steps,
               const double &Time) {
   
    int i, i_output_title;
    char prefix[256], extension[256], output_file_name[256];
    char *output_file_name_ptr;
    ofstream output_file;    
   
    /* Return if there are no solution blocks to write. */

    if (Number_of_Soln_Blks_in_Use() == 0) return(0);

    /* Determine prefix of output data file names. */

    i = 0;
    while (1) {
       if (Input.Output_File_Name[i] == ' ' ||
           Input.Output_File_Name[i] == '.') break;
       prefix[i]=Input.Output_File_Name[i];
       i = i + 1;
       if (i > strlen(Input.Output_File_Name) ) break;
    } /* endwhile */
    prefix[i] = '\0';
    strcat(prefix, "_cpu");
   
    /* Determine output data file name for this processor. */

    sprintf(extension, "%.6d", Local_Adaptive_Block_List.ThisCPU);
    strcat(extension, ".dat");
    strcpy(output_file_name, prefix);
    strcat(output_file_name, extension);
    output_file_name_ptr = output_file_name;

    /* Open the output data file. */

    output_file.open(output_file_name_ptr, ios::out);
    if (output_file.fail()) return (1);

    /* Write the solution data for each solution block. */

    i_output_title = 1;
    for (int nblk = 0; nblk<Local_Adaptive_Block_List.Nblk; ++nblk) {
       if (Local_Adaptive_Block_List.Block[nblk].used == ADAPTIVEBLOCK3D_USED) {    
          Soln_Blks[nblk].Output_Tecplot(Input,
                                         Number_of_Time_Steps, 
                                         Time,
                                         Local_Adaptive_Block_List.Block[nblk].gblknum,
                                         i_output_title,
                                         output_file);
          if (i_output_title) i_output_title = 0;
       } /* endif */
    }  /* endfor */

    /* Close the output data file. */

    output_file.close();

    /* Writing of output data files complete.  Return zero value. */

    return(0);

}

/********************************************************
 * Routine: Output_Cells_Tecplot                        *
 *                                                      *
 * Writes the cell centred solution values for a 1D     *
 * array of 3D hexahedral multi-block solution          *
 * blocks to the specified output data file(s) in a     *
 * format suitable for plotting with TECPLOT.           *
 * Returns a non-zero value if cannot write any of the  *
 * TECPLOT solution files.                              *
 *                                                      *
 ********************************************************/
template<class HEXA_BLOCK>
int Hexa_Multi_Block<HEXA_BLOCK>::
Output_Cells_Tecplot(Input_Parameters<typename HEXA_BLOCK::Soln_pState, 
                                      typename HEXA_BLOCK::Soln_cState> &Input,
                     AdaptiveBlock3D_List &Local_Adaptive_Block_List,
                     const int Number_of_Time_Steps,
                     const double &Time) {
   
    int i, i_output_title;
    char prefix[256], extension[256], output_file_name[256];
    char *output_file_name_ptr;
    ofstream output_file;    

    /* Return if there are no solution blocks to write. */

    if (Number_of_Soln_Blks_in_Use() == 0) return(0);

    /* Determine prefix of output data file names. */
 
    i = 0;
    while (1) {
       if (Input.Output_File_Name[i] == ' ' ||
           Input.Output_File_Name[i] == '.') break;
       prefix[i]=Input.Output_File_Name[i];
       i = i + 1;
       if (i > strlen(Input.Output_File_Name) ) break;
    } /* endwhile */
    prefix[i] = '\0';
    strcat(prefix, "_cells_cpu");

    /* Determine output data file name for this processor. */

    sprintf(extension, "%.6d", Local_Adaptive_Block_List.ThisCPU);
    strcat(extension, ".dat");
    strcpy(output_file_name, prefix);
    strcat(output_file_name, extension);
    output_file_name_ptr = output_file_name;

    /* Open the output data file. */

    output_file.open(output_file_name_ptr, ios::out);
    if (output_file.fail()) return (1);

    /* Write the solution data for each solution block. */

    i_output_title = 1;
    for (int nblk = 0; nblk < Local_Adaptive_Block_List.Nblk; ++nblk) {
       if (Local_Adaptive_Block_List.Block[nblk].used == ADAPTIVEBLOCK3D_USED) {    
         Soln_Blks[nblk].Output_Cells_Tecplot(Input,
                                              Number_of_Time_Steps, 
                                              Time,
                                              Local_Adaptive_Block_List.Block[nblk].gblknum,
                                              i_output_title,
                                              output_file);
         if (i_output_title) i_output_title = 0;
       } /* endif */
    }  /* endfor */

    /* Close the output data file. */

    output_file.close();

    /* Writing of output data files complete.  Return zero value. */

    return(0);

}

/********************************************************
 * Routine: Output_Nodes_Tecplot                        *
 *                                                      *
 * Writes the nodal solution values for a 1D            *
 * array of 3D hexahedral multi-block solution          *
 * blocks to the specified output data file(s) in a     *
 * format suitable for plotting with TECPLOT.           *
 * Returns a non-zero value if cannot write any of the  *
 * TECPLOT solution files.                              *
 *                                                      *
 ********************************************************/
template<class HEXA_BLOCK>
int Hexa_Multi_Block<HEXA_BLOCK>::
Output_Nodes_Tecplot(Input_Parameters<typename HEXA_BLOCK::Soln_pState, 
                                      typename HEXA_BLOCK::Soln_cState> &Input,
                     AdaptiveBlock3D_List &Local_Adaptive_Block_List,
                     const int Number_of_Time_Steps,
                     const double &Time) {
   
    int i, i_output_title;
    char prefix[256], extension[256], output_file_name[256];
    char *output_file_name_ptr;
    ofstream output_file;    

    /* Return if there are no solution blocks to write. */

    if (Number_of_Soln_Blks_in_Use() == 0) return(0);

    /* Determine prefix of output data file names. */
 
    i = 0;
    while (1) {
       if (Input.Output_File_Name[i] == ' ' ||
           Input.Output_File_Name[i] == '.') break;
       prefix[i]=Input.Output_File_Name[i];
       i = i + 1;
       if (i > strlen(Input.Output_File_Name) ) break;
    } /* endwhile */
    prefix[i] = '\0';
    strcat(prefix, "_nodes_cpu");
   
    /* Determine output data file name for this processor. */

    sprintf(extension, "%.6d", Local_Adaptive_Block_List.ThisCPU);
    strcat(extension, ".dat");
    strcpy(output_file_name, prefix);
    strcat(output_file_name, extension);
    output_file_name_ptr = output_file_name;

    /* Open the output data file. */

    output_file.open(output_file_name_ptr, ios::out);
    if (output_file.fail()) return (1);

    /* Write the solution data for each solution block. */

    i_output_title = 1;
    for (int nblk = 0; nblk < Local_Adaptive_Block_List.Nblk; ++nblk) {
       if (Local_Adaptive_Block_List.Block[nblk].used == ADAPTIVEBLOCK3D_USED) {    
         Soln_Blks[nblk].Output_Nodes_Tecplot(Input,
                                              Number_of_Time_Steps, 
                                              Time,
                                              Local_Adaptive_Block_List.Block[nblk].gblknum,
                                              i_output_title,
                                              output_file);
         if (i_output_title) i_output_title = 0;
       } /* endif */
    }  /* endfor */

    /* Close the output data file. */

    output_file.close();

    /* Writing of output data files complete.  Return zero value. */

    return(0);

}

#endif // _HEXA_MULTIBLOCK_INCLUDED<|MERGE_RESOLUTION|>--- conflicted
+++ resolved
@@ -134,17 +134,15 @@
 
    void Set_Global_TimeStep(const double &Dt_min);
 
-   void ICs(Input_Parameters<typename HEXA_BLOCK::Soln_pState, 
-                             typename HEXA_BLOCK::Soln_cState> &Input);
-
-<<<<<<< HEAD
+   int ICs(Input_Parameters<typename HEXA_BLOCK::Soln_pState, 
+                            typename HEXA_BLOCK::Soln_cState> &Input);
+
+   int ICs_Specializations(Input_Parameters<typename HEXA_BLOCK::Soln_pState, 
+                                            typename HEXA_BLOCK::Soln_cState> &Input);
+
    int Interpolate_2Dto3D(FlowField_2D &Numflowfield2D,
                           Input_Parameters<typename HEXA_BLOCK::Soln_pState, 
                                            typename HEXA_BLOCK::Soln_cState> &Input);
-=======
-   void ICs_Specializations(Input_Parameters<typename HEXA_BLOCK::Soln_pState, 
-                                             typename HEXA_BLOCK::Soln_cState> &Input);
->>>>>>> f66c16fa
 
    void BCs(Input_Parameters<typename HEXA_BLOCK::Soln_pState, 
                              typename HEXA_BLOCK::Soln_cState> &Input);
@@ -477,7 +475,7 @@
   /* Find the maximum norm for all solution blocks. */   
 
   for (int nblk = 0; nblk < Number_of_Soln_Blks; ++nblk) {
-    if(Block_Used[nblk]){
+    if (Block_Used[nblk]){
       max_norm = max(max_norm, (Soln_Blks[nblk].Max_Norm_Residual(var)));
     } 
   }        
@@ -528,13 +526,13 @@
  * Routine: ICs                                         *
  *                                                      *
  * Assigns initial conditions and data to the           *
- * solution variables of a 1D array of 3D hexahedrial   *
+ * solution variables of a 1D array of 3D hexahedral    *
  * multi-block solution blocks.                         *
  *                                                      *
  ********************************************************/
 template<class HEXA_BLOCK>
-void Hexa_Multi_Block<HEXA_BLOCK>::ICs(Input_Parameters<typename HEXA_BLOCK::Soln_pState, 
-                                                        typename HEXA_BLOCK::Soln_cState> &Input) {
+int Hexa_Multi_Block<HEXA_BLOCK>::ICs(Input_Parameters<typename HEXA_BLOCK::Soln_pState, 
+                                                       typename HEXA_BLOCK::Soln_cState> &Input) {
 
    int error_flag(0);
    
@@ -543,13 +541,46 @@
    for (int nblk = 0; nblk < Number_of_Soln_Blks; ++nblk) {
       if (Block_Used[nblk]) {
          error_flag = Soln_Blks[nblk].ICs(Input);
+         if (error_flag) return (error_flag);
       } /* endif */
    }  /* endfor */
-   
-}
-
-/********************************************************
-<<<<<<< HEAD
+
+   /* Initializations complete, return. */
+
+   return (error_flag);
+   
+}
+
+/********************************************************
+ * Routine: ICs_Specializations                         *
+ *                                                      *
+ * Assigns specialized initial conditions and data to   *
+ * solution variables of a 1D array of 3D hexahedral    *
+ * multi-block solution blocks.                         *
+ *                                                      *
+ ********************************************************/
+template<class HEXA_BLOCK>
+int Hexa_Multi_Block<HEXA_BLOCK>::ICs_Specializations(Input_Parameters<typename HEXA_BLOCK::Soln_pState, 
+                                                                       typename HEXA_BLOCK::Soln_cState> &Input) {
+
+   int error_flag(0);
+
+   /* Assign specialized initial data for each solution block. */
+
+   for (int nblk = 0; nblk < Number_of_Soln_Blks; ++nblk) {
+      if (Block_Used[nblk]) {
+         error_flag = Soln_Blks[nblk].ICs_Specializations(Input);
+         if (error_flag) return (error_flag);
+      } /* endif */
+   }  /* endfor */
+   
+   /* Initializations complete, return. */
+
+   return (error_flag);
+
+}
+
+/********************************************************
  * Routine: Interpolate_2Dto3D                          *
  *                                                      *
  * Read in a 2D numerical solution field and            *
@@ -573,29 +604,6 @@
    
    return (error_flag);
    
-=======
- * Routine: ICs_Specializations                         *
- *                                                      *
- * Assigns initial conditions and data to the           *
- * solution variables of a 1D array of 3D hexahedrial   *
- * multi-block solution blocks.                         *
- *                                                      *
- ********************************************************/
-template<class HEXA_BLOCK>
-void Hexa_Multi_Block<HEXA_BLOCK>::ICs_Specializations(Input_Parameters<typename HEXA_BLOCK::Soln_pState, 
-                                                                        typename HEXA_BLOCK::Soln_cState> &Input) {
-
-   int error_flag(0);
-   
-   /* Assign initial data for each solution block. */
-
-   for (int nblk = 0; nblk < Number_of_Soln_Blks; ++nblk) {
-      if (Block_Used[nblk]) {
-         error_flag = Soln_Blks[nblk].ICs_Specializations(Input.i_ICs, Input);
-      } /* endif */
-   }  /* endfor */
-   
->>>>>>> f66c16fa
 }
 
 /********************************************************
