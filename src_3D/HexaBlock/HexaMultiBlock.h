--- conflicted
+++ resolved
@@ -178,15 +178,11 @@
    int Update_Solution_Multistage_Explicit(Input_Parameters<Soln_pState, 
                                                             Soln_cState> &Input, 
                                            const int I_Stage);
-<<<<<<< HEAD
-
-=======
     
     
     int Explicitly_Filter_Solution();
     
     
->>>>>>> 8225519c
 };
 
 /********************************************************
