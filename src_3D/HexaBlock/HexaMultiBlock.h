/* HexaMultiBlock.h: Header file for list of multiple solution block. */

#ifndef _HEXA_MULTIBLOCK_INCLUDED
#define _HEXA_MULTIBLOCK_INCLUDED

/* Include various CFFC header files. */

#ifndef _HEXA_BLOCK_INCLUDED
#include "HexaBlock.h"
#endif // _HEXA_BLOCK_INCLUDED

#ifndef _GRID3D_HEXA_MULTIBLOCK_INCLUDED
#include "../Grid/Grid3DHexaMultiBlock.h"
#endif // _GRID3D_HEXA_MULTIBLOCK_INCLUDED

#ifndef _ADAPTIVEBLOCK3D_INCLUDED
#include "../AMR/AdaptiveBlock3D.h"
#endif //_ADAPTIVEBLOCK3D_INCLUDED

// A local list of solution blocks on a given processor.
template<class HEXA_BLOCK> 
class Hexa_Multi_Block {
  private:

  protected:

  public:
   HEXA_BLOCK *Soln_Blks;          // Array of hexahedral solution blocks.
   int Number_of_Soln_Blks;        // Number or size of array of hexahedral solution blocks. 
   int *Block_Used;                // Solution block usage indicator.
   int Allocated;                  // Indicates if the solution blocks have been allocated or not.

   /* Creation constructors. */
   Hexa_Multi_Block(void) {
      Number_of_Soln_Blks = 0; Allocated = 0;
      Soln_Blks = NULL; Block_Used = NULL;
   }

   Hexa_Multi_Block(const int Nblk) {
      Allocate(Nblk);
   }

   Hexa_Multi_Block(Input_Parameters<typename HEXA_BLOCK::Soln_pState,
 		                     typename HEXA_BLOCK::Soln_cState> &IPs) {
      Allocate(IPs.Number_of_Blocks_Per_Processor);
   }

   Hexa_Multi_Block(Input_Parameters<typename HEXA_BLOCK::Soln_pState, 
                                     typename HEXA_BLOCK::Soln_cState> &IPs,
                    Grid3D_Hexa_Multi_Block Multi_Block_Mesh) {
      Allocate(IPs.Number_of_Blocks_Per_Processor);
      int nblk = 0;
      for (int  k = 0; k < Multi_Block_Mesh.NBlk_Kdir; ++k) {
         for (int  j = 0; j < Multi_Block_Mesh.NBlk_Jdir; ++j) {
            for (int i = 0 ; i < Multi_Block_Mesh.NBlk_Jdir; ++i) {
               if (Multi_Block_Mesh.Grid_Blks[i][j][k].Allocated) {
	          Soln_Blks[nblk].Create_Block(Multi_Block_Mesh.Grid_Blks[i][j][k]);
                  Soln_Blks[nblk].Flow_Type = IPs.i_Flow_Type;
                  Block_Used[nblk] = HEXA_BLOCK_USED;
                  ++nblk;
               } /* endif */
            } /* endfor */
         } /* endfor */
      } /* endfor */
   }

   /* Destructor. */
   ~Hexa_Multi_Block() {
      Deallocate();
   }

   /* Define various member functions. */

   void Allocate(const int Nblk);

   void Deallocate(void);

   int Number_of_Soln_Blks_in_Use(void);

   void Copy(Hexa_Multi_Block &Solution2);

   void Broadcast(void);

   void Update_Grid_Exterior_Nodes(void);

   void Update_Grid_Cells(void);

   void Update_Grid_Ghost_Cells(void);

   void Rotate_Grid(const double &Angle, 
                    const double &Angle1, 
                    const double &Angle2);

   void Correct_Grid_Exterior_Nodes(AdaptiveBlock3D_List &Blk_List);

   int Read_Restart_Solution(Input_Parameters<typename HEXA_BLOCK::Soln_pState, 
                                              typename HEXA_BLOCK::Soln_cState> &Input,
                             AdaptiveBlock3D_List &Soln_Block_List,
                             int &Number_of_Time_Steps,
                             double &Time,
                             CPUTime &CPU_Time);

   int Write_Restart_Solution(Input_Parameters<typename HEXA_BLOCK::Soln_pState, 
                                               typename HEXA_BLOCK::Soln_cState> &Input,
                              AdaptiveBlock3D_List &Local_Adaptive_Block_List,
                              const int Number_of_Time_Steps,
                              const double &Time,
                              const CPUTime &CPU_Time);

   int Output_Tecplot(Input_Parameters<typename HEXA_BLOCK::Soln_pState, 
                                       typename HEXA_BLOCK::Soln_cState> &Input,
                      AdaptiveBlock3D_List &Local_Adaptive_Block_List,
                      const int Number_of_Time_Steps,
                      const double &Time);

   int Output_Cells_Tecplot(Input_Parameters<typename HEXA_BLOCK::Soln_pState, 
                                             typename HEXA_BLOCK::Soln_cState> &Input,
                            AdaptiveBlock3D_List &Local_Adaptive_Block_List,
                            const int Number_of_Time_Steps,
                            const double &Time);

   int Output_Nodes_Tecplot(Input_Parameters<typename HEXA_BLOCK::Soln_pState, 
                                              typename HEXA_BLOCK::Soln_cState> &Input,
                            AdaptiveBlock3D_List &Local_Adaptive_Block_List,
                            const int Number_of_Time_Steps,
                            const double &Time);

   double L1_Norm_Residual(const int &var);

   double L2_Norm_Residual(const int &var);

   double Max_Norm_Residual(const int &var);

   void Evaluate_Limiters(void);
  
   void Freeze_Limiters(void);

   void Set_Global_TimeStep(const double &Dt_min);

<<<<<<< HEAD
   int ICs(Input_Parameters<typename HEXA_BLOCK::Soln_pState, 
                            typename HEXA_BLOCK::Soln_cState> &Input);

   int ICs_Specializations(Input_Parameters<typename HEXA_BLOCK::Soln_pState, 
                                            typename HEXA_BLOCK::Soln_cState> &Input);

   int Interpolate_2Dto3D(FlowField_2D &Numflowfield2D,
                          Input_Parameters<typename HEXA_BLOCK::Soln_pState, 
                                           typename HEXA_BLOCK::Soln_cState> &Input);

=======
   void ICs(Input_Parameters<typename HEXA_BLOCK::Soln_pState, 
                             typename HEXA_BLOCK::Soln_cState> &Input);
>>>>>>> d8b3709a
   void BCs(Input_Parameters<typename HEXA_BLOCK::Soln_pState, 
            typename HEXA_BLOCK::Soln_cState> &Input);

   int Interpolate_2Dto3D(FlowField_2D &Numflowfield2D);
   
   int Wall_Shear(void);
   
   int WtoU(void);

   double CFL(Input_Parameters<typename HEXA_BLOCK::Soln_pState, 
                               typename HEXA_BLOCK::Soln_cState> &Input);

   int dUdt_Multistage_Explicit(Input_Parameters<typename HEXA_BLOCK::Soln_pState, 
                                typename HEXA_BLOCK::Soln_cState> &Input,
                                const int I_Stage);

   int Update_Solution_Multistage_Explicit(Input_Parameters<typename HEXA_BLOCK::Soln_pState, 
                                                            typename HEXA_BLOCK::Soln_cState> &Input, 
                                           const int I_Stage);
};

/********************************************************
 * Routine: Allocate                                    *
 *                                                      *
 * Allocate memory for a list of 3D hexahedral          *
 * solution blocks.                                     *
 *                                                      *
 ********************************************************/
template<class HEXA_BLOCK>
void Hexa_Multi_Block<HEXA_BLOCK>::Allocate(const int Nblk) {

   if (Nblk >= 1 && !Allocated) {
      Number_of_Soln_Blks = Nblk;

      Soln_Blks = new HEXA_BLOCK[Number_of_Soln_Blks];
      Block_Used = new int[Number_of_Soln_Blks];
      for (int usage = 0; usage<Number_of_Soln_Blks; ++usage) {
         Block_Used[usage] = HEXA_BLOCK_NOT_USED;
      } /* endfor */

      Allocated = 1;
   } /* endif */

}

/********************************************************
 * Routine: Deallocate                                  *
 *                                                      *
 * Deallocate memory for a list of 3D hexahedral        *
 * solution blocks.                                     *
 *                                                      *
 ********************************************************/
template<class HEXA_BLOCK>
void Hexa_Multi_Block<HEXA_BLOCK>::Deallocate(void) {

   if (Number_of_Soln_Blks >= 1 && Allocated) {
      delete []Soln_Blks; delete []Block_Used;
      Soln_Blks = NULL; Block_Used = NULL;

      Number_of_Soln_Blks = 0;

      Allocated = 0;
   } /* endif */

}

/********************************************************
 * Routine: Number_of_Soln_Blks_in_Use                  *
 *                                                      *
 * Returns number of solution block in current use.     *
 *                                                      *
 ********************************************************/
template<class HEXA_BLOCK>
int Hexa_Multi_Block<HEXA_BLOCK>::Number_of_Soln_Blks_in_Use(void) {

  int number_in_use(0);

  if (Allocated && Number_of_Soln_Blks >= 1) {
    for (int i = 0; i < Number_of_Soln_Blks; ++i) {
       if (Block_Used[i]) number_in_use = number_in_use+1;
    } /* endfor */
  } /* endif */

  return (number_in_use);

}

/********************************************************
 * Routine: Copy                                        *
 *                                                      *
 * Make a copy of list of hexahedral solution blocks.   *
 *                                                      *
 ********************************************************/
template<class HEXA_BLOCK>
void Hexa_Multi_Block<HEXA_BLOCK>::Copy(Hexa_Multi_Block<HEXA_BLOCK> & Solution2) {

  if (Solution2.Allocated) {

    /* Ensure the solution block arrays have same dimensions. */

    if (Allocated && (Number_of_Soln_Blks != Solution2.Number_of_Soln_Blks)) {
      Deallocate();
      Allocate(Solution2.Number_of_Soln_Blks);
    } else if (!Allocated) {
      Allocate(Solution2.Number_of_Soln_Blks);
    } /* endif */

    /* Copy each of the used solution blocks in Solution2. */

    for (int  i = 0 ; i < Number_of_Soln_Blks ; ++i ) {
       if (Solution2.Block_Used[i]) Soln_Blks[i].Copy(Solution2.Soln_Blks[i]);
    } /* endfor */

  } /* endif */

}

/********************************************************
 * Routine: Broadcast                                   *
 *                                                      *
 * Broadcast list of hexahedral solution blocks.        *
 *                                                      *
 ********************************************************/
template<class HEXA_BLOCK>
void Hexa_Multi_Block<HEXA_BLOCK>::Broadcast(void) {

  if (Allocated) {

    /* Broadcast each of the hexahedral solution blocks. */

    for (int i = 0 ; i < Number_of_Soln_Blks ; ++i) {
      if (Block_Used[i]) Soln_Blks[i].Broadcast();
    } /* endfor */

  } /* endif */

}

/********************************************************
 * Routine: Update_Grid_Exterior_Nodes                  *
 *                                                      *
 * Updates the exterior nodes of each grid in the list  *
 * of hexahedral solution blocks.                       *
 *                                                      *
 ********************************************************/
template<class HEXA_BLOCK>
void Hexa_Multi_Block<HEXA_BLOCK>::Update_Grid_Exterior_Nodes(void) {

  if (Allocated) {

    for (int i = 0 ; i < Number_of_Soln_Blks ; ++i) {
      if (Block_Used[i]) Soln_Blks[i].Update_Grid_Exterior_Nodes();
    } /* endfor */

  } /* endif */

}

/********************************************************
 * Routine: Update_Grid_Cells                           *
 *                                                      *
 * Updates the computational cells of each grid in the  *
 * list of hexahedral solution blocks.                  *
 *                                                      *
 ********************************************************/
template<class HEXA_BLOCK>
void Hexa_Multi_Block<HEXA_BLOCK>::Update_Grid_Cells(void) {

  if (Allocated) {

    for (int i = 0 ; i < Number_of_Soln_Blks ; ++i) {
      if (Block_Used[i]) Soln_Blks[i].Update_Grid_Cells();
    } /* endfor */

  } /* endif */

}

/********************************************************
 * Routine: Update_Grid_Ghost_Cells                     *
 *                                                      *
 * Updates the ghost cells of each grid in the list     *
 * of hexahedral solution blocks.                       *
 *                                                      *
 ********************************************************/
template<class HEXA_BLOCK>
void Hexa_Multi_Block<HEXA_BLOCK>::Update_Grid_Ghost_Cells(void) {

  if (Allocated) {

    for (int i = 0 ; i < Number_of_Soln_Blks ; ++i) {
      if (Block_Used[i]) Soln_Blks[i].Update_Grid_Ghost_Cells();
    } /* endfor */

  } /* endif */

}

/********************************************************
 * Routine: Rotate_Grid                                 *
 *                                                      *
 * Applies a rotation to each grid in the list          *
 * of hexahedral solution blocks.                       *
 *                                                      *
 ********************************************************/
template<class HEXA_BLOCK>
void Hexa_Multi_Block<HEXA_BLOCK>::Rotate_Grid(const double &Angle, 
                                               const double &Angle1, 
                                               const double &Angle2) {

  if (Allocated) {

    for (int i = 0 ; i < Number_of_Soln_Blks ; ++i) {
      if (Block_Used[i]) Soln_Blks[i].Rotate_Grid(Angle, 
                                                  Angle1, 
                                                  Angle2);
    } /* endfor */

  } /* endif */

}

/**********************************************************
 * Routine: Correct_Grid_Exterior_Nodes                   *
 *                                                        *
 * Correct the the exterior nodes of all of the grids     *
 * in the 1D array of 3D hexahedaral multi-block solution *
 * blocks.                                                *
 *                                                        *
 **********************************************************/
template <class HEXA_BLOCK>
void Hexa_Multi_Block<HEXA_BLOCK>::Correct_Grid_Exterior_Nodes(AdaptiveBlock3D_List &Blk_List) {
   
  int i_bound_elem; // index for boundary element, face edge or vertex

  if (Allocated) {

     for (int i_blk = 0 ; i_blk <= Blk_List.Nblk-1 ; ++i_blk ) {
        if (Blk_List.Block[i_blk].used) {
           for (int ii = -1; ii <= 1; ii++){
              for (int jj = -1; jj <= 1; jj++){
                 for (int kk = -1; kk <= 1; kk++){
                    i_bound_elem = 9*(ii+1) + 3*(jj+1) + (kk+1);
                    if (Blk_List.Block[i_blk].info.be.on_grid_boundary[i_bound_elem] &&
                        i_bound_elem != BE::ME) {
                       Soln_Blks[i_blk].Grid.Correct_Exterior_Nodes(ii, 
                                                                    jj, 
                                                                    kk, 
                                                                    Blk_List.Block[i_blk].info.be.on_grid_boundary);
                    }/* endif */
                 }/* end for k */
              }/* end for j */
           }/* end for i */
        }/* endif */
     }  /* endfor */

  } /* endif */
      
  Update_Grid_Ghost_Cells();

}

/********************************************************
 * Routine: L1_Norm_Residual                            *
 *                                                      *
 * Determines the L1-norm of the solution residual for  *
 * a 1D array of 3D hexahedral multi-block solution     *
 * blocks.  Useful for monitoring convergence of the    *
 * solution for steady state problems.                  *
 *                                                      *
 ********************************************************/
template<class HEXA_BLOCK>
double Hexa_Multi_Block<HEXA_BLOCK>::L1_Norm_Residual(const int &var) {
   
  double l1_norm(ZERO);
  
  /* Calculate the L1-norm. Sum the L1-norm for each solution block. */   

  for (int nblk = 0; nblk < Number_of_Soln_Blks; ++nblk) {
    if (Block_Used[nblk]) {
      l1_norm += Soln_Blks[nblk].L1_Norm_Residual(var);
    } 
  }  

  return (l1_norm);
   
}

/********************************************************
 * Routine: L2_Norm_Residual                            *
 *                                                      *
 * Determines the L2-norm of the solution residual for  *
 * a 1D array of 3D hexahedrial multi-block solution  *
 * blocks.  Useful for monitoring convergence of the    *
 * solution for steady state problems.                  *
 *                                                      *
 ********************************************************/
template<class HEXA_BLOCK>
double Hexa_Multi_Block<HEXA_BLOCK>::L2_Norm_Residual(const int &var) {

  double l2_norm(ZERO);
   
  /* Sum the square of the L2-norm for each solution block. */  

  for (int nblk = 0; nblk < Number_of_Soln_Blks; ++nblk) {
    if (Block_Used[nblk]) {
      l2_norm += sqr(Soln_Blks[nblk].L2_Norm_Residual(var));
    } 
  }  

  /* Calculate the L2-norm for all blocks. */  

  l2_norm = sqrt(l2_norm);
  
  return (l2_norm);  

}

/********************************************************
 * Routine: Max_Norm_Residual                           *
 *                                                      *
 * Determines the maximum norm of the solution residual *
 * for a 1D array of 3D hexahedrial multi-block       *
 * solution blocks.  Useful for monitoring convergence  *
 * of the solution for steady state problems.           *
 *                                                      *
 ********************************************************/
template<class HEXA_BLOCK>
double Hexa_Multi_Block<HEXA_BLOCK>::Max_Norm_Residual(const int &var) {
   
  double max_norm(ZERO);
   
  /* Find the maximum norm for all solution blocks. */   

  for (int nblk = 0; nblk < Number_of_Soln_Blks; ++nblk) {
    if (Block_Used[nblk]){
      max_norm = max(max_norm, (Soln_Blks[nblk].Max_Norm_Residual(var)));
    } 
  }        

  return (max_norm);  

}

/********************************************************
 * Routine: Evaluate_Limiters                           *
 *                                                      *
 * Set conditions to evaluate the limiters for a        *
 * 1D array of 3D hexahedral multi-block solution       *
 * blocks.                                              *
 *                                                      *
 ********************************************************/
template<class HEXA_BLOCK>
void Hexa_Multi_Block<HEXA_BLOCK>::Evaluate_Limiters(void) {

  for (int nblk = 0; nblk < Number_of_Soln_Blks; ++nblk) {
    if(Block_Used[nblk]){
      Soln_Blks[nblk].Evaluate_Limiters();  
    } 
  }  

}

/********************************************************
 * Routine: Freeze_Limiters                             *
 *                                                      *
 * Set conditions to freeze the limiters for a          *
 * 1D array of 3D hexahedral multi-block solution       *
 * blocks.                                              *
 *                                                      *
 ********************************************************/
template<class HEXA_BLOCK>
void Hexa_Multi_Block<HEXA_BLOCK>::Freeze_Limiters(void) {

  for (int nblk = 0; nblk < Number_of_Soln_Blks; ++nblk) {
    if(Block_Used[nblk]){
      Soln_Blks[nblk].Freeze_Limiters();  
    } 
  }    

}

/********************************************************
 * Routine: ICs                                         *
 *                                                      *
 * Assigns initial conditions and data to the           *
 * solution variables of a 1D array of 3D hexahedral    *
 * multi-block solution blocks.                         *
 *                                                      *
 ********************************************************/
template<class HEXA_BLOCK>
int Hexa_Multi_Block<HEXA_BLOCK>::ICs(Input_Parameters<typename HEXA_BLOCK::Soln_pState, 
                                                       typename HEXA_BLOCK::Soln_cState> &Input) {

   int error_flag(0);
   
   /* Assign initial data for each solution block. */

   for (int nblk = 0; nblk < Number_of_Soln_Blks; ++nblk) {
      if (Block_Used[nblk]) {
         error_flag = Soln_Blks[nblk].ICs(Input);
         if (error_flag) return (error_flag);
      } /* endif */
   }  /* endfor */

   /* Initializations complete, return. */

   return (error_flag);
   
}

/********************************************************
 * Routine: ICs_Specializations                         *
 *                                                      *
 * Assigns specialized initial conditions and data to   *
 * solution variables of a 1D array of 3D hexahedral    *
 * multi-block solution blocks.                         *
 *                                                      *
 ********************************************************/
template<class HEXA_BLOCK>
int Hexa_Multi_Block<HEXA_BLOCK>::ICs_Specializations(Input_Parameters<typename HEXA_BLOCK::Soln_pState, 
                                                                       typename HEXA_BLOCK::Soln_cState> &Input) {

   int error_flag(0);

   /* Assign specialized initial data for each solution block. */

   for (int nblk = 0; nblk < Number_of_Soln_Blks; ++nblk) {
      if (Block_Used[nblk]) {
         error_flag = Soln_Blks[nblk].ICs_Specializations(Input);
         if (error_flag) return (error_flag);
      } /* endif */
   }  /* endfor */
   
   /* Initializations complete, return. */

   return (error_flag);

}

/********************************************************
 * Routine: Interpolate_2Dto3D                          *
 *                                                      *
 * Read in a 2D numerical solution field and            *
 * interpolates the solution to the current 3D so as    *
 * to initialize the solution field.                    *
 *                                                      *
 ********************************************************/
template<class HEXA_BLOCK>
int Hexa_Multi_Block<HEXA_BLOCK>::Interpolate_2Dto3D(FlowField_2D &Numflowfield2D) {

   int error_flag(0);
   
   for (int nblk = 0; nblk < Number_of_Soln_Blks; ++nblk) { 
      if (Block_Used[nblk]) {
         error_flag =  Soln_Blks[nblk].Interpolate_2Dto3D(Numflowfield2D);
         if (error_flag) return (error_flag);
      } /* endif */
   }  /* endfor */
   
   return (error_flag);
   
}

/********************************************************
 * Routine: BCs                                         *
 *                                                      *
 * Apply boundary conditions at boundaries of a 1D      *
 * array of 3D hexahedral multi-block solution          *
 * blocks.                                              *
 *                                                      *
 ********************************************************/
template<class HEXA_BLOCK>
void Hexa_Multi_Block<HEXA_BLOCK>::BCs(Input_Parameters<typename HEXA_BLOCK::Soln_pState, 
                                                        typename HEXA_BLOCK::Soln_cState> &Input) {
   
   /* Prescribe boundary data for each solution block. */

   for (int nblk = 0; nblk < Number_of_Soln_Blks; ++nblk) {
      if (Block_Used[nblk]) {
         Soln_Blks[nblk].BCs(Input);
      } /* endif */
   }  /* endfor */
   
}

/********************************************************
 * Routine: CFL                                         *
 *                                                      *
 * Determines the allowable global and local time steps *
 * (for explicit Euler time stepping scheme) for a 1D   *
 * array of 3D hexahedral multi-block solution          *
 * blocks according to the Courant-Friedrichs-Lewy      *
 * condition.                                           *
 *                                                      *
 ********************************************************/
template<class HEXA_BLOCK>
double Hexa_Multi_Block<HEXA_BLOCK>::CFL(Input_Parameters<typename HEXA_BLOCK::Soln_pState, 
                                                          typename HEXA_BLOCK::Soln_cState> &Input) {
  
   double dtMin;

   dtMin = MILLION;
  
   /* Determine the allowable time step for each solution block. */
   /* Prescribe boundary data for each solution block. */

   for (int nblk = 0; nblk < Number_of_Soln_Blks; ++nblk) { 
      if (Block_Used[nblk]) {
         dtMin = min(dtMin, Soln_Blks[nblk].CFL(Input));
      } /* endif */
   }  /* endfor */
   
   /* Return the global time step. */
   
   return (dtMin);
    
}
/********************************************************
 * Routine: Set_Global_TimeStep                         *
 *                                                      *
 * Assigns global time step to a 1D array of 2D         *
 * hexadrial multi-block solution blocks for            *
 * time-accurate calculations.                          *
 *                                                      *
 ********************************************************/
template<class HEXA_BLOCK>
void Hexa_Multi_Block<HEXA_BLOCK>::Set_Global_TimeStep(const double &Dt_min) {

   for (int nblk = 0; nblk < Number_of_Soln_Blks; ++nblk) { 
      if (Block_Used[nblk]) {
         Soln_Blks[nblk].Set_Global_TimeStep(Dt_min);
      } /* endif */
   }  /* endfor */

}

/********************************************************
 * Routine: WtoU                                        *
 *                                                      *
 * Convert primitive solution vector to conservative    *
 * solution vector.                                     *
 *                                                      *
 ********************************************************/
template<class HEXA_BLOCK>
int Hexa_Multi_Block<HEXA_BLOCK>::WtoU(void){
   
   int i, error_flag;
   error_flag = 0;
   
   /* Convert U to W for each solution block. */

   for (int nblk = 0; nblk < Number_of_Soln_Blks; ++nblk) {
      if (Block_Used[nblk]) {
         error_flag = Soln_Blks[nblk].WtoU();
         if (error_flag) return (error_flag);
      } /* endif */
   }  /* endfor */
   
   return(error_flag);
   
}

/********************************************************
 * Routine: dUdt_Multistage_Explicit                    *
 *                                                      *
 * This routine evaluates the stage solution residual   *
 * for a 1D array of 3D hexahedrial multi-block       *
 * solution blocks.  A variety of multistage explicit   *
 * time integration and upwind finite-volume spatial    *
 * discretization procedures can be used depending on   *
 * the specified input values.                          *
 *                                                      *
 ********************************************************/
template<class HEXA_BLOCK>
int Hexa_Multi_Block<HEXA_BLOCK>::
dUdt_Multistage_Explicit(Input_Parameters<typename HEXA_BLOCK::Soln_pState, 
                                          typename HEXA_BLOCK::Soln_cState> &Input,
                         const int I_Stage) {
   
   int i, error_flag;
   error_flag = 0;
   
   /* Evaluate the solution residual for each solution block. */

   for (int nblk = 0; nblk<Number_of_Soln_Blks; ++nblk) {
      if (Block_Used[nblk]) {
         error_flag =  Soln_Blks[nblk].dUdt_Multistage_Explicit(I_Stage, Input);
         if (error_flag) return (error_flag);
      } /* endif */
   }  /* endfor */
   
   return(error_flag);
   
}

/********************************************************
 * Routine: Update_Solution_Multistage_Explicit         *
 *                                                      *
 * This routine updates the solution for a 1D array of  *
 * 3D hexahedrial multi-block solution blocks.  A       *
 * variety of multistage explicit time integration      *
 * and upwind finite-volume spatial discretization      *
 * procedures can be used depending on the specified    *
 * input values.                                        *
 *                                                      *
 ********************************************************/
template<class HEXA_BLOCK>
int Hexa_Multi_Block<HEXA_BLOCK>::
Update_Solution_Multistage_Explicit(Input_Parameters<typename HEXA_BLOCK::Soln_pState,
                                                     typename HEXA_BLOCK::Soln_cState> &Input,
                                    const int I_Stage) {
   
   int i, error_flag;
   error_flag = 0;
   
   /* Update the solution for each solution block. */

   for (int nblk = 0; nblk < Number_of_Soln_Blks; ++nblk) {
      if (Block_Used[nblk]) {
         error_flag =  Soln_Blks[nblk].Update_Solution_Multistage_Explicit(I_Stage, Input);
         if (error_flag) return (error_flag);
      } /* endif */
   }  /* endfor */
   
   return(error_flag);
   
}

/********************************************************
 * Routine: Wall_Shear                                  *
 *                                                      *
 *                                                      *
 ********************************************************/
template<class HEXA_BLOCK>
int Hexa_Multi_Block<HEXA_BLOCK>::Wall_Shear(void){
   

   int error_flag(0);
   
   /* Compute wall shear for each solution block. */
   
   for (int nblk = 0; nblk < Number_of_Soln_Blks; ++nblk) {
      if (Block_Used[nblk]) {
         error_flag = Soln_Blks[nblk].Wall_Shear();
         if (error_flag) return (error_flag);
      } /* endif */
   }  /* endfor */
   return(error_flag);
}

/********************************************************
 * Routine: Read_Restart_Solution                       *
 *                                                      *
 * Reads restart solution file(s) and assigns values to *
 * the solution variables of a 1D array of 3D           *
 * quadrilateral multi-block solution blocks.           *
 * Returns a non-zero value if cannot read any of the   *
 * restart solution files.                              *
 *                                                      *
 ********************************************************/
template<class HEXA_BLOCK>
int Hexa_Multi_Block<HEXA_BLOCK>::
Read_Restart_Solution(Input_Parameters<typename HEXA_BLOCK::Soln_pState, 
                      typename HEXA_BLOCK::Soln_cState> &Input,
                      AdaptiveBlock3D_List &Local_Adaptive_Block_List,
                      int &Number_of_Time_Steps,
                      double &Time,
                      CPUTime &CPU_Time) {
   
   int i, i_new_time_set, nsteps;
   char prefix[256], extension[256], restart_file_name[256], line[256];
   char *restart_file_name_ptr;
   ifstream restart_file;
   double time0;
   CPUTime cpu_time0;
   int error_flag = 0;
   
   /* Determine prefix of restart file names. */

   i = 0;
   while (1) {
      if (Input.Restart_File_Name[i] == ' ' ||
          Input.Restart_File_Name[i] == '.') break;
      prefix[i]=Input.Restart_File_Name[i];
      i = i + 1;
      if (i > strlen(Input.Restart_File_Name) ) break;
   } /* endwhile */
   prefix[i] = '\0';
   strcat(prefix, "_blk");
   
   /* Read the initial data for each solution block. */

   i_new_time_set = 0;

   for (int nblk = 0; nblk < Local_Adaptive_Block_List.Nblk; ++nblk) { 
      if (Local_Adaptive_Block_List.Block[nblk].used == ADAPTIVEBLOCK3D_USED){
         sprintf(extension, "%.6d", Local_Adaptive_Block_List.Block[nblk].info.gblknum);
         strcat(extension, ".soln");
         strcpy(restart_file_name, prefix);
         strcat(restart_file_name, extension);
         restart_file_name_ptr = restart_file_name;
          
         // Open restart file.
         restart_file.open(restart_file_name_ptr, ios::in);
         if (restart_file.fail()) return (1);
          
         // Read iteration/time data.
         restart_file.setf(ios::skipws);
         restart_file >> nsteps >> time0 >> cpu_time0;
         restart_file.unsetf(ios::skipws);

         if (!i_new_time_set) {
	   Number_of_Time_Steps = nsteps;  
	   Input.Maximum_Number_of_Time_Steps += Number_of_Time_Steps;  //Adds to "Explicit" Time steps
	   Time = time0;
	   CPU_Time.cput = cpu_time0.cput;
	   i_new_time_set = 1;
         } /* endif */

         // Read reference solution states.
         Input.Read_Reference_Solution_States(restart_file);

         // Read solution block data.
         restart_file >> Soln_Blks[nblk];
              
         // Close restart file.
         restart_file.close();
       
       }  /* endif */
    } /* endfor */
    
    /* Reading of restart files complete.  Return zero value. */

    return(0);

}

/********************************************************
 * Routine: Write_Restart_Solution                      *
 *                                                      *
 * Writes restart solution file(s) for a 1D array of 3D *
 * hexahedrial multi-block solution blocks.           *
 * Returns a non-zero value if cannot write any of the  *
 * restart solution files.                              *
 *                                                      *
 ********************************************************/
template<class HEXA_BLOCK>
int Hexa_Multi_Block<HEXA_BLOCK>::
Write_Restart_Solution(Input_Parameters<typename HEXA_BLOCK::Soln_pState, 
                                        typename HEXA_BLOCK::Soln_cState> &Input,
                       AdaptiveBlock3D_List &Local_Adaptive_Block_List,
                       const int Number_of_Time_Steps,
                       const double &Time,
                       const CPUTime &CPU_Time) {
   
   int i;
   char prefix[256], extension[256], restart_file_name[256];
   char *restart_file_name_ptr;
   ofstream restart_file;
   
   /* Return if there are no solution blocks to write. */

   if (Number_of_Soln_Blks_in_Use() == 0) return(0);

   /* Determine prefix of restart file names. */

   i = 0;
   while (1) {
      if (Input.Restart_File_Name[i] == ' ' ||
          Input.Restart_File_Name[i] == '.') break;
      prefix[i]=Input.Restart_File_Name[i];
      i = i + 1;
      if (i > strlen(Input.Restart_File_Name) ) break;
   } /* endwhile */
   prefix[i] = '\0';
   strcat(prefix, "_blk");
    
   for (int nblk = 0; nblk < Local_Adaptive_Block_List.Nblk; ++nblk){
      if (Local_Adaptive_Block_List.Block[nblk].used == ADAPTIVEBLOCK3D_USED){    
         sprintf(extension, "%.6d", Local_Adaptive_Block_List.Block[nblk].info.gblknum);
         strcat(extension, ".soln");
         strcpy(restart_file_name, prefix);
         strcat(restart_file_name, extension);
         restart_file_name_ptr = restart_file_name;
         
         // Open restart file.
         restart_file.open(restart_file_name_ptr, ios::out);
         if (restart_file.fail()) return (1);
      
         // Write iteration/time data.
         restart_file.setf(ios::scientific);
         restart_file << setprecision(14) << Number_of_Time_Steps 
                      << " " << Time << " " << CPU_Time << "\n";
         restart_file.unsetf(ios::scientific);
         
         // Write reference solution states.
         Input.Write_Reference_Solution_States(restart_file);
         
         // Write solution block data.
         restart_file << setprecision(14) << Soln_Blks[nblk];
         
         // Close restart file.
         restart_file.close();

      }  /* endif */

   } /* endfor */
   
   /* Writing of restart files complete.  Return zero value. */

   return(0);
      
}

/********************************************************
 * Routine: Output_Tecplot                              *
 *                                                      *
 * Writes the nodal solution values for a 1D            *
 * array of 3D hexahedral multi-block solution          *
 * blocks to the specified output data file(s) in a     *
 * format suitable for plotting with TECPLOT.           *
 * Returns a non-zero value if cannot write any of the  *
 * TECPLOT solution files.                              *
 *                                                      *
 ********************************************************/
template<class HEXA_BLOCK>
int Hexa_Multi_Block<HEXA_BLOCK>::
Output_Tecplot(Input_Parameters<typename HEXA_BLOCK::Soln_pState, 
                                typename HEXA_BLOCK::Soln_cState> &Input,
               AdaptiveBlock3D_List &Local_Adaptive_Block_List,
               const int Number_of_Time_Steps,
               const double &Time) {
   
    int i, i_output_title;
    char prefix[256], extension[256], output_file_name[256];
    char *output_file_name_ptr;
    ofstream output_file;    
   
    /* Return if there are no solution blocks to write. */

    if (Number_of_Soln_Blks_in_Use() == 0) return(0);

    /* Determine prefix of output data file names. */

    i = 0;
    while (1) {
       if (Input.Output_File_Name[i] == ' ' ||
           Input.Output_File_Name[i] == '.') break;
       prefix[i]=Input.Output_File_Name[i];
       i = i + 1;
       if (i > strlen(Input.Output_File_Name) ) break;
    } /* endwhile */
    prefix[i] = '\0';
    strcat(prefix, "_cpu");
   
    /* Determine output data file name for this processor. */

    sprintf(extension, "%.6d", Local_Adaptive_Block_List.ThisCPU);
    strcat(extension, ".dat");
    strcpy(output_file_name, prefix);
    strcat(output_file_name, extension);
    output_file_name_ptr = output_file_name;

    /* Open the output data file. */

    output_file.open(output_file_name_ptr, ios::out);
    if (output_file.fail()) return (1);

    /* Write the solution data for each solution block. */

    i_output_title = 1;
    for (int nblk = 0; nblk<Local_Adaptive_Block_List.Nblk; ++nblk) {
       if (Local_Adaptive_Block_List.Block[nblk].used == ADAPTIVEBLOCK3D_USED) {    
          Soln_Blks[nblk].Output_Tecplot(Input,
                                         Number_of_Time_Steps, 
                                         Time,
                                         Local_Adaptive_Block_List.Block[nblk].info.gblknum,
                                         i_output_title,
                                         output_file);
          if (i_output_title) i_output_title = 0;
       } /* endif */
    }  /* endfor */

    /* Close the output data file. */

    output_file.close();

    /* Writing of output data files complete.  Return zero value. */

    return(0);

}

/********************************************************
 * Routine: Output_Cells_Tecplot                        *
 *                                                      *
 * Writes the cell centred solution values for a 1D     *
 * array of 3D hexahedral multi-block solution          *
 * blocks to the specified output data file(s) in a     *
 * format suitable for plotting with TECPLOT.           *
 * Returns a non-zero value if cannot write any of the  *
 * TECPLOT solution files.                              *
 *                                                      *
 ********************************************************/
template<class HEXA_BLOCK>
int Hexa_Multi_Block<HEXA_BLOCK>::
Output_Cells_Tecplot(Input_Parameters<typename HEXA_BLOCK::Soln_pState, 
                                      typename HEXA_BLOCK::Soln_cState> &Input,
                     AdaptiveBlock3D_List &Local_Adaptive_Block_List,
                     const int Number_of_Time_Steps,
                     const double &Time) {
   
    int i, i_output_title;
    char prefix[256], extension[256], output_file_name[256];
    char *output_file_name_ptr;
    ofstream output_file;    

    /* Return if there are no solution blocks to write. */

    if (Number_of_Soln_Blks_in_Use() == 0) return(0);

    /* Determine prefix of output data file names. */
 
    i = 0;
    while (1) {
       if (Input.Output_File_Name[i] == ' ' ||
           Input.Output_File_Name[i] == '.') break;
       prefix[i]=Input.Output_File_Name[i];
       i = i + 1;
       if (i > strlen(Input.Output_File_Name) ) break;
    } /* endwhile */
    prefix[i] = '\0';
    strcat(prefix, "_cells_cpu");

    /* Determine output data file name for this processor. */

    sprintf(extension, "%.6d", Local_Adaptive_Block_List.ThisCPU);
    strcat(extension, ".dat");
    strcpy(output_file_name, prefix);
    strcat(output_file_name, extension);
    output_file_name_ptr = output_file_name;

    /* Open the output data file. */

    output_file.open(output_file_name_ptr, ios::out);
    if (output_file.fail()) return (1);

    /* Write the solution data for each solution block. */

    i_output_title = 1;
    for (int nblk = 0; nblk < Local_Adaptive_Block_List.Nblk; ++nblk) {
       if (Local_Adaptive_Block_List.Block[nblk].used == ADAPTIVEBLOCK3D_USED) {    
         Soln_Blks[nblk].Output_Cells_Tecplot(Input,
                                              Number_of_Time_Steps, 
                                              Time,
                                              Local_Adaptive_Block_List.Block[nblk].info.gblknum,
                                              i_output_title,
                                              output_file);
         if (i_output_title) i_output_title = 0;
       } /* endif */
    }  /* endfor */

    /* Close the output data file. */

    output_file.close();

    /* Writing of output data files complete.  Return zero value. */

    return(0);

}

/********************************************************
 * Routine: Output_Nodes_Tecplot                        *
 *                                                      *
 * Writes the nodal solution values for a 1D            *
 * array of 3D hexahedral multi-block solution          *
 * blocks to the specified output data file(s) in a     *
 * format suitable for plotting with TECPLOT.           *
 * Returns a non-zero value if cannot write any of the  *
 * TECPLOT solution files.                              *
 *                                                      *
 ********************************************************/
template<class HEXA_BLOCK>
int Hexa_Multi_Block<HEXA_BLOCK>::
Output_Nodes_Tecplot(Input_Parameters<typename HEXA_BLOCK::Soln_pState, 
                                      typename HEXA_BLOCK::Soln_cState> &Input,
                     AdaptiveBlock3D_List &Local_Adaptive_Block_List,
                     const int Number_of_Time_Steps,
                     const double &Time) {
   
    int i, i_output_title;
    char prefix[256], extension[256], output_file_name[256];
    char *output_file_name_ptr;
    ofstream output_file;    

    /* Return if there are no solution blocks to write. */

    if (Number_of_Soln_Blks_in_Use() == 0) return(0);

    /* Determine prefix of output data file names. */
 
    i = 0;
    while (1) {
       if (Input.Output_File_Name[i] == ' ' ||
           Input.Output_File_Name[i] == '.') break;
       prefix[i]=Input.Output_File_Name[i];
       i = i + 1;
       if (i > strlen(Input.Output_File_Name) ) break;
    } /* endwhile */
    prefix[i] = '\0';
    strcat(prefix, "_nodes_cpu");
   
    /* Determine output data file name for this processor. */

    sprintf(extension, "%.6d", Local_Adaptive_Block_List.ThisCPU);
    strcat(extension, ".dat");
    strcpy(output_file_name, prefix);
    strcat(output_file_name, extension);
    output_file_name_ptr = output_file_name;

    /* Open the output data file. */

    output_file.open(output_file_name_ptr, ios::out);
    if (output_file.fail()) return (1);

    /* Write the solution data for each solution block. */

    i_output_title = 1;
    for (int nblk = 0; nblk < Local_Adaptive_Block_List.Nblk; ++nblk) {
       if (Local_Adaptive_Block_List.Block[nblk].used == ADAPTIVEBLOCK3D_USED) {    
         Soln_Blks[nblk].Output_Nodes_Tecplot(Input,
                                              Number_of_Time_Steps, 
                                              Time,
                                              Local_Adaptive_Block_List.Block[nblk].info.gblknum,
                                              i_output_title,
                                              output_file);
         if (i_output_title) i_output_title = 0;
       } /* endif */
    }  /* endfor */

    /* Close the output data file. */

    output_file.close();

    /* Writing of output data files complete.  Return zero value. */

    return(0);

}

#endif // _HEXA_MULTIBLOCK_INCLUDED<|MERGE_RESOLUTION|>--- conflicted
+++ resolved
@@ -135,9 +135,6 @@
   
    void Freeze_Limiters(void);
 
-   void Set_Global_TimeStep(const double &Dt_min);
-
-<<<<<<< HEAD
    int ICs(Input_Parameters<typename HEXA_BLOCK::Soln_pState, 
                             typename HEXA_BLOCK::Soln_cState> &Input);
 
@@ -148,21 +145,17 @@
                           Input_Parameters<typename HEXA_BLOCK::Soln_pState, 
                                            typename HEXA_BLOCK::Soln_cState> &Input);
 
-=======
-   void ICs(Input_Parameters<typename HEXA_BLOCK::Soln_pState, 
+   void BCs(Input_Parameters<typename HEXA_BLOCK::Soln_pState, 
                              typename HEXA_BLOCK::Soln_cState> &Input);
->>>>>>> d8b3709a
-   void BCs(Input_Parameters<typename HEXA_BLOCK::Soln_pState, 
-            typename HEXA_BLOCK::Soln_cState> &Input);
-
-   int Interpolate_2Dto3D(FlowField_2D &Numflowfield2D);
-   
-   int Wall_Shear(void);
-   
-   int WtoU(void);
 
    double CFL(Input_Parameters<typename HEXA_BLOCK::Soln_pState, 
                                typename HEXA_BLOCK::Soln_cState> &Input);
+
+   void Set_Global_TimeStep(const double &Dt_min);
+
+   int Wall_Shear(void);
+
+   int WtoU(void);
 
    int dUdt_Multistage_Explicit(Input_Parameters<typename HEXA_BLOCK::Soln_pState, 
                                 typename HEXA_BLOCK::Soln_cState> &Input,
@@ -601,7 +594,9 @@
  *                                                      *
  ********************************************************/
 template<class HEXA_BLOCK>
-int Hexa_Multi_Block<HEXA_BLOCK>::Interpolate_2Dto3D(FlowField_2D &Numflowfield2D) {
+int Hexa_Multi_Block<HEXA_BLOCK>::Interpolate_2Dto3D(FlowField_2D &Numflowfield2D,
+                                                     Input_Parameters<typename HEXA_BLOCK::Soln_pState, 
+						                      typename HEXA_BLOCK::Soln_cState> &Input) {
 
    int error_flag(0);
    
@@ -670,6 +665,7 @@
    return (dtMin);
     
 }
+
 /********************************************************
  * Routine: Set_Global_TimeStep                         *
  *                                                      *
@@ -686,6 +682,30 @@
          Soln_Blks[nblk].Set_Global_TimeStep(Dt_min);
       } /* endif */
    }  /* endfor */
+
+}
+
+/********************************************************
+ * Routine: Wall_Shear                                  *
+ *                                                      *
+ * Evaluates the wall shear stress.                     *
+ *                                                      *
+ ********************************************************/
+template<class HEXA_BLOCK>
+int Hexa_Multi_Block<HEXA_BLOCK>::Wall_Shear(void) {
+   
+   int error_flag(0);
+   
+   /* Compute wall shear for each solution block. */
+   
+   for (int nblk = 0; nblk < Number_of_Soln_Blks; ++nblk) {
+      if (Block_Used[nblk]) {
+         error_flag = Soln_Blks[nblk].Wall_Shear();
+         if (error_flag) return (error_flag);
+      } /* endif */
+   }  /* endfor */
+
+   return(error_flag);
 
 }
 
@@ -782,28 +802,6 @@
 }
 
 /********************************************************
- * Routine: Wall_Shear                                  *
- *                                                      *
- *                                                      *
- ********************************************************/
-template<class HEXA_BLOCK>
-int Hexa_Multi_Block<HEXA_BLOCK>::Wall_Shear(void){
-   
-
-   int error_flag(0);
-   
-   /* Compute wall shear for each solution block. */
-   
-   for (int nblk = 0; nblk < Number_of_Soln_Blks; ++nblk) {
-      if (Block_Used[nblk]) {
-         error_flag = Soln_Blks[nblk].Wall_Shear();
-         if (error_flag) return (error_flag);
-      } /* endif */
-   }  /* endfor */
-   return(error_flag);
-}
-
-/********************************************************
  * Routine: Read_Restart_Solution                       *
  *                                                      *
  * Reads restart solution file(s) and assigns values to *
@@ -816,7 +814,7 @@
 template<class HEXA_BLOCK>
 int Hexa_Multi_Block<HEXA_BLOCK>::
 Read_Restart_Solution(Input_Parameters<typename HEXA_BLOCK::Soln_pState, 
-                      typename HEXA_BLOCK::Soln_cState> &Input,
+                                       typename HEXA_BLOCK::Soln_cState> &Input,
                       AdaptiveBlock3D_List &Local_Adaptive_Block_List,
                       int &Number_of_Time_Steps,
                       double &Time,
@@ -828,8 +826,7 @@
    ifstream restart_file;
    double time0;
    CPUTime cpu_time0;
-   int error_flag = 0;
-   
+
    /* Determine prefix of restart file names. */
 
    i = 0;
@@ -880,7 +877,7 @@
               
          // Close restart file.
          restart_file.close();
-       
+
        }  /* endif */
     } /* endfor */
     
