/* HexaMultiBlock.h:  Header file creating multiblock list. */

#ifndef _HEXA_MULTIBLOCK_INCLUDED
#define _HEXA_MULTIBLOCK_INCLUDED

/* Include required C++ libraries. */

using namespace std;

/* Include various CFFC header files. */

#ifndef _HEXA_BLOCK_INCLUDED
#include "HexaBlock.h"
#endif // _HEXA_BLOCK_INCLUDED

#ifndef _GRID3D_HEXA_MULTIBLOCK_INCLUDED
#include "../Grid/Grid3DHexaMultiBlock.h"
#endif // _GRID3D_HEXA_MULTIBLOCK_INCLUDED

#ifndef _ADAPTIVEBLOCK3D_INCLUDED
#include "../AMR/AdaptiveBlock3D.h"
#endif //_ADAPTIVEBLOCK3D_INCLUDED

// a list of solution blocks on a processor
template<class HEXA_BLOCK>
class Hexa_MultiBlock{
   
  private:
  public:
     
   HEXA_BLOCK **Hexa_Block_List; 
   int Size_of_Block_List;
   int *Block_Used;
   
   // constructors ...
   Hexa_MultiBlock(Input_Parameters<typename HEXA_BLOCK::Soln_pState, 
                                    typename HEXA_BLOCK::Soln_cState> &IPs,
                   Grid3D_Hexa_Multi_Block Multi_Block_Mesh);

   Hexa_MultiBlock(Input_Parameters<typename HEXA_BLOCK::Soln_pState,
                    typename HEXA_BLOCK::Soln_cState> &IPs);
 
   //destructor ...
   ~Hexa_MultiBlock(){
      delete []Hexa_Block_List;
      Hexa_Block_List = NULL;
   }// endofdestructor...
   
   int Read_Restart_Solution(Input_Parameters<typename HEXA_BLOCK::Soln_pState, 
                                              typename HEXA_BLOCK::Soln_cState> &IPs,
                             AdaptiveBlock3D_List &Soln_Block_List,
                             int &Number_of_Time_Steps,
                             double &Time,
                             CPUTime &CPU_Time);

   int Write_Restart_Solution(Input_Parameters<typename HEXA_BLOCK::Soln_pState, 
                                               typename HEXA_BLOCK::Soln_cState> &IPs,
                              AdaptiveBlock3D_List &Soln_Block_List,
                              const int Number_of_Time_Steps,
                              const double &Time,
                              const CPUTime &CPU_Time);

   int Output_Tecplot(Input_Parameters<typename HEXA_BLOCK::Soln_pState, 
                                       typename HEXA_BLOCK::Soln_cState> &IPs,
                      AdaptiveBlock3D_List &Soln_Block_List,
                      const int Number_of_Time_Steps,
                      const double &Time);

   int Output_Cells_Tecplot(Input_Parameters<typename HEXA_BLOCK::Soln_pState, 
                                             typename HEXA_BLOCK::Soln_cState> &IPs,
                            AdaptiveBlock3D_List &Soln_Block_List,
                            const int Number_of_Time_Steps,
                            const double &Time);

   int Output_Nodes_Tecplot(Input_Parameters<typename HEXA_BLOCK::Soln_pState, 
                                              typename HEXA_BLOCK::Soln_cState> &IPs,
                            AdaptiveBlock3D_List &Soln_Block_List,
                            const int Number_of_Time_Steps,
                            const double &Time);

   double L1_Norm_Residual(void);

   double L2_Norm_Residual(void);

   double Max_Norm_Residual(void);

   void Set_Global_TimeStep(const double &Dt_min);

   void ICs(Input_Parameters<typename HEXA_BLOCK::Soln_pState, 
                             typename HEXA_BLOCK::Soln_cState> &IPs);

   void BCs(Input_Parameters<typename HEXA_BLOCK::Soln_pState, 
                             typename HEXA_BLOCK::Soln_cState> &IPs);

   int WtoU(void);

   double CFL(Input_Parameters<typename HEXA_BLOCK::Soln_pState, 
              typename HEXA_BLOCK::Soln_cState> &IPs);

   int dUdt_Multistage_Explicit(Input_Parameters<typename HEXA_BLOCK::Soln_pState, 
                                typename HEXA_BLOCK::Soln_cState> &IPs,
                                const int I_Stage);

   int Update_Solution_Multistage_Explicit
      (Input_Parameters<typename HEXA_BLOCK::Soln_pState, 
       typename HEXA_BLOCK::Soln_cState> &IPs, 
       const int I_Stage);
   // flow type dependent memeber functions 
<<<<<<< HEAD

   int Create_Wall_Data(void);
  
=======
   int Create_Wall_Data(void); // calculate wall data for serial code (all blocks on one processor)
   // the other Create wall data template function is in Turbulence/*.h for parallel version
>>>>>>> cc317042
/* Copy the boundaries of different blocks on on processor */
/* This was written for testing multiblock serial code, i.e.
   running the code with multiblock but on only one processor */

   int Copy_MultiBlk_Boundary_Info(AdaptiveBlock3D_List &Soln_Block_List,
                                   Grid3D_Input_Parameters &IPs);
   
/*    int Send_All_Boundary_Info(MultiBlk_Connectivity &Multiblock_conn, */
/*                               Input_Parameters &Input_Parameters); */
/*    void Message_Passing_Datatype(MultiBlk_Connectivity &MultiBlock_Connectivity, */
/*                                  Input_Parameters &Input_Parameters); */
      
};

  
// create a multiblock list on one processor
template<class HEXA_BLOCK>
Hexa_MultiBlock<HEXA_BLOCK>::Hexa_MultiBlock(Input_Parameters<typename HEXA_BLOCK::Soln_pState, 
                                                              typename HEXA_BLOCK::Soln_cState> &IPs, 
                                                              Grid3D_Hexa_Multi_Block Multi_Block_Mesh){
   
   HEXA_BLOCK *SBptr ; // pointer
   
   int nblk = 0;
   
   // assign the number of blocks on this processor
   Size_of_Block_List = IPs.Number_of_Blocks_Per_Processor;

   // dynamically allocate the memory for the array of pointers 
   // (the solution block pointers) based on the size

   Hexa_Block_List = new HEXA_BLOCK *[Size_of_Block_List];
   Block_Used = new int [Size_of_Block_List];

   for(int usage = 0; usage<Size_of_Block_List; ++usage){
      Block_Used[usage] = 0;
      
   }//0 not assigning a real solution block 1 assigning real blocks
   
   for (int  k = 0; k < Multi_Block_Mesh.NBlk_Kdir; ++k ) {
      for (int  j = 0; j < Multi_Block_Mesh.NBlk_Jdir; ++j ) {
         for (int i = 0 ; i < Multi_Block_Mesh.NBlk_Jdir; ++i ) {
            if (Multi_Block_Mesh.Grid_Blks[i][j][k].Used) {
               SBptr = new HEXA_BLOCK
                  (IPs.IP_Grid.ICells,
                   IPs.IP_Grid.JCells,
                   IPs.IP_Grid.KCells,
                   IPs.IP_Grid.Nghost,
                   i, j, k, 
                   IPs.i_Flow_Type, 
                   Multi_Block_Mesh.Grid_Blks[i][j][k]);

               // indexing the solution
               Hexa_Block_List[nblk] = SBptr;
               Block_Used[nblk] = 1;
               
               ++nblk;
            }
               
         }//endofi
         
      }//endofj
      
   }//endofk
   
}

template<class HEXA_BLOCK>
Hexa_MultiBlock<HEXA_BLOCK>::Hexa_MultiBlock(Input_Parameters<typename HEXA_BLOCK::Soln_pState,
                       		                              typename HEXA_BLOCK::Soln_cState> &IPs){

	   HEXA_BLOCK *SBptr ; // pointer

	   int nblk = 0;

          // assign the number of blocks on this processor
	   Size_of_Block_List = IPs.Number_of_Blocks_Per_Processor;

	  // dynamically allocate the memory for the array of pointers 
	  // (the solution block pointers) based on the size
	   Hexa_Block_List = new HEXA_BLOCK *[Size_of_Block_List];

	   Block_Used = new int [Size_of_Block_List];

	   for(int usage = 0; usage<Size_of_Block_List; ++usage){
	    Block_Used[usage] = 0;
	   }//0 not assigning a real solution block 1 assigning real blocks
}

/********************************************************
 * Routine: L1_Norm_Residual                            *
 *                                                      *
 * Determines the L1-norm of the solution residual for  *
 * a 1D array of 3D hexahedrial multi-block solution    *
 * blocks.  Useful for monitoring convergence of the    *
 * solution for steady state problems.                  *
 *                                                      *
 ********************************************************/
template<class HEXA_BLOCK>
double Hexa_MultiBlock<HEXA_BLOCK>::L1_Norm_Residual(void) {
   
   
   double l1_norm;
   l1_norm = ZERO;
   
   /* Calculate the L1-norm.
      Sum the L1-norm for each solution block. */
   
   for(int nblk = 0; nblk<Size_of_Block_List; ++nblk){
      if(Block_Used[nblk]){
         l1_norm += Hexa_Block_List[nblk]->L1_Norm_Residual();
      }
      
   }  /* endfor */

   /* Return the L1-norm. */

   return (l1_norm);

}

/********************************************************
 * Routine: L2_Norm_Residual                            *
 *                                                      *
 * Determines the L2-norm of the solution residual for  *
 * a 1D array of 3D hexahedrial multi-block solution  *
 * blocks.  Useful for monitoring convergence of the    *
 * solution for steady state problems.                  *
 *                                                      *
 ********************************************************/
template<class HEXA_BLOCK>
double Hexa_MultiBlock<HEXA_BLOCK>::L2_Norm_Residual(void) {

   
   double l2_norm;

   l2_norm = ZERO;
   
   /* Sum the square of the L2-norm for each solution block. */
      
   for(int nblk = 0; nblk<Size_of_Block_List; ++nblk){
      if(Block_Used[nblk]){
         
         l2_norm += Hexa_Block_List[nblk]->L2_Norm_Residual();
      }
      
      
   }  /* endfor */
   
   /* Calculate the L2-norm for all blocks. */
   
   l2_norm = sqrt(l2_norm);
   
   /* Return the L2-norm. */
   
   return (l2_norm);
   
}

/********************************************************
 * Routine: Max_Norm_Residual                           *
 *                                                      *
 * Determines the maximum norm of the solution residual *
 * for a 1D array of 3D hexahedrial multi-block       *
 * solution blocks.  Useful for monitoring convergence  *
 * of the solution for steady state problems.           *
 *                                                      *
 ********************************************************/
template<class HEXA_BLOCK>
double Hexa_MultiBlock<HEXA_BLOCK>::Max_Norm_Residual(void) {
   
   double max_norm;
   
   max_norm = ZERO;
   
   /* Find the maximum norm for all solution blocks. */
   
   
   for(int nblk = 0; nblk<Size_of_Block_List; ++nblk){
      
      if(Block_Used[nblk]){
         
         max_norm = max(max_norm, (Hexa_Block_List[nblk]->Max_Norm_Residual()));
      }
      
   }  /* endfor */
   
   /* Return the maximum norm. */
   
   return (max_norm);
   
}


/********************************************************
 * Routine: ICs                                         *
 *                                                      *
 * Assigns initial conditions and data to the           *
 * solution variables of a 1D array of 3D hexahedrial *
 * multi-block solution blocks.                         *
 *                                                      *
 ********************************************************/
template<class HEXA_BLOCK>
void Hexa_MultiBlock<HEXA_BLOCK>::ICs(Input_Parameters<typename HEXA_BLOCK::Soln_pState, 
                                                       typename HEXA_BLOCK::Soln_cState> &IPs) {
   
   /* Assign initial data for each solution block. */

   for(int nblk = 0; nblk < Size_of_Block_List; ++nblk){
      if(Block_Used[nblk]){
         // Set initial data.
         Hexa_Block_List[nblk]->ICs(IPs.i_ICs, IPs);
      }
      
   }  /* endfor */
   
}

/********************************************************
 * Routine: BCs                                         *
 *                                                      *
 * Apply boundary conditions at boundaries of a 1D      *
 * array of 3D hexahedral multi-block solution          *
 * blocks.                                              *
 *                                                      *
 ********************************************************/
template<class HEXA_BLOCK>
void Hexa_MultiBlock<HEXA_BLOCK>::BCs(Input_Parameters<typename HEXA_BLOCK::Soln_pState, 
                                                       typename HEXA_BLOCK::Soln_cState> &IPs) {
   
   /* Prescribe boundary data for each solution block. */

   for(int nblk = 0; nblk < Size_of_Block_List; ++nblk){
      if(Block_Used[nblk]){
         Hexa_Block_List[nblk]->BCs(IPs);
      }
   }  /* endfor */
   
}

/********************************************************
 * Routine: CFL                                         *
 *                                                      *
 * Determines the allowable global and local time steps *
 * (for explicit Euler time stepping scheme) for a 1D   *
 * array of 3D hexahedral multi-block solution          *
 * blocks according to the Courant-Friedrichs-Lewy      *
 * condition.                                           *
 *                                                      *
 ********************************************************/
template<class HEXA_BLOCK>
double Hexa_MultiBlock<HEXA_BLOCK>::CFL(Input_Parameters<typename HEXA_BLOCK::Soln_pState, 
                                                         typename HEXA_BLOCK::Soln_cState> &IPs) {
  
   double dtMin;

   dtMin = MILLION;
  
   /* Determine the allowable time step for each solution block. */
   /* Prescribe boundary data for each solution block. */
   for(int nblk = 0; nblk<Size_of_Block_List; ++nblk){ 
      if(Block_Used[nblk]){
         dtMin = min(dtMin,  Hexa_Block_List[nblk]->CFL(IPs));
      }
      
   }  /* endfor */
   
   /* Return the global time step. */
   
   return (dtMin);
    
}
/********************************************************
 * Routine: Set_Global_TimeStep                         *
 *                                                      *
 * Assigns global time step to a 1D array of 2D         *
 * hexadrial multi-block solution blocks for            *
 * time-accurate calculations.                          *
 *                                                      *
 ********************************************************/
template<class HEXA_BLOCK>
void Hexa_MultiBlock<HEXA_BLOCK>::Set_Global_TimeStep(const double &Dt_min){

   for (int nblk = 0; nblk < Size_of_Block_List; ++nblk) { 
      if(Block_Used[nblk]) {
         Hexa_Block_List[nblk]->Set_Global_TimeStep(Dt_min);
      } /* endif */
   }  /* endfor */

}

/********************************************************
 * Routine: WtoU                                        *
 *                                                      *
 * Convert primitive solution vector to conservative    *
 * solution vector.                                     *
 *                                                      *
 ********************************************************/
template<class HEXA_BLOCK>
int Hexa_MultiBlock<HEXA_BLOCK>::WtoU(void){
   
   int i, error_flag;
   error_flag = 0;
   
   /* Convert U to W for each solution block. */

   for(int nblk = 0; nblk < Size_of_Block_List; ++nblk){
      if(Block_Used[nblk]){
         error_flag = Hexa_Block_List[nblk]->WtoU();
         if (error_flag) return (error_flag);
      } /* endif */
   }  /* endfor */
   
   /* Hexahedrial multi-block solution blocks
      successfully updated.  Return. */
   
   return(error_flag);
   
}

/********************************************************
 * Routine: dUdt_Multistage_Explicit                    *
 *                                                      *
 * This routine evaluates the stage solution residual   *
 * for a 1D array of 3D hexahedrial multi-block       *
 * solution blocks.  A variety of multistage explicit   *
 * time integration and upwind finite-volume spatial    *
 * discretization procedures can be used depending on   *
 * the specified input values.                          *
 *                                                      *
 ********************************************************/
template<class HEXA_BLOCK>
int Hexa_MultiBlock<HEXA_BLOCK>::dUdt_Multistage_Explicit(Input_Parameters<typename HEXA_BLOCK::Soln_pState, 
                                                                           typename HEXA_BLOCK::Soln_cState> &IPs,
                                                          const int I_Stage) {
   
   int i, error_flag;
   error_flag = 0;
   
   /* Evaluate the stage solution residual for each solution block. */
   /* Prescribe boundary data for each solution block. */

   for(int nblk = 0; nblk<Size_of_Block_List; ++nblk){
      if(Block_Used[nblk]){
         error_flag =  Hexa_Block_List[nblk]->dUdt_Multistage_Explicit(I_Stage, IPs);
         if (error_flag) return (error_flag);
      } /* endif */
   }  /* endfor */
   
   /* Residuals for each hexahedrial multi-block solution block
      successfully calcualted.  Return. */
   
   return(error_flag);
   
}

/********************************************************
 * Routine: Update_Solution_Multistage_Explicit         *
 *                                                      *
 * This routine updates the solution for a 1D array of  *
 * 3D hexahedrial multi-block solution blocks.  A       *
 * variety of multistage explicit time integration      *
 * and upwind finite-volume spatial discretization      *
 * procedures can be used depending on the specified    *
 * input values.                                        *
 *                                                      *
 ********************************************************/
template<class HEXA_BLOCK>
int Hexa_MultiBlock<HEXA_BLOCK>::Update_Solution_Multistage_Explicit(Input_Parameters<typename HEXA_BLOCK::Soln_pState,
                                                                                      typename HEXA_BLOCK::Soln_cState> &IPs,
                                                                     const int I_Stage) {
   
   int i, error_flag;
   error_flag = 0;
   
   /* Update the solution for each solution block. */
   for(int nblk = 0; nblk < Size_of_Block_List; ++nblk){
      if(Block_Used[nblk]){
         error_flag =  Hexa_Block_List[nblk]->Update_Solution_Multistage_Explicit(I_Stage, IPs);
         if (error_flag) return (error_flag);
      } /* endif */
   }  /* endfor */
   
   /* Hexahedrial multi-block solution blocks
      successfully updated.  Return. */
   
   return(error_flag);
   
}

/********************************************************
 * Routine: Read_Restart_Solution                       *
 *                                                      *
 * Reads restart solution file(s) and assigns values to *
 * the solution variables of a 1D array of 3D           *
 * quadrilateral multi-block solution blocks.           *
 * Returns a non-zero value if cannot read any of the   *
 * restart solution files.                              *
 *                                                      *
 ********************************************************/
template<class HEXA_BLOCK>
int Hexa_MultiBlock<HEXA_BLOCK>::Read_Restart_Solution(Input_Parameters<typename HEXA_BLOCK::Soln_pState, 
                                                                        typename HEXA_BLOCK::Soln_cState> &IPs,
                                                       AdaptiveBlock3D_List &Soln_Block_List,
                                                       int &Number_of_Time_Steps,
                                                       double &Time,
                                                       CPUTime &CPU_Time) {
   
   int i, i_new_time_set, nsteps, nblk;
   char prefix[256], extension[256], restart_file_name[256], line[256];
   char *restart_file_name_ptr;
   ifstream restart_file;
   double time0;
   CPUTime cpu_time0;
   
   i = 0;
   while (1) {
      if (IPs.Restart_File_Name[i] == ' ' ||
          IPs.Restart_File_Name[i] == '.') break;
      prefix[i]=IPs.Restart_File_Name[i];
      i = i + 1;
      if (i > strlen(IPs.Restart_File_Name) ) break;
   } /* endwhile */
   prefix[i] = '\0';
   strcat(prefix, "_blk");
   
   /* Read the initial data for each solution block. */

    i_new_time_set = 0;

    // index for the solution block number
    nblk = 0;
    
  /*   for(nblk = 0; nblk<Size_of_Block_List; ++nblk){ */
/*        if(Block_Used[nblk]){ */
/*        sprintf(extension, "%.6d", nblk); */

    for (nblk = 0; nblk < Soln_Block_List.Nblk; ++nblk) { 
       if(Soln_Block_List.Block[nblk].used == ADAPTIVEBLOCK3D_USED){
          sprintf(extension, "%.6d", Soln_Block_List.Block[nblk].gblknum);
          strcat(extension, ".soln");
          strcpy(restart_file_name, prefix);
          strcat(restart_file_name, extension);
          restart_file_name_ptr = restart_file_name;
          
          // Open restart file.
          
          restart_file.open(restart_file_name_ptr, ios::in);
          if (restart_file.bad()) return (1);
          
          // Read solution block data.
          restart_file.setf(ios::skipws);
          restart_file >> nsteps >> time0 >> cpu_time0;
          restart_file.unsetf(ios::skipws);

       //----------------
       /*Multispecies*/
       restart_file.getline(line,sizeof(line)); 
       // get reaction set name
       restart_file >>IPs.react_name;
       IPs.Wo.React.set_reactions(IPs.react_name);
       
       // multispecies but no reactions
       if( IPs.react_name == "NO_REACTIONS"){
          restart_file.setf(ios::skipws);
          int num_species;
          //get number of species
          restart_file >> num_species; 
          string *species = new string[num_species];
          //get species names 
          for(int k=0; k<num_species; k++){
             restart_file >> species[k];
          } 
          restart_file.unsetf(ios::skipws);  
          IPs.Wo.React.set_species(species,num_species);
          delete[] species; 
       }
	  

       if (!i_new_time_set) {
          Number_of_Time_Steps = nsteps;
          IPs.Maximum_Number_of_Time_Steps += Number_of_Time_Steps;
          Time = time0;
          CPU_Time.cput = cpu_time0.cput;
        
          i_new_time_set = 1;
       } /* endif */
      
       restart_file >>(*(Hexa_Block_List[nblk]));
              
       // Close restart file.
       restart_file.close();

       Hexa_Block_List[nblk]->Wall_Shear();
       
       }  /* enditerating */
    
          /* Reading of restart files complete.  Return zero value. */
    
    }
    
    return(0);

}

/********************************************************
 * Routine: Write_Restart_Solution                      *
 *                                                      *
 * Writes restart solution file(s) for a 1D array of 3D *
 * hexahedrial multi-block solution blocks.           *
 * Returns a non-zero value if cannot write any of the  *
 * restart solution files.                              *
 *                                                      *
 ********************************************************/
template<class HEXA_BLOCK>
int Hexa_MultiBlock<HEXA_BLOCK>::Write_Restart_Solution(Input_Parameters<typename HEXA_BLOCK::Soln_pState, 
                                                                         typename HEXA_BLOCK::Soln_cState> &IPs,
                                                        AdaptiveBlock3D_List &Soln_Block_List,
                                                        const int Number_of_Time_Steps,
                                                        const double &Time,
                                                        const CPUTime &CPU_Time) {
   
   int i, nblk;
   char prefix[256], extension[256], restart_file_name[256];
   char *restart_file_name_ptr;
   ofstream restart_file;
   
   /* Determine prefix of restart file names. */
   nblk = 0;
     
   i = 0;
   while (1) {
      if (IPs.Restart_File_Name[i] == ' ' ||
          IPs.Restart_File_Name[i] == '.') break;
      prefix[i]=IPs.Restart_File_Name[i];
      i = i + 1;
      if (i > strlen(IPs.Restart_File_Name) ) break;
   } /* endwhile */
   prefix[i] = '\0';
   strcat(prefix, "_blk");
    
/*    for(nblk = 0; nblk<Size_of_Block_List; ++nblk){ */
      
/*       if(Block_Used[nblk]){ */
         
/*          sprintf(extension, "%.6d", nblk); */


         for(nblk = 0; nblk<Soln_Block_List.Nblk; ++nblk){
            if(Soln_Block_List.Block[nblk].used == ADAPTIVEBLOCK3D_USED){    
               sprintf(extension, "%.6d", Soln_Block_List.Block[nblk].gblknum);
         strcat(extension, ".soln");
         strcpy(restart_file_name, prefix);
         strcat(restart_file_name, extension);
         restart_file_name_ptr = restart_file_name;
         
         // Open restart file.
         restart_file.open(restart_file_name_ptr, ios::out);
         if (restart_file.bad()) return (1);
         
      
         // Write solution block data.
         restart_file.setf(ios::scientific);
         restart_file << setprecision(14) << Number_of_Time_Steps 
                      << " " << Time << " " << CPU_Time << "\n";
         restart_file.unsetf(ios::scientific);
         
         restart_file << IPs.react_name << "\n";
         if(IPs.react_name == "NO_REACTIONS"){
            restart_file << IPs.Wo.ns <<" ";
            for(int k=0; k< IPs.Wo.ns; k++){ 
               restart_file << IPs.multispecies[k] <<" ";
            }
            restart_file<<endl;
         }
         
         restart_file << setprecision(14) << (*(Hexa_Block_List[nblk]));
         
         // Close restart file.
         restart_file.close();

      }  /* endfor */

      /* Writing of restart files complete.  Return zero value. */

   }
   
   return(0);
      
}

/********************************************************
 * Routine: Output_Tecplot                              *
 *                                                      *
 * Writes the nodal solution values for a 1D            *
 * array of 3D hexahedral multi-block solution          *
 * blocks to the specified output data file(s) in a     *
 * format suitable for plotting with TECPLOT.           *
 * Returns a non-zero value if cannot write any of the  *
 * TECPLOT solution files.                              *
 *                                                      *
 ********************************************************/
template<class HEXA_BLOCK>
int Hexa_MultiBlock<HEXA_BLOCK>::Output_Tecplot(Input_Parameters<typename HEXA_BLOCK::Soln_pState, 
                                                                 typename HEXA_BLOCK::Soln_cState> &IPs,
                                                                 AdaptiveBlock3D_List &Soln_Block_List,
                                                                 const int Number_of_Time_Steps,
                                                                 const double &Time) {
   
    int i, i_output_title, nblk;
    char prefix[256], extension[256], output_file_name[256];
    char *output_file_name_ptr;
    ofstream output_file;    
   
    /* Determine prefix of output data file names. */

    i = 0;
    while (1) {
       if (IPs.Output_File_Name[i] == ' ' ||
           IPs.Output_File_Name[i] == '.') break;
       prefix[i]=IPs.Output_File_Name[i];
       i = i + 1;
       if (i > strlen(IPs.Output_File_Name) ) break;
    } /* endwhile */
    prefix[i] = '\0';
    strcat(prefix, "_cpu");
   
    /* Determine output data file name for this processor. */

    sprintf(extension, "%.6d", Soln_Block_List.ThisCPU);
    strcat(extension, ".dat");
    strcpy(output_file_name, prefix);
    strcat(output_file_name, extension);
    output_file_name_ptr = output_file_name;

    /* Open the output data file. */

    output_file.open(output_file_name_ptr, ios::out);
    if (output_file.bad()) return (1);

    /* Write the solution data for each solution block. */

    i_output_title = 1;
    for (nblk = 0; nblk<Soln_Block_List.Nblk; ++nblk) {
       if (Soln_Block_List.Block[nblk].used == ADAPTIVEBLOCK3D_USED) {    
          Hexa_Block_List[nblk]->Output_Tecplot(IPs,
                                                Number_of_Time_Steps, 
                                                Time,
                                                Soln_Block_List.Block[nblk].gblknum,
                                                i_output_title,
                                                output_file);
          if (i_output_title) i_output_title = 0;
       } /* endif */
    }  /* endfor */

    /* Close the output data file. */

    output_file.close();

    /* Writing of output data files complete.  Return zero value. */

    return(0);

}

/********************************************************
 * Routine: Output_Cells_Tecplot                        *
 *                                                      *
 * Writes the cell centred solution values for a 1D     *
 * array of 3D hexahedral multi-block solution          *
 * blocks to the specified output data file(s) in a     *
 * format suitable for plotting with TECPLOT.           *
 * Returns a non-zero value if cannot write any of the  *
 * TECPLOT solution files.                              *
 *                                                      *
 ********************************************************/
template<class HEXA_BLOCK>
int Hexa_MultiBlock<HEXA_BLOCK>::Output_Cells_Tecplot(Input_Parameters<typename HEXA_BLOCK::Soln_pState, 
                                                                       typename HEXA_BLOCK::Soln_cState> &IPs,
                                                      AdaptiveBlock3D_List &Soln_Block_List,
                                                      const int Number_of_Time_Steps,
                                                      const double &Time) {
   
    int i, i_output_title, nblk;
    char prefix[256], extension[256], output_file_name[256];
    char *output_file_name_ptr;
    ofstream output_file;    

    /* Determine prefix of output data file names. */
 
    i = 0;
    while (1) {
       if (IPs.Output_File_Name[i] == ' ' ||
           IPs.Output_File_Name[i] == '.') break;
       prefix[i]=IPs.Output_File_Name[i];
       i = i + 1;
       if (i > strlen(IPs.Output_File_Name) ) break;
    } /* endwhile */
    prefix[i] = '\0';
    strcat(prefix, "_cells_cpu");
   
    /* Determine output data file name for this processor. */

    sprintf(extension, "%.6d", Soln_Block_List.ThisCPU);
    strcat(extension, ".dat");
    strcpy(output_file_name, prefix);
    strcat(output_file_name, extension);
    output_file_name_ptr = output_file_name;

    /* Open the output data file. */

    output_file.open(output_file_name_ptr, ios::out);
    if (output_file.bad()) return (1);

    /* Write the solution data for each solution block. */

    i_output_title = 1;
    for (nblk = 0; nblk < Soln_Block_List.Nblk; ++nblk) {
       if (Soln_Block_List.Block[nblk].used == ADAPTIVEBLOCK3D_USED) {    
         Hexa_Block_List[nblk]->Output_Cells_Tecplot(IPs,
                                                     Number_of_Time_Steps, 
                                                     Time,
                                                     Soln_Block_List.Block[nblk].gblknum,
                                                     i_output_title,
                                                     output_file);
         if (i_output_title) i_output_title = 0;
       } /* endif */
    }  /* endfor */

    /* Close the output data file. */

    output_file.close();

    /* Writing of output data files complete.  Return zero value. */

    return(0);

}

/********************************************************
 * Routine: Output_Nodes_Tecplot                        *
 *                                                      *
 * Writes the nodal solution values for a 1D            *
 * array of 3D hexahedral multi-block solution          *
 * blocks to the specified output data file(s) in a     *
 * format suitable for plotting with TECPLOT.           *
 * Returns a non-zero value if cannot write any of the  *
 * TECPLOT solution files.                              *
 *                                                      *
 ********************************************************/
template<class HEXA_BLOCK>
int Hexa_MultiBlock<HEXA_BLOCK>::Output_Nodes_Tecplot(Input_Parameters<typename HEXA_BLOCK::Soln_pState, 
                                                                       typename HEXA_BLOCK::Soln_cState> &IPs,
                                                      AdaptiveBlock3D_List &Soln_Block_List,
                                                      const int Number_of_Time_Steps,
                                                      const double &Time) {
   
    int i, i_output_title, nblk;
    char prefix[256], extension[256], output_file_name[256];
    char *output_file_name_ptr;
    ofstream output_file;    

    /* Determine prefix of output data file names. */
 
    i = 0;
    while (1) {
       if (IPs.Output_File_Name[i] == ' ' ||
           IPs.Output_File_Name[i] == '.') break;
       prefix[i]=IPs.Output_File_Name[i];
       i = i + 1;
       if (i > strlen(IPs.Output_File_Name) ) break;
    } /* endwhile */
    prefix[i] = '\0';
    strcat(prefix, "_nodes_cpu");
   
    /* Determine output data file name for this processor. */

    sprintf(extension, "%.6d", Soln_Block_List.ThisCPU);
    strcat(extension, ".dat");
    strcpy(output_file_name, prefix);
    strcat(output_file_name, extension);
    output_file_name_ptr = output_file_name;

    /* Open the output data file. */

    output_file.open(output_file_name_ptr, ios::out);
    if (output_file.bad()) return (1);

    /* Write the solution data for each solution block. */

    i_output_title = 1;
    for (nblk = 0; nblk < Soln_Block_List.Nblk; ++nblk) {
       if (Soln_Block_List.Block[nblk].used == ADAPTIVEBLOCK3D_USED) {    
         Hexa_Block_List[nblk]->Output_Nodes_Tecplot(IPs,
                                                     Number_of_Time_Steps, 
                                                     Time,
                                                     Soln_Block_List.Block[nblk].gblknum,
                                                     i_output_title,
                                                     output_file);
         if (i_output_title) i_output_title = 0;
       } /* endif */
    }  /* endfor */

    /* Close the output data file. */

    output_file.close();

    /* Writing of output data files complete.  Return zero value. */

    return(0);

}

template<class HEXA_BLOCK>
int Hexa_MultiBlock<HEXA_BLOCK>::Create_Wall_Data(void){
   
   if( Hexa_Block_List[0]->Flow_Type != FLOWTYPE_TURBULENT_RANS_K_OMEGA){
      
      return (0);
      
   }else{
      
      int error_flag;
      double y_wall_temp;
      Vector3D X_wall_temp, n_wall_temp;
      int BC_wall_temp;
      
      y_wall_temp = std::numeric_limits<double>::max();
      for(int nblk = 0; nblk<Size_of_Block_List; ++nblk){
         if(Block_Used[nblk]){
         
            
            // compute wall data ... ... 
            for ( int k = Hexa_Block_List[nblk]->Grid.KCl- Hexa_Block_List[nblk]->Grid.Nghost ; k <=   Hexa_Block_List[nblk]->Grid.KCu+  Hexa_Block_List[nblk]->Grid.Nghost ; ++k )
               for ( int j = Hexa_Block_List[nblk]->Grid.JCl- Hexa_Block_List[nblk]->Grid.Nghost ; j <=   Hexa_Block_List[nblk]->Grid.JCu+  Hexa_Block_List[nblk]->Grid.Nghost ; ++j ) 
                  for ( int i = Hexa_Block_List[nblk]->Grid.ICl-  Hexa_Block_List[nblk]->Grid.Nghost ; i <=   Hexa_Block_List[nblk]->Grid.ICu+  Hexa_Block_List[nblk]->Grid.Nghost ; ++i ) {
                     
                 
                     Hexa_Block_List[nblk]->Wall[i][j][k].ywall =  1.0e70;
                           
                     for(int iblk = 0; iblk<Size_of_Block_List; ++iblk){
                        if(Block_Used[iblk]){
                           
                           error_flag = Wall_Distance(Hexa_Block_List[iblk],
                                                      Hexa_Block_List[nblk]->Grid.Cell[i][j][k].Xc,
                                                      X_wall_temp, n_wall_temp,
                                                      y_wall_temp, BC_wall_temp);

                           if (y_wall_temp < Hexa_Block_List[nblk]->Wall[i][j][k].ywall ) {
                              Hexa_Block_List[nblk]->Wall[i][j][k].ywall = y_wall_temp;
                              Hexa_Block_List[nblk]->Wall[i][j][k].Xwall = X_wall_temp;
                              Hexa_Block_List[nblk]->Wall[i][j][k].nwall = n_wall_temp;
                              Hexa_Block_List[nblk]->Wall[i][j][k].BCwall = BC_wall_temp;
                           }
                        }
                        
                        
                     }
                     
                         
                     
                  }
                    
            // compute y+ for each cell
                      
         }// compute for used blocks
      }//loop through all blocks
           
   }//turbulent case
   

   return 0;
}

/* Copy the boundaries of different blocks on on processor */
/* This was written for testing multiblock serial code, i.e.
   running the code with multiblock but on only one processor */
template<class HEXA_BLOCK>
int Hexa_MultiBlock<HEXA_BLOCK>::Copy_MultiBlk_Boundary_Info(  AdaptiveBlock3D_List &Soln_Block_List,
                                                               Grid3D_Input_Parameters &IPs){
    
   HEXA_BLOCK *SBptr; // pointer - the target solution block
   HEXA_BLOCK *SBptr_n; // neighbor blocks of this target block

   int iCellLocal, iCellDonor, iCellNum;
   int jCellLocal, jCellDonor, jCellNum;
   int kCellLocal, kCellDonor, kCellNum;
   int icloc, jcloc, kcloc, icdon, jcdon,kcdon;
   
   for (int  bi = 0 ; bi <IPs.NBlk_Idir ; ++bi ) {
      for (int  bj = 0; bj <IPs.NBlk_Jdir ; ++bj ) {
         for (int bk = 0 ; bk <IPs.NBlk_Kdir ; ++bk ) {  

            for(int nblk = 0; nblk<Size_of_Block_List; ++nblk){ 
               if(Block_Used[nblk]){
                  if( Hexa_Block_List[nblk]->Iindex == bi && 
                      Hexa_Block_List[nblk]->Jindex == bj &&
                      Hexa_Block_List[nblk]->Kindex == bk)
                     SBptr  =   Hexa_Block_List[nblk];
               }
            }//get the target solution block info
           
            // loop through the neigbour blocks
           for (int  nbi = bi-1 ; nbi <=bi+1 ; ++nbi ) {
              for (int  nbj = bj-1; nbj <=bj+1 ; ++nbj ) {
                 for (int nbk = bk-1 ; nbk <=bk+1 ; ++nbk ) {
/*                       test the [nbi, nbj, nbk] exists and that  */
/*                       [nbi, nbj, nbk] ! = [bi, bj, bk] */
/*                       loop through the list to get the index for  */
/*                       the neighour solution blocks */
/*                       or check if this neighbour block exists... */
                    if( (nbi<0 || nbi>=IPs.NBlk_Idir)
                        ||(nbj<0 || nbj>=IPs.NBlk_Jdir)
                        ||(nbk<0 || nbk>=IPs.NBlk_Kdir)
                        ||(nbi == bi && nbj == bj && nbk == bk)){
                       
                       // do nothing
                    }else{
                       // checking the index for the neighboring blocks
                       for(int nblk = 0; nblk<Size_of_Block_List; ++nblk){ 
                          if(Block_Used[nblk]){
                             if( Hexa_Block_List[nblk]->Iindex == nbi && 
                                 Hexa_Block_List[nblk]->Jindex == nbj &&
                                 Hexa_Block_List[nblk]->Kindex == nbk)
                                SBptr_n  =   Hexa_Block_List[nblk];
                          }
                       }//get the target solution block info
           
                        
                       if(nbi > bi){
                          iCellLocal = SBptr->ICu+1;
                          iCellDonor = SBptr_n->ICl;
                          iCellNum =  SBptr->Nghost;
                           
                       }else if(nbi < bi){
                          iCellLocal = SBptr->ICl - SBptr->Nghost;
                          iCellDonor = SBptr_n->ICu - SBptr_n->Nghost +1 ;
                          iCellNum =  SBptr->Nghost;
                           
                       }else{
                          iCellLocal = SBptr->ICl;
                          iCellDonor = SBptr_n->ICl;
                          iCellNum =  IPs.NCells_Idir;
                           
                       }// i direction
                       if(nbj > bj){
                          jCellLocal = SBptr->JCu+1;
                          jCellDonor = SBptr_n->JCl;
                          jCellNum =  SBptr->Nghost;
                       }else if(nbj < bj){
                          jCellLocal = SBptr->JCl - SBptr->Nghost;
                          jCellDonor = SBptr_n->JCu - SBptr_n->Nghost+1 ;
                          jCellNum =  SBptr->Nghost;
                       }else{
                          jCellLocal = SBptr->JCl;
                          jCellDonor = SBptr_n->JCl;
                          jCellNum =  IPs.NCells_Jdir;
                       }// j direction
                       if(nbk > bk){
                          kCellLocal = SBptr->KCu+1;
                          kCellDonor = SBptr_n->KCl;
                          kCellNum =  SBptr->Nghost;
                       }else if(nbk < bk){
                          kCellLocal = SBptr->KCl - SBptr->Nghost;
                          kCellDonor = SBptr_n->KCu - SBptr_n->Nghost +1 ;
                          kCellNum =  SBptr->Nghost;
                       }else{
                          kCellLocal = SBptr->KCl;
                          kCellDonor = SBptr_n->KCl;
                          kCellNum = IPs.NCells_Kdir;
                       }// k direction
                       icloc = iCellLocal;
                       icdon = iCellDonor;
                       // copying the donor cell information to the local cells
                       for (int  i = 0 ; i < iCellNum ; ++i ) {
                          jcloc = jCellLocal;
                          jcdon = jCellDonor;
                          for (int  j = 0 ; j < jCellNum ; ++j ) {
                             kcloc = kCellLocal;
                             kcdon = kCellDonor;
                             for (int k = 0 ; k < kCellNum ; ++k ) {
                                SBptr->U[icloc][jcloc][kcloc] =
                                   SBptr_n->U[icdon][jcdon][kcdon];
                                SBptr->W[icloc][jcloc][kcloc] =
                                   SBptr_n->W[icdon][jcdon][kcdon];

                                ++kcloc;
                                ++kcdon;
                                 
                             }
                             ++jcloc;
                             ++jcdon;
                          }
                          ++icloc;
                          ++icdon;
                       }//endofcopying information from donor cells to local cells
                    }//executable situation (exists) 
                 }
              }
            }//endofchecking the neighbour
        }
     }
   } //endofloopingthroughlocalblocks
   
   return 0;
   
}

#endif // _HEXA_MULTIBLOCK_INCLUDED<|MERGE_RESOLUTION|>--- conflicted
+++ resolved
@@ -1,11 +1,7 @@
-/* HexaMultiBlock.h:  Header file creating multiblock list. */
+/* HexaMultiBlock.h:  Header file for multi-block solution block lists. */
 
 #ifndef _HEXA_MULTIBLOCK_INCLUDED
 #define _HEXA_MULTIBLOCK_INCLUDED
-
-/* Include required C++ libraries. */
-
-using namespace std;
 
 /* Include various CFFC header files. */
 
@@ -22,8 +18,7 @@
 #endif //_ADAPTIVEBLOCK3D_INCLUDED
 
 // a list of solution blocks on a processor
-template<class HEXA_BLOCK>
-class Hexa_MultiBlock{
+template<class HEXA_BLOCK> class Hexa_MultiBlock{
    
   private:
   public:
@@ -46,6 +41,8 @@
       Hexa_Block_List = NULL;
    }// endofdestructor...
    
+   // Define various member functions. 
+
    int Read_Restart_Solution(Input_Parameters<typename HEXA_BLOCK::Soln_pState, 
                                               typename HEXA_BLOCK::Soln_cState> &IPs,
                              AdaptiveBlock3D_List &Soln_Block_List,
@@ -105,27 +102,18 @@
       (Input_Parameters<typename HEXA_BLOCK::Soln_pState, 
        typename HEXA_BLOCK::Soln_cState> &IPs, 
        const int I_Stage);
-   // flow type dependent memeber functions 
-<<<<<<< HEAD
-
-   int Create_Wall_Data(void);
-  
-=======
+
    int Create_Wall_Data(void); // calculate wall data for serial code (all blocks on one processor)
-   // the other Create wall data template function is in Turbulence/*.h for parallel version
->>>>>>> cc317042
-/* Copy the boundaries of different blocks on on processor */
-/* This was written for testing multiblock serial code, i.e.
+                               // the other Create wall data template function is in Turbulence.h for 
+                               // parallel version
+
+   /* Copy the boundaries of different blocks on on processor */
+   /* This was written for testing multiblock serial code, i.e.
    running the code with multiblock but on only one processor */
 
    int Copy_MultiBlk_Boundary_Info(AdaptiveBlock3D_List &Soln_Block_List,
                                    Grid3D_Input_Parameters &IPs);
-   
-/*    int Send_All_Boundary_Info(MultiBlk_Connectivity &Multiblock_conn, */
-/*                               Input_Parameters &Input_Parameters); */
-/*    void Message_Passing_Datatype(MultiBlk_Connectivity &MultiBlock_Connectivity, */
-/*                                  Input_Parameters &Input_Parameters); */
-      
+         
 };
 
   
@@ -991,9 +979,10 @@
 /* Copy the boundaries of different blocks on on processor */
 /* This was written for testing multiblock serial code, i.e.
    running the code with multiblock but on only one processor */
-template<class HEXA_BLOCK>
-int Hexa_MultiBlock<HEXA_BLOCK>::Copy_MultiBlk_Boundary_Info(  AdaptiveBlock3D_List &Soln_Block_List,
-                                                               Grid3D_Input_Parameters &IPs){
+
+template<class HEXA_BLOCK>
+int Hexa_MultiBlock<HEXA_BLOCK>::Copy_MultiBlk_Boundary_Info(AdaptiveBlock3D_List &Soln_Block_List,
+                                                             Grid3D_Input_Parameters &IPs) {
     
    HEXA_BLOCK *SBptr; // pointer - the target solution block
    HEXA_BLOCK *SBptr_n; // neighbor blocks of this target block
