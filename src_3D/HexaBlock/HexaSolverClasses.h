--- conflicted
+++ resolved
@@ -28,11 +28,6 @@
   
   // turbulent velocity field list
   Turbulent_Velocity_Field_Multi_Block_List        Velocity_Field;
-<<<<<<< HEAD
-
-=======
-  
->>>>>>> 3f02a2f9
   // cpu time variables
   CPUTime processor_cpu_time, total_cpu_time;  
   
