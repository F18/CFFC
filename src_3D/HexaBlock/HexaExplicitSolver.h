#ifndef _HEXA_EXPLICIT_SOLVER
#define _HEXA_EXPLICIT_SOLVER

/*! ******************************************************
 * Routine: Hexa_Explicit_Solver                        *
 *                                                      *
 ********************************************************/
template<typename SOLN_pSTATE, typename SOLN_cSTATE>
int Hexa_MultiStage_Explicit_Solver(HexaSolver_Data &Data,
				    HexaSolver_Solution_Data<SOLN_pSTATE, SOLN_cSTATE> &Solution_Data) {
  
  int error_flag(0);
   
  double dTime;
  double residual_l2norm_first, residual_ratio;
  double residual_l1_norm, residual_l2_norm, residual_max_norm;

  int first_step(1);
  int limiter_freezing_off(ON);
  
  CFFC_Barrier_MPI(); // MPI barrier to ensure processor synchronization.
  Data.processor_cpu_time.reset();
      
  /*! ***************** Explicit Iterations ******************
   * Perform required number of iterations (time steps).    *
   **********************************************************/
  
  if ((!Solution_Data.Input.Time_Accurate && 
       Solution_Data.Input.Maximum_Number_of_Time_Steps > 0 &&
       Data.number_of_explicit_time_steps < Solution_Data.Input.Maximum_Number_of_Time_Steps) ||
      (Solution_Data.Input.Time_Accurate && 
       Solution_Data.Input.Time_Max > Data.Time)) {
    
    if (!Data.batch_flag) cout << "\n\n Beginning explicit time-marching computations on " << Date_And_Time() << ".\n\n";
    
    while (1){ // Data.number_of_time_steps <= Solution_Data.Input.Maximum_Number_of_Time_Steps) {  // instead of while(1) ??
      
      /*! ***************** Time Step *******************/
      /* Determine local and global time steps. */
      dTime = Solution_Data.Local_Solution_Blocks.CFL(Solution_Data.Input);
      dTime = CFFC_Minimum_MPI(dTime); 

      // Find global minimum time step for all processors for Time Accurate      
      if (Solution_Data.Input.Time_Accurate) {
	
	if ((Solution_Data.Input.i_Time_Integration != TIME_STEPPING_MULTISTAGE_OPTIMAL_SMOOTHING) &&
	    (Data.Time + Solution_Data.Input.CFL_Number*dTime > Solution_Data.Input.Time_Max)) {
	  dTime = (Solution_Data.Input.Time_Max-Data.Time)/Solution_Data.Input.CFL_Number;
	} else if (Data.Time + Solution_Data.Input.CFL_Number*dTime*
		   MultiStage_Optimally_Smoothing(Solution_Data.Input.N_Stage, 
						  Solution_Data.Input.N_Stage,
						  Solution_Data.Input.i_Limiter) > Solution_Data.Input.Time_Max) {
	  dTime = (Solution_Data.Input.Time_Max-Data.Time)/(Solution_Data.Input.CFL_Number*
                  MultiStage_Optimally_Smoothing(Solution_Data.Input.N_Stage, 
                                                 Solution_Data.Input.N_Stage,
                                                 Solution_Data.Input.i_Limiter));
	} /* endif */
	dTime = CFFC_Minimum_MPI(dTime);   
      } /* endif */
      
      if (!Solution_Data.Input.Local_Time_Stepping) { 
	Solution_Data.Local_Solution_Blocks.Set_Global_TimeStep(dTime);
      } /* endif */
      /**************************************************/
  
      /**************************************************/
      /* Update CPU time used for the calculation so far. */
      Data.processor_cpu_time.update();
      Data.total_cpu_time.cput = CFFC_Summation_MPI(Data.processor_cpu_time.cput); 
      /**************************************************/

      /***************** RESTART **************************/            
      /* Periodically save restart solution files. */
      if (!first_step && 
	  Data.number_of_explicit_time_steps-Solution_Data.Input.Restart_Solution_Save_Frequency*
	  (Data.number_of_explicit_time_steps/Solution_Data.Input.Restart_Solution_Save_Frequency) == 0 ) {
	if (!Data.batch_flag) {
	  cout << "\n\n  Saving solution to restart data file(s) after"
	       << " n = " << Data.number_of_explicit_time_steps 
	       << " steps (iterations).";
	  cout.flush();
	} /* endif */
	error_flag = Write_Octree(Data.Octree, 
                                  Solution_Data.Input);
	if (error_flag) {
	  cout << "\n ERROR: Unable to open octree data file "
	       << "on processor "<< CFFC_MPI::This_Processor_Number
	       << ".\n"; cout.flush();
	} /* endif */
	error_flag = CFFC_OR_MPI(error_flag);
	if (error_flag) return (error_flag);	

	error_flag = Solution_Data.Local_Solution_Blocks.Write_Restart_Solution(Solution_Data.Input,
										Data.Local_Adaptive_Block_List,
										Data.number_of_explicit_time_steps,
										Data.Time,
										Data.processor_cpu_time);
	if (error_flag) {
	  cout << "\n ERROR: Unable to open restart output data file(s) on processor "
	       << CFFC_MPI::This_Processor_Number
	       << ".\n";
	  cout.flush();
	} /* endif */
	error_flag = CFFC_OR_MPI(error_flag);
	if (error_flag) return (error_flag);
      } /* endif */     
      /**************************************************/	           
      
      /***************** NORMS **************************/      
      /* Determine the L1, L2, and max norms of the solution residual. */
      residual_l1_norm = Solution_Data.Local_Solution_Blocks.L1_Norm_Residual(Solution_Data.Input.Residual_Norm);
      residual_l1_norm = CFFC_Summation_MPI(residual_l1_norm); 
      residual_l2_norm = Solution_Data.Local_Solution_Blocks.L2_Norm_Residual(Solution_Data.Input.Residual_Norm);
      residual_l2_norm = CFFC_Summation_MPI(residual_l2_norm); 
      residual_max_norm = Solution_Data.Local_Solution_Blocks.Max_Norm_Residual(Solution_Data.Input.Residual_Norm);
      residual_max_norm = CFFC_Maximum_MPI(residual_max_norm);

      /* Output progress information for the calculation. */
      if (!Data.batch_flag) Output_Progress_L2norm(Data.number_of_explicit_time_steps,
						   Data.Time*THOUSAND,
						   Data.total_cpu_time,
						   residual_l2_norm,
						   first_step,
						   50);
      if (CFFC_Primary_MPI_Processor() && !first_step) {
	Output_Progress_to_File(Data.residual_file,
				Data.number_of_explicit_time_steps,
				Data.Time*THOUSAND,
				Data.total_cpu_time,
				residual_l1_norm,
				residual_l2_norm,
				residual_max_norm);
      } /* endif */

      if (!first_step) {
         error_flag = Output_Other_Solution_Progress_Specialization_Data(Data,
                                                                         Solution_Data);
         if (error_flag) return (error_flag);
      } /* endif */
      /****************************************************/

      /**************************************************
       * Check to see if calculations are complete.     *
       **************************************************/
      if (!Solution_Data.Input.Time_Accurate && 
          Data.number_of_explicit_time_steps >= Solution_Data.Input.Maximum_Number_of_Time_Steps) break;
      if (Solution_Data.Input.Time_Accurate && 
          Data.Time >= Solution_Data.Input.Time_Max) break;
      /**************************************************/

      /**************************************************
       * Freeze limiters as necessary.                  *
       **************************************************/
      if (!first_step && 
          Solution_Data.Input.Freeze_Limiter && 
          limiter_freezing_off &&           
	  residual_l2_norm <= Solution_Data.Input.Freeze_Limiter_Residual_Level) {
	//Freeze_Limiters(Local_SolnBlk, 
        //                List_of_Solution_Data.Local_Solution_Blocks);
	limiter_freezing_off = ON;	
      } /* endif */
      /**************************************************/   

      /*********** BLOCK SOLUTION UPDATE *************************
       * Update solution for next time step using a multistage   *
       * time stepping scheme.                                   *
       ***********************************************************/
      for (int i_stage  = 1 ; i_stage <= Solution_Data.Input.N_Stage ; ++i_stage ) {
      
	/*******************************************************************/
	// 1. Send/Copy the information between blocks...
	error_flag = Send_Messages<Hexa_Block<SOLN_pSTATE, SOLN_cSTATE> >
                        (Solution_Data.Local_Solution_Blocks.Soln_Blks,
			 Data.Local_Adaptive_Block_List);
	if (error_flag) {
           cout << "\n ERROR: Message passing error during explicit time marching "
                << "on processor "
                << CFFC_MPI::This_Processor_Number
                << ".\n";
           cout.flush();
	} /* endif */
	error_flag = CFFC_OR_MPI(error_flag);        
	if (error_flag) return (error_flag);

	/************* BOUNDARY CONDITIONS *********************************/
	// 2. Apply boundary conditions for stage.
	Solution_Data.Local_Solution_Blocks.BCs(Solution_Data.Input);
	
	error_flag = Hexa_BCs_Specializations(Data, Solution_Data);
	if (error_flag) return (error_flag);
<<<<<<< HEAD

=======
	
>>>>>>> 3f02a2f9
	 /*************** UPDATE CORNER GHOST CELLS SOLUTION *****/
        // For those 3 blocks abutting cases, this is to fix the gradient-reconstruction.
        Solution_Data.Local_Solution_Blocks.Update_Corner_Cells_for_3_Blks_Abutting(Data.Local_Adaptive_Block_List);

	 /*************** UPDATE SOLUTION **********************************/
	// 3. Determine solution residuals for stage.
	error_flag = Solution_Data.Local_Solution_Blocks.dUdt_Multistage_Explicit(Solution_Data.Input,
                                                                                  i_stage);        
	if (error_flag) {
	  cout << "\n ERROR: Solution residual error on processor"
	       << CFFC_MPI::This_Processor_Number
               << ".\n";
	  cout.flush();
	} /* endif */
	error_flag = CFFC_OR_MPI(error_flag);        
	if (error_flag) return (error_flag);
          	
	/*******************************************************************/
	// 4. Send boundary flux corrections at block interfaces with resolution changes.

	/*******************************************************************/
	// 5. Apply boundary flux corrections to ensure that method is conservative.

	/*******************************************************************/
	// 6. Smooth the solution residual using implicit residual smoothing. */

	/*******************************************************************/
	// 7. Update solution for stage.
	error_flag = 
           Solution_Data.Local_Solution_Blocks.Update_Solution_Multistage_Explicit(Solution_Data.Input, 
                                                                                           i_stage);
	if (error_flag) {	  
	  cout << "\n ERROR: Solution update error on processor "
	       << CFFC_MPI::This_Processor_Number
               << ".\n";
	  cout.flush();
	} /* endif */
	error_flag = CFFC_OR_MPI(error_flag);
	if (error_flag) return (error_flag);
                    
      }  // END Multistage for loop
      /************************************************************************/

      /******************* UPDATE TIMER & COUNTER *****************************
       *    Update time and time step counter.                                *
       ************************************************************************/
      if (first_step) first_step = 0;
      Data.number_of_explicit_time_steps++;
      if (Solution_Data.Input.i_Time_Integration != TIME_STEPPING_MULTISTAGE_OPTIMAL_SMOOTHING) {	
	Data.Time = Data.Time + 
                    Solution_Data.Input.CFL_Number*dTime;
      } else {
	Data.Time = Data.Time + 
                    Solution_Data.Input.CFL_Number*dTime*
                    MultiStage_Optimally_Smoothing(Solution_Data.Input.N_Stage, 
			 		           Solution_Data.Input.N_Stage,
						   Solution_Data.Input.i_Limiter);	
      } /* endif */
       
    } // END WHILE(1) LOOP 
      
    if (!Data.batch_flag) cout << "\n\n Explicit time-marching computations complete on " 
                               << Date_And_Time() << "."; cout.flush();
    
  } // END ( Time or Steps) IF

  CFFC_Barrier_MPI(); // MPI barrier to ensure processor synchronization.
 
  /************************************************************************************  
   END OF EXPLICIT TIME MARCHING SCHEME CALCULATION:
   Update ghostcell information and prescribe boundary conditions to ensure
   that the solution is consistent on each block. 
   *************************************************************************************/
  error_flag = Send_Messages<Hexa_Block<SOLN_pSTATE, SOLN_cSTATE> >
                  (Solution_Data.Local_Solution_Blocks.Soln_Blks,
                   Data.Local_Adaptive_Block_List);
  if (error_flag) {
     cout << "\n ERROR: Message passing error after completion of explicit time marching "
          << "on processor "
          << CFFC_MPI::This_Processor_Number
          << ".\n";
     cout.flush();
  } /* endif */
  error_flag = CFFC_OR_MPI(error_flag);        
  if (error_flag) return (error_flag);

  Solution_Data.Local_Solution_Blocks.BCs(Solution_Data.Input);

  error_flag = Hexa_BCs_Specializations(Data, Solution_Data);
  if (error_flag) return (error_flag);

  /*************** UPDATE CORNER GHOST CELLS SOLUTION *****/
<<<<<<< HEAD
  // For those 3 blocks abutting cases, this is to fix the gradient-recosntruction.
=======
  // For those 3 blocks abutting cases, this is to fix the gradient-reconstruction.
>>>>>>> 3f02a2f9
  Solution_Data.Local_Solution_Blocks.Update_Corner_Cells_for_3_Blks_Abutting(Data.Local_Adaptive_Block_List);

  return error_flag;

}

#endif //_HEXA_EXPLICIT_SOLVER<|MERGE_RESOLUTION|>--- conflicted
+++ resolved
@@ -188,11 +188,6 @@
 	
 	error_flag = Hexa_BCs_Specializations(Data, Solution_Data);
 	if (error_flag) return (error_flag);
-<<<<<<< HEAD
-
-=======
-	
->>>>>>> 3f02a2f9
 	 /*************** UPDATE CORNER GHOST CELLS SOLUTION *****/
         // For those 3 blocks abutting cases, this is to fix the gradient-reconstruction.
         Solution_Data.Local_Solution_Blocks.Update_Corner_Cells_for_3_Blks_Abutting(Data.Local_Adaptive_Block_List);
@@ -285,11 +280,7 @@
   if (error_flag) return (error_flag);
 
   /*************** UPDATE CORNER GHOST CELLS SOLUTION *****/
-<<<<<<< HEAD
-  // For those 3 blocks abutting cases, this is to fix the gradient-recosntruction.
-=======
   // For those 3 blocks abutting cases, this is to fix the gradient-reconstruction.
->>>>>>> 3f02a2f9
   Solution_Data.Local_Solution_Blocks.Update_Corner_Cells_for_3_Blks_Abutting(Data.Local_Adaptive_Block_List);
 
   return error_flag;
