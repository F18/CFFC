--- conflicted
+++ resolved
@@ -1527,35 +1527,11 @@
    Vector3D dX;
    double dpdx;
      
-<<<<<<< HEAD
    for (int k = KCl-Nghost ; k <= KCu+Nghost ; ++k) {
       for (int j = JCl-Nghost ; j <= JCu+Nghost ; ++j) {
          // Prescribe West boundary conditions.
          switch(Grid.BCtypeW[j][k]) {
           case BC_NONE :
-=======
-   //BC_NONE is default due to switch fall through.
-
-   for ( k =  KCl- Nghost ; k <=  KCu+ Nghost ; ++k) {
-      for ( j =  JCl- Nghost ; j <=  JCu+ Nghost ; ++j ) {
-         // Prescribe West boundary conditions.
-         switch( Grid.BCtypeW[j][k]) {
-            
-	 case BC_FIXED :
-            W[ ICl-1][j][k] = WoW[j][k];
-            U[ ICl-1][j][k] = W[ICl-1][j][k].U();
-            W[ ICl-2][j][k] = WoW[j][k];
-            U[ ICl-2][j][k] = W[ICl-2][j][k].U();
-	    break;
-
-         case BC_REFLECTION :
-            W[ ICl-1][j][k] = SOLN_pSTATE::Reflect(W[ICl][j][k],
-                                                   Grid.nfaceW( ICl,j,k));
-            U[ ICl-1][j][k] = W[ICl-1][j][k].U();
-            W[ ICl-2][j][k] = SOLN_pSTATE::Reflect(W[ICl+1][j][k],
-                                                   Grid.nfaceW(ICl,j,k));
-            U[ ICl-2][j][k] = W[ICl-2][j][k].U();
->>>>>>> 9f469edb
             break;
 
           case BC_FIXED :
@@ -1656,7 +1632,6 @@
             U[ICl-2][j][k] = W[ICl-2][j][k].U();
             break;  
             
-<<<<<<< HEAD
           case BC_CONSTANT_EXTRAPOLATION :
 	  default :
             W[ICl-1][j][k] = W[ICl][j][k];
@@ -1670,27 +1645,6 @@
          // Prescribe East boundary conditions.
          switch(Grid.BCtypeE[j][k]) {
           case BC_NONE :
-=======
-         } /* endswitch */
-         
-         // Prescribe East boundary conditions.
-         switch( Grid.BCtypeE[j][k]) {
-
-	 case BC_FIXED :
-	    W[ ICu+1][j][k] = WoE[j][k];
-            U[ ICu+1][j][k] = W[ICu+1][j][k].U();
-            W[ ICu+2][j][k] = WoE[j][k];
-            U[ ICu+2][j][k] = W[ICl+2][j][k].U();
-	    break;
-
-         case BC_REFLECTION :
-            W[ ICu+1][j][k] = SOLN_pSTATE::Reflect(W[ICu][j][k],
-                                                   Grid.nfaceE(ICu,j,k));
-            U[ ICu+1][j][k] = W[ ICu+1][j][k].U();
-            W[ ICu+2][j][k] = SOLN_pSTATE::Reflect(W[ICu-1][j][k],
-                                                   Grid.nfaceE(ICu,j,k));
-            U[ ICu+2][j][k] = W[ ICu+2][j][k].U();
->>>>>>> 9f469edb
             break;
 
           case BC_FIXED :
@@ -1709,7 +1663,6 @@
             U[ICu+2][j][k] = W[ ICu+2][j][k].U();
             break;
 
-<<<<<<< HEAD
           case BC_FIXED_PRESSURE :
             W[ICu+1][j][k] = W[ICu][j][k];
             W[ICu+1][j][k].p = WoE[j][k].p;
@@ -1717,13 +1670,6 @@
             W[ICu+2][j][k] = W[ICu-1][j][k];
             W[ICu+2][j][k].p = WoE[j][k].p; 
             U[ICu+2][j][k] = W[ICu+2][j][k].U();
-=======
-         case BC_CONSTANT_EXTRAPOLATION :
-	   W[ ICu+1][j][k] = W[ICu][j][k];                
-            U[ ICu+1][j][k] = W[ICu+1][j][k].U();
-            W[ ICu+2][j][k] = W[ICu][j][k];
-            U[ ICu+2][j][k] = W[ICu+2][j][k].U();
->>>>>>> 9f469edb
             break;
 
           case BC_PERIODIC :
@@ -1798,11 +1744,6 @@
             W[ICu+2][j][k].p = W[ICu+1][j][k].p;// (WoE[j][k].p)-dpdx*dX.x; 	
             U[ICu+2][j][k] = W[ICu+2][j][k].U();
             break;
-<<<<<<< HEAD
-            
-=======
-
->>>>>>> 9f469edb
 // 	 case BC_CHARACTERISTIC :
 //             W[ ICu+1][j][k] = SOLN_pSTATE::Characteristic_Pressure(W[ICu][j][k],
 // 								   Grid.nfaceE(ICu,j,k));
@@ -1812,7 +1753,6 @@
 //             U[ ICu+2][j][k] = W[ ICu+2][j][k].U();
 //             break;
 
-<<<<<<< HEAD
           case BC_CONSTANT_EXTRAPOLATION :
 	  default :
             W[ICu+1][j][k] = W[ICu][j][k];
@@ -1821,8 +1761,6 @@
             U[ICu+2][j][k] = W[ICu+2][j][k].U();
             break;
 
-=======
->>>>>>> 9f469edb
          }//endofeastface
          
       } /* endfor */
@@ -1831,27 +1769,18 @@
    for (int k = KCl-Nghost ; k <= KCu+Nghost ; ++k) {
       for (int i = ICl-Nghost ; i <= ICu+Nghost ; ++i) {
          // Prescribe South boundary conditions.
-<<<<<<< HEAD
          switch(Grid.BCtypeS[i][k]) {
           case BC_NONE :
             break;
 
           case BC_FIXED :
-=======
-         switch( Grid.BCtypeS[i][k]) {
-	 case BC_FIXED :
->>>>>>> 9f469edb
 	    W[i][JCl-1][k] = WoS[i][k];
             U[i][JCl-1][k] = W[i][JCl-1][k].U();
             W[i][JCl-2][k] = WoS[i][k];
             U[i][JCl-2][k] = W[i][JCl-1][k].U();
 	    break;
 
-<<<<<<< HEAD
           case BC_REFLECTION :
-=======
-         case BC_REFLECTION :
->>>>>>> 9f469edb
             W[i][ JCl-1][k] = SOLN_pSTATE::Reflect(W[i][JCl][k],
                                                    Grid.nfaceS(i,JCl,k));
             U[i][ JCl-1][k] = W[i][ JCl-1][k].U();
@@ -1939,26 +1868,8 @@
          } /* endswitch */
           
          // Prescribe North boundary conditions.
-<<<<<<< HEAD
          switch(Grid.BCtypeN[i][k]) {
           case BC_NONE :
-=======
-         switch( Grid.BCtypeN[i][k]) {	
-	 case BC_FIXED :
-	    W[i][JCu+1][k] = WoN[i][k];
-            U[i][JCu+1][k] = W[i][JCu+1][k].U();
-            W[i][JCu+2][k] = WoN[i][k];
-            U[i][JCu+2][k] = W[i][JCu+1][k].U();
-	    break;
-         
-	 case BC_REFLECTION :
-            W[i][ JCu+1][k] = SOLN_pSTATE::Reflect(W[i][ JCu][k],
-                                                   Grid.nfaceN(i,JCu,k));
-            U[i][ JCu+1][k] = W[i][ JCu+1][k].U();
-            W[i][ JCu+2][k] = SOLN_pSTATE::Reflect(W[i][ JCu-1][k],
-                                                   Grid.nfaceN(i,  JCu, k));
-            U[i][ JCu+2][k] = W[i][ JCu+2][k].U();
->>>>>>> 9f469edb
             break;
 
           case BC_FIXED :
@@ -2060,23 +1971,17 @@
    for (int j = JCl-Nghost ; j <= JCu+Nghost ; ++j) {
       for (int i = ICl-Nghost ; i <= ICu+Nghost ; ++i) {
          // Prescribe Bottom boundary conditions.
-<<<<<<< HEAD
          switch(Grid.BCtypeB[i][j]) {
           case BC_NONE :
             break;
 
           case BC_FIXED :
-=======
-         switch( Grid.BCtypeB[i][j]) {
-	 case BC_FIXED :
->>>>>>> 9f469edb
 	    W[i][j][KCl-1] = WoB[i][j];
             U[i][j][KCl-1] = W[i][j][KCl-1].U();
             W[i][j][KCl-2] = WoB[i][j];
             U[i][j][KCl-2] = W[i][j][KCl-2].U();
 	    break;
 
-<<<<<<< HEAD
           case BC_REFLECTION :
             W[i][j][KCl-1] = SOLN_pSTATE::Reflect(W[i][j][ KCl],
                                                   Grid.nfaceBot(i,j, KCl));
@@ -2084,15 +1989,6 @@
             W[i][j][KCl-2] = SOLN_pSTATE::Reflect(W[i][j][ KCl+1],
                                                   Grid.nfaceBot(i,j,KCl));
             U[i][j][KCl-2] = W[i][j][ KCl-2].U();
-=======
-         case BC_REFLECTION :
-            W[i][j][ KCl-1 ] = SOLN_pSTATE::Reflect(W[i][j][ KCl],
-                                                    Grid.nfaceBot(i,j, KCl));
-            U[i][j][ KCl-1] =  W[i][j][ KCl-1].U();
-            W[i][j][ KCl-2] = SOLN_pSTATE::Reflect(W[i][j][ KCl+1],
-                                                   Grid.nfaceBot(i,j,KCl));
-            U[i][j][ KCl-2] = W[i][j][ KCl-2].U();
->>>>>>> 9f469edb
             break;
             
           case BC_FIXED_PRESSURE :
@@ -2174,27 +2070,8 @@
          } /* endswitch */
          
          // Prescribe Top boundary conditions.
-<<<<<<< HEAD
          switch(Grid.BCtypeT[i][j]) {
           case BC_NONE :
-=======
-         switch( Grid.BCtypeT[i][j]) {	
-
-	 case BC_FIXED :
-	    W[i][j][KCu+1] = WoT[i][j];
-            U[i][j][KCu+1] = W[i][j][KCu+1].U();
-            W[i][j][KCu+2] = WoT[i][j];
-            U[i][j][KCu+2] = W[i][j][KCu+2].U();
-	    break;
-         
-	 case BC_REFLECTION :
-            W[i][j][ KCu+1] = SOLN_pSTATE::Reflect(W[i][j][ KCu],
-                                                   Grid.nfaceTop(i,j,KCu));
-            U[i][j][ KCu+1] = W[i][j][ KCu+1].U();
-            W[i][j][ KCu+2] = SOLN_pSTATE::Reflect(W[i][j][ KCu-1],
-                                                   Grid.nfaceTop(i,j,KCu));
-            U[i][j][ KCu+2] =  W[i][j][ KCu+2].U();
->>>>>>> 9f469edb
             break;
 
           case BC_FIXED :
