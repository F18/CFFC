/* HexaBlock.h: Header file defining 
                3D Hexahedral Mesh Solution Classes. */

#ifndef _HEXA_BLOCK_INCLUDED
#define _HEXA_BLOCK_INCLUDED

/* Include required CFFC header files. */

#ifndef _CFD_INCLUDED
#include "../CFD/CFD.h"
#endif // _CFD_INCLUDED

#ifndef _INPUT_INCLUDED
#include "../CFD/Input.h"
#endif // _INPUT_INCLUDED

#ifndef _CELL3D_INCLUDED
#include "../Grid/Cell3D.h"
#endif // _CELL3D_INCLUDED

#ifndef _MPI_INCLUDED
#include "../MPI/MPI.h"
#endif // _MPI_INCLUDED

#ifndef _GRID3D_HEXA_BLOCK_INCLUDED
#include "../Grid/Grid3DHexaBlock.h"
#endif // _GRID3D_HEXA_BLOCK_INCLUDED

#ifndef _GASCONSTANTS_INCLUDED
#include "../Physics/GasConstants.h"
#endif // _GASCONSTANTS_INCLUDED

#ifndef _TURBULENCE_MODELLING_INCLUDED
#include "../TurbulenceModelling/TurbulenceModelling.h"
#endif // TURBULENCE_MODELLING_INCLUDED   

/* Define the solution block in-use indicators. */

#define	HEXA_BLOCK_USED                            1
#define	HEXA_BLOCK_NOT_USED                        0

/* Define the structures and classes. */

#define	NUMBER_OF_RESIDUAL_VECTORS    3

template<class SOLN_pSTATE, class SOLN_cSTATE>
class Hexa_Block{
  protected:
 
  public:

   typedef SOLN_pSTATE Soln_pState;
   typedef SOLN_cSTATE Soln_cState;

   int              NCi,ICl,ICu;  // i-direction cell counters.
   int              NCj,JCl,JCu;  // j-direction cell counters.
   int              NCk,KCl,KCu;  // k-direction cell counters.
   int                   Nghost;  // Number of ghost cells.
   int           Freeze_Limiter;  // Limiter freezing indicator.
   int                Flow_Type;  // Flow type indicator.
   double                 ***dt;  // Local time step.
   
   SOLN_pSTATE             ***W;  // Primitive solution state.
   SOLN_cSTATE             ***U;  // Conserved solution state.
   Grid3D_Hexa_Block       Grid;  // pointer to the 3D Hexa grid.
   
   SOLN_cSTATE         ****dUdt;  // Solution residual.
   SOLN_pSTATE          ***dWdx;  // Unlimited solution gradient
                                  // (x-direction).
   SOLN_pSTATE          ***dWdy;  // Unlimited solution gradient
                                  // (y-direction).
   SOLN_pSTATE          ***dWdz;  // Unlimited solution gradient
                                  // (z-direction).
   SOLN_pSTATE           ***phi;  // Solution slope limiter.
   SOLN_cSTATE            ***Uo;  // Initial solution state.
   //   SOLN_cSTATE **FluxN,**FluxS,  // Boundary solution fluxes.
   //               **FluxE,**FluxW,
   //               **FluxT,**FluxB;

   SOLN_pSTATE     **WoN, **WoS,  // Boundary condition reference states for
                   **WoE, **WoW,  // north, south, east, west, top
                   **WoT, **WoB;  // bottom boundaries.
   
   // Only allocate for turbulent flow (depending on flow type indicator)
   Turbulent3DWallData ***WallData;
		      
   int Allocated; // Indicates whether or not the solution block has been allocated.

   /* Constructors. */

   Hexa_Block(void) {
      NCi=0; ICl=0; ICu=0; NCj=0; JCl=0; JCu=0;
      NCk=0; KCl=0; KCu=0; Nghost=0; 
      Flow_Type = FLOWTYPE_INVISCID; Freeze_Limiter = OFF;
      Allocated = HEXA_BLOCK_NOT_USED;
      dt = NULL; W = NULL; U = NULL; dUdt = NULL;
      dWdx = NULL; dWdy = NULL; dWdz = NULL;
      phi = NULL; Uo = NULL;
      //FluxN = NULL; FluxS = NULL;
      //FluxE = NULL; FluxW = NULL;
      //FluxT = NULL; FluxB = NULL;
      WoN = NULL; WoS = NULL; 
      WoE = NULL; WoW = NULL;
      WoT = NULL; WoB = NULL; WallData = NULL;
   }

   Hexa_Block(const int Ni, 
              const int Nj, 
              const int Nk, 
              const int Ng) {
      allocate(Ni, Nj, Nk, Ng);
   }

   Hexa_Block(const int Ni, 
              const int Nj, 
              const int Nk, 
              const int Ng, 
              const int flow_type,  
              Grid3D_Hexa_Block &Grid2) {       
      Flow_Type = flow_type;
      allocate(Ni, Nj, Nk, Ng);
      Grid.Copy(Grid2);
      Flow_Type = flow_type;
   }
   
   /* Destructors. */
  ~Hexa_Block() {
      deallocate(); 
   }

   /* Allocate memory for structured hexahedrial solution block. */
   void allocate(void);
   void allocate(const int Ni, const int Nj, const int Nk, const int Ng);
 
   /* Deallocate memory for structured hexahedral solution block. */
   void deallocate(void);
   
   /* Return primitive solution state at specified node. */
   SOLN_pSTATE Wn(const int ii, const int jj, const int kk);
   
   /* Retern conserverd solution state at specified node. */
   SOLN_cSTATE Un(const int ii, const int jj, const int kk);
   
   /* Return primitive solution state at cell nodes. */
   SOLN_pSTATE WnNW(const int ii, const int jj, const int kk);
   SOLN_pSTATE WnNE(const int ii, const int jj, const int kk);
   SOLN_pSTATE WnSE(const int ii, const int jj, const int kk);
   SOLN_pSTATE WnSW(const int ii, const int jj, const int kk);
   
   /* Return conserved solution state at cell nodes. */
   SOLN_cSTATE UnNW(const int ii, const int jj, const int kk);
   SOLN_cSTATE UnNE(const int ii, const int jj, const int kk);
   SOLN_cSTATE UnSE(const int ii, const int jj, const int kk);
   SOLN_cSTATE UnSW(const int ii, const int jj, const int kk);
   
   /* Set flags for limiter evaluation. */
   void evaluate_limiters(void);
   void freeze_limiters(void);
   
   /* Number of solution state variables. */
   int NumVar(void);

   /* Other important member functions. */

   void Create_Block(Grid3D_Hexa_Block &Grid2);

   void Copy(Hexa_Block &Block2);

   void Broadcast(void);

#ifdef _MPI_VERSION
   void Broadcast(MPI::Intracomm &Communicator);
#endif

   void Output_Tecplot(Input_Parameters<SOLN_pSTATE, SOLN_cSTATE> &IPs,
                       const int Number_of_Time_Steps,
                       const double &Time,
                       const int Block_Number,
                       const int Output_Title,
                       ostream &Out_File);

   void Output_Cells_Tecplot(Input_Parameters<SOLN_pSTATE, SOLN_cSTATE> &IPs,
                             const int Number_of_Time_Steps,
                             const double &Time,
                             const int Block_Number,
                             const int Output_Title,
                             ostream &Out_File);

   void Output_Nodes_Tecplot(Input_Parameters<SOLN_pSTATE, SOLN_cSTATE> &IPs,
                             const int Number_of_Time_Steps,
                             const double &Time,
                             const int Block_Number,
                             const int Output_Title,
                             ostream &Out_File);

   int ICs(const int i_ICtype, 
           Input_Parameters<SOLN_pSTATE, SOLN_cSTATE> &IPs);

   void BCs(Input_Parameters<SOLN_pSTATE, SOLN_cSTATE> &IPs);

   double CFL(Input_Parameters<SOLN_pSTATE, SOLN_cSTATE> &IPs);

   void Set_Global_TimeStep(const double &Dt_min);

   double L1_Norm_Residual(const int& var);

   double L2_Norm_Residual(const int& var);

   double Max_Norm_Residual(const int& var);

   int WtoU(void);

   void Evaluate_Limiters(void){ Freeze_Limiter = OFF; }

   void Freeze_Limiters(void) { Freeze_Limiter = ON; }

   void Linear_Reconstruction_LeastSquares(const int i, 
                                           const int j, 
                                           const int k, 
                                           const int Limiter);

   void Linear_Reconstruction_LeastSquares(const int Limiter);

   int Wall_Shear(void);
   
   double Wall_Friction_Velocity(const int i, 
                                 const int j, 
                                 const int k);

   int dUdt_Residual_Evaluation(Input_Parameters<SOLN_pSTATE, SOLN_cSTATE> &IPs);

   int dUdt_Multistage_Explicit(const int i_stage, 
                                Input_Parameters<SOLN_pSTATE, SOLN_cSTATE> &IPs);

   int Update_Solution_Multistage_Explicit(const int i_stage, 
                                           Input_Parameters<SOLN_pSTATE, SOLN_cSTATE> &IPs);

   /* MEMBER FUNCTIONS REQUIRED FOR MESSAGE PASSING. */

   /* Load send message passing buffer. */

   int LoadSendBuffer_Solution(double *buffer,
                               int &buffer_count,
                               const int buffer_size,
                               const int *id_start,
                               const int *id_end,
                               const int *inc,
                               const int *neigh_orient);

   int LoadSendBuffer_Geometry(double *buffer,
                               int &buffer_count,
                               const int buffer_size,
                               const int *id_start,
                               const int *id_end,
                               const int *inc,
                               const int *neigh_orient);

   int LoadSendBuffer_BCs(double *buffer,
                          int &buffer_count,
                          const int buffer_size,
                          const int *id_start,
                          const int *id_end,
                          const int *inc,
                          const int *neigh_orient,
                          const int bc_elem_i,
                          const int bc_elem_j,
                          const int bc_elem_k);

   int LoadSendBuffer_F2C(double *buffer,
                          int &buffer_count,
                          const int buffer_size,
                          const int i_min,
                          const int i_max,
                          const int i_inc,
                          const int j_min,
                          const int j_max,
			  const int j_inc,
			  const int k_min,
			  const int k_max,
			  const int k_inc);

   int LoadSendBuffer_C2F(double *buffer,
                          int &buffer_count,
                          const int buffer_size,
                          const int i_min,
                          const int i_max,
                          const int i_inc,
                          const int j_min,
                          const int j_max,
			  const int j_inc,
			  const int k_min,
			  const int k_max,
			  const int k_inc);

   /* Unload receive message passing buffer. */

   int UnloadReceiveBuffer_Solution(double *buffer,
                                    int &buffer_count,
                                    const int buffer_size,
                                    const int i_min,
                                    const int i_max,
                                    const int i_inc,
                                    const int j_min,
                                    const int j_max,
                                    const int j_inc,
                                    const int k_min,
                                    const int k_max,
                                    const int k_inc);

   int UnloadReceiveBuffer_Geometry(double *buffer,
                                    int &buffer_count,
                                    const int buffer_size,
                                    const int i_min,
                                    const int i_max,
                                    const int i_inc,
                                    const int j_min,
                                    const int j_max, 
                                    const int j_inc,
                                    const int k_min,
                                    const int k_max,
                                    const int k_inc);

   int UnloadReceiveBuffer_BCs(double *buffer,
                               int &buffer_count,
                               const int buffer_size,
                               const int i_min,
                               const int i_max,
                               const int i_inc,
                               const int j_min,
                               const int j_max,
                               const int j_inc,
                               const int k_min,
                               const int k_max,
                               const int k_inc,
                               const int bc_elem_i,
                               const int bc_elem_j,
                               const int bc_elem_k);

   int UnloadReceiveBuffer_F2C(double *buffer,
                               int &buffer_count,
                               const int buffer_size,
                               const int i_min,
                               const int i_max,
                               const int i_inc,
                               const int j_min,
                               const int j_max,
                               const int j_inc,
                               const int k_min,
			       const int k_max,
			       const int k_inc);

   int UnloadReceiveBuffer_C2F(double *buffer,
                               int &buffer_count,
                               const int buffer_size,
                               const int i_min,
                               const int i_max,
                               const int i_inc,
                               const int j_min,
                               const int j_max,
	  		       const int j_inc,
			       const int k_min,
			       const int k_max,
			       const int k_inc);

   /* Subcell solution reconstruction within given computational cell. */

   void SubcellReconstruction(const int i,
                              const int j,
                              const int k,
                              const int Limiter);

   /* Load and unload conservative flux message passing buffer. */

   int LoadSendBuffer_Flux_F2C(double *buffer,
                               int &buffer_count,
                               const int buffer_size,
                               const int i_min,
                               const int i_max,
                               const int i_inc,
                               const int j_min,
                               const int j_max,
			       const int j_inc,
			       const int k_min,
			       const int k_max,
			       const int k_inc);

   int UnloadReceiveBuffer_Flux_F2C(double *buffer,
                                    int &buffer_count,
                                    const int buffer_size,
                                    const int i_min,
                                    const int i_max,
                                    const int i_inc,
                                    const int j_min,
                                    const int j_max,
				    const int j_inc,
				    const int k_min,
				    const int k_max,
				    const int k_inc);
   
  private:
   //copy and assignment are not permitted ...
   Hexa_Block(const Hexa_Block &Soln);
   Hexa_Block &operator =(const Hexa_Block &Soln);
   
};

 /* Input-output operators. */

template<class SOLN_pSTATE, class SOLN_cSTATE>
ostream &operator << (ostream &out_file,
                      const Hexa_Block<SOLN_pSTATE, SOLN_cSTATE> &Soln);

template<class SOLN_pSTATE, class SOLN_cSTATE>
istream &operator >> (istream &in_file,
                      Hexa_Block<SOLN_pSTATE, SOLN_cSTATE> &Soln);

/******************************************************************
 * Hexa_Block::allocate -- Allocate memory.                       *
 ******************************************************************/

template<class SOLN_pSTATE, class SOLN_cSTATE>
void Hexa_Block<SOLN_pSTATE, SOLN_cSTATE>::allocate(void){
     
   W = new SOLN_pSTATE**[NCi]; 
   U = new SOLN_cSTATE**[NCi];
   Uo = new SOLN_cSTATE**[NCi];
   dUdt = new SOLN_cSTATE***[NCi];
   dWdx = new SOLN_pSTATE**[NCi];
   dWdy = new SOLN_pSTATE**[NCi];
   dWdz = new SOLN_pSTATE**[NCi];
   phi = new SOLN_pSTATE**[NCi]; 
   dt = new double**[NCi];
   
   for (int i = 0; i <= NCi-1 ; ++i) {
      W[i] = new SOLN_pSTATE*[NCj]; 
      U[i] = new SOLN_cSTATE*[NCj];
      Uo[i] = new SOLN_cSTATE*[NCj];
      dUdt[i] = new SOLN_cSTATE**[NCj];
      dWdx[i] = new SOLN_pSTATE*[NCj];
      dWdy[i] = new SOLN_pSTATE*[NCj];
      dWdz[i] = new SOLN_pSTATE*[NCj];
      phi[i] = new SOLN_pSTATE*[NCj];
      dt[i] = new double*[NCj];
      for (int j = 0; j <= NCj-1 ; ++j) {
         W[i][j] = new SOLN_pSTATE[NCk]; 
         U[i][j] = new SOLN_cSTATE[NCk];
         Uo[i][j] = new SOLN_cSTATE[NCk];
         dUdt[i][j] = new SOLN_cSTATE*[NCk];
         dWdx[i][j] = new SOLN_pSTATE[NCk]; 
         dWdy[i][j] = new SOLN_pSTATE[NCk];
         dWdz[i][j] = new SOLN_pSTATE[NCk];
         phi[i][j] = new SOLN_pSTATE[NCk]; 
         dt[i][j] = new double [NCk];
         for (int k = 0; k <= NCk-1 ; ++k) {
            dUdt[i][j][k]=new SOLN_cSTATE[NUMBER_OF_RESIDUAL_VECTORS];
         } /* endfor */
      } /* endfor */
   } /* endfor */
   
   SOLN_cSTATE U_VACUUM;
   U_VACUUM.Vacuum();
   SOLN_pSTATE W_VACUUM;
   W_VACUUM.Vacuum();

   // Set the solution residuals, gradients, limiters, and other values to zero.
   for (int k  = KCl-Nghost ; k <= KCu+Nghost ; ++k) {
      for (int j  = JCl-Nghost ; j <= JCu+Nghost ; ++j) {
         for (int i = ICl-Nghost ; i <= ICu+Nghost ; ++i) {
            Uo[i][j][k] = U_VACUUM; 
            for (int n = 0 ; n <= NUMBER_OF_RESIDUAL_VECTORS-1 ; ++n) {
               dUdt[i][j][k][n] = U_VACUUM;
            } /* endfor */
            dWdx[i][j][k] = W_VACUUM; 
            dWdy[i][j][k] = W_VACUUM;
            dWdz[i][j][k] = W_VACUUM; 
            phi[i][j][k] =  W_VACUUM; 
            dt[i][j][k] = ZERO;
         } /* endfor */
      } /* endfor */
   } /* endfor */
 
   //Boundary References
   WoW = new SOLN_pSTATE *[NCj]; WoE = new SOLN_pSTATE *[NCj];
   for (int j = 0; j < NCj; ++j) {
      WoW[j] = new SOLN_pSTATE[NCk]; WoE[j] = new SOLN_pSTATE[NCk];
   } /* endfor */

   WoN = new SOLN_pSTATE *[NCi]; WoS = new SOLN_pSTATE *[NCi];
   WoT = new SOLN_pSTATE *[NCi]; WoB = new SOLN_pSTATE *[NCi];
   for (int i = 0; i < NCi; ++i) {
      WoN[i] = new SOLN_pSTATE[NCk]; WoS[i] = new SOLN_pSTATE[NCk];
      WoT[i] = new SOLN_pSTATE[NCj]; WoB[i] = new SOLN_pSTATE[NCj];
   } /* endfor */

   // Only allocate for turbulent flows
   if (Flow_Type == FLOWTYPE_TURBULENT_RANS_K_OMEGA ||
       Flow_Type == FLOWTYPE_TURBULENT_RANS_K_EPSILON) {
      WallData = new Turbulent3DWallData**[NCi]; 
      for (int i = 0; i <= NCi-1 ; ++i) {
         WallData[i] = new Turbulent3DWallData*[NCj]; 
         for (int j = 0; j <= NCj-1 ; ++j) {
            WallData[i][j] = new Turbulent3DWallData[NCk]; 
         } /* endfor */
      } /* endfor */
   } /* endif */

}

template<class SOLN_pSTATE, class SOLN_cSTATE>
void Hexa_Block<SOLN_pSTATE, SOLN_cSTATE>::allocate(const int Ni, 
                                                    const int Nj, 
                                                    const int Nk, 
                                                    const int Ng) {

    assert(Ni > 1 && Nj > 1  && Nk > 1 && Ng > 1 && !Allocated); 
    NCi=Ni+2*Ng; ICl=Ng; ICu=Ni+Ng-1; 
    NCj=Nj+2*Ng; JCl=Ng; JCu=Nj+Ng-1;
    NCk=Nk+2*Ng; KCl=Ng; KCu=Nk+Ng-1; Nghost=Ng;
    Flow_Type = FLOWTYPE_INVISCID; Freeze_Limiter = OFF;
    Allocated = HEXA_BLOCK_USED;
    Grid.allocate(Ni, Nj, Nk, Ng);
    allocate();

}

/**************************************************************************
 * Hexa_Block::deallocate -- Deallocate memory.                           *
 **************************************************************************/
template<class SOLN_pSTATE, class SOLN_cSTATE>
void Hexa_Block<SOLN_pSTATE, SOLN_cSTATE>::deallocate(void) {

   if (Allocated) {   
      Grid.deallocate(); 
    
      for (int i = 0; i <= NCi-1; ++i) {
         for (int j = 0; j <= NCj-1 ; ++j) {
            delete []W[i][j];  W[i][j] = NULL; 
            delete []U[i][j];  U[i][j] = NULL;
            delete []Uo[i][j]; Uo[i][j] = NULL;
            for (int k = 0; k <= NCk-1 ; ++k) {
               delete []dUdt[i][j][k]; dUdt[i][j][k] = NULL; 
            } /* endfor */
            delete []dUdt[i][j]; dUdt[i][j] = NULL;
            delete []dWdx[i][j]; dWdx[i][j] = NULL; 
            delete []dWdy[i][j]; dWdy[i][j] = NULL;
            delete []dWdz[i][j]; dWdz[i][j] = NULL;
            delete []phi[i][j]; phi[i][j] = NULL; 
            delete []dt[i][j]; dt[i][j] = NULL; 
         } /* endfor */
         delete []W[i]; W[i] = NULL; 
         delete []U[i]; U[i] = NULL;
         delete []Uo[i]; Uo[i] = NULL;
         delete []dUdt[i]; dUdt[i] = NULL;
         delete []dWdx[i]; dWdx[i] = NULL; 
         delete []dWdy[i]; dWdy[i] = NULL;
         delete []dWdz[i]; dWdz[i] = NULL;
         delete []phi[i]; phi[i] = NULL; 
         delete []dt[i]; dt[i] = NULL; 
      } /* endfor */
   
      delete []W; W = NULL; delete []U; U = NULL;
      delete []Uo; Uo = NULL; delete []dUdt; dUdt = NULL;
      delete []dWdx; dWdx = NULL; delete []dWdy; dWdy = NULL; 
      delete []dWdz; dWdz = NULL; 
      delete []phi; phi = NULL; delete []dt; dt = NULL; 

      //Boundary references
      for (int j = 0; j <= NCj-1; ++j) {
         delete []WoW[j]; WoW[j] = NULL;
         delete []WoE[j]; WoE[j] = NULL;
      } /* endfor */
      delete []WoW; WoW = NULL;
      delete []WoE; WoE = NULL;
   
      for (int i = 0; i <= NCi-1; ++i) {
         delete []WoN[i]; WoN[i] = NULL;
         delete []WoS[i]; WoS[i] = NULL;
         delete []WoT[i]; WoT[i] = NULL;
         delete []WoB[i]; WoB[i] = NULL;
      } /* endfor */
   
      delete []WoN; WoN = NULL; delete []WoS; WoS = NULL; 
      delete []WoE; WoE = NULL; delete []WoW; WoW = NULL;
      delete []WoT; WoT = NULL; delete []WoB; WoB = NULL;
   
      if (Flow_Type == FLOWTYPE_TURBULENT_RANS_K_OMEGA ||
          Flow_Type == FLOWTYPE_TURBULENT_RANS_K_EPSILON) {
         for (int i = 0; i <= NCi-1 ; ++i) {
            for (int j = 0; j <= NCj-1 ; ++j) {
               delete []WallData[i][j];  WallData[i][j] = NULL; 
            } /* endfor */
            delete []WallData[i]; WallData[i] = NULL; 
         } /* endfor */
         delete []WallData; WallData = NULL; 
      } /* endif */

      NCi = 0; ICl = 0; ICu = 0; NCj = 0; JCl = 0; JCu = 0;
      NCk = 0; KCl = 0; KCu = 0;  Nghost = 0;
      Allocated = HEXA_BLOCK_NOT_USED;
   } /* endif */

}

template<class SOLN_pSTATE, class SOLN_cSTATE>
int Hexa_Block<SOLN_pSTATE, SOLN_cSTATE>::NumVar(void) {
   
   int num=0;
   int num_vars = W[num][num][num].num_vars;    

   return (int(num_vars));

}

/* Return primitive solution state at specified node. */
/* Trilinear interpolation --- in process */
template<class SOLN_pSTATE, class SOLN_cSTATE>
SOLN_pSTATE Hexa_Block<SOLN_pSTATE, SOLN_cSTATE>::Wn(const int ii, const int jj, 
                                                     const int kk){
   return (Trilinear_Interpolation(
           Grid.Cell[ii-1][jj][kk].Xc, W[ii-1][jj][kk],
           Grid.Cell[ii][jj][kk].Xc, W[ii][jj][kk],
           Grid.Cell[ii][jj-1][kk].Xc, W[ii][jj-1][kk],
           Grid.Cell[ii-1][jj-1][kk].Xc, W[ii-1][jj-1][kk],
           Grid.Cell[ii-1][jj][kk-1].Xc, W[ii-1][jj][kk-1],
           Grid.Cell[ii][jj][kk-1].Xc, W[ii][jj][kk-1],
           Grid.Cell[ii][jj-1][kk-1].Xc, W[ii][jj-1][kk-1],
           Grid.Cell[ii-1][jj-1][kk-1].Xc, W[ii-1][jj-1][kk-1],
           Grid.Node[ii][jj][kk].X));

}

/********************************************************
 * Routine: Create_Block                                *
 *                                                      *
 * Create a new hexahedral solution block.              *
 *                                                      *
 ********************************************************/
template<class SOLN_pSTATE, class SOLN_cSTATE>
void Hexa_Block<SOLN_pSTATE, SOLN_cSTATE>::Create_Block(Grid3D_Hexa_Block &Grid2) {

   if (Grid2.Allocated) {
      if (NCi != Grid2.NCi ||
          NCj != Grid2.NCj ||
          NCk != Grid2.NCk ||
          Nghost != Grid2.Nghost) {
	 if (Allocated) {
           deallocate();
         } /*endif */

         allocate(Grid2.NCi-2*Grid2.Nghost, 
                  Grid2.NCj-2*Grid2.Nghost, 
                  Grid2.NCk-2*Grid2.Nghost, 
                  Grid2.Nghost);
      } /* endif */

      Grid.Copy(Grid2);
   } /* endif */
 
}

/********************************************************
 * Routine: Copy                                        *
 *                                                      *
 * Make a copy of solution block contents contained in  *
 * the hexahedral solution block Block2.                *
 *                                                      *
 ********************************************************/
template<class SOLN_pSTATE, class SOLN_cSTATE>
void Hexa_Block<SOLN_pSTATE, SOLN_cSTATE>::Copy(Hexa_Block<SOLN_pSTATE, SOLN_cSTATE> &Block2) {

   if (Block2.Allocated) {
      //  Allocate memory as required.
      if (NCi != Block2.NCi ||
          NCj != Block2.NCj ||
          NCk != Block2.NCk ||
          Nghost != Block2.Nghost) {
	 if (Allocated) {
           deallocate();
         } /*endif */

         allocate(Block2.NCi-2*Block2.Nghost, 
                  Block2.NCj-2*Block2.Nghost, 
                  Block2.NCk-2*Block2.Nghost, 
                  Block2.Nghost);
      } /* endif */

      // Copy the grid.
      Grid.Copy(Block2.Grid);

      // Assign flow type.
      Flow_Type = Block2.Flow_Type;

      // Copy the freeze limite indicator.
      Freeze_Limiter = Block2.Freeze_Limter;

      // Copy the solution, solutioon residuals, gradients, limiters, and 
      // other stored values.
      for (int k  = KCl-Nghost ; k <= KCu+Nghost ; ++k) {
         for (int j  = JCl-Nghost ; j <= JCu+Nghost ; ++j) {
            for (int i = ICl-Nghost ; i <= ICu+Nghost ; ++i) {
               U[i][j][k] = Block2.U[i][j][k];
               W[i][j][k] = Block2.W[i][j][k];
               Uo[i][j][k] = Block2.Uo[i][j][k];
               for (int n = 0 ; n <= NUMBER_OF_RESIDUAL_VECTORS-1 ; ++n) {
                  dUdt[i][j][k][n] = Block2.dUdt[i][j][k][n];
               } /* endfor */
               dWdx[i][j][k] = Block2.dWdx[i][j][k]; 
               dWdy[i][j][k] = Block2.dWdy[i][j][k];
               dWdz[i][j][k] = Block2.dWdz[i][j][k]; 
               phi[i][j][k] = Block2.phi[i][j][k]; 
               dt[i][j][k] = Block2.dt[i][j][k];
            } /* endfor */
         } /* endfor */
      } /* endfor */
 
      // Copy boundary reference states.
      for (int k = 0; k < NCk; ++k) {
         for (int j = 0; j < NCj; ++j) {
            WoW[j][k] = Block2.WoW[j][k]; 
            WoE[j][k] = Block2.WoE[j][k];
         } /* endfor */
      } /* endfor */

      for (int k = 0; k < NCk; ++k) {
         for (int i = 0; i < NCi; ++i) {
            WoN[i][k] = Block2.WoN[i][k]; 
            WoS[i][k] = Block2.WoS[i][k];
         } /* endfor */
      } /* endfor */

      for (int j = 0; j < NCj; ++j) {
         for (int i = 0; i < NCi; ++i) {
            WoT[i][j] = Block2.WoT[i][j]; 
            WoB[i][j] = Block2.WoB[i][j];
         } /* endfor */
      } /* endfor */

      // Copy wall data for turbulent flows only.
      if (Flow_Type == FLOWTYPE_TURBULENT_RANS_K_OMEGA ||
          Flow_Type == FLOWTYPE_TURBULENT_RANS_K_EPSILON) {
         for (int k = 0; k < NCk; ++k) {
            for (int j = 0; j < NCj; ++j) {
               for (int i = 0; i < NCi; ++i) {
                  WallData[i][j][k] = Block2.WallData[i][j][k]; 
               } /* endfor */
            } /* endfor */
         } /* endfor */
      } /* endif */

   } /* endif */

}

/********************************************************
 * Routine: Broadcast                                   *
 *                                                      *
 * Broadcast the solution information for hexahedral    * 
 * solution block.                                      *
 *                                                      *
 ********************************************************/
template<class SOLN_pSTATE, class SOLN_cSTATE>
void Hexa_Block<SOLN_pSTATE, SOLN_cSTATE>::Broadcast(void) {

#ifdef _MPI_VERSION

#endif

}

#ifdef _MPI_VERSION
/********************************************************
 * Routine: Broadcast                                   *
 *                                                      *
 * Broadcast the solution information for hexahedral    * 
 * solution block.                                      *
 *                                                      *
 ********************************************************/
template<class SOLN_pSTATE, class SOLN_cSTATE>
void Hexa_Block<SOLN_pSTATE, SOLN_cSTATE>::Broadcast(MPI::Intracomm &Communicator) {

}
#endif

/********************************************************
 * Routine: Output_Tecplot                              *
 *                                                      *
 * Writes the solution values at the nodes of the       *
 * specified hexadedral solution block to the           *
 * specified output stream suitable for plotting with   *
 * TECPLOT.                                             *
 *                                                      *
 ********************************************************/
template<class SOLN_pSTATE, class SOLN_cSTATE>
void Hexa_Block<SOLN_pSTATE, SOLN_cSTATE>::
Output_Tecplot(Input_Parameters<SOLN_pSTATE, SOLN_cSTATE> &IPs,
               const int Number_of_Time_Steps,
               const double &Time,
               const int Block_Number,
               const int Output_Title,
               ostream &Out_File) {

   SOLN_pSTATE W_node;
   
   /* Ensure boundary conditions are updated before
      evaluating solution at the nodes. */
   
   BCs(IPs);
   
   /* Output nodal solution data. */
   
   Out_File << setprecision(14);

   if (Output_Title) {
      Out_File << "TITLE = \"" << CFFC_Name() << ": 3D Solution, "
               << "Time Step/Iteration Level = " 
               << Number_of_Time_Steps
               << ", Time = " << Time
               << "\"" << "\n"
               << "VARIABLES = \"x\" \\ \n"
               << "\"y\" \\ \n"
               << "\"z\" \\ \n"
               << "\"rho\" \\ \n"
               << "\"u\" \\ \n"
               << "\"v\" \\ \n"
               << "\"w\" \\ \n"
               << "\"p\" \\ \n"
               << "\"T\" \\ \n"
               << "\"M\" \\ \n";
      
      Out_File<< "ZONE T =  \"Block Number = " << Block_Number
              << "\" \\ \n"
              << "I = " << Grid.INu -  Grid.INl + 1 << " \\ \n"
              << "J = " << Grid.JNu -  Grid.JNl + 1 << " \\ \n"
              << "K = " << Grid.KNu -  Grid.KNl + 1 << " \\ \n"
              << "DATAPACKING = POINT \n";
   } else {
      Out_File << "ZONE T =  \"Block Number = " << Block_Number
               << "\" \\ \n"
               << "I = " << Grid.INu - Grid.INl + 1 << " \\ \n"
               << "J = " << Grid.JNu - Grid.JNl + 1 << " \\ \n"
               << "K = " << Grid.KNu - Grid.KNl + 1 << " \\ \n"
               << "DATAPACKING = POINT \n";              
   } /* endif */
   
   for (int k  =  Grid.KNl ; k <=  Grid.KNu ; ++k) {
      for (int j  =  Grid.JNl ; j <=  Grid.JNu ; ++j) {
         for (int i =  Grid.INl ; i <=  Grid.INu ; ++i) {
            W_node = Wn(i, j, k);
            Out_File << " "  << Grid.Node[i][j][k].X << W_node;
            Out_File.setf(ios::scientific);
            Out_File << " " << W_node.T() 
                     << " " << W_node.M() << "\n";
            Out_File.unsetf(ios::scientific);
         } /* endfor */
      } /* endfor */
   } /* endfor */

   Out_File << setprecision(6);
    
}

/********************************************************
 * Routine: Output_Cells_Tecplot                        *
 *                                                      *
 * Writes the cell centred solution values of the       *
 * specified hexadedral solution block to the           *
 * specified output stream suitable for plotting with   *
 * TECPLOT.                                             *
 *                                                      *
 ********************************************************/
template<class SOLN_pSTATE, class SOLN_cSTATE>
void Hexa_Block<SOLN_pSTATE, SOLN_cSTATE>::
Output_Cells_Tecplot(Input_Parameters<SOLN_pSTATE, SOLN_cSTATE> &IPs,
                     const int Number_of_Time_Steps,
                     const double &Time,
                     const int Block_Number,
                     const int Output_Title,
                     ostream &Out_File) {

   /* Ensure boundary conditions are updated before
      evaluating solution at the nodes. */
  
   BCs(IPs);

   /* Output cell-centred solution data. */

   Out_File << setprecision(14);

   if (Output_Title) {
      Out_File << "TITLE = \"" << CFFC_Name() << ": 3D Solution, "
               << "Time Step/Iteration Level = " 
               << Number_of_Time_Steps
               << ", Time = " << Time
               << "\"" << "\n"
               << "VARIABLES = \"x\" \\ \n"
               << "\"y\" \\ \n"
               << "\"z\" \\ \n"
               << "\"rho\" \\ \n"
               << "\"u\" \\ \n"
               << "\"v\" \\ \n"
               << "\"w\" \\ \n"
               << "\"p\" \\ \n"
               << "\"T\" \\ \n"
               << "\"M\" \\ \n";

      Out_File << "ZONE T =  \"Block Number = " << Block_Number
               << "\" \\ \n"
               << "I = " <<  ICu -  ICl + 2*Nghost +1 << " \\ \n"
               << "J = " <<  JCu -  JCl + 2*Nghost +1 << " \\ \n"
               << "K = " <<  KCu -  KCl + 2*Nghost +1 << " \\ \n"
               << "DATAPACKING = POINT \n";
   } else {
      Out_File << "ZONE T =  \"Block Number = " << Block_Number
               << "\" \\ \n"
               << "I = " <<  Grid.ICu -  Grid.ICl + 2* Nghost + 1 << " \\ \n"
               << "J = " <<  Grid.JCu -  Grid.JCl + 2* Nghost + 1 << " \\ \n"
               << "K = " <<  Grid.KCu -  Grid.KCl + 2* Nghost + 1 << " \\ \n"
               << "DATAPACKING = POINT \n";
   } /* endif */

   for (int k =  KCl- Nghost ; k <=  KCu+ Nghost ; ++k) {
      for (int j  =  JCl- Nghost ; j <=  JCu+ Nghost ; ++j) {
         for (int i =  ICl- Nghost ; i <=  ICu+ Nghost ; ++i) {
            Out_File << " "  <<  Grid.Cell[i][j][k].Xc << W[i][j][k];
            Out_File.setf(ios::scientific);
            Out_File << " " <<  W[i][j][k].T() 
                     << " " <<W[i][j][k].M() << "\n";
            Out_File.unsetf(ios::scientific);
         } /* endfor */
      } /* endfor */
   } /* endfor */
   
   Out_File << setprecision(6);
    
}

/********************************************************
 * Routine: Output_Nodes_Tecplot                        *
 *                                                      *
 * Writes the solution values at the nodes of the       *
 * specified hexadedral solution block to the           *
 * specified output stream suitable for plotting with   *
 * TECPLOT.                                             *
 *                                                      *
 ********************************************************/
template<class SOLN_pSTATE, class SOLN_cSTATE>
void Hexa_Block<SOLN_pSTATE, SOLN_cSTATE>::
Output_Nodes_Tecplot(Input_Parameters<SOLN_pSTATE, SOLN_cSTATE> &IPs,
                     const int Number_of_Time_Steps,
                     const double &Time,
                     const int Block_Number,
                     const int Output_Title,
                     ostream &Out_File) {

   SOLN_pSTATE W_node;
   
   /* Ensure boundary conditions are updated before
      evaluating solution at the nodes. */
   
   BCs(IPs);
   
   /* Output nodal solution data. */
   
   Out_File << setprecision(14);
   if (Output_Title) {
      Out_File << "TITLE = \"" << CFFC_Name() << ": 3D Solution, "
               << "Time Step/Iteration Level = " << Number_of_Time_Steps
               << ", Time = " << Time
               << "\"" << "\n"
               << "VARIABLES = \"x\" \\ \n"
               << "\"y\" \\ \n"
               << "\"z\" \\ \n"
               << "\"rho\" \\ \n"
               << "\"u\" \\ \n"
               << "\"v\" \\ \n"
               << "\"w\" \\ \n"
               << "\"p\" \\ \n"
               << "\"T\" \\ \n"
               << "\"M\" \\ \n";
      
      Out_File<< "ZONE T =  \"Block Number = " << Block_Number
              << "\" \\ \n"
              << "I = " << Grid.INu - Grid.INl + 1 + 2 << " \\ \n"
              << "J = " << Grid.JNu - Grid.JNl + 1 + 2 << " \\ \n"
              << "K = " << Grid.KNu - Grid.KNl + 1 + 2 << " \\ \n"
              << "DATAPACKING = POINT \n";
   } else {
      Out_File << "ZONE T =  \"Block Number = " << Block_Number
               << "\" \\ \n"
               << "I = " << Grid.INu - Grid.INl + 1 + 2 << " \\ \n"
               << "J = " << Grid.JNu - Grid.JNl + 1 + 2 << " \\ \n"
               << "K = " << Grid.KNu - Grid.KNl + 1 + 2 << " \\ \n"
               << "DATAPACKING = POINT \n";
   } /* endif */
   
   for (int k  = Grid.KNl - 1; k <= Grid.KNu + 1; ++k) {
      for (int j  = Grid.JNl - 1; j <= Grid.JNu + 1; ++j) {
         for (int i = Grid.INl - 1; i <= Grid.INu + 1; ++i) {
	    W_node = Wn(i, j, k);
            Out_File << " "  << Grid.Node[i][j][k].X << W_node;
            Out_File.setf(ios::scientific);
            Out_File << " " << W_node.T() 
                     << " " << W_node.M() << "\n";
            Out_File.unsetf(ios::scientific);
         } /* endfor */
      } /* endfor */
   } /* endfor */

   Out_File << setprecision(6);
    
}

/********************************************************
 * Routine: ICs                                         *
 *                                                      *
 * Apply initial conditions for the hexahedral          *
 * solution block.                                      *
 *                                                      *
 ********************************************************/
template<class SOLN_pSTATE, class SOLN_cSTATE>
int Hexa_Block<SOLN_pSTATE, SOLN_cSTATE>::
ICs(const int i_ICtype,
    Input_Parameters<SOLN_pSTATE, SOLN_cSTATE> &IPs) {
   
   double dpdx, dpdy, dpdz, delta_pres;
   double di, U_axi, Um;
      
   SOLN_pSTATE Wl, Wr;
   
   switch(i_ICtype) {
      case IC_SHOCK_BOX :
	 Wl = SOLN_pSTATE(IPs.Wo);
         Wl.rho = DENSITY_STDATM;
         Wl.v = Vector3D_ZERO;
         Wl.p = PRESSURE_STDATM;
         Wr = SOLN_pSTATE(IPs.Wo);
         Wr.rho = EIGHT*DENSITY_STDATM;
         Wr.v = Vector3D_ZERO;
         Wr.p = TEN*PRESSURE_STDATM; 
         for (int k = KCl-Nghost; k <= KCu+Nghost; ++k) {
	    for (int j = JCl-Nghost; j <= JCu+Nghost; ++j) {
               for (int i = ICl-Nghost; i <= ICu+Nghost; ++i) {
		  if (Grid.Cell[i][j][k].Xc.x <= ZERO &&
                      Grid.Cell[i][j][k].Xc.y <= ZERO &&
                      Grid.Cell[i][j][k].Xc.z <= ZERO) {
                      W[i][j][k] = Wl; 
                  } else {
                      W[i][j][k] = Wr;
                  } /* end if */
                  U[i][j][k] = W[i][j][k].U();
	       } /* endfor */
	    } /* endfor */
	 } /* endfor */
         break;

      case IC_SOD_XDIR :
         Wl = SOLN_pSTATE(DENSITY_STDATM, Vector3D_ZERO,
                          PRESSURE_STDATM);
         Wr = SOLN_pSTATE(DENSITY_STDATM*EIGHT, Vector3D_ZERO,
                          PRESSURE_STDATM*TEN);
	 for (int k = KCl-Nghost; k <= KCu+Nghost; ++k) {
            for (int j = JCl-Nghost; j <= JCu+Nghost; ++j) {
               for (int i = ICl-Nghost; i <= ICu+Nghost; ++i) {
                  if (Grid.Cell[i][j][k].Xc.x <= ZERO) {
                     W[i][j][k] = Wl; 
                  } else {
                     W[i][j][k] = Wr;
		  } /* end if */
                  U[i][j][k] = W[i][j][k].U();
               } /* endfor */
            } /* endfor */
         } /* endfor */
	 break;

      case IC_SOD_YDIR :
         Wl = SOLN_pSTATE(DENSITY_STDATM, Vector3D_ZERO,
	                  PRESSURE_STDATM);
         Wr = SOLN_pSTATE(DENSITY_STDATM*EIGHT, Vector3D_ZERO,
                          PRESSURE_STDATM*TEN);
         for (int k = KCl-Nghost; k <= KCu+Nghost; ++k) {
            for (int j = JCl-Nghost; j <= JCu+Nghost; ++j) {
               for (int i = ICl-Nghost; i <= ICu+Nghost; ++i) {
                  if (Grid.Cell[i][j][k].Xc.y <= ZERO) {
                     W[i][j][k] = Wl; 
		  } else {
                     W[i][j][k] = Wr;
                  } /* end if */
                  U[i][j][k] = W[i][j][k].U();
               } /* endfor */
            } /* endfor */
         } /* endfor */
         break;

      case IC_SOD_ZDIR :
         Wl = SOLN_pSTATE(DENSITY_STDATM, Vector3D_ZERO,
                          PRESSURE_STDATM);
         Wr = SOLN_pSTATE(DENSITY_STDATM*EIGHT, Vector3D_ZERO,
                          PRESSURE_STDATM*TEN);
         for (int k = KCl-Nghost; k <= KCu+Nghost; ++k) {
            for (int j = JCl-Nghost; j <= JCu+Nghost; ++j) {
               for (int i = ICl-Nghost; i <= ICu+Nghost; ++i) {
                  if (Grid.Cell[i][j][k].Xc.z <= ZERO) {
                     W[i][j][k] = Wl; 
                  } else {
                     W[i][j][k] = Wr;
		  } /* end if */
                  U[i][j][k] = W[i][j][k].U();
               } /* endfor */
            } /* endfor */
         } /* endfor */
         break;

      case IC_UNIFORM :
      default:
         // Set the solution state everywhere to the initial state Wo[0].
	 for (int k = KCl-Nghost ; k <= KCu+Nghost ; ++k ) {
	    for (int j = JCl-Nghost ; j <= JCu+Nghost ; ++j ) {
               for (int i = ICl-Nghost ; i <= ICu+Nghost ; ++i ) {
                  W[i][j][k] = IPs.Wo;
                  U[i][j][k] = W[i][j][k].U( );
               } /* endfor */
	    } /* endfor */
	 } /* endfor */
         break;
      
   } /* endswitch */

   /* Set default values for the boundary conditions
      reference states. */

   for (int k = KCl-Nghost ; k<= KCu+Nghost; ++k ) {
      for (int j = JCl-Nghost ; j<= JCu+Nghost; ++j ){
         if ((k >= KCl && k <= KCu) && (j >= JCl && j <= JCu)) {
            WoW[j][k] = W[ICl][j][k];
            WoE[j][k] = W[ICu][j][k];
         } else if (j < JCl && k < KCl ) {
            WoW[j][k] = W[ICl][JCl][KCl];
            WoE[j][k] = W[ICu][JCl][KCl];
         } else if (j > JCu && k> KCu) {
            WoW[j][k] = W[ICl][JCu][KCu];
            WoE[j][k] = W[ICu][JCu][KCu];
         } else if(j < JCl &&(k >= KCl && k <= KCu)){
            WoW[j][k] = W[ICl][JCl][k];
            WoE[j][k] = W[ICu][JCl][k];
         } else if(j > JCu && (k >= KCl && k <= KCu)){
            WoW[j][k] = W[ICl][JCu][k];
            WoE[j][k] = W[ICu][JCu][k];
         } else if(k < KCl &&(j >= JCl && j <= JCu)){
            WoW[j][k] = W[ICl][j][KCl];
            WoE[j][k] = W[ICu][j][KCl];
         } else if(k > KCu && (j >= JCl && j <= JCu)){
            WoW[j][k] = W[ICl][j][KCu];
            WoE[j][k] = W[ICu][j][KCu];
         } else if(k > KCu && j < JCl ){
            WoW[j][k] = W[ICl][JCl][KCu];
            WoE[j][k] = W[ICu][JCl][KCu];
         } else if(k < KCl && j > JCu){
            WoW[j][k] = W[ICl][JCu][KCl];
            WoE[j][k] = W[ICu][JCu][KCl];
         }
      } /* endfor */ 
   } /* endfor */
    
   for (int k = KCl-Nghost ; k <= KCu+Nghost ; ++k ) {
      for (int i = ICl-Nghost ; i <= ICu+Nghost ; ++i ) {
         if ((k >= KCl && k <= KCu) && (i >= ICl && i <= ICu)) {
            WoS[i][k] = W[i][JCl][k];
            WoN[i][k] = W[i][JCu][k];
         } else if (i < ICl && k< KCl) {
            WoS[i][k] = W[ICl][JCl][KCl];
            WoN[i][k] = W[ICl][JCu][KCl];
         } else if (i > ICu && k > KCu) {
            WoS[i][k] = W[ICu][JCl][KCu];
            WoN[i][k] = W[ICu][JCu][KCu];
         } else if (i<ICl && (k >= KCl && k <= KCu)){
            WoS[i][k] = W[ICl][JCl][k];
            WoN[i][k] = W[ICl][JCu][k];
         } else if (i>ICu && (k >= KCl && k <= KCu)){
            WoS[i][k] = W[ICu][JCl][k];
            WoN[i][k] = W[ICu][JCu][k];
         } else if ((i >= ICl && i <= ICu) && k< KCl) {
            WoS[i][k] = W[i][JCl][KCl];
            WoN[i][k] = W[i][JCu][KCl];
         } else if ((i >= ICl && i <= ICu) && k > KCu) {
            WoS[i][k] = W[i][JCl][KCu];
            WoN[i][k] = W[i][JCu][KCu];
         } else if (i < ICl  && k > KCu) {
            WoS[i][k] = W[ICl][JCl][KCu];
            WoN[i][k] = W[ICl][JCu][KCu];
         } else if (i >ICu  && k < KCl) {
            WoS[i][k] = W[ICu][JCl][KCl];
            WoN[i][k] = W[ICu][JCu][KCl];
         }
      } /* endfor */
   } /* endfor */

   for (int j = JCl-Nghost ; j <= JCu+Nghost ; ++j ) {
      for (int i = ICl-Nghost ; i <= ICu+Nghost ; ++i ) {
          if ((j >= JCl && j <= JCu) && (i >= ICl && i <= ICu)) {
             WoT[i][j] = W[i][j][KCu];
             WoB[i][j] = W[i][j][KCl];
          } else if (i < ICl &&  j< JCl) {
             WoT[i][j] = W[ICl][JCl][KCu];
             WoB[i][j] = W[ICl][JCl][KCl];
          } else if(i > ICu &&  j > JCu) {
             WoT[i][j] = W[ICu][JCu][KCu];
             WoB[i][j] = W[ICu][JCu][KCl];
          }else if (i < ICl && (j >= JCl && j <= JCu)) {
             WoT[i][j] = W[ICl][j][KCu];
             WoB[i][j] = W[ICl][j][KCl];
          }else if (i > ICu && (j >= JCl && j <= JCu)) {
             WoT[i][j] = W[ICu][j][KCu];
             WoB[i][j] = W[ICu][j][KCl];
          } else if ((i >= ICl && i <= ICu) &&  j< JCl) {
             WoT[i][j] = W[i][JCl][KCu];
             WoB[i][j] = W[i][JCl][KCl];
          } else if ((i >= ICl && i <= ICu) &&  j> JCu) {
             WoT[i][j] = W[i][JCu][KCu];
             WoB[i][j] = W[i][JCu][KCl];
          } else if (i > ICu && j < JCl) {
             WoT[i][j] = W[ICu][JCl][KCu];
             WoB[i][j] = W[ICu][JCl][KCl];
          } else if (i < ICl && j > JCu) {
             WoT[i][j] = W[ICl][JCu][KCu];
             WoB[i][j] = W[ICl][JCu][KCl];
          }
       } /* endfor */
   } /* endfor */
      
   return (0);
    
}

/********************************************************
 * Routine: BCs                                         *
 *                                                      *
 * Apply boundary conditions at boundaries of the       *
 * specified hexa solution block.                       *
 *                                                      *
 ********************************************************/
template<class SOLN_pSTATE, class SOLN_cSTATE>
void Hexa_Block<SOLN_pSTATE, SOLN_cSTATE>::
BCs(Input_Parameters<SOLN_pSTATE, SOLN_cSTATE> &IPs) {
   
   int i, j, k;
   
   Vector3D MOVING_WALL_VELOCITY = IPs.Moving_Wall_Velocity, dX;
   double dpdx;
     
   //BC_NONE is default due to switch fall through.

   for ( k =  KCl- Nghost ; k <=  KCu+ Nghost ; ++k) {
      for ( j =  JCl- Nghost ; j <=  JCu+ Nghost ; ++j ) {
         // Prescribe West boundary conditions.
         switch( Grid.BCtypeW[j][k]) {
	 case BC_FIXED :
            W[ ICl-1][j][k] = WoW[j][k];
            U[ ICl-1][j][k] = W[ICl-1][j][k].U();
            W[ ICl-2][j][k] = WoW[j][k];
            U[ ICl-2][j][k] = W[ICl-2][j][k].U();
	    break;

         case BC_REFLECTION :
            W[ ICl-1][j][k] = SOLN_pSTATE::Reflect(W[ICl][j][k],
                                                   Grid.nfaceW( ICl,j,k));
            U[ ICl-1][j][k] = W[ICl-1][j][k].U();
            W[ ICl-2][j][k] = SOLN_pSTATE::Reflect(W[ICl+1][j][k],
                                                   Grid.nfaceW(ICl,j,k));
            U[ ICl-2][j][k] = W[ICl-2][j][k].U();
            break;

         case BC_FIXED_PRESSURE :
            W[ ICl-1][j][k] = W[ICl][j][k];
            W[ ICl-1][j][k].p = WoW[j][k].p;
            U[ ICl-1][j][k] = W[ICl-1][j][k].U();
            W[ ICl-2][j][k] = W[ICl][j][k] ;
            W[ ICl-2][j][k].p = WoW[j][k].p;
            U[ ICl-2][j][k] = W[ICl-2][j][k].U();
            break;

         case BC_CONSTANT_EXTRAPOLATION :
            W[ ICl-1][j][k] = W[ICl][j][k];
            U[ ICl-1][j][k] = W[ICl-1][j][k].U();
            W[ ICl-2][j][k] = W[ICl][j][k] ;
            U[ ICl-2][j][k] = W[ICl-2][j][k].U();
            break;
            
         case BC_PERIODIC :  
            W[ICl-1][j][k] = W[ICu-1][j][k];
            U[ICl-1][j][k] = U[ICu-1][j][k];
            W[ICl-2][j][k] = W[ICu-2][j][k];
            U[ICl-2][j][k] = U[ICu-2][j][k];
            break;

         case BC_NO_SLIP :
            W[ICl-1][j][k] = SOLN_pSTATE::NoSlip(W[ICl][j][k],WoW[j][k], 
                                                  Grid.nfaceW(ICl,j,k),
                                                  IPs.Pressure_Gradient,
                                                   FIXED_TEMPERATURE_WALL);
            U[ICl-1][j][k] = W[ICl-1][j][k].U();
            W[ICl-2][j][k] = SOLN_pSTATE::NoSlip(W[ICl+1][j][k], 
                                                  WoW[j][k], 
                                                  Grid.nfaceW(ICl,j,k),
                                                  IPs.Pressure_Gradient,
                                                  FIXED_TEMPERATURE_WALL);
            U[ICl-2][j][k] = W[ICl-2][j][k].U();
            break;

         case BC_MOVING_WALL :
            W[ICl-1][j][k] = SOLN_pSTATE::MovingWall(W[ICl][j][k],WoW[j][k],
                                         Grid.nfaceW(ICl,j,k),
                                         MOVING_WALL_VELOCITY,
                                                      IPs.Pressure_Gradient,
                                         FIXED_TEMPERATURE_WALL);
            U[ICl-1][j][k] = W[ICl-1][j][k].U();
            W[ICl-2][j][k] = SOLN_pSTATE::MovingWall(W[ICl+1][j][k], WoW[j][k], 
                                         Grid.nfaceW(ICl,j,k),
                                         MOVING_WALL_VELOCITY, 
                                                      IPs.Pressure_Gradient,
                                         FIXED_TEMPERATURE_WALL);
            U[ICl-2][j][k] = W[ICl-2][j][k].U();
            break;
          
         case BC_CHANNEL_INFLOW:
            dpdx = IPs.Pressure_Gradient.x; 
            //for turbulent channel flow
            // p linearly varys based on constant pressure gradient 
            dX = Grid.Cell[ICl-1][j][k].Xc - Grid.Cell[ICl][j][k].Xc; 
            W[ICl-1][j][k] = WoW[j][k];
            W[ICl-1][j][k].v.x = W[ICl][j][k].v.x;
            W[ICl-1][j][k].p = WoW[j][k].p  ;//-dpdx*dX.x;
            U[ICl-1][j][k] = W[ICl-1][j][k].U();
            
            dX = Grid.Cell[ICl-2][j][k].Xc - Grid.Cell[ICl][j][k].Xc;
            W[ICl-2][j][k] = WoW[j][k];
            W[ICl-2][j][k].v.x = W[ICl][j][k].v.x;
            W[ICl-2][j][k].p =  W[ICl-1][j][k].p;// (WoW[j][k].p ) - dpdx*dX.x;
            U[ICl-2][j][k] = W[ICl-2][j][k].U();
            break;  
            
         } /* endswitch */
         
         // Prescribe East boundary conditions.
         switch( Grid.BCtypeE[j][k]) {
	 case BC_FIXED :
	    W[ ICu+1][j][k] = WoE[j][k];
            U[ ICu+1][j][k] = W[ICu+1][j][k].U();
            W[ ICu+2][j][k] = WoE[j][k];
            U[ ICu+2][j][k] = W[ICl+2][j][k].U();
	    break;

         case BC_REFLECTION :
            W[ ICu+1][j][k] = SOLN_pSTATE::Reflect(W[ICu][j][k],
                                                   Grid.nfaceE(ICu,j,k));
            U[ ICu+1][j][k] = W[ ICu+1][j][k].U();
            W[ ICu+2][j][k] = SOLN_pSTATE::Reflect(W[ICu-1][j][k],
                                                   Grid.nfaceE(ICu,j,k));
            U[ ICu+2][j][k] = W[ ICu+2][j][k].U();
            break;

         case BC_FIXED_PRESSURE :
            W[ ICu+1][j][k] = W[ICu][j][k];
            W[ ICu+1][j][k].p = WoE[j][k].p;
            U[ ICu+1][j][k] = W[ICu+1][j][k].U();
            W[ ICu+2][j][k] = W[ICu-1][j][k];
            W[ ICu+2][j][k].p = WoE[j][k].p; 
            U[ ICu+2][j][k] = W[ICu+2][j][k].U();
            break;

         case BC_CONSTANT_EXTRAPOLATION :
            W[ ICu+1][j][k] = W[ICu][j][k];
            U[ ICu+1][j][k] = W[ICu+1][j][k].U();
            W[ ICu+2][j][k] = W[ICu][j][k];
            U[ ICu+2][j][k] = W[ICu+2][j][k].U();
            break;

         case BC_PERIODIC :
            W[ICu+1][j][k] = W[ICl+1][j][k];
            U[ICu+1][j][k] = U[ICl+1][j][k];
            W[ICu+2][j][k] = W[ICl+2][j][k];
            U[ICu+2][j][k] = U[ICl+2][j][k];
            break;

         case BC_NO_SLIP :
            W[ICu+1][j][k] = SOLN_pSTATE::NoSlip(W[ICu][j][k], 
                                                  WoE[j][k], 
                                                  Grid.nfaceE(ICu,j,k),
                                                  IPs.Pressure_Gradient,
                                                  FIXED_TEMPERATURE_WALL);
            U[ICu+1][j][k] = W[ICu+1][j][k].U();
            W[ICu+2][j][k] = SOLN_pSTATE::NoSlip(W[ICu-1][j][k], 
                                                  WoE[j][k], 
                                                  Grid.nfaceE(ICu,j,k),
                                                  IPs.Pressure_Gradient,
                                                  FIXED_TEMPERATURE_WALL);
            U[ICu+2][j][k] = W[ICu+2][j][k].U();
            break;
            
         case BC_MOVING_WALL :
            W[ICu+1][j][k] = SOLN_pSTATE::MovingWall(W[ICu][j][k], 
                                                      WoE[j][k], 
                                                      Grid.nfaceE(ICu,j,k),
                                                      MOVING_WALL_VELOCITY,
                                                      IPs.Pressure_Gradient,
                                                      FIXED_TEMPERATURE_WALL);
            U[ICu+1][j][k] = W[ICu+1][j][k].U();
            W[ICu+2][j][k] = SOLN_pSTATE::MovingWall(W[ICu-1][j][k], 
                                                      WoE[j][k], 
                                                      Grid.nfaceE(ICu,j,k),
                                                      MOVING_WALL_VELOCITY,
                                                      IPs.Pressure_Gradient,
                                                      FIXED_TEMPERATURE_WALL);
            U[ICu+2][j][k] = W[ICu+2][j][k].U();
            break;

         case BC_CHANNEL_OUTFLOW:
            dpdx = IPs.Pressure_Gradient.x; 
            // all constant extrapolation except pressure specified 
            // which linearly varys if there is pressure gradient
            dX = Grid.Cell[ICu+1][j][k].Xc - Grid.Cell[ICu][j][k].Xc; 
            W[ICu+1][j][k] = W[ICu][j][k];
            W[ICu+1][j][k].p = (WoE[j][k].p);//-dpdx*dX.x;
            U[ICu+1][j][k] = W[ ICu+1][j][k].U();
            dX = Grid.Cell[ICu+2][j][k].Xc - Grid.Cell[ICu][j][k].Xc; 
            W[ICu+2][j][k] = W[ICu][j][k];
            W[ICu+2][j][k].p = W[ICu+1][j][k].p;// (WoE[j][k].p)-dpdx*dX.x; 	
            U[ICu+2][j][k] = W[ICu+2][j][k].U();
            break;
            
// 	 case BC_CHARACTERISTIC :
//             W[ ICu+1][j][k] = SOLN_pSTATE::Characteristic_Pressure(W[ICu][j][k],
// 								   Grid.nfaceE(ICu,j,k));
//             U[ ICu+1][j][k] = W[ ICu+1][j][k].U();
//             W[ ICu+2][j][k] = SOLN_pSTATE::Characteristic_Pressure(W[ICu-1][j][k],
// 								   Grid.nfaceE(ICu,j,k));
//             U[ ICu+2][j][k] = W[ ICu+2][j][k].U();
//             break;

         }//endofeastface
         
      } /* endfor */
   } /* endfor */
   
   for ( k =  KCl- Nghost ; k <=  KCu+ Nghost ; ++k ) {
      for ( i =  ICl- Nghost ; i <=  ICu+ Nghost ; ++i ) {
         // Prescribe South boundary conditions.
         switch( Grid.BCtypeS[i][k]) {
	 case BC_FIXED :
	    W[i][JCl-1][k] = WoS[i][k];
            U[i][JCl-1][k] = W[i][JCl-1][k].U();
            W[i][JCl-2][k] = WoS[i][k];
            U[i][JCl-2][k] = W[i][JCl-1][k].U();
	    break;

         case BC_REFLECTION :
            W[i][ JCl-1][k] = SOLN_pSTATE::Reflect(W[i][JCl][k],
                                                   Grid.nfaceS(i,JCl,k));
            U[i][ JCl-1][k] = W[i][ JCl-1][k].U();
            W[i][ JCl-2][k] = SOLN_pSTATE::Reflect(W[i][JCl+1][k],
                                                   Grid.nfaceS(i,JCl,k));
            U[i][ JCl-2][k] = W[i][ JCl-2][k].U();
            break;
         
         case BC_FIXED_PRESSURE :
            W[i][ JCl-1][k] = W[i][JCl][k];
            W[i][ JCl-1][k].p = WoS[i][k].p;
            U[i][ JCl-1][k] = W[i][JCl-1][k].U();
            W[i][ JCl-2][k] = W[i][JCl+1][k];
            W[i][ JCl-2][k].p = WoS[i][k].p;
            U[i][ JCl-2][k] = W[i][JCl-2][k].U();
	    break;

         case BC_CONSTANT_EXTRAPOLATION :
            W[i][ JCl-1][k] = W[i][ JCl][k];
            U[i][ JCl-1][k] =  W[i][ JCl-1][k].U();
            W[i][ JCl-2][k] = W[i][ JCl][k];
            U[i][ JCl-2][k] =  W[i][ JCl-2][k].U();
	    break;

         case BC_PERIODIC :
            W[i][JCl-1][k] = W[i][JCu-1][k];
            U[i][JCl-1][k] = U[i][JCu-1][k];
            W[i][JCl-2][k] = W[i][JCu-2][k];
            U[i][JCl-2][k] = U[i][JCu-2][k];
            break;

         case BC_NO_SLIP :
            W[i][JCl-1][k] = SOLN_pSTATE::NoSlip(W[i][JCl][k], 
                                                  WoS[i][k], 
                                                  Grid.nfaceS(i,JCl,k),
                                                  IPs.Pressure_Gradient,
                                                  FIXED_TEMPERATURE_WALL);
            U[i][JCl-1][k] = W[i][JCl-1][k].U();
            W[i][JCl-2][k] = SOLN_pSTATE::NoSlip(W[i][JCl+1][k], 
                                                  WoS[i][k],
                                                  Grid.nfaceS(i, JCl,k),
                                                  IPs.Pressure_Gradient,
                                                  FIXED_TEMPERATURE_WALL);
            U[i][JCl-2][k] = W[i][JCl-2][k].U();
            break;

         case BC_MOVING_WALL :
            W[i][JCl-1][k] = SOLN_pSTATE::MovingWall(W[i][JCl][k], 
                                                      WoS[i][k], 
                                                      Grid.nfaceS(i, JCl,k),
                                                      MOVING_WALL_VELOCITY,
                                                      IPs.Pressure_Gradient, 
                                                      FIXED_TEMPERATURE_WALL);
            U[i][JCl-1][k] = W[i][JCl-1][k].U();
            W[i][JCl-2][k] = SOLN_pSTATE::MovingWall(W[i][JCl+1][k], 
                                                      WoS[i][k],
                                                      Grid.nfaceS(i, JCl,k),
                                                      MOVING_WALL_VELOCITY, 
                                                      IPs.Pressure_Gradient,
                                                      FIXED_TEMPERATURE_WALL);
            U[i][JCl-2][k] =  W[i][JCl-2][k].U();
            break;
         } /* endswitch */
          
         // Prescribe North boundary conditions.
         switch( Grid.BCtypeN[i][k]) {
	 case BC_FIXED :
	    W[i][JCu+1][k] = WoN[i][k];
            U[i][JCu+1][k] = W[i][JCu+1][k].U();
            W[i][JCu+2][k] = WoN[i][k];
            U[i][JCu+2][k] = W[i][JCu+1][k].U();
	    break;

         case BC_REFLECTION :
            W[i][ JCu+1][k] = SOLN_pSTATE::Reflect(W[i][ JCu][k],
                                                   Grid.nfaceN(i,JCu,k));
            U[i][ JCu+1][k] = W[i][ JCu+1][k].U();
            W[i][ JCu+2][k] = SOLN_pSTATE::Reflect(W[i][ JCu-1][k],
                                                   Grid.nfaceN(i,  JCu, k));
            U[i][ JCu+2][k] = W[i][ JCu+2][k].U();
            break;
            
         case BC_FIXED_PRESSURE :
            W[i][ JCu+1][k] = W[i][ JCu][k];
            W[i][ JCu+1][k].p = WoN[i][k].p;
            U[i][ JCu+1][k] = W[i][ JCu+1][k].U();
            W[i][ JCu+2][k] = W[i][ JCu-1][k];
            W[i][ JCu+2][k].p = WoN[i][k].p;
            U[i][ JCu+2][k] = W[i][ JCu+2][k].U();
            break;
            
         case BC_CONSTANT_EXTRAPOLATION :
            W[i][ JCu+1][k] = W[i][ JCu][k];
            U[i][ JCu+1][k] =  W[i][ JCu+1][k].U();
            W[i][ JCu+2][k] =  W[i][ JCu][k];
            U[i][ JCu+2][k] =  W[i][ JCu+2][k].U();
            break;

         case BC_PERIODIC :
            W[i][JCu+1][k] = W[i][JCl+1][k];
            U[i][JCu+1][k] = U[i][JCl+1][k];
            W[i][JCu+2][k] = W[i][JCl+2][k];
            U[i][JCu+2][k] = U[i][JCl+2][k];
            break;

         case BC_NO_SLIP :
            W[i][JCu+1][k] = SOLN_pSTATE::NoSlip(W[i][JCu][k], 
                                                  WoN[i][k],
                                                  Grid.nfaceN(i,JCu,k),
                                                  IPs.Pressure_Gradient,
                                                  FIXED_TEMPERATURE_WALL);
            U[i][JCu+1][k] = W[i][JCu+1][k].U();
            W[i][JCu+2][k] = SOLN_pSTATE::NoSlip(W[i][JCu-1][k], 
                                                  WoN[i][k],
                                                  Grid.nfaceN(i,JCu,k),
                                                  IPs.Pressure_Gradient,
                                                  FIXED_TEMPERATURE_WALL);
            U[i][JCu+2][k] = W[i][JCu+2][k].U();
            break;

         case BC_MOVING_WALL :
            W[i][JCu+1][k] = SOLN_pSTATE::MovingWall(W[i][JCu][k], 
                                                      WoN[i][k],
                                                      Grid.nfaceN(i,JCu,k),
                                                      MOVING_WALL_VELOCITY,
                                                      IPs.Pressure_Gradient,
                                                      FIXED_TEMPERATURE_WALL);
            U[i][JCu+1][k] = W[i][JCu+1][k].U( );
            W[i][JCu+2][k] = SOLN_pSTATE::MovingWall(W[i][JCu-1][k], 
                                                      WoN[i][k],
                                                      Grid.nfaceN(i,JCu,k),
                                                      MOVING_WALL_VELOCITY,
                                                      IPs.Pressure_Gradient,
                                                      FIXED_TEMPERATURE_WALL);
            U[i][JCu+2][k] = W[i][JCu+2][k].U( );
            break;

         } /* endswitch */
      } /* endfor */
   } /* endfor */
   
   for ( j =  JCl- Nghost ; j <=  JCu+ Nghost ; ++j ) {
      for ( i =  ICl- Nghost ; i <=  ICu+ Nghost ; ++i ) {
         // Prescribe Bottom boundary conditions.
         switch( Grid.BCtypeB[i][j]) {
	 case BC_FIXED :
	    W[i][j][KCl-1] = WoB[i][j];
            U[i][j][KCl-1] = W[i][j][KCl-1].U();
            W[i][j][KCl-2] = WoB[i][j];
            U[i][j][KCl-2] = W[i][j][KCl-2].U();
	    break;

         case BC_REFLECTION :
            W[i][j][ KCl-1 ] = SOLN_pSTATE::Reflect(W[i][j][ KCl],
                                                    Grid.nfaceBot(i,j, KCl));
            U[i][j][ KCl-1] =  W[i][j][ KCl-1].U();
            W[i][j][ KCl-2] = SOLN_pSTATE::Reflect(W[i][j][ KCl+1],
                                                   Grid.nfaceBot(i,j,KCl));
            U[i][j][ KCl-2] = W[i][j][ KCl-2].U();
            break;
            
         case BC_FIXED_PRESSURE :
            W[i][j][ KCl-1 ] = W[i][j][ KCl];
            W[i][j][ KCl-1 ].p = WoB[i][j].p;
            U[i][j][ KCl-1] = W[i][j][ KCl-1].U();
            W[i][j][ KCl-2] = W[i][j][ KCl+1];
            W[i][j][ KCl-2].p = WoB[i][j].p;
            U[i][j][ KCl-2] = W[i][j][ KCl-2].U();
            break;

         case BC_CONSTANT_EXTRAPOLATION :
            W[i][j][ KCl-1 ] = W[i][j][ KCl];
            U[i][j][ KCl-1] = W[i][j][ KCl-1].U();
            W[i][j][ KCl-2] = W[i][j][ KCl];
            U[i][j][ KCl-2] = W[i][j][ KCl-2].U();
            break;

         case BC_PERIODIC :
            W[i][j][KCl- 1] = W[i][j][KCu -1];
            U[i][j][KCl- 1] = U[i][j][KCu -1];
            W[i][j][KCl- 2] = W[i][j][KCu -2];
            U[i][j][KCl -2] = U[i][j][KCu -2];
            break;

         case BC_NO_SLIP :
            W[i][j][KCl-1] = SOLN_pSTATE::NoSlip(W[i][j][KCl], 
                                                  WoB[i][j],
                                                  Grid.nfaceBot(i,j,KCl),
                                                  IPs.Pressure_Gradient,
                                                  FIXED_TEMPERATURE_WALL);
            U[i][j][KCl-1] = W[i][j][KCl-1].U(); 
            W[i][j][KCl-2] = SOLN_pSTATE::NoSlip(W[i][j][KCl+1], 
                                                  WoB[i][j],
                                                  Grid.nfaceBot(i, j, KCl),
                                                  IPs.Pressure_Gradient,
                                                  FIXED_TEMPERATURE_WALL);
            U[i][j][KCl-2] = W[i][j][KCl-2].U();
            break;
            
         case BC_MOVING_WALL :
            W[i][j][KCl-1] = SOLN_pSTATE::MovingWall(W[i][j][KCl], 
                                                      WoB[i][j],
                                                      Grid.nfaceBot(i,j,KCl),
                                                      MOVING_WALL_VELOCITY,
                                                      IPs.Pressure_Gradient,
                                                      FIXED_TEMPERATURE_WALL);
            U[i][j][KCl-1] = W[i][j][KCl-1].U();
            W[i][j][KCl-2] = SOLN_pSTATE::MovingWall(W[i][j][KCl+1], 
                                                      WoB[i][j],
                                                      Grid.nfaceBot(i,j,KCl),
                                                      MOVING_WALL_VELOCITY,
                                                      IPs.Pressure_Gradient,
                                                      FIXED_TEMPERATURE_WALL);
            U[i][j][KCl-2] =  W[i][j][KCl-2].U();
            break;

         } /* endswitch */
         
         // Prescribe Top boundary conditions.
         switch( Grid.BCtypeT[i][j]) {
	 case BC_FIXED :
	    W[i][j][KCu+1] = WoT[i][j];
            U[i][j][KCu+1] = W[i][j][KCu+1].U();
            W[i][j][KCu+2] = WoT[i][j];
            U[i][j][KCu+2] = W[i][j][KCu+2].U();
	    break;

         case BC_REFLECTION :
            W[i][j][ KCu+1] = SOLN_pSTATE::Reflect(W[i][j][ KCu],
                                                   Grid.nfaceTop(i,j,KCu));
            U[i][j][ KCu+1] = W[i][j][ KCu+1].U();
            W[i][j][ KCu+2] = SOLN_pSTATE::Reflect(W[i][j][ KCu-1],
                                                   Grid.nfaceTop(i,j,KCu));
            U[i][j][ KCu+2] =  W[i][j][ KCu+2].U();
            break;

         case BC_FIXED_PRESSURE :
            W[i][j][ KCu+1] = W[i][j][ KCu];
            W[i][j][ KCu+1].p = WoT[i][j].p;
            U[i][j][ KCu+1] = W[i][j][ KCu+1].U();
            W[i][j][ KCu+2] = W[i][j][ KCu-1];
            W[i][j][ KCu+2].p = WoT[i][j].p;
            U[i][j][ KCu+2] = W[i][j][ KCu+2].U();
            break;

         case BC_CONSTANT_EXTRAPOLATION :
            W[i][j][ KCu+1] = W[i][j][ KCu];
            U[i][j][ KCu+1] = W[i][j][ KCu+1].U();
            W[i][j][ KCu+2] = W[i][j][ KCu];
            U[i][j][ KCu+2] = W[i][j][ KCu+2].U();
            break;

         case BC_PERIODIC :
            W[i][j][KCu + 1] = W[i][j][KCl +1];
            U[i][j][KCu + 1] = U[i][j][KCl +1];
            W[i][j][KCu + 2] = W[i][j][KCl +2];
            U[i][j][KCu + 2] = U[i][j][KCl +2];
            break;

         case BC_NO_SLIP :
            W[i][j][KCu +1] = SOLN_pSTATE::NoSlip(W[i][j][KCu], 
                                                   WoT[i][j],
                                                   Grid.nfaceTop(i,j,KCu),
                                                   IPs.Pressure_Gradient,
                                                   FIXED_TEMPERATURE_WALL);
            U[i][j][KCu +1] = W[i][j][KCu+1].U();
            W[i][j][KCu +2] = SOLN_pSTATE::NoSlip(W[i][j][KCu-1], 
                                                   WoT[i][j],
                                                   Grid.nfaceTop(i,j,KCu),
                                                   IPs.Pressure_Gradient, 
                                                   FIXED_TEMPERATURE_WALL);
            U[i][j][KCu +2] = W[i][j][KCu +2].U();
            break;
            
         case BC_MOVING_WALL :
            W[i][j][KCu +1] = SOLN_pSTATE::MovingWall(W[i][j][KCu], 
                                                       WoT[i][j],
                                                       Grid.nfaceTop(i,j,KCu),
                                                       MOVING_WALL_VELOCITY,
                                                       IPs.Pressure_Gradient,
                                                       FIXED_TEMPERATURE_WALL);
            U[i][j][KCu +1] = W[i][j][KCu+1].U();
            W[i][j][KCu +2] = SOLN_pSTATE::MovingWall(W[i][j][KCu-1], 
                                                       WoT[i][j],
                                                       Grid.nfaceTop(i,j,KCu),
                                                       MOVING_WALL_VELOCITY,
                                                       IPs.Pressure_Gradient,
                                                       FIXED_TEMPERATURE_WALL);
            U[i][j][KCu +2] = W[i][j][KCu +2].U();
            break;
            
         } /* endswitch */
      } /* endfor */
   } /* endfor */

}

/********************************************************
 * Routine: CFL                                         *
 *                                                      *
 * Determines the allowable global and local time steps *
 * (for explicit Euler time stepping scheme) for the    *
 * specified hexa solution block according to           *
 * the Courant-Friedrichs-Lewy condition.               *
 *                                                      *
 ********************************************************/
template<class SOLN_pSTATE, class SOLN_cSTATE>
double Hexa_Block<SOLN_pSTATE, SOLN_cSTATE>::
CFL(Input_Parameters<SOLN_pSTATE, SOLN_cSTATE> &IPs) {
   
   double dtMin, d_i, d_j, d_k, v_i, v_j, v_k, a;
   
   dtMin = MILLION;
   
   for (int k  =  KCl- Nghost ; k <=  KCu+ Nghost ; ++k ) {
      for (int j  =  JCl- Nghost ; j <=  JCu+ Nghost ; ++j ) {
         for (int i =  ICl- Nghost ; i <=  ICu+ Nghost ; ++i ) {
            if (i <  ICl || i >  ICu ||
                j <  JCl || j >  JCu || 
                k <  KCl || k >  KCu) {
               dt[i][j][k] = ZERO;
            } else {
               d_i = TWO*(Grid.volume(i,j,k)/
                          (Grid.AfaceE(i, j, k)+ Grid.AfaceW(i, j, k)));
               d_j = TWO*( Grid.volume(i, j, k)/
                           (Grid.AfaceN(i, j, k)+ Grid.AfaceS(i, j, k)));
               d_k = TWO*( Grid.volume(i, j, k)/
                           (Grid.AfaceTop(i, j, k)+ Grid.AfaceBot(i, j, k)));
               v_i = HALF*(W[i][j][k].rhov()/W[i][j][k].rho*
                           (Grid.nfaceE(i, j, k)- Grid.nfaceW(i, j, k)));
               v_j = HALF*(W[i][j][k].rhov()/W[i][j][k].rho*
                           ( Grid.nfaceN(i, j, k)- Grid.nfaceS(i, j, k)));
               v_k = HALF*(W[i][j][k].rhov()/W[i][j][k].rho*
                            (Grid.nfaceTop(i, j, k)- Grid.nfaceBot(i, j, k)));
               a =  W[i][j][k].a();
               dt[i][j][k] = min(min(d_i/(a+fabs(v_i)), 
                                     d_j/(a+fabs(v_j))),
                                     d_k/(a+fabs(v_k)));
               
               dtMin = min(dtMin, dt[i][j][k]);
            } /* endif */
         } /* endfor */
      } /* endfor */
   } /* endfor */
   
   for (int k  =  KCl- Nghost ; k <=  KCu+ Nghost ; ++k ) {
      for (int j  =  JCl- Nghost ; j <=  JCu+ Nghost ; ++j ) {
         for (int i =  ICl- Nghost ; i <=  ICu+ Nghost ; ++i ) {
            if (i <  ICl || i >  ICu ||
                j <  JCl || j >  JCu || 
                k <  KCl || k >  KCu) {
               dt[i][j][k] = dtMin;
            } /* endif */
         } /* endfor */
      } /* endfor */
   } /* endfor */
   
   /* Return the global time step. */
   
   return (dtMin);

}


/********************************************************
 * Routine: Set_Global_TimeStep                         *
 *                                                      *
 * Assigns global time step to specified solution block *
 * for time-accurate calculations.                      *
 *                                                      *
 ********************************************************/
template<class SOLN_pSTATE, class SOLN_cSTATE>
void Hexa_Block<SOLN_pSTATE, SOLN_cSTATE>::Set_Global_TimeStep(const double &Dt_min) {
   
   for (int k  = KCl ; k <= KCu ; ++k ) {
      for (int j  = JCl ; j <= JCu ; ++j ) {
         for (int i = ICl ; i <= ICu ; ++i ) {
            dt[i][j][k] = Dt_min;
         } /* endfor */
      } /* endfor */
   } /*endfor */

}

/********************************************************
 * Routine: L1_Norm_Residual                            *
 *                                                      *
 * Determines the L1-norm of the solution residual for  *
 * the specified hexahedral solution block.             *
 * Useful for monitoring convergence of the solution    *
 * for steady state problems.                           *
 *                                                      *
 ********************************************************/
template<class SOLN_pSTATE, class SOLN_cSTATE>
double Hexa_Block<SOLN_pSTATE, SOLN_cSTATE>::L1_Norm_Residual(const int &var) {
   
    double l1_norm(ZERO);

    for (int k = KCl ; k <= KCu ; ++k ) {
       for (int j = JCl ; j <= JCu ; ++j ) {
          for (int i = ICl ; i <= ICu ; ++i ) {
	    l1_norm += fabs(dUdt[i][j][k][0][var]); //NEEDS TO BE MADE VARIABLE WITH p_Indicator?? 
          } /* endfor */
       } /* endfor */
    } /* endfor */

    return (l1_norm);
    
}

/********************************************************
 * Routine: L2_Norm_Residual                            *
 *                                                      *
 * Determines the L2-norm of the solution residual for  *
 * the specified hexahedral solution block.             *
 * Useful for monitoring convergence of the solution    *
 * for steady state problems.                           *
 *                                                      *
 ********************************************************/
template<class SOLN_pSTATE, class SOLN_cSTATE>
double Hexa_Block<SOLN_pSTATE, SOLN_cSTATE>::L2_Norm_Residual(const int &var) {

   double l2_norm(ZERO);
   
   for (int k  = KCl ; k <= KCu ; ++k ) {
      for (int j = JCl ; j <= JCu ; ++j ) {
         for (int i = ICl ; i <= ICu ; ++i ) {
	   l2_norm += sqr(dUdt[i][j][k][0][var]); //rhov
         } /* endfor */
      } /* endfor */
   } /* endfor */
   
   l2_norm = sqrt(l2_norm);
   
   return (l2_norm);
   
}

/********************************************************
 * Routine: Max_Norm_Residual                           *
 *                                                      *
 * Determines the maximum norm of the solution residual *
 * for the specified hexahedral solution block.         *
 * Useful for monitoring convergence of the solution    *
 * for steady state problems.                           *
 *                                                      *
 ********************************************************/
template<class SOLN_pSTATE, class SOLN_cSTATE>
double Hexa_Block<SOLN_pSTATE, SOLN_cSTATE>::Max_Norm_Residual(const int &var) {

   double max_norm(ZERO);

   for (int k  = KCl ; k <= KCu ; ++k ) {
      for (int j = JCl ; j <= JCu ; ++j ) {
         for (int i = ICl ; i <= ICu ; ++i ) {
            max_norm = max(max_norm, fabs(dUdt[i][j][k][0][var]));
         } /* endfor */
      } /* endfor */
   } /* endfor */
   
   return (max_norm);
   
}

/********************************************************
 * Routine: WtoU                                        *
 *                                                      *
 * Convert primitive solution vector to conservative    *
 * solution vector.                                     *
 *                                                      *
 ********************************************************/
template<class SOLN_pSTATE, class SOLN_cSTATE>
int Hexa_Block<SOLN_pSTATE, SOLN_cSTATE>::WtoU(void) {

   for (int k  = KCl-Nghost ; k <= KCu+Nghost ; ++k ) {
      for (int j  = JCl-Nghost ; j <= JCu+Nghost ; ++j ) {
         for (int i = ICl-Nghost ; i <= ICu+Nghost ; ++i ) {
            U[i][j][k]= W[i][j][k].U();
         } /* endfor */
      } /* endfor */
   } /* endfor */
   
   return (0);
   
}

/********************************************************
 * Routine: Linear_Reconstruction_LeastSquares          *
 *                                                      *
 * Performs the reconstruction of a limited piecewise   *
 * linear solution state within each cell of the        *
 * computational mesh of the specified Hexahedral       *
 * solution block.  A least squares approach is         *
 * used in the evaluation of the unlimited solution     *
 * gradients.  Several slope limiters may be used.      *
 *                                                      *
 ********************************************************/
template<class SOLN_pSTATE, class SOLN_cSTATE>
void Hexa_Block<SOLN_pSTATE, SOLN_cSTATE>::
Linear_Reconstruction_LeastSquares(const int Limiter) {
   
   /* Carry out the limited solution reconstruction in
      each cell of the computational mesh. */

   for (int k  =  KCl- Nghost+1 ; k <=  KCu+ Nghost-1 ; ++k ) {
      for (int j  =  JCl- Nghost+1 ; j <=  JCu+ Nghost-1 ; ++j ) {
         for (int i =  ICl- Nghost+1 ; i <=  ICu+ Nghost-1 ; ++i ) {
            Linear_Reconstruction_LeastSquares(i, j, k, Limiter);
         } /* endfor */
      } /* endfor */
   } /* endfor */
   
}

/********************************************************
 * Routine: Linear_Reconstruction_LeastSquares          *
 *                                                      *
 * Performs the reconstruction of a limited piecewise   *
 * linear solution state within a given cell (i,j,k) of *
 * the computational mesh for the specified             *
 * Hexahedral solution block.  A least squares          *
 * approach is used in the evaluation of the unlimited  *
 * solution gradients.  Several slope limiters may be   *
 * used.                                                *
 *                                                      *
 ********************************************************/
template<class SOLN_pSTATE, class SOLN_cSTATE>
void Hexa_Block<SOLN_pSTATE, SOLN_cSTATE>::Linear_Reconstruction_LeastSquares(const int i, 
									      const int j,
									      const int k,
									      const int Limiter) {
   
   int n, n2, n_pts, i_index[26], j_index[26], k_index[26];
   double u0Min, u0Max, uHexa[6], PHI;
   double DxDx_ave, DxDy_ave, DyDy_ave, DxDz_ave, DyDz_ave, DzDz_ave;
   double D;;
   Vector3D dX;
   
   /* solnvec in  DU (DUDx_ave, DUDy_ave, DUDz_ave, D1, D2, D3) 
      is allocated using new  */ 
   SOLN_pSTATE DU, DUDx_ave, DUDy_ave, DUDz_ave;
   SOLN_pSTATE D1, D2, D3;
   SOLN_pSTATE Temp1, Temp2, Temp3;
   
   int num_vars = NumVar();
   
   Vector3D dX_neigbor;

   int num=0;
   
   if (i ==  ICl- Nghost || i ==  ICu+ Nghost ||
       j ==  JCl- Nghost || j ==  JCu+ Nghost || 
       k ==  KCl- Nghost || k ==  KCu+ Nghost) {
      n_pts = 0;
   } else {
      n_pts = 26;
      // k plane
      i_index[0] = i-1; j_index[0] = j-1; k_index[0] = k;
      i_index[1] = i  ; j_index[1] = j-1; k_index[1] = k;
      i_index[2] = i+1; j_index[2] = j-1; k_index[2] = k;
      i_index[3] = i-1; j_index[3] = j  ; k_index[3] = k;
      i_index[4] = i+1; j_index[4] = j  ; k_index[4] = k;
      i_index[5] = i-1; j_index[5] = j+1; k_index[5] = k;
      i_index[6] = i  ; j_index[6] = j+1; k_index[6] = k;
      i_index[7] = i+1; j_index[7] = j+1; k_index[7] = k;
      //k-1 plane
      i_index[8] = i-1; j_index[8] = j-1; k_index[8] = k-1;
      i_index[9] = i  ; j_index[9] = j-1; k_index[9] = k-1;
      i_index[10] = i+1; j_index[10] = j-1; k_index[10] = k-1;
      i_index[11] = i-1; j_index[11] = j  ; k_index[11] = k-1;
      i_index[12] = i  ; j_index[12] = j  ; k_index[12] = k-1;
      i_index[13] = i+1; j_index[13] = j  ; k_index[13] = k-1;
      i_index[14] = i-1; j_index[14] = j+1; k_index[14] = k-1;
      i_index[15] = i  ; j_index[15] = j+1; k_index[15] = k-1;
      i_index[16] = i+1; j_index[16] = j+1; k_index[16] = k-1;
      //k+1 plane
      i_index[17] = i-1; j_index[17] = j-1; k_index[17] = k+1;
      i_index[18] = i  ; j_index[18] = j-1; k_index[18] = k+1;
      i_index[19] = i+1; j_index[19] = j-1; k_index[19] = k+1;
      i_index[20] = i-1; j_index[20] = j  ; k_index[20] = k+1;
      i_index[21] = i  ; j_index[21] = j  ; k_index[21] = k+1;
      i_index[22] = i+1; j_index[22] = j  ; k_index[22] = k+1;
      i_index[23] = i-1; j_index[23] = j+1; k_index[23] = k+1;
      i_index[24] = i  ; j_index[24] = j+1; k_index[24] = k+1;
      i_index[25] = i+1; j_index[25] = j+1; k_index[25] = k+1;
   } /* endif */
     
   if (n_pts > 0) {
      DUDx_ave.Vacuum();
      DUDy_ave.Vacuum();
      DUDz_ave.Vacuum();
      D1.Vacuum();
      D2.Vacuum();
      D3.Vacuum();
      DxDx_ave = ZERO;
      DxDy_ave = ZERO;
      DxDz_ave = ZERO;
      DyDy_ave = ZERO;
      DyDz_ave = ZERO;
      DzDz_ave = ZERO;
      D = ZERO;
      
      for ( n2 = 0 ; n2 <= n_pts-1 ; ++n2 ) {
         dX =  Grid.Cell[ i_index[n2] ][ j_index[n2] ][ k_index[n2] ].Xc - 
            Grid.Cell[i][j][k].Xc;
         DU =  W[ i_index[n2] ][ j_index[n2] ][ k_index[n2] ] -  W[i][j][k];
         
         DUDx_ave += DU*dX.x;
         DUDy_ave += DU*dX.y;
         DUDz_ave += DU*dX.z;
         DxDx_ave += dX.x*dX.x;
         DxDy_ave += dX.x*dX.y;
         DxDz_ave += dX.x*dX.z;
         DyDy_ave += dX.y*dX.y;
         DyDz_ave += dX.y*dX.z;
         DzDz_ave += dX.z*dX.z;
         
      } /* endfor */
      
      DUDx_ave = DUDx_ave/double(n_pts);
      DUDy_ave = DUDy_ave/double(n_pts);
      DUDz_ave = DUDz_ave/double(n_pts);
      DxDx_ave = DxDx_ave/double(n_pts);
      DxDy_ave = DxDy_ave/double(n_pts);
      DxDz_ave = DxDz_ave/double(n_pts);
      DyDy_ave = DyDy_ave/double(n_pts);
      DyDz_ave = DyDz_ave/double(n_pts);
      DzDz_ave = DzDz_ave/double(n_pts);
      
      // (1) Either write a linear solver for 3x3 linear system
      // (2) Or simplely use cramer's rule for this simple system

      D = DxDx_ave*(DyDy_ave* DzDz_ave - DyDz_ave*DyDz_ave) + 
          DxDy_ave*(DxDz_ave*DyDz_ave - DxDy_ave*DzDz_ave)+
          DxDz_ave*(DxDy_ave*DyDz_ave - DxDz_ave*DyDy_ave);
      
      D1 = DUDx_ave*(DyDy_ave* DzDz_ave - DyDz_ave*DyDz_ave) + 
           DUDy_ave*(DxDz_ave*DyDz_ave - DxDy_ave*DzDz_ave)+
           DUDz_ave*(DxDy_ave*DyDz_ave - DxDz_ave*DyDy_ave);
      
      D2 =DxDx_ave*(DUDy_ave* DzDz_ave - DUDz_ave*DyDz_ave) + 
          DxDy_ave*(DxDz_ave*DUDz_ave - DUDx_ave*DzDz_ave)+
          DxDz_ave*(DUDx_ave*DyDz_ave - DxDz_ave*DUDy_ave);

      D3 =DxDx_ave*(DyDy_ave* DUDz_ave - DyDz_ave*DUDy_ave) + 
          DxDy_ave*(DUDx_ave*DyDz_ave - DxDy_ave*DUDz_ave)+
          DxDz_ave*(DxDy_ave*DUDy_ave - DUDx_ave*DyDy_ave);

      dWdx[i][j][k] = D1/D;
      dWdy[i][j][k] = D2/D;
      dWdz[i][j][k] = D3/D;
      
      if (! Freeze_Limiter) {
         for ( n = 1 ; n <= num_vars ; ++n ) {
            
            u0Min =  W[i][j][k][n];
            u0Max = u0Min;
            for ( n2 = 0 ; n2 <= n_pts-1 ; ++n2 ) {
               u0Min = min(u0Min,  
                           W[ i_index[n2] ][ j_index[n2] ][ k_index[n2] ][n]);
               u0Max = max(u0Max,  
                           W[ i_index[n2] ][ j_index[n2] ][ k_index[n2] ][n]);
            } /* endfor */
            
            dX =  Grid.xfaceE(i, j, k)- Grid.Cell[i][j][k].Xc;
            uHexa[0] =  W[i][j][k][n] + 
                dWdx[i][j][k][n]*dX.x +
                dWdy[i][j][k][n]*dX.y +
                dWdz[i][j][k][n]*dX.z ;
            dX =  Grid.xfaceW(i, j, k)- Grid.Cell[i][j][k].Xc;
            uHexa[1] =  W[i][j][k][n] + 
                dWdx[i][j][k][n]*dX.x +
                dWdy[i][j][k][n]*dX.y +
                dWdz[i][j][k][n]*dX.z ;
            dX =  Grid.xfaceN(i, j, k)- Grid.Cell[i][j][k].Xc;
            uHexa[2] =  W[i][j][k][n] + 
                dWdx[i][j][k][n]*dX.x +
                dWdy[i][j][k][n]*dX.y +
                dWdz[i][j][k][n]*dX.z ;
	    dX =  Grid.xfaceS(i, j, k)- Grid.Cell[i][j][k].Xc;
	    uHexa[3] =  W[i][j][k][n] + 
                dWdx[i][j][k][n]*dX.x +
                dWdy[i][j][k][n]*dX.y +
                dWdz[i][j][k][n]*dX.z ;
            dX =  Grid.xfaceTop(i, j, k)- Grid.Cell[i][j][k].Xc;
	    uHexa[4] =  W[i][j][k][n] + 
                dWdx[i][j][k][n]*dX.x +
                dWdy[i][j][k][n]*dX.y +
                dWdz[i][j][k][n]*dX.z ;
            dX =  Grid.xfaceBot(i, j, k)- Grid.Cell[i][j][k].Xc;
	    uHexa[5] =  W[i][j][k][n] + 
                dWdx[i][j][k][n]*dX.x +
                dWdy[i][j][k][n]*dX.y +
                dWdz[i][j][k][n]*dX.z ;
	    
	    switch(Limiter) {
	    case LIMITER_ONE :
               PHI = ONE;
               break;
	    case LIMITER_ZERO :
               PHI = ZERO;
               break;
	    case LIMITER_BARTH_JESPERSEN :
               PHI = Limiter_BarthJespersen(uHexa,  W[i][j][k][n], 
                                            u0Min, u0Max, 6);
               break;
	    case LIMITER_VENKATAKRISHNAN :
               PHI = Limiter_Venkatakrishnan(uHexa,  W[i][j][k][n], 
                                             u0Min, u0Max, 6);
               break;
	    case LIMITER_VANLEER :
               PHI = Limiter_VanLeer(uHexa,  W[i][j][k][n], 
                                     u0Min, u0Max, 6);
               break;
	    case LIMITER_VANALBADA :
               PHI = Limiter_VanAlbada(uHexa,  W[i][j][k][n], 
                                       u0Min, u0Max, 6);
               break;
	    default:
               PHI = Limiter_BarthJespersen(uHexa,  W[i][j][k][n], 
                                            u0Min, u0Max, 6);
               break;
 	    }// endswitch
	    
	     phi[i][j][k][n] = PHI;
                        
         } /* endfor */
      } /* endif */
   } else {
       dWdx[i][j][k].Vacuum();
       dWdy[i][j][k].Vacuum();
       dWdz[i][j][k].Vacuum();
       phi[i][j][k].Vacuum(); 
   } /* endif */
    
}

/********************************************************
 * Routine: dUdt_Residual_Evaluation                    *
 *                                                      *
 * This routine determines the inviscid solution        *
 * residuals for the given solution block.              *  
 *                                                      *
 ********************************************************/
template<class SOLN_pSTATE, class SOLN_cSTATE>
int Hexa_Block<SOLN_pSTATE, SOLN_cSTATE>::
dUdt_Residual_Evaluation(Input_Parameters<SOLN_pSTATE, SOLN_cSTATE> &IPs) {

  int i, j, k;
   Vector3D dX;
   
   SOLN_pSTATE Wl, Wr;
   SOLN_cSTATE Flux;

   SOLN_cSTATE U_VACUUM;
   U_VACUUM.Vacuum();
   SOLN_pSTATE W_VACUUM;
   W_VACUUM.Vacuum();
 
  /* Perform the linear reconstruction within each cell
      of the computational grid for this stage. */
   
   switch(IPs.i_Reconstruction) {
     
   case RECONSTRUCTION_LEAST_SQUARES :      
     Linear_Reconstruction_LeastSquares(IPs.i_Limiter);      
     break;
   default:
     Linear_Reconstruction_LeastSquares(IPs.i_Limiter);
     break;
   } /* endswitch */

   /* Evaluate the time rate of change of the solution
      (i.e., the solution residuals) using a second-order
      limited upwind scheme with a variety of flux functions. */
 
   // Add i-direction (zeta-direction) fluxes.
   for ( k  =  KCl-1 ; k <=  KCu+1 ; ++k ){
     for ( j  =  JCl-1 ; j <=  JCu+1 ; ++j ) {	
	dUdt[ ICl-1][j][k][0] = U_VACUUM;      
	
	for ( i =  ICl-1 ; i <=  ICu ; ++i ) {
	  dUdt[i+1][j][k][0] = U_VACUUM;
	  
	  if (( j >  JCl-1 && j <  JCu+1 ) &&
	      ( k >  KCl-1 && k <  KCu+1 )) {
	    
	    /* Evaluate the cell interface i-direction fluxes. */
	    if (i ==  ICl-1 &&  (Grid.BCtypeW[j][k] == BC_REFLECTION ||
				 Grid.BCtypeW[j][k] == BC_NO_SLIP ||
				 Grid.BCtypeW[j][k] == BC_MOVING_WALL) ) {
	      
	      dX =  Grid.xfaceW(i+1, j, k)- Grid.Cell[i+1][j][k].Xc;
              
	      Wr =  W[i+1][j][k] +
		( phi[i+1][j][k]^dWdx[i+1][j][k])*dX.x +
		( phi[i+1][j][k]^dWdy[i+1][j][k])*dX.y +
		( phi[i+1][j][k]^dWdz[i+1][j][k])*dX.z;
	      
	      if ( Grid.BCtypeW[j][k] == BC_REFLECTION) {
		Wl =  SOLN_pSTATE::Reflect(Wr,  Grid.nfaceW(i+1, j, k));
	      }
	      if ( Grid.BCtypeW[j][k] == BC_NO_SLIP) {
		Wl =  SOLN_pSTATE::NoSlip(Wr, WoW[j][k], Grid.nfaceW(i+1, j, k),
					   IPs.Pressure_Gradient,
					   FIXED_TEMPERATURE_WALL);
	      }
	      if ( Grid.BCtypeW[j][k] == BC_MOVING_WALL) {
		Wl =  SOLN_pSTATE::MovingWall(Wr, WoW[j][k], Grid.nfaceW(i+1, j, k),
					       IPs.Moving_Wall_Velocity,
					       IPs.Pressure_Gradient,
					       FIXED_TEMPERATURE_WALL);
	      }
	    } else if (i ==  ICu &&
		       ( Grid.BCtypeE[j][k] == BC_REFLECTION ||
			 Grid.BCtypeE[j][k] == BC_NO_SLIP ||
			 Grid.BCtypeE[j][k] == BC_MOVING_WALL )) {
	      
	      dX =  Grid.xfaceE(i, j, k)- Grid.Cell[i][j][k].Xc;
	      Wl =  W[i][j][k] +
		( phi[i][j][k]^ dWdx[i][j][k])*dX.x +
		( phi[i][j][k]^ dWdy[i][j][k])*dX.y +
		( phi[i][j][k]^ dWdz[i][j][k])*dX.z;
	      if ( Grid.BCtypeE[j][k] == BC_REFLECTION) {
		Wr =  SOLN_pSTATE::Reflect(Wl,  Grid.nfaceE(i, j, k));
	      }
	      if ( Grid.BCtypeE[j][k] == BC_NO_SLIP) {
		Wr =  SOLN_pSTATE::NoSlip(Wl, WoE[j][k], Grid.nfaceE(i, j, k),
					   IPs.Pressure_Gradient,
					   FIXED_TEMPERATURE_WALL);
	      }
	      if ( Grid.BCtypeE[j][k] == BC_MOVING_WALL) {
		Wr =  SOLN_pSTATE::MovingWall(Wl, WoE[j][k], Grid.nfaceE(i, j, k),
					       IPs.Moving_Wall_Velocity,
					       IPs.Pressure_Gradient,
					       FIXED_TEMPERATURE_WALL);
	      }
	      
	    } else {
	      dX =  Grid.xfaceE(i, j, k)- Grid.Cell[i][j][k].Xc;
	      Wl =  W[i][j][k] +
		( phi[i][j][k]^ dWdx[i][j][k])*dX.x +
		( phi[i][j][k]^ dWdy[i][j][k])*dX.y +
		( phi[i][j][k]^ dWdz[i][j][k])*dX.z;
	      dX =  Grid.xfaceW(i+1, j, k)- Grid.Cell[i+1][j][k].Xc;
	      Wr =  W[i+1][j][k] +
		( phi[i+1][j][k]^ dWdx[i+1][j][k])*dX.x +
		( phi[i+1][j][k]^ dWdy[i+1][j][k])*dX.y +
		( phi[i+1][j][k]^ dWdz[i+1][j][k])*dX.z;                  
	    } /* endif */
	    
               
	    switch(IPs.i_Flux_Function) {
	    case FLUX_FUNCTION_HLLE :	      
	      Flux =  SOLN_pSTATE::FluxHLLE_n(Wl, Wr,  Grid.nfaceE(i, j, k));              
	      break;
	    case FLUX_FUNCTION_ROE :
	      Flux =  SOLN_pSTATE::FluxRoe_n(Wl, Wr,  Grid.nfaceE(i, j, k));
	      break;
	    } /* endswitch */
            
	    /* Evaluate cell-averaged solution changes. */
            
	    dUdt[i][j][k][0] -=	     
	      Flux* Grid.AfaceE(i, j, k)/
	      Grid.volume(i, j, k);
	    dUdt[i+1][j][k][0] +=
	      Flux* Grid.AfaceW(i+1, j, k)/
	      Grid.volume(i+1, j ,k);
               
	    /* Save west and east face boundary flux. */
               
//                 if (i ==  ICl-1) {
//                     FluxW[j] = -Flux* Grid.lfaceW(i+1, j);
//                 } else if (i ==  ICu) {
//                     FluxE[j] = Flux* Grid.lfaceE(i, j);
//                 } /* endif */
               
	  } /* endif */
	} /* endfor */
         
	if (( j >  JCl-1 && j <  JCu+1 ) &&
	    ( k >  KCl-1 && k <  KCu+1 ) ) {
	  dUdt[ ICl-1][j][k][0] = U_VACUUM;
	  dUdt[ ICu+1][j][k][0] = U_VACUUM;
	} /* endif */
	
      } /* endfor */
   } /* endfor */
   
   // Add j-direction (eta-direction) fluxes.
   for ( k =  KCl ; k <=  KCu ; ++k ){
      for ( i =  ICl ; i <=  ICu ; ++i ) {
         for ( j  =  JCl-1 ; j <=  JCu ; ++j ) {
            
            /* Evaluate the cell interface j-direction fluxes. */
            if (j ==  JCl-1 &&
                ( Grid.BCtypeS[i][k] == BC_REFLECTION ||
                  Grid.BCtypeS[i][k] == BC_NO_SLIP||
                  Grid.BCtypeS[i][k] == BC_MOVING_WALL)) {
               dX =  Grid.xfaceS(i, j+1, k)- Grid.Cell[i][j+1][k].Xc;
               Wr =  W[i][j+1][k] +
                  ( phi[i][j+1][k]^ dWdx[i][j+1][k])*dX.x +
                  ( phi[i][j+1][k]^ dWdy[i][j+1][k])*dX.y+
                  ( phi[i][j+1][k]^ dWdz[i][j+1][k])*dX.z;
               if ( Grid.BCtypeS[i][k] == BC_REFLECTION) {
                  Wl =  SOLN_pSTATE::Reflect(Wr,  Grid.nfaceS(i, j+1, k));
               }
               if ( Grid.BCtypeS[i][k] == BC_NO_SLIP) {
                  Wl =  SOLN_pSTATE::NoSlip(Wr, WoS[i][k], Grid.nfaceS(i, j+1, k),
                                             IPs.Pressure_Gradient,
                                             FIXED_TEMPERATURE_WALL);
               }
               if ( Grid.BCtypeS[i][k] == BC_MOVING_WALL) {
                  Wl =  SOLN_pSTATE::MovingWall(Wr, WoS[i][k], Grid.nfaceS(i, j+1, k),
                                                 IPs.Moving_Wall_Velocity,
                                                 IPs.Pressure_Gradient,
                                                 FIXED_TEMPERATURE_WALL);
               }
               
            } else if (j ==  JCu &&
                       ( Grid.BCtypeN[i][k] == BC_REFLECTION ||
                         Grid.BCtypeN[i][k] == BC_NO_SLIP||
                         Grid.BCtypeN[i][k] == BC_MOVING_WALL)) {
               dX =  Grid.xfaceN(i, j, k)- Grid.Cell[i][j][k].Xc;
               Wl =  W[i][j][k] +
                  ( phi[i][j][k]^ dWdx[i][j][k])*dX.x+
                  ( phi[i][j][k]^ dWdy[i][j][k])*dX.y+
                  ( phi[i][j][k]^ dWdz[i][j][k])*dX.z;
               if ( Grid.BCtypeN[i][k] == BC_REFLECTION) {
                  Wr =  SOLN_pSTATE::Reflect(Wl,  Grid.nfaceN(i, j, k));
               }
               if ( Grid.BCtypeN[i][k] == BC_NO_SLIP) {
                  Wr =  SOLN_pSTATE::NoSlip(Wl, WoN[i][k], Grid.nfaceN(i, j, k),
                                             IPs.Pressure_Gradient,
                                             FIXED_TEMPERATURE_WALL );
               }
               if ( Grid.BCtypeN[i][k] == BC_MOVING_WALL) {
                  Wr =  SOLN_pSTATE::MovingWall(Wl, WoN[i][k], Grid.nfaceN(i, j, k),
                                                 IPs.Moving_Wall_Velocity,
                                                 IPs.Pressure_Gradient,
                                                 FIXED_TEMPERATURE_WALL );
               }
               
            } else {
               dX =  Grid.xfaceN(i, j, k)- Grid.Cell[i][j][k].Xc;
               Wl =  W[i][j][k] +
                  ( phi[i][j][k]^ dWdx[i][j][k])*dX.x +
                  ( phi[i][j][k]^ dWdy[i][j][k])*dX.y +
                  ( phi[i][j][k]^ dWdz[i][j][k])*dX.z;
               dX =  Grid.xfaceS(i, j+1, k)- Grid.Cell[i][j+1][k].Xc;
               Wr =  W[i][j+1][k] +
                  ( phi[i][j+1][k]^ dWdx[i][j+1][k])*dX.x +
                  ( phi[i][j+1][k]^ dWdy[i][j+1][k])*dX.y +
                  ( phi[i][j+1][k]^ dWdz[i][j+1][k])*dX.z;
            } /* endif */
            
            switch(IPs.i_Flux_Function) {
            case FLUX_FUNCTION_HLLE :
               Flux =  SOLN_pSTATE::FluxHLLE_n(Wl, Wr,  Grid.nfaceN(i, j, k));
               break;
            case FLUX_FUNCTION_ROE :
               Flux =  SOLN_pSTATE::FluxRoe_n(Wl, Wr,  Grid.nfaceN(i, j, k));
               break;
            } /* endswitch */
            
            // add viscous flux in j direction
            
            /* Evaluate cell-averaged solution changes. */

            dUdt[i][j][k][0] -=
               Flux* Grid.AfaceN(i, j, k)/
               Grid.volume(i, j, k);
            dUdt[i][j+1][k][0] +=
               Flux* Grid.AfaceS(i, j+1, k)/
               Grid.volume(i, j+1, k);
            
            /* Save south and north face boundary flux. */
            
//           if (j ==  JCl-1) {
//               FluxS[i] = -Flux* Grid.lfaceS(i, j+1);
//           } else if (j ==  JCu) {
//               FluxN[i] = Flux* Grid.lfaceN(i, j);
//           } /* endif */
            
         } /* endfor */

         if (( i >  ICl-1 && i <  ICu+1 ) &&
             ( k >  KCl-1 && k <  KCu+1 ) ) {
            dUdt[i][ JCl-1][k][0] = U_VACUUM;
            dUdt[i][ JCu+1][k][0] = U_VACUUM;
         }
 
      } /* endfor */
   }/* endfor */
           
   // Add k-direction (gamma-direction) fluxes.
   for ( i =  ICl; i <=  ICu ; ++i ){
      for ( j  =  JCl ; j <=  JCu ; ++j ){
         for ( k =  KCl-1 ; k <=  KCu ; ++k )  {
            
            /* Evaluate the cell interface j-direction fluxes. */
            if (k ==  KCl-1 &&
                ( Grid.BCtypeB[i][j] == BC_REFLECTION ||
                  Grid.BCtypeB[i][j] == BC_NO_SLIP ||
                  Grid.BCtypeB[i][j] == BC_MOVING_WALL)) {
               
               dX =  Grid.xfaceBot(i, j, k+1)- Grid.Cell[i][j][k+1].Xc;
               Wr =  W[i][j][k+1] +
                  ( phi[i][j][k+1]^ dWdx[i][j][k+1])*dX.x +
                  ( phi[i][j][k+1]^ dWdy[i][j][k+1])*dX.y+
                  ( phi[i][j][k+1]^ dWdz[i][j][k+1])*dX.z;
               if ( Grid.BCtypeB[i][j] == BC_REFLECTION) {
                  Wl =  SOLN_pSTATE::Reflect(Wr,  Grid.nfaceBot(i, j, k+1));
               }
               if ( Grid.BCtypeB[i][j] == BC_NO_SLIP) {
                  Wl =  SOLN_pSTATE::NoSlip(Wr, WoB[i][j], Grid.nfaceBot(i, j, k+1),
                                             IPs.Pressure_Gradient,
                                             FIXED_TEMPERATURE_WALL);
               }
               if ( Grid.BCtypeB[i][j] == BC_MOVING_WALL) {
                  Wl =  SOLN_pSTATE::MovingWall(Wr, WoB[i][j], Grid.nfaceBot(i, j, k+1),
                                                 IPs.Moving_Wall_Velocity,
                                                 IPs.Pressure_Gradient,
                                                 FIXED_TEMPERATURE_WALL);
               }
               
               
            } else if (k ==  KCu &&
                       ( Grid.BCtypeT[i][j] == BC_REFLECTION ||
                         Grid.BCtypeT[i][j] == BC_NO_SLIP||
                         Grid.BCtypeT[i][j] == BC_MOVING_WALL)) {
               
               dX =  Grid.xfaceTop(i, j, k)- Grid.Cell[i][j][k].Xc;
               Wl =  W[i][j][k] +
                  ( phi[i][j][k]^ dWdx[i][j][k])*dX.x+
                  ( phi[i][j][k]^ dWdy[i][j][k])*dX.y+
                  ( phi[i][j][k]^ dWdz[i][j][k])*dX.z;
               if ( Grid.BCtypeT[i][j] == BC_REFLECTION) {
                  Wr =  SOLN_pSTATE::Reflect(Wl,  Grid.nfaceTop(i, j, k));
               }
               if ( Grid.BCtypeT[i][j] == BC_NO_SLIP) {
                  Wr =  SOLN_pSTATE::NoSlip(Wl, WoT[i][j], Grid.nfaceTop(i, j, k),
                                             IPs.Pressure_Gradient,
                                             FIXED_TEMPERATURE_WALL );
               }
               if ( Grid.BCtypeT[i][j] == BC_MOVING_WALL) {
                  Wr =  SOLN_pSTATE::MovingWall(Wl, WoT[i][j], Grid.nfaceTop(i, j, k),
                                                 IPs.Moving_Wall_Velocity,
                                                 IPs.Pressure_Gradient,
                                                 FIXED_TEMPERATURE_WALL );
               }
            } else {
               dX =  Grid.xfaceTop(i, j, k)- Grid.Cell[i][j][k].Xc;
               Wl =  W[i][j][k] +
                  ( phi[i][j][k]^ dWdx[i][j][k])*dX.x +
                  ( phi[i][j][k]^ dWdy[i][j][k])*dX.y +
                  ( phi[i][j][k]^ dWdz[i][j][k])*dX.z;
               dX =  Grid.xfaceBot(i, j, k+1)- Grid.Cell[i][j][k+1].Xc;
               Wr =  W[i][j][k+1] +
                  ( phi[i][j][k+1]^ dWdx[i][j][k+1])*dX.x +
                  ( phi[i][j][k+1]^ dWdy[i][j][k+1])*dX.y +
                  ( phi[i][j][k+1]^ dWdz[i][j][k+1])*dX.z;
            } /* endif */
             
            switch(IPs.i_Flux_Function) {
            case FLUX_FUNCTION_HLLE :
               Flux =  SOLN_pSTATE::FluxHLLE_n(Wl, Wr, Grid.nfaceTop(i, j, k));
               break;
            case FLUX_FUNCTION_ROE :
               Flux =  SOLN_pSTATE::FluxRoe_n(Wl, Wr, Grid.nfaceTop(i, j, k));
               break;
            } /* endswitch */
            
            /* Evaluate cell-averaged solution changes. */
            
            dUdt[i][j][k][0] -=	      
               Flux* Grid.AfaceTop(i, j, k)/
               Grid.volume(i, j, k);
            dUdt[i][j][k+1][0] +=
               Flux* Grid.AfaceBot(i, j, k+1)/
               Grid.volume(i, j, k+1);
            
            /* Save top and bottom face boundary flux. */
            
//           if (j ==  JCl-1) {
//               FluxS[i] = -Flux* Grid.lfaceS(i, j+1);
//           } else if (j ==  JCu) {
//               FluxN[i] = Flux* Grid.lfaceN(i, j);
//           } /* endif */
            
         } /* endfor */

         dUdt[i][j][ KCl-1][0] = U_VACUUM;
         dUdt[i][j][ KCu+1][0] = U_VACUUM;

      } /* endfor */
   }/* endfor */
   
   return (0);
    
}

/********************************************************
 * Routine: dUdt_Multistage_Explicit                    *
 *                                                      *
 * This routine determines the solution residuals for a *
 * given stage of a variety of multi-stage explicit     *
 * time integration schemes for a given solution block. *
 *                                                      *
 ********************************************************/
template<class SOLN_pSTATE, class SOLN_cSTATE>
int Hexa_Block<SOLN_pSTATE, SOLN_cSTATE>::
dUdt_Multistage_Explicit(const int i_stage,
                         Input_Parameters<SOLN_pSTATE, SOLN_cSTATE> &IPs) {

   int i, j, k,  k_residual;
   double omega; 
   Vector3D dX;
   
   SOLN_pSTATE Wl, Wr;
   SOLN_cSTATE Flux;

   SOLN_cSTATE U_VACUUM;
   U_VACUUM.Vacuum();
   SOLN_pSTATE W_VACUUM;
   W_VACUUM.Vacuum();
 

   /* Evaluate the solution residual for stage 
    *       i_stage of an N stage scheme. */

   /* Evaluate the time step fraction and residual storage location 
    *       for the stage. */

   switch(IPs.i_Time_Integration) {
   case TIME_STEPPING_EXPLICIT_EULER :
      omega = Runge_Kutta(i_stage, IPs.N_Stage);
      k_residual = 0;
      break;
   case TIME_STEPPING_EXPLICIT_PREDICTOR_CORRECTOR :
      omega = Runge_Kutta(i_stage, IPs.N_Stage);
      k_residual = 0;
      break;
   case TIME_STEPPING_EXPLICIT_RUNGE_KUTTA :
      omega = Runge_Kutta(i_stage, IPs.N_Stage);
      k_residual = 0; 
      if (IPs.N_Stage == 4) { 
         if (i_stage == 4) { 
            k_residual = 0; 
         } else { 
            k_residual = i_stage - 1; 
         } // endif  
      } // endif 
      break;
   case TIME_STEPPING_MULTISTAGE_OPTIMAL_SMOOTHING :
      omega = MultiStage_Optimally_Smoothing(i_stage, 
                                             IPs.N_Stage,
                                             IPs.i_Limiter);
      k_residual = 0;
      break;
   default: 
      omega = Runge_Kutta(i_stage, IPs.N_Stage);
      k_residual = 0;
      break;
   } /* endswitch */

   /* Perform the linear reconstruction within each cell
      of the computational grid for this stage. */
   
   switch(IPs.i_Reconstruction) {
      
   case RECONSTRUCTION_LEAST_SQUARES :
      
      Linear_Reconstruction_LeastSquares(IPs.i_Limiter);
      
      break;
   default:
      Linear_Reconstruction_LeastSquares(IPs.i_Limiter);
      break;
   } /* endswitch */

   /* Evaluate the time rate of change of the solution
      (i.e., the solution residuals) using a second-order
      limited upwind scheme with a variety of flux functions. */
 
   // Add i-direction (zeta-direction) fluxes.
   for ( k  =  KCl-1 ; k <=  KCu+1 ; ++k ){
      for ( j  =  JCl-1 ; j <=  JCu+1 ; ++j ) {
         if ( i_stage == 1 ) {
            Uo[ ICl-1][j][k] =  U[ ICl-1][j][k];
            dUdt[ ICl-1][j][k][k_residual] = U_VACUUM;
            
            
         } else {
            dUdt[ ICl-1][j][k][k_residual] = U_VACUUM;
         } /* endif */
         
         for ( i =  ICl-1 ; i <=  ICu ; ++i ) {
            if ( i_stage == 1 ) {
               Uo[i+1][j][k] =  U[i+1][j][k];
               
               dUdt[i+1][j][k][k_residual] = U_VACUUM;
            } else if (( j >  JCl-1 && j <  JCu+1 )
                       && (k >  KCl-1 && k <  KCu+1) ){
               switch(IPs.i_Time_Integration) {

               case TIME_STEPPING_EXPLICIT_PREDICTOR_CORRECTOR :
                  //dUdt[i+1][j][k][k_residual] =
                  //  dUdt[i+1][j][k][k_residual];
                  break;
               case TIME_STEPPING_EXPLICIT_RUNGE_KUTTA :
		  if (IPs.N_Stage == 2) {
                     //dUdt[i+1][j][k_residual] =
                     // dUdt[i+1][j][k_residual];
                  } else if (IPs.N_Stage == 4 && i_stage == 4) {
                     dUdt[i+1][j][k][k_residual] =
                        dUdt[i+1][j][k][0] +
                        TWO*dUdt[i+1][j][k][1] +TWO*dUdt[i+1][j][k][2];
                  } else {
         	     dUdt[i+1][j][k][k_residual].Vacuum();
                  } /* endif */
                  break;
               case TIME_STEPPING_MULTISTAGE_OPTIMAL_SMOOTHING :
                  dUdt[i+1][j][k][k_residual] = U_VACUUM;
                  break;
               default:
                  dUdt[i+1][j][k][k_residual] = U_VACUUM;
                  
                  break;
               } /* endswitch */
            } /* endif */
            if (( j >  JCl-1 && j <  JCu+1 ) &&
                ( k >  KCl-1 && k <  KCu+1 )) {
               
               /* Evaluate the cell interface i-direction fluxes. */
               if (i ==  ICl-1 &&  (Grid.BCtypeW[j][k] == BC_REFLECTION ||
                                    Grid.BCtypeW[j][k] == BC_NO_SLIP ||
                                    Grid.BCtypeW[j][k] == BC_MOVING_WALL) ) {
                  
                  dX =  Grid.xfaceW(i+1, j, k)- Grid.Cell[i+1][j][k].Xc;
                  
                  Wr =  W[i+1][j][k] +
                     ( phi[i+1][j][k]^dWdx[i+1][j][k])*dX.x +
                     ( phi[i+1][j][k]^dWdy[i+1][j][k])*dX.y +
                     ( phi[i+1][j][k]^dWdz[i+1][j][k])*dX.z;
                  
                  if ( Grid.BCtypeW[j][k] == BC_REFLECTION) {
                     Wl =  SOLN_pSTATE::Reflect(Wr,  Grid.nfaceW(i+1, j, k));
                  }
                  if ( Grid.BCtypeW[j][k] == BC_NO_SLIP) {
                     Wl =  SOLN_pSTATE::NoSlip(Wr, WoW[j][k], Grid.nfaceW(i+1, j, k),
                                                IPs.Pressure_Gradient,
                                                FIXED_TEMPERATURE_WALL);
                  }
                  if ( Grid.BCtypeW[j][k] == BC_MOVING_WALL) {
                     Wl =  SOLN_pSTATE::MovingWall(Wr, WoW[j][k], Grid.nfaceW(i+1, j, k),
                                                    IPs.Moving_Wall_Velocity,
                                                    IPs.Pressure_Gradient,
                                                    FIXED_TEMPERATURE_WALL);
                  }
               } else if (i ==  ICu &&
                          ( Grid.BCtypeE[j][k] == BC_REFLECTION ||
                            Grid.BCtypeE[j][k] == BC_NO_SLIP ||
                            Grid.BCtypeE[j][k] == BC_MOVING_WALL )) {
                  
                  dX =  Grid.xfaceE(i, j, k)- Grid.Cell[i][j][k].Xc;
                  Wl =  W[i][j][k] +
                     ( phi[i][j][k]^ dWdx[i][j][k])*dX.x +
                     ( phi[i][j][k]^ dWdy[i][j][k])*dX.y +
                     ( phi[i][j][k]^ dWdz[i][j][k])*dX.z;
                  if ( Grid.BCtypeE[j][k] == BC_REFLECTION) {
                     Wr =  SOLN_pSTATE::Reflect(Wl,  Grid.nfaceE(i, j, k));
                  }
                  if ( Grid.BCtypeE[j][k] == BC_NO_SLIP) {
                     Wr =  SOLN_pSTATE::NoSlip(Wl, WoE[j][k], Grid.nfaceE(i, j, k),
                                                IPs.Pressure_Gradient,
                                                FIXED_TEMPERATURE_WALL);
                  }
                  if ( Grid.BCtypeE[j][k] == BC_MOVING_WALL) {
                     Wr =  SOLN_pSTATE::MovingWall(Wl, WoE[j][k], Grid.nfaceE(i, j, k),
                                                    IPs.Moving_Wall_Velocity,
                                                    IPs.Pressure_Gradient,
                                                    FIXED_TEMPERATURE_WALL);
                  }
                  
               } else {
                  dX =  Grid.xfaceE(i, j, k)- Grid.Cell[i][j][k].Xc;
                  Wl =  W[i][j][k] +
                     ( phi[i][j][k]^ dWdx[i][j][k])*dX.x +
                     ( phi[i][j][k]^ dWdy[i][j][k])*dX.y +
                     ( phi[i][j][k]^ dWdz[i][j][k])*dX.z;
                  dX =  Grid.xfaceW(i+1, j, k)- Grid.Cell[i+1][j][k].Xc;
                  Wr =  W[i+1][j][k] +
                     ( phi[i+1][j][k]^ dWdx[i+1][j][k])*dX.x +
                     ( phi[i+1][j][k]^ dWdy[i+1][j][k])*dX.y +
                     ( phi[i+1][j][k]^ dWdz[i+1][j][k])*dX.z;                  
               } /* endif */
               
               
               switch(IPs.i_Flux_Function) {
               case FLUX_FUNCTION_HLLE :
                  
                  Flux =  SOLN_pSTATE::FluxHLLE_n(Wl, Wr,  Grid.nfaceE(i, j, k));
                  
                  break;
               case FLUX_FUNCTION_ROE :
                  Flux =  SOLN_pSTATE::FluxRoe_n(Wl, Wr,  Grid.nfaceE(i, j, k));
                  break;
               } /* endswitch */
               
               /* Evaluate cell-averaged solution changes. */
               
               dUdt[i][j][k][k_residual] -=
                  (IPs.CFL_Number* dt[i][j][k])*
                  Flux* Grid.AfaceE(i, j, k)/
                  Grid.volume(i, j, k);
               dUdt[i+1][j][k][k_residual] +=
                  (IPs.CFL_Number* dt[i+1][j][k])*
                  Flux* Grid.AfaceW(i+1, j, k)/
                  Grid.volume(i+1, j ,k);
               
               /* Save west and east face boundary flux. */
               
//                 if (i ==  ICl-1) {
//                     FluxW[j] = -Flux* Grid.lfaceW(i+1, j);
//                 } else if (i ==  ICu) {
//                     FluxE[j] = Flux* Grid.lfaceE(i, j);
//                 } /* endif */
               
            } /* endif */
         } /* endfor */
         
         if (( j >  JCl-1 && j <  JCu+1 ) &&
             ( k >  KCl-1 && k <  KCu+1 ) ) {
            dUdt[ ICl-1][j][k][k_residual] = U_VACUUM;
            dUdt[ ICu+1][j][k][k_residual] = U_VACUUM;
         } /* endif */

      } /* endfor */
   } /* endfor */

   // Add j-direction (eta-direction) fluxes.
   for ( k =  KCl ; k <=  KCu ; ++k ){
      for ( i =  ICl ; i <=  ICu ; ++i ) {
         for ( j  =  JCl-1 ; j <=  JCu ; ++j ) {
            
            /* Evaluate the cell interface j-direction fluxes. */
            if (j ==  JCl-1 &&
                ( Grid.BCtypeS[i][k] == BC_REFLECTION ||
                  Grid.BCtypeS[i][k] == BC_NO_SLIP||
                  Grid.BCtypeS[i][k] == BC_MOVING_WALL)) {
               dX =  Grid.xfaceS(i, j+1, k)- Grid.Cell[i][j+1][k].Xc;
               Wr =  W[i][j+1][k] +
                  ( phi[i][j+1][k]^ dWdx[i][j+1][k])*dX.x +
                  ( phi[i][j+1][k]^ dWdy[i][j+1][k])*dX.y+
                  ( phi[i][j+1][k]^ dWdz[i][j+1][k])*dX.z;
               if ( Grid.BCtypeS[i][k] == BC_REFLECTION) {
                  Wl =  SOLN_pSTATE::Reflect(Wr,  Grid.nfaceS(i, j+1, k));
               }
               if ( Grid.BCtypeS[i][k] == BC_NO_SLIP) {
                  Wl =  SOLN_pSTATE::NoSlip(Wr, WoS[i][k], Grid.nfaceS(i, j+1, k),
                                             IPs.Pressure_Gradient,
                                             FIXED_TEMPERATURE_WALL);
               }
               if ( Grid.BCtypeS[i][k] == BC_MOVING_WALL) {
                  Wl =  SOLN_pSTATE::MovingWall(Wr, WoS[i][k], Grid.nfaceS(i, j+1, k),
                                                 IPs.Moving_Wall_Velocity,
                                                 IPs.Pressure_Gradient,
                                                 FIXED_TEMPERATURE_WALL);
               }
               
            } else if (j ==  JCu &&
                       ( Grid.BCtypeN[i][k] == BC_REFLECTION ||
                         Grid.BCtypeN[i][k] == BC_NO_SLIP||
                         Grid.BCtypeN[i][k] == BC_MOVING_WALL)) {
               dX =  Grid.xfaceN(i, j, k)- Grid.Cell[i][j][k].Xc;
               Wl =  W[i][j][k] +
                  ( phi[i][j][k]^ dWdx[i][j][k])*dX.x+
                  ( phi[i][j][k]^ dWdy[i][j][k])*dX.y+
                  ( phi[i][j][k]^ dWdz[i][j][k])*dX.z;
               if ( Grid.BCtypeN[i][k] == BC_REFLECTION) {
                  Wr =  SOLN_pSTATE::Reflect(Wl,  Grid.nfaceN(i, j, k));
               }
               if ( Grid.BCtypeN[i][k] == BC_NO_SLIP) {
                  Wr =  SOLN_pSTATE::NoSlip(Wl, WoN[i][k], Grid.nfaceN(i, j, k),
                                             IPs.Pressure_Gradient,
                                             FIXED_TEMPERATURE_WALL );
               }
               if ( Grid.BCtypeN[i][k] == BC_MOVING_WALL) {
                  Wr =  SOLN_pSTATE::MovingWall(Wl, WoN[i][k], Grid.nfaceN(i, j, k),
                                                 IPs.Moving_Wall_Velocity,
                                                 IPs.Pressure_Gradient,
                                                 FIXED_TEMPERATURE_WALL );
               }
               
            } else {
               dX =  Grid.xfaceN(i, j, k)- Grid.Cell[i][j][k].Xc;
               Wl =  W[i][j][k] +
                  ( phi[i][j][k]^ dWdx[i][j][k])*dX.x +
                  ( phi[i][j][k]^ dWdy[i][j][k])*dX.y +
                  ( phi[i][j][k]^ dWdz[i][j][k])*dX.z;
               dX =  Grid.xfaceS(i, j+1, k)- Grid.Cell[i][j+1][k].Xc;
               Wr =  W[i][j+1][k] +
                  ( phi[i][j+1][k]^ dWdx[i][j+1][k])*dX.x +
                  ( phi[i][j+1][k]^ dWdy[i][j+1][k])*dX.y +
                  ( phi[i][j+1][k]^ dWdz[i][j+1][k])*dX.z;
            } /* endif */
            
            switch(IPs.i_Flux_Function) {
            case FLUX_FUNCTION_HLLE :
               Flux =  SOLN_pSTATE::FluxHLLE_n(Wl, Wr,  Grid.nfaceN(i, j, k));
               break;
            case FLUX_FUNCTION_ROE :
               Flux =  SOLN_pSTATE::FluxRoe_n(Wl, Wr,  Grid.nfaceN(i, j, k));
               break;
            } /* endswitch */
            
            // add viscous flux in j direction
            
            /* Evaluate cell-averaged solution changes. */

            dUdt[i][j][k][k_residual] -=
               (IPs.CFL_Number* dt[i][j][k])*
               Flux* Grid.AfaceN(i, j, k)/
               Grid.volume(i, j, k);
            dUdt[i][j+1][k][k_residual] +=
               (IPs.CFL_Number* dt[i][j+1][k])*
               Flux* Grid.AfaceS(i, j+1, k)/
               Grid.volume(i, j+1, k);
            
            /* Save south and north face boundary flux. */
            
//           if (j ==  JCl-1) {
//               FluxS[i] = -Flux* Grid.lfaceS(i, j+1);
//           } else if (j ==  JCu) {
//               FluxN[i] = Flux* Grid.lfaceN(i, j);
//           } /* endif */
            
         } /* endfor */

         if (( i >  ICl-1 && i <  ICu+1 ) &&
             ( k >  KCl-1 && k <  KCu+1 ) ) {
            dUdt[i][ JCl-1][k][k_residual] = U_VACUUM;
            dUdt[i][ JCu+1][k][k_residual] = U_VACUUM;
         }
 
      } /* endfor */
   }/* endfor */
           
   // Add k-direction (gamma-direction) fluxes.
   for ( i =  ICl; i <=  ICu ; ++i ){
      for ( j  =  JCl ; j <=  JCu ; ++j ){
         for ( k =  KCl-1 ; k <=  KCu ; ++k )  {
            
            /* Evaluate the cell interface j-direction fluxes. */
            if (k ==  KCl-1 &&
                ( Grid.BCtypeB[i][j] == BC_REFLECTION ||
                  Grid.BCtypeB[i][j] == BC_NO_SLIP ||
                  Grid.BCtypeB[i][j] == BC_MOVING_WALL)) {
               
               dX =  Grid.xfaceBot(i, j, k+1)- Grid.Cell[i][j][k+1].Xc;
               Wr =  W[i][j][k+1] +
                  ( phi[i][j][k+1]^ dWdx[i][j][k+1])*dX.x +
                  ( phi[i][j][k+1]^ dWdy[i][j][k+1])*dX.y+
                  ( phi[i][j][k+1]^ dWdz[i][j][k+1])*dX.z;
               if ( Grid.BCtypeB[i][j] == BC_REFLECTION) {
                  Wl =  SOLN_pSTATE::Reflect(Wr,  Grid.nfaceBot(i, j, k+1));
               }
               if ( Grid.BCtypeB[i][j] == BC_NO_SLIP) {
                  Wl =  SOLN_pSTATE::NoSlip(Wr, WoB[i][j], Grid.nfaceBot(i, j, k+1),
                                             IPs.Pressure_Gradient,
                                             FIXED_TEMPERATURE_WALL);
               }
               if ( Grid.BCtypeB[i][j] == BC_MOVING_WALL) {
                  Wl =  SOLN_pSTATE::MovingWall(Wr, WoB[i][j], Grid.nfaceBot(i, j, k+1),
                                                 IPs.Moving_Wall_Velocity,
                                                 IPs.Pressure_Gradient,
                                                 FIXED_TEMPERATURE_WALL);
               }
               
               
            } else if (k ==  KCu &&
                       ( Grid.BCtypeT[i][j] == BC_REFLECTION ||
                         Grid.BCtypeT[i][j] == BC_NO_SLIP||
                         Grid.BCtypeT[i][j] == BC_MOVING_WALL)) {
               
               dX =  Grid.xfaceTop(i, j, k)- Grid.Cell[i][j][k].Xc;
               Wl =  W[i][j][k] +
                  ( phi[i][j][k]^ dWdx[i][j][k])*dX.x+
                  ( phi[i][j][k]^ dWdy[i][j][k])*dX.y+
                  ( phi[i][j][k]^ dWdz[i][j][k])*dX.z;
               if ( Grid.BCtypeT[i][j] == BC_REFLECTION) {
                  Wr =  SOLN_pSTATE::Reflect(Wl,  Grid.nfaceTop(i, j, k));
               }
               if ( Grid.BCtypeT[i][j] == BC_NO_SLIP) {
                  Wr =  SOLN_pSTATE::NoSlip(Wl, WoT[i][j], Grid.nfaceTop(i, j, k),
                                             IPs.Pressure_Gradient,
                                             FIXED_TEMPERATURE_WALL );
               }
               if ( Grid.BCtypeT[i][j] == BC_MOVING_WALL) {
                  Wr =  SOLN_pSTATE::MovingWall(Wl, WoT[i][j], Grid.nfaceTop(i, j, k),
                                                 IPs.Moving_Wall_Velocity,
                                                 IPs.Pressure_Gradient,
                                                 FIXED_TEMPERATURE_WALL );
               }
            } else {
               dX =  Grid.xfaceTop(i, j, k)- Grid.Cell[i][j][k].Xc;
               Wl =  W[i][j][k] +
                  ( phi[i][j][k]^ dWdx[i][j][k])*dX.x +
                  ( phi[i][j][k]^ dWdy[i][j][k])*dX.y +
                  ( phi[i][j][k]^ dWdz[i][j][k])*dX.z;
               dX =  Grid.xfaceBot(i, j, k+1)- Grid.Cell[i][j][k+1].Xc;
               Wr =  W[i][j][k+1] +
                  ( phi[i][j][k+1]^ dWdx[i][j][k+1])*dX.x +
                  ( phi[i][j][k+1]^ dWdy[i][j][k+1])*dX.y +
                  ( phi[i][j][k+1]^ dWdz[i][j][k+1])*dX.z;
            } /* endif */
             
            switch(IPs.i_Flux_Function) {
            case FLUX_FUNCTION_HLLE :
               Flux =  SOLN_pSTATE::FluxHLLE_n(Wl, Wr, Grid.nfaceTop(i, j, k));
               break;
            case FLUX_FUNCTION_ROE :
               Flux =  SOLN_pSTATE::FluxRoe_n(Wl, Wr, Grid.nfaceTop(i, j, k));
               break;
            } /* endswitch */
            
            /* Evaluate cell-averaged solution changes. */
            
            dUdt[i][j][k][k_residual] -=
               (IPs.CFL_Number* dt[i][j][k])*
               Flux* Grid.AfaceTop(i, j, k)/
               Grid.volume(i, j, k);
            dUdt[i][j][k+1][k_residual] +=
               (IPs.CFL_Number* dt[i][j][k+1])*
               Flux* Grid.AfaceBot(i, j, k+1)/
               Grid.volume(i, j, k+1);
            
            /* Save top and bottom face boundary flux. */
            
//           if (j ==  JCl-1) {
//               FluxS[i] = -Flux* Grid.lfaceS(i, j+1);
//           } else if (j ==  JCu) {
//               FluxN[i] = Flux* Grid.lfaceN(i, j);
//           } /* endif */
            
         } /* endfor */

         dUdt[i][j][ KCl-1][k_residual] = U_VACUUM;
         dUdt[i][j][ KCu+1][k_residual] = U_VACUUM;

      } /* endfor */
   }/* endfor */
   
   return (0);
    
}

/********************************************************
 * Routine: Update_Solution_Multistage_Explicit         *
 *                                                      *
 * This routine updates solution states of the given    *
 * solution block for a variety of multi-stage explicit *
 * time integration schemes.                            *
 *                                                      *
 ********************************************************/
template<class SOLN_pSTATE, class SOLN_cSTATE>
int Hexa_Block<SOLN_pSTATE, SOLN_cSTATE>::
Update_Solution_Multistage_Explicit(const int i_stage,
                                    Input_Parameters<SOLN_pSTATE, SOLN_cSTATE> &IPs) {
   
   int k_residual;
   double omega;
   
   int num_vars = NumVar();

   /* Perform update of solution variables for stage 
      i_stage of an N stage scheme. */

   /* Evaluate the time step fraction and residual storage 
      location for the stage. */
  
   switch(IPs.i_Time_Integration) {
   case TIME_STEPPING_EXPLICIT_EULER :
      omega = Runge_Kutta(i_stage, IPs.N_Stage);
      k_residual = 0;
      break;
   case TIME_STEPPING_EXPLICIT_PREDICTOR_CORRECTOR :
      omega = Runge_Kutta(i_stage, IPs.N_Stage);
      k_residual = 0;
      break;
   case TIME_STEPPING_EXPLICIT_RUNGE_KUTTA :
      omega = Runge_Kutta(i_stage, IPs.N_Stage);
      k_residual = 0;
        if (IPs.N_Stage == 4) { 
          if (i_stage == 4) { 
             k_residual = 0;
          } else { 
             k_residual = i_stage - 1;
          } // endif  
       } // endif 
      break;
   case TIME_STEPPING_MULTISTAGE_OPTIMAL_SMOOTHING :
      omega = MultiStage_Optimally_Smoothing(i_stage, 
                                             IPs.N_Stage,
                                             IPs.i_Limiter);
      k_residual = 0;
      break;
   default:
      omega = Runge_Kutta(i_stage, IPs.N_Stage);
      k_residual = 0;
      break;
   } /* endswitch */
    
   /* Update solution variables for this stage. */

   for (int k = KCl ; k <= KCu ; ++k ) {
      for (int j = JCl ; j <= JCu ; ++j ) {
         for (int i = ICl ; i <= ICu ; ++i ) {
            if (IPs.Local_Time_Stepping == 
                GLOBAL_TIME_STEPPING || 
                IPs.Local_Time_Stepping == 
                SCALAR_LOCAL_TIME_STEPPING) {
               U[i][j][k] = Uo[i][j][k] + omega* dUdt[i][j][k][k_residual];
            } /* endif */
            
            if (IPs.Local_Time_Stepping == GLOBAL_TIME_STEPPING && 
                (U[i][j][k].rho  <= ZERO ||  
                 U[i][j][k].e() <= ZERO)) {
               cout << "\n " << CFFC_Name() 
                    << " ERROR: Negative Density, Mass Fractions, and/or Sensible Energy: \n"
                    << " cell = (" << i << ", " << j <<", "<< k << ") " 
                    << " X = " <<  Grid.Cell[i][j][k].Xc 
                    << "\n U = " <<  U[i][j][k] 
                    << "\n dUdt = " << dUdt[i][j][k][k_residual] 
                    << " omega = " << omega << "\n";
               return (i);
            } /* endif */
                          
            W[i][j][k] = U[i][j][k].W();
	 } /* endfor */    	 
      } /* endfor */    
   } /* endfor */
    
   /* Solution successfully updated. */
    
   return (0);   

}

/**************************************************************************
 * Hexa_Block -- Input-output operators.                                  *
 **************************************************************************/
template<class SOLN_pSTATE, class SOLN_cSTATE>
ostream &operator << (ostream &out_file,
                      const Hexa_Block<SOLN_pSTATE, SOLN_cSTATE> &SolnBlk){
   
   out_file << SolnBlk.Grid;
   out_file << SolnBlk.NCi << " " << SolnBlk.ICl << " " << SolnBlk.ICu << "\n";
   out_file << SolnBlk.NCj << " " << SolnBlk.JCl << " " << SolnBlk.JCu << "\n";
   out_file << SolnBlk.NCk << " " << SolnBlk.KCl << " " << SolnBlk.KCu << "\n";
   out_file << SolnBlk.Nghost << "\n";
  
   if (SolnBlk.NCi == 0 || SolnBlk.NCj == 0 || SolnBlk.NCk == 0 || SolnBlk.Nghost == 0) 
      return(out_file);
   
   for (int k=SolnBlk.KCl-SolnBlk.Nghost; k<= SolnBlk.KCu+SolnBlk.Nghost; ++k) {
      for(int j= SolnBlk.JCl-SolnBlk.Nghost; j<= SolnBlk.JCu+SolnBlk.Nghost; ++j) {
         for(int i=SolnBlk.ICl-SolnBlk.Nghost; i<= SolnBlk.ICu+SolnBlk.Nghost; ++i) {
            out_file << SolnBlk.U[i][j][k] << "\n";
         } /* endfor */
      } /* endfor */
   } /* endfor */

   // boundary values
   for (int k = SolnBlk.KCl-SolnBlk.Nghost ; k<= SolnBlk.KCu+SolnBlk.Nghost; ++k ) {
      for (int j = SolnBlk.JCl-SolnBlk.Nghost ; j<= SolnBlk.JCu+SolnBlk.Nghost; ++j ) {
         out_file << SolnBlk.WoW[j][k] << "\n";
         out_file << SolnBlk.WoE[j][k] << "\n";
      } /* endfor */
   } /* endfor */
    
   for (int k = SolnBlk.KCl-SolnBlk.Nghost ; k <= SolnBlk.KCu+SolnBlk.Nghost ; ++k ) {
      for (int i = SolnBlk.ICl-SolnBlk.Nghost ; i <= SolnBlk.ICu+SolnBlk.Nghost ; ++i ) {
         out_file << SolnBlk.WoS[i][k] << "\n";
         out_file << SolnBlk.WoN[i][k] << "\n";
      } /* endfor */
   } /* endfor */

   for ( int j = SolnBlk.JCl-SolnBlk.Nghost ; j <= SolnBlk.JCu+SolnBlk.Nghost ; ++j ) {
      for ( int i = SolnBlk.ICl-SolnBlk.Nghost ; i <= SolnBlk.ICu+SolnBlk.Nghost ; ++i ) {
         out_file << SolnBlk.WoB[i][j] << "\n";
         out_file << SolnBlk.WoT[i][j] << "\n";
      } /* endfor */
   } /* endfor */
    
   return (out_file);

}

template<class SOLN_pSTATE, class SOLN_cSTATE>
istream &operator >> (istream &in_file,
                      Hexa_Block<SOLN_pSTATE, SOLN_cSTATE> &SolnBlk) {
   
   int ni, il, iu, nj, jl, ju, nk, kl, ku, ng;
   Grid3D_Hexa_Block New_Grid; in_file >> New_Grid;
   in_file.setf(ios::skipws);
   in_file >> ni >> il >> iu;
   in_file >> nj >> jl >> ju;
   in_file >> nk >> kl >> ku;
   in_file >> ng;
   in_file.unsetf(ios::skipws);
   if (ni == 0 || nj == 0 || nk == 0 || ng == 0) {
      if (SolnBlk.Allocated) SolnBlk.deallocate(); 
      return(in_file);
   } /* endif */
   if (!SolnBlk.Allocated || SolnBlk.NCi != ni ||SolnBlk.NCj != nj
       || SolnBlk.NCk != nk || SolnBlk.Nghost != ng) {
      if (SolnBlk.Allocated) SolnBlk.deallocate();
      SolnBlk.allocate(ni-2*ng, nj-2*ng, nk-2*ng, ng);
   } /* endif */
   SolnBlk.Grid.Copy(New_Grid);
   New_Grid.deallocate();
   SOLN_cSTATE U_VACUUM;
   U_VACUUM.Vacuum();
   SOLN_pSTATE W_VACUUM;
   W_VACUUM.Vacuum();
   for (int k=SolnBlk.KCl-SolnBlk.Nghost; k<= SolnBlk.KCu+SolnBlk.Nghost ; ++k ) {
      for (int j=SolnBlk.JCl-SolnBlk.Nghost; j<= SolnBlk.JCu+SolnBlk.Nghost; ++j) {
         for (int i=SolnBlk.ICl-SolnBlk.Nghost; i<= SolnBlk.ICu+SolnBlk.Nghost; ++i) {
            in_file >> SolnBlk.U[i][j][k];
            SolnBlk.W[i][j][k] = SolnBlk.U[i][j][k].W();
            for (int m = 0 ; m <= NUMBER_OF_RESIDUAL_VECTORS-1 ; ++m ) {
               SolnBlk.dUdt[i][j][k][m] = U_VACUUM;
            } /* endfor */
            SolnBlk.dWdx[i][j][k] = W_VACUUM;
            SolnBlk.dWdy[i][j][k] = W_VACUUM;
            SolnBlk.dWdz[i][j][k] = W_VACUUM;
            
            SolnBlk.phi[i][j][k] = W_VACUUM;
            SolnBlk.Uo[i][j][k] =  U_VACUUM;
            SolnBlk.dt[i][j][k] = ZERO;
         } /* endfor */
      } /* endfor */
   } /* endfor */

   // boundary values
   for (int k = SolnBlk.KCl-SolnBlk.Nghost ; k<= SolnBlk.KCu+SolnBlk.Nghost; ++k ) {
      for (int j = SolnBlk.JCl-SolnBlk.Nghost ; j<= SolnBlk.JCu+SolnBlk.Nghost; ++j ) {
         in_file >> SolnBlk.WoW[j][k];
         in_file >> SolnBlk.WoE[j][k];
      } /* endfor */ 
   } /* endfor */
   for (int k = SolnBlk.KCl-SolnBlk.Nghost ; k <= SolnBlk.KCu+SolnBlk.Nghost ; ++k) {
      for ( int i = SolnBlk.ICl-SolnBlk.Nghost ; i <= SolnBlk.ICu+SolnBlk.Nghost ; ++i ) {
         in_file >> SolnBlk.WoS[i][k];
         in_file >> SolnBlk.WoN[i][k];
      } /* endfor */
   } /* endfor */
   for ( int j = SolnBlk.JCl-SolnBlk.Nghost ; j <= SolnBlk.JCu+SolnBlk.Nghost ; ++j ) {
      for ( int i = SolnBlk.ICl-SolnBlk.Nghost ; i <= SolnBlk.ICu+SolnBlk.Nghost ; ++i ) {
         in_file >> SolnBlk.WoB[i][j] ;
         in_file >> SolnBlk.WoT[i][j] ;   
      } /* endfor */
   } /* endfor */
   
   return (in_file);
}

/**************************************************************************
 * Hexa_Block::Wall_Shear -- Calculate wall shear stress.                 *
 **************************************************************************/
template<class SOLN_pSTATE, class SOLN_cSTATE>
int Hexa_Block<SOLN_pSTATE, SOLN_cSTATE>::Wall_Shear(void) {

   // For Euler and NavierStokes ... 
   // do nothing
   return (0);
   
}

/*******************************************************************************
 * Hexa_Block::LoadSendBuffer_Solution -- Loads send message buffer with       *
 *                                        solution data.                       *
 *******************************************************************************/
template<class SOLN_pSTATE, class SOLN_cSTATE>
int Hexa_Block<SOLN_pSTATE, SOLN_cSTATE>::
LoadSendBuffer_Solution(double *buffer,
                        int &buffer_count,
                        const int buffer_size,
                        const int *id_start, 
                        const int *id_end,
                        const int *inc,
                        const int *neigh_orient) {

   int indices[3];
   
   int &i = indices[0];
   int &j = indices[1];
   int &k = indices[2];
   
   int &rcv_i = indices[neigh_orient[0]];
   int &rcv_j = indices[neigh_orient[1]];
   int &rcv_k = indices[neigh_orient[2]];

   int rcv_i_s = id_start[neigh_orient[0]];
   int rcv_j_s = id_start[neigh_orient[1]];
   int rcv_k_s = id_start[neigh_orient[2]];

   int rcv_i_e = id_end[neigh_orient[0]];
   int rcv_j_e = id_end[neigh_orient[1]];
   int rcv_k_e = id_end[neigh_orient[2]];

   int rcv_i_c = inc[neigh_orient[0]];
   int rcv_j_c = inc[neigh_orient[1]];
   int rcv_k_c = inc[neigh_orient[2]];

   for (rcv_k = rcv_k_s ; (rcv_k - rcv_k_s)*(rcv_k - rcv_k_e)<=0 ; rcv_k+= rcv_k_c) {
      for (rcv_j = rcv_j_s ; (rcv_j - rcv_j_s)*(rcv_j - rcv_j_e)<=0 ; rcv_j+= rcv_j_c) {
         for (rcv_i = rcv_i_s ; (rcv_i - rcv_i_s)*(rcv_i - rcv_i_e)<=0 ; rcv_i+= rcv_i_c) {
            for (int t = 1 ; t <= NumVar(); ++ t) {
               buffer_count = buffer_count + 1;
               if (buffer_count >= buffer_size) return(1);
               buffer[buffer_count] = U[i][j][k][t];
            } /* endfor */
         } /* endfor */
      } /* endfor */
   } /* endfor */
   
   return(0);
  
}
<<<<<<< HEAD

/*******************************************************************************
 * Hexa_Block::LoadSendBuffer_Geometry -- Loads send message buffer with       *
 *                                        mesh geometry data.                  *
 *******************************************************************************/
template<class SOLN_pSTATE, class SOLN_cSTATE>
int Hexa_Block<SOLN_pSTATE, SOLN_cSTATE>::
LoadSendBuffer_Geometry(double *buffer,
                        int &buffer_count,
                        const int buffer_size,
                        const int *id_start, 
                        const int *id_end,
                        const int *inc,
                        const int *neigh_orient) {

   int indices[3];
   
   int &i = indices[0];
   int &j = indices[1];
   int &k = indices[2];
   
   int &rcv_i = indices[neigh_orient[0]];
   int &rcv_j = indices[neigh_orient[1]];
   int &rcv_k = indices[neigh_orient[2]];

   int rcv_i_s = id_start[neigh_orient[0]];
   int rcv_j_s = id_start[neigh_orient[1]];
   int rcv_k_s = id_start[neigh_orient[2]];

   int rcv_i_e = id_end[neigh_orient[0]];
   int rcv_j_e = id_end[neigh_orient[1]];
   int rcv_k_e = id_end[neigh_orient[2]];

   int rcv_i_c = inc[neigh_orient[0]];
   int rcv_j_c = inc[neigh_orient[1]];
   int rcv_k_c = inc[neigh_orient[2]];

   for (rcv_k = rcv_k_s ; (rcv_k - rcv_k_s)*(rcv_k - rcv_k_e)<=0 ; rcv_k+= rcv_k_c) {
      for (rcv_j = rcv_j_s ; (rcv_j - rcv_j_s)*(rcv_j - rcv_j_e)<=0 ; rcv_j+= rcv_j_c) {
         for (rcv_i = rcv_i_s ; (rcv_i - rcv_i_s)*(rcv_i - rcv_i_e)<=0 ; rcv_i+= rcv_i_c) {
            for (int m = 1 ; m <= NUM_COMP_VECTOR3D; ++ m) {
               buffer_count = buffer_count + 1;
               if (buffer_count >= buffer_size) return(1);
               buffer[buffer_count] = Grid.Node[i][j][k].X[m];
            } /* endfor */
         } /* endfor */
      } /* endfor */
   } /* endfor */
   
   return(0);
  
}

/*******************************************************************************
 * Hexa_Block::LoadSendBuffer_BCs -- Loads send message buffer with BC data    *
 *******************************************************************************/
template<class SOLN_pSTATE, class SOLN_cSTATE>
int Hexa_Block<SOLN_pSTATE, SOLN_cSTATE>::
LoadSendBuffer_BCs(double *buffer,
                   int &buffer_count,
                   const int buffer_size,
                   const int *id_start, 
                   const int *id_end,
                   const int *inc,
                   const int *neigh_orient,
                   const int bc_elem_i,
                   const int bc_elem_j,
                   const int bc_elem_k) {

   int indices[3];
   
   int &i = indices[0];
   int &j = indices[1];
   int &k = indices[2];
   
   int &rcv_i = indices[neigh_orient[0]];
   int &rcv_j = indices[neigh_orient[1]];
   int &rcv_k = indices[neigh_orient[2]];

   int rcv_i_s = id_start[neigh_orient[0]];
   int rcv_j_s = id_start[neigh_orient[1]];
   int rcv_k_s = id_start[neigh_orient[2]];

   int rcv_i_e = id_end[neigh_orient[0]];
   int rcv_j_e = id_end[neigh_orient[1]];
   int rcv_k_e = id_end[neigh_orient[2]];

   int rcv_i_c = inc[neigh_orient[0]];
   int rcv_j_c = inc[neigh_orient[1]];
   int rcv_k_c = inc[neigh_orient[2]];

   if (!bc_elem_j && !bc_elem_k) {
      int do_i = 1;
      int do_j = 1;
      int do_k = 1;
   
      if(neigh_orient[0] == 0) do_i = 0;
      if(neigh_orient[1] == 0) do_j = 0;
      if(neigh_orient[2] == 0) do_k = 0;
      
      for (rcv_k = do_k*rcv_k_s ; do_k*(rcv_k - rcv_k_s)*(rcv_k - rcv_k_e)<=0 ; rcv_k+= rcv_k_c) {
         for (rcv_j = do_j*rcv_j_s ; do_j*(rcv_j - rcv_j_s)*(rcv_j - rcv_j_e)<=0 ; rcv_j+= rcv_j_c) {
            for (rcv_i = do_i*rcv_i_s ; do_i*(rcv_i - rcv_i_s)*(rcv_i - rcv_i_e)<=0 ; rcv_i+= rcv_i_c) {
               if(bc_elem_i == -1){
                  buffer_count = buffer_count + 1;
                  if (buffer_count >= buffer_size) return(1);
                  buffer[buffer_count] = double(Grid.BCtypeW[j][k]);
               }
               if(bc_elem_i == 1){
                  buffer_count = buffer_count + 1;
                  if (buffer_count >= buffer_size) return(1);
                  buffer[buffer_count] = double(Grid.BCtypeE[j][k]);
               }
            } /* endfor */
         } /* endfor */
      } /* endfor */
   } /* endif */

=======

/*******************************************************************************
 * Hexa_Block::LoadSendBuffer_Geometry -- Loads send message buffer with       *
 *                                        mesh geometry data.                  *
 *******************************************************************************/
template<class SOLN_pSTATE, class SOLN_cSTATE>
int Hexa_Block<SOLN_pSTATE, SOLN_cSTATE>::
LoadSendBuffer_Geometry(double *buffer,
                        int &buffer_count,
                        const int buffer_size,
                        const int *id_start, 
                        const int *id_end,
                        const int *inc,
                        const int *neigh_orient) {

   int indices[3];
   
   int &i = indices[0];
   int &j = indices[1];
   int &k = indices[2];
   
   int &rcv_i = indices[neigh_orient[0]];
   int &rcv_j = indices[neigh_orient[1]];
   int &rcv_k = indices[neigh_orient[2]];

   int rcv_i_s = id_start[neigh_orient[0]];
   int rcv_j_s = id_start[neigh_orient[1]];
   int rcv_k_s = id_start[neigh_orient[2]];

   int rcv_i_e = id_end[neigh_orient[0]];
   int rcv_j_e = id_end[neigh_orient[1]];
   int rcv_k_e = id_end[neigh_orient[2]];

   int rcv_i_c = inc[neigh_orient[0]];
   int rcv_j_c = inc[neigh_orient[1]];
   int rcv_k_c = inc[neigh_orient[2]];

   for (rcv_k = rcv_k_s ; (rcv_k - rcv_k_s)*(rcv_k - rcv_k_e)<=0 ; rcv_k+= rcv_k_c) {
      for (rcv_j = rcv_j_s ; (rcv_j - rcv_j_s)*(rcv_j - rcv_j_e)<=0 ; rcv_j+= rcv_j_c) {
         for (rcv_i = rcv_i_s ; (rcv_i - rcv_i_s)*(rcv_i - rcv_i_e)<=0 ; rcv_i+= rcv_i_c) {
            for (int m = 1 ; m <= NUM_COMP_VECTOR3D; ++ m) {
               buffer_count = buffer_count + 1;
               if (buffer_count >= buffer_size) return(1);
               buffer[buffer_count] = Grid.Node[i][j][k].X[m];
            } /* endfor */
         } /* endfor */
      } /* endfor */
   } /* endfor */
   
   return(0);
  
}

/*******************************************************************************
 * Hexa_Block::LoadSendBuffer_BCs -- Loads send message buffer with BC data    *
 *******************************************************************************/
template<class SOLN_pSTATE, class SOLN_cSTATE>
int Hexa_Block<SOLN_pSTATE, SOLN_cSTATE>::
LoadSendBuffer_BCs(double *buffer,
                   int &buffer_count,
                   const int buffer_size,
                   const int *id_start, 
                   const int *id_end,
                   const int *inc,
                   const int *neigh_orient,
                   const int bc_elem_i,
                   const int bc_elem_j,
                   const int bc_elem_k) {

   int indices[3];
   
   int &i = indices[0];
   int &j = indices[1];
   int &k = indices[2];
   
   int &rcv_i = indices[neigh_orient[0]];
   int &rcv_j = indices[neigh_orient[1]];
   int &rcv_k = indices[neigh_orient[2]];

   int rcv_i_s = id_start[neigh_orient[0]];
   int rcv_j_s = id_start[neigh_orient[1]];
   int rcv_k_s = id_start[neigh_orient[2]];

   int rcv_i_e = id_end[neigh_orient[0]];
   int rcv_j_e = id_end[neigh_orient[1]];
   int rcv_k_e = id_end[neigh_orient[2]];

   int rcv_i_c = inc[neigh_orient[0]];
   int rcv_j_c = inc[neigh_orient[1]];
   int rcv_k_c = inc[neigh_orient[2]];

   if (!bc_elem_j && !bc_elem_k) {
      int do_i = 1;
      int do_j = 1;
      int do_k = 1;
   
      if(neigh_orient[0] == 0) do_i = 0;
      if(neigh_orient[1] == 0) do_j = 0;
      if(neigh_orient[2] == 0) do_k = 0;
      
      for (rcv_k = do_k*rcv_k_s ; do_k*(rcv_k - rcv_k_s)*(rcv_k - rcv_k_e)<=0 ; rcv_k+= rcv_k_c) {
         for (rcv_j = do_j*rcv_j_s ; do_j*(rcv_j - rcv_j_s)*(rcv_j - rcv_j_e)<=0 ; rcv_j+= rcv_j_c) {
            for (rcv_i = do_i*rcv_i_s ; do_i*(rcv_i - rcv_i_s)*(rcv_i - rcv_i_e)<=0 ; rcv_i+= rcv_i_c) {
               if(bc_elem_i == -1){
                  buffer_count = buffer_count + 1;
                  if (buffer_count >= buffer_size) return(1);
                  buffer[buffer_count] = double(Grid.BCtypeW[j][k]);
               }
               if(bc_elem_i == 1){
                  buffer_count = buffer_count + 1;
                  if (buffer_count >= buffer_size) return(1);
                  buffer[buffer_count] = double(Grid.BCtypeE[j][k]);
               }
            } /* endfor */
         } /* endfor */
      } /* endfor */
   } /* endif */

>>>>>>> b3dd7df7
   if (!bc_elem_i && !bc_elem_k) {
      int do_i = 1;
      int do_j = 1;
      int do_k = 1;
      
      if(neigh_orient[0] == 1) do_i = 0;
      if(neigh_orient[1] == 1) do_j = 0;
      if(neigh_orient[2] == 1) do_k = 0;
       
      for (rcv_k = do_k*rcv_k_s ; do_k*(rcv_k - rcv_k_s)*(rcv_k - rcv_k_e)<=0 ; rcv_k+= rcv_k_c) {
         for (rcv_j = do_j*rcv_j_s ; do_j*(rcv_j - rcv_j_s)*(rcv_j - rcv_j_e)<=0 ; rcv_j+= rcv_j_c) {
            for (rcv_i = do_i*rcv_i_s ; do_i*(rcv_i - rcv_i_s)*(rcv_i - rcv_i_e)<=0 ; rcv_i+= rcv_i_c) {
               if(bc_elem_j == 1){
                  buffer_count = buffer_count + 1;
                  if (buffer_count >= buffer_size) return(1);
                  buffer[buffer_count] = double(Grid.BCtypeN[i][k]);
               }
               if(bc_elem_j == -1){
                  buffer_count = buffer_count + 1;
                  if (buffer_count >= buffer_size) return(1);
                  buffer[buffer_count] = double(Grid.BCtypeS[i][k]);
               }
            } /* endfor */
         } /* endfor */
      } /* endfor */
   } /* endif */
    
   if (!bc_elem_i && !bc_elem_j) {
      int do_i = 1;
      int do_j = 1;
      int do_k = 1;
      
      if(neigh_orient[0] == 2) do_i = 0;
      if(neigh_orient[1] == 2) do_j = 0;
      if(neigh_orient[2] == 2) do_k = 0;
      
      for (rcv_k = do_k*rcv_k_s ; do_k*(rcv_k - rcv_k_s)*(rcv_k - rcv_k_e)<=0 ; rcv_k+= rcv_k_c) {
         for (rcv_j = do_j*rcv_j_s ; do_j*(rcv_j - rcv_j_s)*(rcv_j - rcv_j_e)<=0 ; rcv_j+= rcv_j_c) {
            for (rcv_i = do_i*rcv_i_s ; do_i*(rcv_i - rcv_i_s)*(rcv_i - rcv_i_e)<=0 ; rcv_i+= rcv_i_c) {
               if(bc_elem_k == 1){
                  buffer_count = buffer_count + 1;
                  if (buffer_count >= buffer_size) return(1);
                  buffer[buffer_count] = double(Grid.BCtypeT[i][j]);
               }
               if(bc_elem_k == -1){
                  buffer_count = buffer_count + 1;
                  if (buffer_count >= buffer_size) return(1);
                  buffer[buffer_count] = double(Grid.BCtypeB[i][j]);
               }
            } /* endfor */
         } /* endfor */
      } /* endfor */
   } /* endif */
    
   return(0);
  
}

/*******************************************************************************
 * Hexa_Block::LoadSendBuffer_F2C -- Loads send message buffer for             *
 *                                   fine to coarse block message passing.     *
 *******************************************************************************/
template<class SOLN_pSTATE, class SOLN_cSTATE>
int Hexa_Block<SOLN_pSTATE, SOLN_cSTATE>::
LoadSendBuffer_F2C(double *buffer,
                   int &buffer_count,
                   const int buffer_size,
                   const int i_min, 
                   const int i_max,
                   const int i_inc,
                   const int j_min, 
                   const int j_max,
                   const int j_inc,
		   const int k_min, 
                   const int k_max,
                   const int k_inc) {

   cout << "\nError: LoadSendBuffer_F2C() is not written for Hexa"; cout.flush();

   return(2); 

}

/*******************************************************************************
 * Hexa_Block::LoadSendBuffer_C2F -- Loads send message buffer for             *
 *                                   coarse to fine block message passing.     *
 *******************************************************************************/
template<class SOLN_pSTATE, class SOLN_cSTATE>
int Hexa_Block<SOLN_pSTATE, SOLN_cSTATE>::
LoadSendBuffer_C2F(double *buffer,
                   int &buffer_count,
                   const int buffer_size,
                   const int i_min, 
                   const int i_max,
                   const int i_inc,
                   const int j_min, 
                   const int j_max,
                   const int j_inc,
		   const int k_min, 
                   const int k_max,
                   const int k_inc) {

   cout << "\nError: LoadSendBuffer_C2F() is not written for Hexa"; cout.flush();

   return(2); 

}

/*******************************************************************************
 * Hexa_Block::UnloadReceiveBuffer_Solution -- Unloads solution data from the  *
 *                                             receive message buffer.         *
 *******************************************************************************/
template<class SOLN_pSTATE, class SOLN_cSTATE>
int Hexa_Block<SOLN_pSTATE, SOLN_cSTATE>::
UnloadReceiveBuffer_Solution(double *buffer,
                             int &buffer_count,
                             const int buffer_size,
                             const int i_min, 
                             const int i_max,
                             const int i_inc,
                             const int j_min, 
                             const int j_max,
                             const int j_inc,
			     const int k_min, 
                             const int k_max,
                             const int k_inc) {

   int i, j, k;
   for (k  = k_min ; ((k_inc+1)/2) ? (k <= k_max):(k >= k_max) ; k += k_inc) {
      for (j  = j_min ; ((j_inc+1)/2) ? (j <= j_max):(j >= j_max) ; j += j_inc) {
         for (i = i_min ;  ((i_inc+1)/2) ? (i <= i_max):(i >= i_max) ; i += i_inc) {
            for (int nV = 1 ; nV <=NumVar() ; ++ nV) {
               buffer_count = buffer_count + 1;
               if (buffer_count >= buffer_size) return(1);    
               U[i][j][k][nV] = buffer[buffer_count];
            } /* endfor */
            W[i][j][k] = U[i][j][k].W();
         } /* endfor */
      } /* endfor */
   } /* endfor */ 

   return(0);

}

/*******************************************************************************
 * Hexa_Block::UnloadReceiveBuffer_Geometry -- Unloads mesh geometry data from *
 *                                             the receive message buffer.     *
 *******************************************************************************/
template<class SOLN_pSTATE, class SOLN_cSTATE>
int Hexa_Block<SOLN_pSTATE, SOLN_cSTATE>::
UnloadReceiveBuffer_Geometry(double *buffer,
                             int &buffer_count,
                             const int buffer_size,
                             const int i_min, 
                             const int i_max,
                             const int i_inc,
                             const int j_min, 
                             const int j_max,
                             const int j_inc,
			     const int k_min, 
                             const int k_max,
                             const int k_inc) {

   int i, j, k;
   for (k  = k_min ; ((k_inc+1)/2) ? (k <= k_max):(k >= k_max) ; k += k_inc) {
      for (j  = j_min ; ((j_inc+1)/2) ? (j <= j_max):(j >= j_max) ; j += j_inc) {
         for (i = i_min ;  ((i_inc+1)/2) ? (i <= i_max):(i >= i_max) ; i += i_inc) {
            buffer_count = buffer_count +  NUM_COMP_VECTOR3D;
            if (buffer_count >= buffer_size) return(1);    
            Grid.Node[i][j][k].X = Vector3D(buffer[buffer_count-2],
                                            buffer[buffer_count-1],
                                            buffer[buffer_count]);
         } /* endfor */
      } /* endfor */
   } /* endfor */
      
   return(0);

}

/*******************************************************************************
 * Hexa_Block::UnloadReceiveBuffer_BCs -- Unloads BC data from the receive     *
 *                                        message buffer.                      *
 *******************************************************************************/
template<class SOLN_pSTATE, class SOLN_cSTATE>
int Hexa_Block<SOLN_pSTATE, SOLN_cSTATE>::
UnloadReceiveBuffer_BCs(double *buffer,
                        int &buffer_count,
                        const int buffer_size,
                        const int i_min,
                        const int i_max,
                        const int i_inc,
                        const int j_min,
                        const int j_max,
                        const int j_inc,
                        const int k_min,
                        const int k_max,
                        const int k_inc,
                        const int bc_elem_i,
                        const int bc_elem_j,
                        const int bc_elem_k) {

   int i, j, k;
<<<<<<< HEAD

   for (k  = k_min ; ((k_inc+1)/2) ? (k <= k_max):(k >= k_max) ; k += k_inc) {
      for (j  = j_min ; ((j_inc+1)/2) ? (j <= j_max):(j >= j_max) ; j += j_inc) {
         if(bc_elem_i == -1){
            buffer_count = buffer_count + 1;
            if (buffer_count >= buffer_size) return(1);
            Grid.BCtypeW[j][k] = int( buffer[buffer_count]);
         }
         if(bc_elem_i == 1){
            buffer_count = buffer_count + 1;
            if (buffer_count >= buffer_size) return(1);
            Grid.BCtypeE[j][k] = int( buffer[buffer_count]);
         }
      } /* endfor */
   } /* endfor */
  
   for (k  = k_min ; ((k_inc+1)/2) ? (k <= k_max):(k >= k_max) ; k += k_inc) {
      for (i = i_min ;  ((i_inc+1)/2) ? (i <= i_max):(i >= i_max) ; i += i_inc) {
         if(bc_elem_j == 1){
            buffer_count = buffer_count + 1;
            if (buffer_count >= buffer_size) return(1);
            Grid.BCtypeN[i][k] = int( buffer[buffer_count]);
         }
         if(bc_elem_j == -1){
            buffer_count = buffer_count + 1;
            if (buffer_count >= buffer_size) return(1);
            Grid.BCtypeS[i][k] = int( buffer[buffer_count]);
         }
      } /* endfor */
   } /* endfor */

=======

   for (k  = k_min ; ((k_inc+1)/2) ? (k <= k_max):(k >= k_max) ; k += k_inc) {
      for (j  = j_min ; ((j_inc+1)/2) ? (j <= j_max):(j >= j_max) ; j += j_inc) {
         if(bc_elem_i == -1){
            buffer_count = buffer_count + 1;
            if (buffer_count >= buffer_size) return(1);
            Grid.BCtypeW[j][k] = int( buffer[buffer_count]);
         }
         if(bc_elem_i == 1){
            buffer_count = buffer_count + 1;
            if (buffer_count >= buffer_size) return(1);
            Grid.BCtypeE[j][k] = int( buffer[buffer_count]);
         }
      } /* endfor */
   } /* endfor */
  
   for (k  = k_min ; ((k_inc+1)/2) ? (k <= k_max):(k >= k_max) ; k += k_inc) {
      for (i = i_min ;  ((i_inc+1)/2) ? (i <= i_max):(i >= i_max) ; i += i_inc) {
         if(bc_elem_j == 1){
            buffer_count = buffer_count + 1;
            if (buffer_count >= buffer_size) return(1);
            Grid.BCtypeN[i][k] = int( buffer[buffer_count]);
         }
         if(bc_elem_j == -1){
            buffer_count = buffer_count + 1;
            if (buffer_count >= buffer_size) return(1);
            Grid.BCtypeS[i][k] = int( buffer[buffer_count]);
         }
      } /* endfor */
   } /* endfor */

>>>>>>> b3dd7df7
   for (j  = j_min ; ((j_inc+1)/2) ? (j <= j_max):(j >= j_max) ; j += j_inc) {
      for (i = i_min ;  ((i_inc+1)/2) ? (i <= i_max):(i >= i_max) ; i += i_inc) {
         if(bc_elem_k == 1){
            buffer_count = buffer_count + 1;
            if (buffer_count >= buffer_size) return(1);
            Grid.BCtypeT[i][j] = int( buffer[buffer_count]);
         }
         if(bc_elem_k == -1){
            buffer_count = buffer_count + 1;
            if (buffer_count >= buffer_size) return(1);
            Grid.BCtypeB[i][j] = int( buffer[buffer_count]);
         }
      } /* endfor */
   } /* endfor */
 
   return(0);
  
}

/*******************************************************************************
 * Hexa_Block::UnloadReceiveBuffer_F2C -- Unloads receive message buffer for   *
 *                                        fine to coarse block message passing.*
 *******************************************************************************/
template<class SOLN_pSTATE, class SOLN_cSTATE>
int Hexa_Block<SOLN_pSTATE, SOLN_cSTATE>::
UnloadReceiveBuffer_F2C(double *buffer,
                        int &buffer_count,
                        const int buffer_size,
                        const int i_min, 
                        const int i_max,
                        const int i_inc,
                        const int j_min, 
                        const int j_max,
                        const int j_inc,
			const int k_min, 
                        const int k_max,
                        const int k_inc) {

   cout << "\nError: UnloadReceiveBuffer_F2C() is not written for Hexa"; cout.flush();

   return(2); 

}

/*******************************************************************************
 * Hexa_Block::UnloadReceiveBuffer_C2F -- Unloads receive message buffer for   *
 *                                        coarse to fine block message passing.*
 *******************************************************************************/
template<class SOLN_pSTATE, class SOLN_cSTATE>
int Hexa_Block<SOLN_pSTATE, SOLN_cSTATE>::
UnloadReceiveBuffer_C2F(double *buffer,
                        int &buffer_count,
                        const int buffer_size,
                        const int i_min, 
                        const int i_max,
                        const int i_inc,
                        const int j_min, 
                        const int j_max,
                        const int j_inc,
			const int k_min, 
                        const int k_max,
                        const int k_inc) {

   cout << "\nError: UnloadReceiveBuffer_C2F() is not written for Hexa"; cout.flush();

   return(2);

}

/**************************************************************************
 * Hexa_Block::SubcellReconstruction --                                   *
 *             Performs the subcell reconstruction of solution stat  e    *
 *             within a given cell (i,j,k) of the computational mesh for  *
 *             the specified hexahedral solution block.                   *
 **************************************************************************/
template<class SOLN_pSTATE, class SOLN_cSTATE>
void Hexa_Block<SOLN_pSTATE, SOLN_cSTATE>::
SubcellReconstruction(const int i, 
                      const int j,
                      const int k,
                      const int Limiter) {

  cout << "\nError: SubcellReconstruction() is not written for Hexa"; cout.flush();

}

/*******************************************************************************
 * Hexa_Block::LoadSendBuffer_Flux_F2C -- Loads send message buffer for        *
 *                                        fine to coarse block message passing *
 *                                        of conservative solution fluxes.     *
 *******************************************************************************/
template<class SOLN_pSTATE, class SOLN_cSTATE>
int Hexa_Block<SOLN_pSTATE, SOLN_cSTATE>::
LoadSendBuffer_Flux_F2C(double *buffer,
                        int &buffer_count,
                        const int buffer_size,
                        const int i_min, 
                        const int i_max,
                        const int i_inc,
                        const int j_min, 
                        const int j_max,
                        const int j_inc,
	       		const int k_min, 
                        const int k_max,
                        const int k_inc) {

   cout << "\nError: LoadSendBuffer_Flux_F2C() is not written for Hexa"; cout.flush();

   return(2);

}

/*******************************************************************************
 * Hexa_Block::UnloadReceiveBuffer_Flux_F2C -- Unloads receive message *
 *                                                buffer for fine to coarse    *
 *                                                block message passing of     *
 *                                                conservative solution fluxes.*
 *******************************************************************************/
template<class SOLN_pSTATE, class SOLN_cSTATE>
int Hexa_Block<SOLN_pSTATE, SOLN_cSTATE>::
UnloadReceiveBuffer_Flux_F2C(double *buffer,
                             int &buffer_count,
                             const int buffer_size,
                             const int i_min, 
                             const int i_max,
                             const int i_inc,
                             const int j_min, 
                             const int j_max,
                             const int j_inc,
			     const int k_min, 
                             const int k_max,
                             const int k_inc) {

   cout << "\nError: UnloadReceiveBuffer_Flux_F2C() is not written for Hexa"; cout.flush();

   return(2);

}

#endif // _HEXA_BLOCK_INCLUDED<|MERGE_RESOLUTION|>--- conflicted
+++ resolved
@@ -117,7 +117,6 @@
               const int Ng, 
               const int flow_type,  
               Grid3D_Hexa_Block &Grid2) {       
-      Flow_Type = flow_type;
       allocate(Ni, Nj, Nk, Ng);
       Grid.Copy(Grid2);
       Flow_Type = flow_type;
@@ -3286,7 +3285,6 @@
    return(0);
   
 }
-<<<<<<< HEAD
 
 /*******************************************************************************
  * Hexa_Block::LoadSendBuffer_Geometry -- Loads send message buffer with       *
@@ -3405,126 +3403,6 @@
       } /* endfor */
    } /* endif */
 
-=======
-
-/*******************************************************************************
- * Hexa_Block::LoadSendBuffer_Geometry -- Loads send message buffer with       *
- *                                        mesh geometry data.                  *
- *******************************************************************************/
-template<class SOLN_pSTATE, class SOLN_cSTATE>
-int Hexa_Block<SOLN_pSTATE, SOLN_cSTATE>::
-LoadSendBuffer_Geometry(double *buffer,
-                        int &buffer_count,
-                        const int buffer_size,
-                        const int *id_start, 
-                        const int *id_end,
-                        const int *inc,
-                        const int *neigh_orient) {
-
-   int indices[3];
-   
-   int &i = indices[0];
-   int &j = indices[1];
-   int &k = indices[2];
-   
-   int &rcv_i = indices[neigh_orient[0]];
-   int &rcv_j = indices[neigh_orient[1]];
-   int &rcv_k = indices[neigh_orient[2]];
-
-   int rcv_i_s = id_start[neigh_orient[0]];
-   int rcv_j_s = id_start[neigh_orient[1]];
-   int rcv_k_s = id_start[neigh_orient[2]];
-
-   int rcv_i_e = id_end[neigh_orient[0]];
-   int rcv_j_e = id_end[neigh_orient[1]];
-   int rcv_k_e = id_end[neigh_orient[2]];
-
-   int rcv_i_c = inc[neigh_orient[0]];
-   int rcv_j_c = inc[neigh_orient[1]];
-   int rcv_k_c = inc[neigh_orient[2]];
-
-   for (rcv_k = rcv_k_s ; (rcv_k - rcv_k_s)*(rcv_k - rcv_k_e)<=0 ; rcv_k+= rcv_k_c) {
-      for (rcv_j = rcv_j_s ; (rcv_j - rcv_j_s)*(rcv_j - rcv_j_e)<=0 ; rcv_j+= rcv_j_c) {
-         for (rcv_i = rcv_i_s ; (rcv_i - rcv_i_s)*(rcv_i - rcv_i_e)<=0 ; rcv_i+= rcv_i_c) {
-            for (int m = 1 ; m <= NUM_COMP_VECTOR3D; ++ m) {
-               buffer_count = buffer_count + 1;
-               if (buffer_count >= buffer_size) return(1);
-               buffer[buffer_count] = Grid.Node[i][j][k].X[m];
-            } /* endfor */
-         } /* endfor */
-      } /* endfor */
-   } /* endfor */
-   
-   return(0);
-  
-}
-
-/*******************************************************************************
- * Hexa_Block::LoadSendBuffer_BCs -- Loads send message buffer with BC data    *
- *******************************************************************************/
-template<class SOLN_pSTATE, class SOLN_cSTATE>
-int Hexa_Block<SOLN_pSTATE, SOLN_cSTATE>::
-LoadSendBuffer_BCs(double *buffer,
-                   int &buffer_count,
-                   const int buffer_size,
-                   const int *id_start, 
-                   const int *id_end,
-                   const int *inc,
-                   const int *neigh_orient,
-                   const int bc_elem_i,
-                   const int bc_elem_j,
-                   const int bc_elem_k) {
-
-   int indices[3];
-   
-   int &i = indices[0];
-   int &j = indices[1];
-   int &k = indices[2];
-   
-   int &rcv_i = indices[neigh_orient[0]];
-   int &rcv_j = indices[neigh_orient[1]];
-   int &rcv_k = indices[neigh_orient[2]];
-
-   int rcv_i_s = id_start[neigh_orient[0]];
-   int rcv_j_s = id_start[neigh_orient[1]];
-   int rcv_k_s = id_start[neigh_orient[2]];
-
-   int rcv_i_e = id_end[neigh_orient[0]];
-   int rcv_j_e = id_end[neigh_orient[1]];
-   int rcv_k_e = id_end[neigh_orient[2]];
-
-   int rcv_i_c = inc[neigh_orient[0]];
-   int rcv_j_c = inc[neigh_orient[1]];
-   int rcv_k_c = inc[neigh_orient[2]];
-
-   if (!bc_elem_j && !bc_elem_k) {
-      int do_i = 1;
-      int do_j = 1;
-      int do_k = 1;
-   
-      if(neigh_orient[0] == 0) do_i = 0;
-      if(neigh_orient[1] == 0) do_j = 0;
-      if(neigh_orient[2] == 0) do_k = 0;
-      
-      for (rcv_k = do_k*rcv_k_s ; do_k*(rcv_k - rcv_k_s)*(rcv_k - rcv_k_e)<=0 ; rcv_k+= rcv_k_c) {
-         for (rcv_j = do_j*rcv_j_s ; do_j*(rcv_j - rcv_j_s)*(rcv_j - rcv_j_e)<=0 ; rcv_j+= rcv_j_c) {
-            for (rcv_i = do_i*rcv_i_s ; do_i*(rcv_i - rcv_i_s)*(rcv_i - rcv_i_e)<=0 ; rcv_i+= rcv_i_c) {
-               if(bc_elem_i == -1){
-                  buffer_count = buffer_count + 1;
-                  if (buffer_count >= buffer_size) return(1);
-                  buffer[buffer_count] = double(Grid.BCtypeW[j][k]);
-               }
-               if(bc_elem_i == 1){
-                  buffer_count = buffer_count + 1;
-                  if (buffer_count >= buffer_size) return(1);
-                  buffer[buffer_count] = double(Grid.BCtypeE[j][k]);
-               }
-            } /* endfor */
-         } /* endfor */
-      } /* endfor */
-   } /* endif */
-
->>>>>>> b3dd7df7
    if (!bc_elem_i && !bc_elem_k) {
       int do_i = 1;
       int do_j = 1;
@@ -3729,7 +3607,6 @@
                         const int bc_elem_k) {
 
    int i, j, k;
-<<<<<<< HEAD
 
    for (k  = k_min ; ((k_inc+1)/2) ? (k <= k_max):(k >= k_max) ; k += k_inc) {
       for (j  = j_min ; ((j_inc+1)/2) ? (j <= j_max):(j >= j_max) ; j += j_inc) {
@@ -3761,39 +3638,6 @@
       } /* endfor */
    } /* endfor */
 
-=======
-
-   for (k  = k_min ; ((k_inc+1)/2) ? (k <= k_max):(k >= k_max) ; k += k_inc) {
-      for (j  = j_min ; ((j_inc+1)/2) ? (j <= j_max):(j >= j_max) ; j += j_inc) {
-         if(bc_elem_i == -1){
-            buffer_count = buffer_count + 1;
-            if (buffer_count >= buffer_size) return(1);
-            Grid.BCtypeW[j][k] = int( buffer[buffer_count]);
-         }
-         if(bc_elem_i == 1){
-            buffer_count = buffer_count + 1;
-            if (buffer_count >= buffer_size) return(1);
-            Grid.BCtypeE[j][k] = int( buffer[buffer_count]);
-         }
-      } /* endfor */
-   } /* endfor */
-  
-   for (k  = k_min ; ((k_inc+1)/2) ? (k <= k_max):(k >= k_max) ; k += k_inc) {
-      for (i = i_min ;  ((i_inc+1)/2) ? (i <= i_max):(i >= i_max) ; i += i_inc) {
-         if(bc_elem_j == 1){
-            buffer_count = buffer_count + 1;
-            if (buffer_count >= buffer_size) return(1);
-            Grid.BCtypeN[i][k] = int( buffer[buffer_count]);
-         }
-         if(bc_elem_j == -1){
-            buffer_count = buffer_count + 1;
-            if (buffer_count >= buffer_size) return(1);
-            Grid.BCtypeS[i][k] = int( buffer[buffer_count]);
-         }
-      } /* endfor */
-   } /* endfor */
-
->>>>>>> b3dd7df7
    for (j  = j_min ; ((j_inc+1)/2) ? (j <= j_max):(j >= j_max) ; j += j_inc) {
       for (i = i_min ;  ((i_inc+1)/2) ? (i <= i_max):(i >= i_max) ; i += i_inc) {
          if(bc_elem_k == 1){
