/* HexaBlock.h: Header file defining 
                3D Hexahedral Mesh Solution Classes. */

#ifndef _HEXA_BLOCK_INCLUDED
#define _HEXA_BLOCK_INCLUDED

/* Include required CFFC header files. */

#ifndef _CFD_INCLUDED
#include "../CFD/CFD.h"
#endif // _CFD_INCLUDED

#ifndef _MATH_MACROS_INCLUDED
#include "../Math/Math.h"
#endif // _MATH_MACROS_INCLUDED

#ifndef _INPUT_INCLUDED
#include "../CFD/Input.h"
#endif // _INPUT_INCLUDED

#ifndef _CELL3D_INCLUDED
#include "../Grid/Cell3D.h"
#endif // _CELL3D_INCLUDED

#ifndef _MPI_INCLUDED
#include "../MPI/MPI.h"
#endif // _MPI_INCLUDED

#ifndef _GRID3D_HEXA_BLOCK_INCLUDED
#include "../Grid/Grid3DHexaBlock.h"
#endif // _GRID3D_HEXA_BLOCK_INCLUDED

#ifndef _GASCONSTANTS_INCLUDED
#include "../Physics/GasConstants.h"
#endif // _GASCONSTANTS_INCLUDED

#ifndef _TURBULENCE_MODELLING_INCLUDED
#include "../TurbulenceModelling/TurbulenceModelling.h"
#endif // TURBULENCE_MODELLING_INCLUDED   

class FlowField_2D;

/* Define the solution block in-use indicators. */

#define	HEXA_BLOCK_USED                            1
#define	HEXA_BLOCK_NOT_USED                        0

/* Define the structures and classes. */

#define	NUMBER_OF_RESIDUAL_VECTORS    3

template<class SOLN_pSTATE, class SOLN_cSTATE>
class Hexa_Block{
  protected:
 
  public:
   typedef SOLN_pSTATE Soln_pState;
   typedef SOLN_cSTATE Soln_cState;

   int              NCi,ICl,ICu;  // i-direction cell counters.
   int              NCj,JCl,JCu;  // j-direction cell counters.
   int              NCk,KCl,KCu;  // k-direction cell counters.
   int                   Nghost;  // Number of ghost cells.
   int           Freeze_Limiter;  // Limiter freezing indicator.
   int                Flow_Type;  // Flow type indicator.
   double                 ***dt;  // Local time step.
   
   SOLN_pSTATE             ***W;  // Primitive solution state.
   SOLN_cSTATE             ***U;  // Conserved solution state.
   Grid3D_Hexa_Block       Grid;  // pointer to the 3D Hexa grid.
   
   SOLN_cSTATE         ****dUdt;  // Solution residual.
   SOLN_pSTATE          ***dWdx;  // Unlimited solution gradient
                                  // (x-direction).
   SOLN_pSTATE          ***dWdy;  // Unlimited solution gradient
                                  // (y-direction).
   SOLN_pSTATE          ***dWdz;  // Unlimited solution gradient
                                  // (z-direction).
   SOLN_pSTATE           ***phi;  // Solution slope limiter.
   SOLN_cSTATE            ***Uo;  // Initial solution state.
   //   SOLN_cSTATE **FluxN,**FluxS,  // Boundary solution fluxes.
   //               **FluxE,**FluxW,
   //               **FluxT,**FluxB;

   SOLN_pSTATE     **WoN, **WoS,  // Boundary condition reference states for
                   **WoE, **WoW,  // north, south, east, west, top
                   **WoT, **WoB;  // bottom boundaries.
   
   // Only allocate for turbulent flow (depending on flow type indicator)
   Turbulent3DWallData ***WallData;
		      
   int Allocated; // Indicates whether or not the solution block has been allocated.

   /* Constructors. */

   Hexa_Block(void) {
      NCi=0; ICl=0; ICu=0; NCj=0; JCl=0; JCu=0;
      NCk=0; KCl=0; KCu=0; Nghost=0; 
      Flow_Type = FLOWTYPE_INVISCID; Freeze_Limiter = OFF;
      Allocated = HEXA_BLOCK_NOT_USED;
      dt = NULL; W = NULL; U = NULL; dUdt = NULL;
      dWdx = NULL; dWdy = NULL; dWdz = NULL;
      phi = NULL; Uo = NULL;
      //FluxN = NULL; FluxS = NULL;
      //FluxE = NULL; FluxW = NULL;
      //FluxT = NULL; FluxB = NULL;
      WoN = NULL; WoS = NULL; 
      WoE = NULL; WoW = NULL;
      WoT = NULL; WoB = NULL; WallData = NULL;
   }

   Hexa_Block(const int Ni, 
              const int Nj, 
              const int Nk, 
              const int Ng) {
      allocate(Ni, Nj, Nk, Ng);
   }

   Hexa_Block(const int Ni, 
              const int Nj, 
              const int Nk, 
              const int Ng, 
              const int flow_type,  
              Grid3D_Hexa_Block &Grid2) {       
      allocate(Ni, Nj, Nk, Ng);
      Grid.Copy(Grid2);
      Flow_Type = flow_type;
   }
   
   /* Destructors. */
  ~Hexa_Block() {
      deallocate(); 
   }

   /* Allocate memory for structured hexahedrial solution block. */
   void allocate(void);
   void allocate(const int Ni, const int Nj, const int Nk, const int Ng);
 
   /* Deallocate memory for structured hexahedral solution block. */
   void deallocate(void);
   
   /* Return primitive solution state at specified node. */
   SOLN_pSTATE Wn(const int ii, const int jj, const int kk);
   
   /* Retern conserverd solution state at specified node. */
   SOLN_cSTATE Un(const int ii, const int jj, const int kk);
   
   /* Return primitive solution state at cell nodes. */
   SOLN_pSTATE WnNW(const int ii, const int jj, const int kk);
   SOLN_pSTATE WnNE(const int ii, const int jj, const int kk);
   SOLN_pSTATE WnSE(const int ii, const int jj, const int kk);
   SOLN_pSTATE WnSW(const int ii, const int jj, const int kk);
   
   /* Return conserved solution state at cell nodes. */
   SOLN_cSTATE UnNW(const int ii, const int jj, const int kk);
   SOLN_cSTATE UnNE(const int ii, const int jj, const int kk);
   SOLN_cSTATE UnSE(const int ii, const int jj, const int kk);
   SOLN_cSTATE UnSW(const int ii, const int jj, const int kk);
   
   /* Set flags for limiter evaluation. */
   void evaluate_limiters(void);
   void freeze_limiters(void);
   
   /* Number of solution state variables. */
   int NumVar(void);

   /* Other important member functions. */

   void Create_Block(Grid3D_Hexa_Block &Grid2);

   void Copy(Hexa_Block &Block2);

   void Broadcast(void);

#ifdef _MPI_VERSION
   void Broadcast(MPI::Intracomm &Communicator);
#endif

   void Update_Grid_Exterior_Nodes(void);

   void Update_Grid_Cells(void);

   void Update_Grid_Ghost_Cells(void);
    
   void Set_Grid_BCs_Xdir(const int BCtype_east_boundary,
                          const int BCtype_west_boundary);

   void Set_Grid_BCs_Ydir(const int BCtype_north_boundary,
                          const int BCtype_south_boundary);

   void Set_Grid_BCs_Zdir(const int BCtype_top_boundary,
                          const int BCtype_bottom_boundary);

   void Set_Grid_BCs(const int BCtype_east_boundary,
                     const int BCtype_west_boundary,
                     const int BCtype_north_boundary,
                     const int BCtype_south_boundary,
                     const int BCtype_top_boundary,
                     const int BCtype_bottom_boundary);

   void Rotate_Grid(const double &Angle, 
                    const double &Angle1, 
                    const double &Angle2);

   void Output_Tecplot(Input_Parameters<SOLN_pSTATE, SOLN_cSTATE> &IPs,
                       const int Number_of_Time_Steps,
                       const double &Time,
                       const int Block_Number,
                       const int Output_Title,
                       ostream &Out_File);

   void Output_Cells_Tecplot(Input_Parameters<SOLN_pSTATE, SOLN_cSTATE> &IPs,
                             const int Number_of_Time_Steps,
                             const double &Time,
                             const int Block_Number,
                             const int Output_Title,
                             ostream &Out_File);

   void Output_Nodes_Tecplot(Input_Parameters<SOLN_pSTATE, SOLN_cSTATE> &IPs,
                             const int Number_of_Time_Steps,
                             const double &Time,
                             const int Block_Number,
                             const int Output_Title,
                             ostream &Out_File);

   int ICs(Input_Parameters<SOLN_pSTATE, SOLN_cSTATE> &IPs);

   int Interpolate_2Dto3D(const FlowField_2D &Numflowfield2D);

   void BCs(Input_Parameters<SOLN_pSTATE, SOLN_cSTATE> &IPs);

   double CFL(Input_Parameters<SOLN_pSTATE, SOLN_cSTATE> &IPs);

   void Set_Global_TimeStep(const double &Dt_min);

   double L1_Norm_Residual(const int& var);

   double L2_Norm_Residual(const int& var);

   double Max_Norm_Residual(const int& var);

   int WtoU(void);

   void Evaluate_Limiters(void){ Freeze_Limiter = OFF; }

   void Freeze_Limiters(void) { Freeze_Limiter = ON; }

   void Linear_Reconstruction_LeastSquares(const int i, 
                                           const int j, 
                                           const int k, 
                                           const int Limiter);

   void Linear_Reconstruction_LeastSquares(const int Limiter);

   int Wall_Shear(void);
   
   double Wall_Friction_Velocity(const int i, 
                                 const int j, 
                                 const int k);

   int dUdt_Residual_Evaluation(Input_Parameters<SOLN_pSTATE, SOLN_cSTATE> &IPs);

   int dUdt_Multistage_Explicit(const int i_stage, 
                                Input_Parameters<SOLN_pSTATE, SOLN_cSTATE> &IPs);

   int Update_Solution_Multistage_Explicit(const int i_stage, 
                                           Input_Parameters<SOLN_pSTATE, SOLN_cSTATE> &IPs);

   /* MEMBER FUNCTIONS REQUIRED FOR MESSAGE PASSING. */

   /* Load send message passing buffer. */

   int LoadSendBuffer_Solution(double *buffer,
                               int &buffer_count,
                               const int buffer_size,
                               const int *id_start,
                               const int *id_end,
                               const int *inc,
                               const int *neigh_orient);

   int LoadSendBuffer_Geometry(double *buffer,
                               int &buffer_count,
                               const int buffer_size,
                               const int *id_start,
                               const int *id_end,
                               const int *inc,
                               const int *neigh_orient);

   int LoadSendBuffer_BCs(double *buffer,
                          int &buffer_count,
                          const int buffer_size,
                          const int *id_start,
                          const int *id_end,
                          const int *inc,
                          const int *neigh_orient,
                          const int bc_elem_i,
                          const int bc_elem_j,
                          const int bc_elem_k);

   int LoadSendBuffer_F2C(double *buffer,
                          int &buffer_count,
                          const int buffer_size,
                          const int i_min,
                          const int i_max,
                          const int i_inc,
                          const int j_min,
                          const int j_max,
			  const int j_inc,
			  const int k_min,
			  const int k_max,
			  const int k_inc);

   int LoadSendBuffer_C2F(double *buffer,
                          int &buffer_count,
                          const int buffer_size,
                          const int i_min,
                          const int i_max,
                          const int i_inc,
                          const int j_min,
                          const int j_max,
			  const int j_inc,
			  const int k_min,
			  const int k_max,
			  const int k_inc);

   /* Unload receive message passing buffer. */

   int UnloadReceiveBuffer_Solution(double *buffer,
                                    int &buffer_count,
                                    const int buffer_size,
                                    const int i_min,
                                    const int i_max,
                                    const int i_inc,
                                    const int j_min,
                                    const int j_max,
                                    const int j_inc,
                                    const int k_min,
                                    const int k_max,
                                    const int k_inc);

   int UnloadReceiveBuffer_Geometry(double *buffer,
                                    int &buffer_count,
                                    const int buffer_size,
                                    const int i_min,
                                    const int i_max,
                                    const int i_inc,
                                    const int j_min,
                                    const int j_max, 
                                    const int j_inc,
                                    const int k_min,
                                    const int k_max,
                                    const int k_inc);

   int UnloadReceiveBuffer_BCs(double *buffer,
                               int &buffer_count,
                               const int buffer_size,
                               const int i_min,
                               const int i_max,
                               const int i_inc,
                               const int j_min,
                               const int j_max,
                               const int j_inc,
                               const int k_min,
                               const int k_max,
                               const int k_inc,
                               const int bc_elem_i,
                               const int bc_elem_j,
                               const int bc_elem_k);

   int UnloadReceiveBuffer_F2C(double *buffer,
                               int &buffer_count,
                               const int buffer_size,
                               const int i_min,
                               const int i_max,
                               const int i_inc,
                               const int j_min,
                               const int j_max,
                               const int j_inc,
                               const int k_min,
			       const int k_max,
			       const int k_inc);

   int UnloadReceiveBuffer_C2F(double *buffer,
                               int &buffer_count,
                               const int buffer_size,
                               const int i_min,
                               const int i_max,
                               const int i_inc,
                               const int j_min,
                               const int j_max,
	  		       const int j_inc,
			       const int k_min,
			       const int k_max,
			       const int k_inc);

   /* Subcell solution reconstruction within given computational cell. */

   void SubcellReconstruction(const int i,
                              const int j,
                              const int k,
                              const int Limiter);

   /* Load and unload conservative flux message passing buffer. */

   int LoadSendBuffer_Flux_F2C(double *buffer,
                               int &buffer_count,
                               const int buffer_size,
                               const int i_min,
                               const int i_max,
                               const int i_inc,
                               const int j_min,
                               const int j_max,
			       const int j_inc,
			       const int k_min,
			       const int k_max,
			       const int k_inc);

   int UnloadReceiveBuffer_Flux_F2C(double *buffer,
                                    int &buffer_count,
                                    const int buffer_size,
                                    const int i_min,
                                    const int i_max,
                                    const int i_inc,
                                    const int j_min,
                                    const int j_max,
				    const int j_inc,
				    const int k_min,
				    const int k_max,
				    const int k_inc);
   
  private:
   //copy and assignment are not permitted ...
   Hexa_Block(const Hexa_Block &Soln);
   Hexa_Block &operator =(const Hexa_Block &Soln);
   
};

 /* Input-output operators. */

template<class SOLN_pSTATE, class SOLN_cSTATE>
ostream &operator << (ostream &out_file,
                      const Hexa_Block<SOLN_pSTATE, SOLN_cSTATE> &Soln);

template<class SOLN_pSTATE, class SOLN_cSTATE>
istream &operator >> (istream &in_file,
                      Hexa_Block<SOLN_pSTATE, SOLN_cSTATE> &Soln);

/******************************************************************
 * Hexa_Block::allocate -- Allocate memory.                       *
 ******************************************************************/

template<class SOLN_pSTATE, class SOLN_cSTATE>
void Hexa_Block<SOLN_pSTATE, SOLN_cSTATE>::allocate(void){
     
   W = new SOLN_pSTATE**[NCi]; 
   U = new SOLN_cSTATE**[NCi];
   Uo = new SOLN_cSTATE**[NCi];
   dUdt = new SOLN_cSTATE***[NCi];
   dWdx = new SOLN_pSTATE**[NCi];
   dWdy = new SOLN_pSTATE**[NCi];
   dWdz = new SOLN_pSTATE**[NCi];
   phi = new SOLN_pSTATE**[NCi]; 
   dt = new double**[NCi];
   
   for (int i = 0; i <= NCi-1 ; ++i) {
      W[i] = new SOLN_pSTATE*[NCj]; 
      U[i] = new SOLN_cSTATE*[NCj];
      Uo[i] = new SOLN_cSTATE*[NCj];
      dUdt[i] = new SOLN_cSTATE**[NCj];
      dWdx[i] = new SOLN_pSTATE*[NCj];
      dWdy[i] = new SOLN_pSTATE*[NCj];
      dWdz[i] = new SOLN_pSTATE*[NCj];
      phi[i] = new SOLN_pSTATE*[NCj];
      dt[i] = new double*[NCj];
      for (int j = 0; j <= NCj-1 ; ++j) {
         W[i][j] = new SOLN_pSTATE[NCk]; 
         U[i][j] = new SOLN_cSTATE[NCk];
         Uo[i][j] = new SOLN_cSTATE[NCk];
         dUdt[i][j] = new SOLN_cSTATE*[NCk];
         dWdx[i][j] = new SOLN_pSTATE[NCk]; 
         dWdy[i][j] = new SOLN_pSTATE[NCk];
         dWdz[i][j] = new SOLN_pSTATE[NCk];
         phi[i][j] = new SOLN_pSTATE[NCk]; 
         dt[i][j] = new double [NCk];
         for (int k = 0; k <= NCk-1 ; ++k) {
            dUdt[i][j][k]=new SOLN_cSTATE[NUMBER_OF_RESIDUAL_VECTORS];
         } /* endfor */
      } /* endfor */
   } /* endfor */
   
   SOLN_cSTATE U_VACUUM;
   U_VACUUM.Vacuum();
   SOLN_pSTATE W_VACUUM;
   W_VACUUM.Vacuum();

   // Set the solution residuals, gradients, limiters, and other values to zero.
   for (int k  = KCl-Nghost ; k <= KCu+Nghost ; ++k) {
      for (int j  = JCl-Nghost ; j <= JCu+Nghost ; ++j) {
         for (int i = ICl-Nghost ; i <= ICu+Nghost ; ++i) {
            Uo[i][j][k] = U_VACUUM; 
            for (int n = 0 ; n <= NUMBER_OF_RESIDUAL_VECTORS-1 ; ++n) {
               dUdt[i][j][k][n] = U_VACUUM;
            } /* endfor */
            dWdx[i][j][k] = W_VACUUM; 
            dWdy[i][j][k] = W_VACUUM;
            dWdz[i][j][k] = W_VACUUM; 
            phi[i][j][k] =  W_VACUUM; 
            dt[i][j][k] = ZERO;
         } /* endfor */
      } /* endfor */
   } /* endfor */
 
   //Boundary References
   WoW = new SOLN_pSTATE *[NCj]; WoE = new SOLN_pSTATE *[NCj];
   for (int j = 0; j < NCj; ++j) {
      WoW[j] = new SOLN_pSTATE[NCk]; WoE[j] = new SOLN_pSTATE[NCk];
   } /* endfor */

   WoN = new SOLN_pSTATE *[NCi]; WoS = new SOLN_pSTATE *[NCi];
   WoT = new SOLN_pSTATE *[NCi]; WoB = new SOLN_pSTATE *[NCi];
   for (int i = 0; i < NCi; ++i) {
      WoN[i] = new SOLN_pSTATE[NCk]; WoS[i] = new SOLN_pSTATE[NCk];
      WoT[i] = new SOLN_pSTATE[NCj]; WoB[i] = new SOLN_pSTATE[NCj];
   } /* endfor */

   // Only allocate for turbulent flows
   if (Flow_Type == FLOWTYPE_TURBULENT_RANS_K_OMEGA ||
       Flow_Type == FLOWTYPE_TURBULENT_RANS_K_EPSILON) {
      WallData = new Turbulent3DWallData**[NCi]; 
      for (int i = 0; i <= NCi-1 ; ++i) {
         WallData[i] = new Turbulent3DWallData*[NCj]; 
         for (int j = 0; j <= NCj-1 ; ++j) {
            WallData[i][j] = new Turbulent3DWallData[NCk]; 
         } /* endfor */
      } /* endfor */
   } /* endif */

}

template<class SOLN_pSTATE, class SOLN_cSTATE>
void Hexa_Block<SOLN_pSTATE, SOLN_cSTATE>::allocate(const int Ni, 
                                                    const int Nj, 
                                                    const int Nk, 
                                                    const int Ng) {

    assert(Ni > 1 && Nj > 1  && Nk > 1 && Ng > 1 && !Allocated); 
    NCi=Ni+2*Ng; ICl=Ng; ICu=Ni+Ng-1; 
    NCj=Nj+2*Ng; JCl=Ng; JCu=Nj+Ng-1;
    NCk=Nk+2*Ng; KCl=Ng; KCu=Nk+Ng-1; Nghost=Ng;
    Allocated = HEXA_BLOCK_USED;
    Grid.allocate(Ni, Nj, Nk, Ng);
    allocate();

}

/**************************************************************************
 * Hexa_Block::deallocate -- Deallocate memory.                           *
 **************************************************************************/
template<class SOLN_pSTATE, class SOLN_cSTATE>
void Hexa_Block<SOLN_pSTATE, SOLN_cSTATE>::deallocate(void) {

   if (Allocated) {   
      Grid.deallocate(); 
    
      for (int i = 0; i <= NCi-1; ++i) {
         for (int j = 0; j <= NCj-1 ; ++j) {
            delete []W[i][j];  W[i][j] = NULL; 
            delete []U[i][j];  U[i][j] = NULL;
            delete []Uo[i][j]; Uo[i][j] = NULL;
            for (int k = 0; k <= NCk-1 ; ++k) {
               delete []dUdt[i][j][k]; dUdt[i][j][k] = NULL; 
            } /* endfor */
            delete []dUdt[i][j]; dUdt[i][j] = NULL;
            delete []dWdx[i][j]; dWdx[i][j] = NULL; 
            delete []dWdy[i][j]; dWdy[i][j] = NULL;
            delete []dWdz[i][j]; dWdz[i][j] = NULL;
            delete []phi[i][j]; phi[i][j] = NULL; 
            delete []dt[i][j]; dt[i][j] = NULL; 
         } /* endfor */
         delete []W[i]; W[i] = NULL; 
         delete []U[i]; U[i] = NULL;
         delete []Uo[i]; Uo[i] = NULL;
         delete []dUdt[i]; dUdt[i] = NULL;
         delete []dWdx[i]; dWdx[i] = NULL; 
         delete []dWdy[i]; dWdy[i] = NULL;
         delete []dWdz[i]; dWdz[i] = NULL;
         delete []phi[i]; phi[i] = NULL; 
         delete []dt[i]; dt[i] = NULL; 
      } /* endfor */
   
      delete []W; W = NULL; delete []U; U = NULL;
      delete []Uo; Uo = NULL; delete []dUdt; dUdt = NULL;
      delete []dWdx; dWdx = NULL; delete []dWdy; dWdy = NULL; 
      delete []dWdz; dWdz = NULL; 
      delete []phi; phi = NULL; delete []dt; dt = NULL; 

      //Boundary references
      for (int j = 0; j <= NCj-1; ++j) {
         delete []WoW[j]; WoW[j] = NULL;
         delete []WoE[j]; WoE[j] = NULL;
      } /* endfor */
      delete []WoW; WoW = NULL;
      delete []WoE; WoE = NULL;
   
      for (int i = 0; i <= NCi-1; ++i) {
         delete []WoN[i]; WoN[i] = NULL;
         delete []WoS[i]; WoS[i] = NULL;
         delete []WoT[i]; WoT[i] = NULL;
         delete []WoB[i]; WoB[i] = NULL;
      } /* endfor */
   
      delete []WoN; WoN = NULL; delete []WoS; WoS = NULL; 
      delete []WoE; WoE = NULL; delete []WoW; WoW = NULL;
      delete []WoT; WoT = NULL; delete []WoB; WoB = NULL;
   
      if (Flow_Type == FLOWTYPE_TURBULENT_RANS_K_OMEGA ||
          Flow_Type == FLOWTYPE_TURBULENT_RANS_K_EPSILON) {
         for (int i = 0; i <= NCi-1 ; ++i) {
            for (int j = 0; j <= NCj-1 ; ++j) {
               delete []WallData[i][j];  WallData[i][j] = NULL; 
            } /* endfor */
            delete []WallData[i]; WallData[i] = NULL; 
         } /* endfor */
         delete []WallData; WallData = NULL; 
      } /* endif */

      NCi = 0; ICl = 0; ICu = 0; NCj = 0; JCl = 0; JCu = 0;
      NCk = 0; KCl = 0; KCu = 0;  Nghost = 0;
      Allocated = HEXA_BLOCK_NOT_USED;
   } /* endif */

}

template<class SOLN_pSTATE, class SOLN_cSTATE>
int Hexa_Block<SOLN_pSTATE, SOLN_cSTATE>::NumVar(void) {
   return (W[0][0][0].num_vars);
}

/* Return primitive solution state at specified node. */
/* Trilinear interpolation --- in process */
template<class SOLN_pSTATE, class SOLN_cSTATE>
SOLN_pSTATE Hexa_Block<SOLN_pSTATE, SOLN_cSTATE>::Wn(const int ii, const int jj, 
                                                     const int kk){
   return (Trilinear_Interpolation(
           Grid.Cell[ii-1][jj][kk].Xc, W[ii-1][jj][kk],
           Grid.Cell[ii][jj][kk].Xc, W[ii][jj][kk],
           Grid.Cell[ii][jj-1][kk].Xc, W[ii][jj-1][kk],
           Grid.Cell[ii-1][jj-1][kk].Xc, W[ii-1][jj-1][kk],
           Grid.Cell[ii-1][jj][kk-1].Xc, W[ii-1][jj][kk-1],
           Grid.Cell[ii][jj][kk-1].Xc, W[ii][jj][kk-1],
           Grid.Cell[ii][jj-1][kk-1].Xc, W[ii][jj-1][kk-1],
           Grid.Cell[ii-1][jj-1][kk-1].Xc, W[ii-1][jj-1][kk-1],
           Grid.Node[ii][jj][kk].X));

}

/********************************************************
 * Routine: Create_Block                                *
 *                                                      *
 * Create a new hexahedral solution block.              *
 *                                                      *
 ********************************************************/
template<class SOLN_pSTATE, class SOLN_cSTATE>
void Hexa_Block<SOLN_pSTATE, SOLN_cSTATE>::Create_Block(Grid3D_Hexa_Block &Grid2) {

   if (Grid2.Allocated) {
      if (NCi != Grid2.NCi ||
          NCj != Grid2.NCj ||
          NCk != Grid2.NCk ||
          Nghost != Grid2.Nghost) {
	 if (Allocated) {
           deallocate();
         } /*endif */

         allocate(Grid2.NCi-2*Grid2.Nghost, 
                  Grid2.NCj-2*Grid2.Nghost, 
                  Grid2.NCk-2*Grid2.Nghost, 
                  Grid2.Nghost);
      } /* endif */

      Grid.Copy(Grid2);
   } /* endif */
 
}

/********************************************************
 * Routine: Copy                                        *
 *                                                      *
 * Make a copy of solution block contents contained in  *
 * the hexahedral solution block Block2.                *
 *                                                      *
 ********************************************************/
template<class SOLN_pSTATE, class SOLN_cSTATE>
void Hexa_Block<SOLN_pSTATE, SOLN_cSTATE>::Copy(Hexa_Block<SOLN_pSTATE, SOLN_cSTATE> &Block2) {

   if (Block2.Allocated) {
      //  Allocate memory as required.
      if (NCi != Block2.NCi ||
          NCj != Block2.NCj ||
          NCk != Block2.NCk ||
          Nghost != Block2.Nghost) {
	 if (Allocated) {
           deallocate();
         } /*endif */

         allocate(Block2.NCi-2*Block2.Nghost, 
                  Block2.NCj-2*Block2.Nghost, 
                  Block2.NCk-2*Block2.Nghost, 
                  Block2.Nghost);
      } /* endif */

      // Copy the grid.
      Grid.Copy(Block2.Grid);

      // Assign flow type.
      Flow_Type = Block2.Flow_Type;

      // Copy the freeze limite indicator.
      Freeze_Limiter = Block2.Freeze_Limter;

      // Copy the solution, solutioon residuals, gradients, limiters, and 
      // other stored values.
      for (int k  = KCl-Nghost ; k <= KCu+Nghost ; ++k) {
         for (int j  = JCl-Nghost ; j <= JCu+Nghost ; ++j) {
            for (int i = ICl-Nghost ; i <= ICu+Nghost ; ++i) {
               U[i][j][k] = Block2.U[i][j][k];
               W[i][j][k] = Block2.W[i][j][k];
               Uo[i][j][k] = Block2.Uo[i][j][k];
               for (int n = 0 ; n <= NUMBER_OF_RESIDUAL_VECTORS-1 ; ++n) {
                  dUdt[i][j][k][n] = Block2.dUdt[i][j][k][n];
               } /* endfor */
               dWdx[i][j][k] = Block2.dWdx[i][j][k]; 
               dWdy[i][j][k] = Block2.dWdy[i][j][k];
               dWdz[i][j][k] = Block2.dWdz[i][j][k]; 
               phi[i][j][k] = Block2.phi[i][j][k]; 
               dt[i][j][k] = Block2.dt[i][j][k];
            } /* endfor */
         } /* endfor */
      } /* endfor */
 
      // Copy boundary reference states.
      for (int k = 0; k < NCk; ++k) {
         for (int j = 0; j < NCj; ++j) {
            WoW[j][k] = Block2.WoW[j][k]; 
            WoE[j][k] = Block2.WoE[j][k];
         } /* endfor */
      } /* endfor */

      for (int k = 0; k < NCk; ++k) {
         for (int i = 0; i < NCi; ++i) {
            WoN[i][k] = Block2.WoN[i][k]; 
            WoS[i][k] = Block2.WoS[i][k];
         } /* endfor */
      } /* endfor */

      for (int j = 0; j < NCj; ++j) {
         for (int i = 0; i < NCi; ++i) {
            WoT[i][j] = Block2.WoT[i][j]; 
            WoB[i][j] = Block2.WoB[i][j];
         } /* endfor */
      } /* endfor */

      // Copy wall data for turbulent flows only.
      if (Flow_Type == FLOWTYPE_TURBULENT_RANS_K_OMEGA ||
          Flow_Type == FLOWTYPE_TURBULENT_RANS_K_EPSILON) {
         for (int k = 0; k < NCk; ++k) {
            for (int j = 0; j < NCj; ++j) {
               for (int i = 0; i < NCi; ++i) {
                  WallData[i][j][k] = Block2.WallData[i][j][k]; 
               } /* endfor */
            } /* endfor */
         } /* endfor */
      } /* endif */

   } /* endif */

}

/********************************************************
 * Routine: Broadcast                                   *
 *                                                      *
 * Broadcast the solution information for hexahedral    * 
 * solution block.                                      *
 *                                                      *
 ********************************************************/
template<class SOLN_pSTATE, class SOLN_cSTATE>
void Hexa_Block<SOLN_pSTATE, SOLN_cSTATE>::Broadcast(void) {

#ifdef _MPI_VERSION

#endif

}

#ifdef _MPI_VERSION
/********************************************************
 * Routine: Broadcast                                   *
 *                                                      *
 * Broadcast the solution information for hexahedral    * 
 * solution block.                                      *
 *                                                      *
 ********************************************************/
template<class SOLN_pSTATE, class SOLN_cSTATE>
void Hexa_Block<SOLN_pSTATE, SOLN_cSTATE>::Broadcast(MPI::Intracomm &Communicator) {

}
#endif

/********************************************************
 * Routine: Update_Grid_Exterior_Nodes                  *
 *                                                      *
 * Updates the exterior nodes of the grid for           * 
 * hexahedral solution block.                           *
 *                                                      *
 ********************************************************/
template<class SOLN_pSTATE, class SOLN_cSTATE>
void Hexa_Block<SOLN_pSTATE, SOLN_cSTATE>::Update_Grid_Exterior_Nodes(void) {

   Grid.Update_Exterior_Nodes();

}

/********************************************************
 * Routine: Update_Grid_Cells                           *
 *                                                      *
 * Updates the computational cells of the grid for      * 
 * hexahedral solution block.                           *
 *                                                      *
 ********************************************************/
template<class SOLN_pSTATE, class SOLN_cSTATE>
void Hexa_Block<SOLN_pSTATE, SOLN_cSTATE>::Update_Grid_Cells(void) {

   Grid.Update_Cells();

}

/********************************************************
 * Routine: Update_Grid_Ghost_Cells                     *
 *                                                      *
 * Updates the ghost cells of the grid for              * 
 * hexahedral solution block.                           *
 *                                                      *
 ********************************************************/
template<class SOLN_pSTATE, class SOLN_cSTATE>
void Hexa_Block<SOLN_pSTATE, SOLN_cSTATE>::Update_Grid_Ghost_Cells(void) {

   Grid.Update_Ghost_Cells();

}

/********************************************************
 * Routine: Set_Grid_BCs_Xdir                           *
 *                                                      *
 * Sets the x-direction boundary conditions for the     * 
 * hexahedral solution block.                           *
 *                                                      *
 ********************************************************/
template<class SOLN_pSTATE, class SOLN_cSTATE>
void Hexa_Block<SOLN_pSTATE, SOLN_cSTATE>::Set_Grid_BCs_Xdir(const int BCtype_east_boundary,
                                                             const int BCtype_west_boundary) {

   Grid.Set_BCs_Xdir(BCtype_east_boundary,
                     BCtype_west_boundary);

}

/********************************************************
 * Routine: Set_Grid_BCs_Ydir                           *
 *                                                      *
 * Sets the y-direction boundary conditions for the     * 
 * hexahedral solution block.                           *
 *                                                      *
 ********************************************************/
template<class SOLN_pSTATE, class SOLN_cSTATE>
void Hexa_Block<SOLN_pSTATE, SOLN_cSTATE>::Set_Grid_BCs_Ydir(const int BCtype_north_boundary,
                                                             const int BCtype_south_boundary) {

   Grid.Set_BCs_Ydir(BCtype_north_boundary,
                     BCtype_south_boundary);

}

/********************************************************
 * Routine: Set_Grid_BCs_Zdir                           *
 *                                                      *
 * Sets the z-direction boundary conditions for the     * 
 * hexahedral solution block.                           *
 *                                                      *
 ********************************************************/
template<class SOLN_pSTATE, class SOLN_cSTATE>
void Hexa_Block<SOLN_pSTATE, SOLN_cSTATE>::Set_Grid_BCs_Zdir(const int BCtype_top_boundary,
                                                             const int BCtype_bottom_boundary) {

   Grid.Set_BCs_Zdir(BCtype_top_boundary,
                     BCtype_bottom_boundary);

}

/********************************************************
 * Routine: Set_Grid_BCs                                *
 *                                                      *
 * Sets the boundary conditions for the hexahedral      *
 * solution block.                                      *
 *                                                      *
 ********************************************************/
template<class SOLN_pSTATE, class SOLN_cSTATE>
void Hexa_Block<SOLN_pSTATE, SOLN_cSTATE>::Set_Grid_BCs(const int BCtype_east_boundary,
                                                        const int BCtype_west_boundary,
                                                        const int BCtype_north_boundary,
                                                        const int BCtype_south_boundary,
                                                        const int BCtype_top_boundary,
                                                        const int BCtype_bottom_boundary) {

   Grid.Set_BCs(BCtype_east_boundary,
		BCtype_west_boundary,
                BCtype_north_boundary,
		BCtype_south_boundary,
                BCtype_top_boundary,
		BCtype_bottom_boundary);

}

/********************************************************
 * Routine: Rotate_Grid                                 *
 *                                                      *
 * Applies a rotation to the grid of the hexahedral     *
 * solution block.                                      *
 *                                                      *
 ********************************************************/
template<class SOLN_pSTATE, class SOLN_cSTATE>
void Hexa_Block<SOLN_pSTATE, SOLN_cSTATE>::Rotate_Grid(const double &Angle, 
                                                       const double &Angle1, 
                                                       const double &Angle2) {

   Grid.Rotate(Angle, 
               Angle1, 
               Angle2);

}

/********************************************************
 * Routine: Output_Tecplot                              *
 *                                                      *
 * Writes the solution values at the nodes of the       *
 * specified hexadedral solution block to the           *
 * specified output stream suitable for plotting with   *
 * TECPLOT.                                             *
 *                                                      *
 ********************************************************/
template<class SOLN_pSTATE, class SOLN_cSTATE>
void Hexa_Block<SOLN_pSTATE, SOLN_cSTATE>::
Output_Tecplot(Input_Parameters<SOLN_pSTATE, SOLN_cSTATE> &IPs,
               const int Number_of_Time_Steps,
               const double &Time,
               const int Block_Number,
               const int Output_Title,
               ostream &Out_File) {

   SOLN_pSTATE W_node;
   
   /* Ensure boundary conditions are updated before
      evaluating solution at the nodes. */
   
   BCs(IPs);
   
   /* Output nodal solution data. */
   
   Out_File << setprecision(14);

   if (Output_Title) {
      Out_File << "TITLE = \"" << CFFC_Name() << ": 3D Solution, "
               << "Time Step/Iteration Level = " 
               << Number_of_Time_Steps
               << ", Time = " << Time
               << "\"" << "\n"
               << "VARIABLES = \"x\" \\ \n"
               << "\"y\" \\ \n"
               << "\"z\" \\ \n"
               << "\"rho\" \\ \n"
               << "\"u\" \\ \n"
               << "\"v\" \\ \n"
               << "\"w\" \\ \n"
               << "\"p\" \\ \n"
               << "\"T\" \\ \n"
               << "\"M\" \\ \n";
      
      Out_File<< "ZONE T =  \"Block Number = " << Block_Number
              << "\" \\ \n"
              << "I = " << Grid.INu - Grid.INl + 1 << " \\ \n"
              << "J = " << Grid.JNu - Grid.JNl + 1 << " \\ \n"
              << "K = " << Grid.KNu - Grid.KNl + 1 << " \\ \n"
              << "DATAPACKING = POINT \n";
   } else {
      Out_File << "ZONE T =  \"Block Number = " << Block_Number
               << "\" \\ \n"
               << "I = " << Grid.INu - Grid.INl + 1 << " \\ \n"
               << "J = " << Grid.JNu - Grid.JNl + 1 << " \\ \n"
               << "K = " << Grid.KNu - Grid.KNl + 1 << " \\ \n"
               << "DATAPACKING = POINT \n";              
   } /* endif */
   
   for (int k  = Grid.KNl ; k <= Grid.KNu ; ++k) {
      for (int j  = Grid.JNl ; j <= Grid.JNu ; ++j) {
         for (int i = Grid.INl ; i <= Grid.INu ; ++i) {
            W_node = Wn(i, j, k);
            Out_File << " "  << Grid.Node[i][j][k].X << W_node;
            Out_File.setf(ios::scientific);
            Out_File << " " << W_node.T() 
                     << " " << W_node.M() << "\n";
            Out_File.unsetf(ios::scientific);
         } /* endfor */
      } /* endfor */
   } /* endfor */

   Out_File << setprecision(6);
    
}

/********************************************************
 * Routine: Output_Cells_Tecplot                        *
 *                                                      *
 * Writes the cell centred solution values of the       *
 * specified hexadedral solution block to the           *
 * specified output stream suitable for plotting with   *
 * TECPLOT.                                             *
 *                                                      *
 ********************************************************/
template<class SOLN_pSTATE, class SOLN_cSTATE>
void Hexa_Block<SOLN_pSTATE, SOLN_cSTATE>::
Output_Cells_Tecplot(Input_Parameters<SOLN_pSTATE, SOLN_cSTATE> &IPs,
                     const int Number_of_Time_Steps,
                     const double &Time,
                     const int Block_Number,
                     const int Output_Title,
                     ostream &Out_File) {

   /* Ensure boundary conditions are updated before
      evaluating solution at the nodes. */
  
   BCs(IPs);

   /* Output cell-centred solution data. */

   Out_File << setprecision(14);

   if (Output_Title) {
      Out_File << "TITLE = \"" << CFFC_Name() << ": 3D Solution, "
               << "Time Step/Iteration Level = " 
               << Number_of_Time_Steps
               << ", Time = " << Time
               << "\"" << "\n"
               << "VARIABLES = \"x\" \\ \n"
               << "\"y\" \\ \n"
               << "\"z\" \\ \n"
               << "\"rho\" \\ \n"
               << "\"u\" \\ \n"
               << "\"v\" \\ \n"
               << "\"w\" \\ \n"
               << "\"p\" \\ \n"
               << "\"T\" \\ \n"
               << "\"M\" \\ \n";

      Out_File << "ZONE T =  \"Block Number = " << Block_Number
               << "\" \\ \n"
               << "I = " << Grid.ICu - Grid.ICl + 2*Grid.Nghost + 1 << " \\ \n"
               << "J = " << Grid.JCu - Grid.JCl + 2*Grid.Nghost + 1 << " \\ \n"
               << "K = " << Grid.KCu - Grid.KCl + 2*Grid.Nghost + 1 << " \\ \n"
               << "DATAPACKING = POINT \n";
   } else {
      Out_File << "ZONE T =  \"Block Number = " << Block_Number
               << "\" \\ \n"
               << "I = " << Grid.ICu - Grid.ICl + 2*Grid.Nghost + 1 << " \\ \n"
               << "J = " << Grid.JCu - Grid.JCl + 2*Grid.Nghost + 1 << " \\ \n"
               << "K = " << Grid.KCu - Grid.KCl + 2*Grid.Nghost + 1 << " \\ \n"
               << "DATAPACKING = POINT \n";
   } /* endif */

   for (int k = Grid.KCl-Grid.Nghost ; k <= Grid.KCu+Grid.Nghost ; ++k) {
      for (int j  = Grid.JCl-Grid.Nghost ; j <= Grid.JCu+Grid.Nghost ; ++j) {
         for (int i = Grid.ICl-Grid.Nghost ; i <= Grid.ICu+Grid.Nghost ; ++i) {
            Out_File << " "  <<  Grid.Cell[i][j][k].Xc << W[i][j][k];
            Out_File.setf(ios::scientific);
            Out_File << " " <<  W[i][j][k].T() 
                     << " " <<W[i][j][k].M() << "\n";
            Out_File.unsetf(ios::scientific);
         } /* endfor */
      } /* endfor */
   } /* endfor */
   
   Out_File << setprecision(6);
    
}

/********************************************************
 * Routine: Output_Nodes_Tecplot                        *
 *                                                      *
 * Writes the solution values at the nodes of the       *
 * specified hexadedral solution block to the           *
 * specified output stream suitable for plotting with   *
 * TECPLOT.                                             *
 *                                                      *
 ********************************************************/
template<class SOLN_pSTATE, class SOLN_cSTATE>
void Hexa_Block<SOLN_pSTATE, SOLN_cSTATE>::
Output_Nodes_Tecplot(Input_Parameters<SOLN_pSTATE, SOLN_cSTATE> &IPs,
                     const int Number_of_Time_Steps,
                     const double &Time,
                     const int Block_Number,
                     const int Output_Title,
                     ostream &Out_File) {

   SOLN_pSTATE W_node;
   
   /* Ensure boundary conditions are updated before
      evaluating solution at the nodes. */
   
   BCs(IPs);
   
   /* Output nodal solution data. */
   
   Out_File << setprecision(14);
   if (Output_Title) {
      Out_File << "TITLE = \"" << CFFC_Name() << ": 3D Solution, "
               << "Time Step/Iteration Level = " << Number_of_Time_Steps
               << ", Time = " << Time
               << "\"" << "\n"
               << "VARIABLES = \"x\" \\ \n"
               << "\"y\" \\ \n"
               << "\"z\" \\ \n"
               << "\"rho\" \\ \n"
               << "\"u\" \\ \n"
               << "\"v\" \\ \n"
               << "\"w\" \\ \n"
               << "\"p\" \\ \n"
               << "\"T\" \\ \n"
               << "\"M\" \\ \n";
      
      Out_File<< "ZONE T =  \"Block Number = " << Block_Number
              << "\" \\ \n"
              << "I = " << Grid.INu - Grid.INl + 1 + 2 << " \\ \n"
              << "J = " << Grid.JNu - Grid.JNl + 1 + 2 << " \\ \n"
              << "K = " << Grid.KNu - Grid.KNl + 1 + 2 << " \\ \n"
              << "DATAPACKING = POINT \n";
   } else {
      Out_File << "ZONE T =  \"Block Number = " << Block_Number
               << "\" \\ \n"
               << "I = " << Grid.INu - Grid.INl + 1 + 2 << " \\ \n"
               << "J = " << Grid.JNu - Grid.JNl + 1 + 2 << " \\ \n"
               << "K = " << Grid.KNu - Grid.KNl + 1 + 2 << " \\ \n"
               << "DATAPACKING = POINT \n";
   } /* endif */
   
   for (int k  = Grid.KNl - 1; k <= Grid.KNu + 1; ++k) {
      for (int j  = Grid.JNl - 1; j <= Grid.JNu + 1; ++j) {
         for (int i = Grid.INl - 1; i <= Grid.INu + 1; ++i) {
	    W_node = Wn(i, j, k);
            Out_File << " "  << Grid.Node[i][j][k].X << W_node;
            Out_File.setf(ios::scientific);
            Out_File << " " << W_node.T() 
                     << " " << W_node.M() << "\n";
            Out_File.unsetf(ios::scientific);
         } /* endfor */
      } /* endfor */
   } /* endfor */

   Out_File << setprecision(6);
    
}

/********************************************************
 * Routine: ICs                                         *
 *                                                      *
 * Apply initial conditions for the hexahedral          *
 * solution block.                                      *
 *                                                      *
 ********************************************************/
template<class SOLN_pSTATE, class SOLN_cSTATE>
int Hexa_Block<SOLN_pSTATE, SOLN_cSTATE>::
ICs(Input_Parameters<SOLN_pSTATE, SOLN_cSTATE> &IPs) {
   
   double dpdx, dpdy, dpdz, delta_pres;
   double di, U_axi, Um;
      
   SOLN_pSTATE Wl, Wr;
   
   switch(IPs.i_ICs) {
      case IC_SHOCK_BOX :
	 Wl = SOLN_pSTATE(IPs.Wo);
         Wl.rho = DENSITY_STDATM;
         Wl.v = Vector3D_ZERO;
         Wl.p = PRESSURE_STDATM;
         Wr = SOLN_pSTATE(IPs.Wo);
         Wr.rho = EIGHT*DENSITY_STDATM;
         Wr.v = Vector3D_ZERO;
         Wr.p = TEN*PRESSURE_STDATM; 
         for (int k = KCl-Nghost; k <= KCu+Nghost; ++k) {
	    for (int j = JCl-Nghost; j <= JCu+Nghost; ++j) {
               for (int i = ICl-Nghost; i <= ICu+Nghost; ++i) {
		  if (Grid.Cell[i][j][k].Xc.x <= ZERO &&
                      Grid.Cell[i][j][k].Xc.y <= ZERO &&
                      Grid.Cell[i][j][k].Xc.z <= ZERO) {
                      W[i][j][k] = Wl; 
                  } else {
                      W[i][j][k] = Wr;
                  } /* end if */
                  U[i][j][k] = W[i][j][k].U();
	       } /* endfor */
	    } /* endfor */
	 } /* endfor */
         break;

      case IC_SOD_XDIR :
         Wl = SOLN_pSTATE(DENSITY_STDATM, Vector3D_ZERO,
                          PRESSURE_STDATM);
         Wr = SOLN_pSTATE(DENSITY_STDATM*EIGHT, Vector3D_ZERO,
                          PRESSURE_STDATM*TEN);
	 for (int k = KCl-Nghost; k <= KCu+Nghost; ++k) {
            for (int j = JCl-Nghost; j <= JCu+Nghost; ++j) {
               for (int i = ICl-Nghost; i <= ICu+Nghost; ++i) {
                  if (Grid.Cell[i][j][k].Xc.x <= ZERO) {
                     W[i][j][k] = Wl; 
                  } else {
                     W[i][j][k] = Wr;
		  } /* end if */
                  U[i][j][k] = W[i][j][k].U();
               } /* endfor */
            } /* endfor */
         } /* endfor */
	 break;

      case IC_SOD_YDIR :
         Wl = SOLN_pSTATE(DENSITY_STDATM, Vector3D_ZERO,
	                  PRESSURE_STDATM);
         Wr = SOLN_pSTATE(DENSITY_STDATM*EIGHT, Vector3D_ZERO,
                          PRESSURE_STDATM*TEN);
         for (int k = KCl-Nghost; k <= KCu+Nghost; ++k) {
            for (int j = JCl-Nghost; j <= JCu+Nghost; ++j) {
               for (int i = ICl-Nghost; i <= ICu+Nghost; ++i) {
                  if (Grid.Cell[i][j][k].Xc.y <= ZERO) {
                     W[i][j][k] = Wl; 
		  } else {
                     W[i][j][k] = Wr;
                  } /* end if */
                  U[i][j][k] = W[i][j][k].U();
               } /* endfor */
            } /* endfor */
         } /* endfor */
         break;

      case IC_SOD_ZDIR :
         Wl = SOLN_pSTATE(DENSITY_STDATM, Vector3D_ZERO,
                          PRESSURE_STDATM);
         Wr = SOLN_pSTATE(DENSITY_STDATM*EIGHT, Vector3D_ZERO,
                          PRESSURE_STDATM*TEN);
         for (int k = KCl-Nghost; k <= KCu+Nghost; ++k) {
            for (int j = JCl-Nghost; j <= JCu+Nghost; ++j) {
               for (int i = ICl-Nghost; i <= ICu+Nghost; ++i) {
                  if (Grid.Cell[i][j][k].Xc.z <= ZERO) {
                     W[i][j][k] = Wl; 
                  } else {
                     W[i][j][k] = Wr;
		  } /* end if */
                  U[i][j][k] = W[i][j][k].U();
               } /* endfor */
            } /* endfor */
         } /* endfor */
         break;

      case IC_UNIFORM :
      default:
         // Set the solution state everywhere to the initial state Wo[0].
	 for (int k = KCl-Nghost ; k <= KCu+Nghost ; ++k ) {
	    for (int j = JCl-Nghost ; j <= JCu+Nghost ; ++j ) {
               for (int i = ICl-Nghost ; i <= ICu+Nghost ; ++i ) {
                  W[i][j][k] = IPs.Wo;
                  U[i][j][k] = W[i][j][k].U( );
               } /* endfor */
	    } /* endfor */
	 } /* endfor */
         break;
      
   } /* endswitch */

   /* Set default values for the boundary conditions
      reference states. */

   for (int k = KCl-Nghost ; k<= KCu+Nghost; ++k ) {
      for (int j = JCl-Nghost ; j<= JCu+Nghost; ++j ){
         if ((k >= KCl && k <= KCu) && (j >= JCl && j <= JCu)) {
            WoW[j][k] = W[ICl][j][k];
            WoE[j][k] = W[ICu][j][k];
         } else if (j < JCl && k < KCl ) {
            WoW[j][k] = W[ICl][JCl][KCl];
            WoE[j][k] = W[ICu][JCl][KCl];
         } else if (j > JCu && k> KCu) {
            WoW[j][k] = W[ICl][JCu][KCu];
            WoE[j][k] = W[ICu][JCu][KCu];
         } else if(j < JCl &&(k >= KCl && k <= KCu)){
            WoW[j][k] = W[ICl][JCl][k];
            WoE[j][k] = W[ICu][JCl][k];
         } else if(j > JCu && (k >= KCl && k <= KCu)){
            WoW[j][k] = W[ICl][JCu][k];
            WoE[j][k] = W[ICu][JCu][k];
         } else if(k < KCl &&(j >= JCl && j <= JCu)){
            WoW[j][k] = W[ICl][j][KCl];
            WoE[j][k] = W[ICu][j][KCl];
         } else if(k > KCu && (j >= JCl && j <= JCu)){
            WoW[j][k] = W[ICl][j][KCu];
            WoE[j][k] = W[ICu][j][KCu];
         } else if(k > KCu && j < JCl ){
            WoW[j][k] = W[ICl][JCl][KCu];
            WoE[j][k] = W[ICu][JCl][KCu];
         } else if(k < KCl && j > JCu){
            WoW[j][k] = W[ICl][JCu][KCl];
            WoE[j][k] = W[ICu][JCu][KCl];
         }
      } /* endfor */ 
   } /* endfor */
    
   for (int k = KCl-Nghost ; k <= KCu+Nghost ; ++k ) {
      for (int i = ICl-Nghost ; i <= ICu+Nghost ; ++i ) {
         if ((k >= KCl && k <= KCu) && (i >= ICl && i <= ICu)) {
            WoS[i][k] = W[i][JCl][k];
            WoN[i][k] = W[i][JCu][k];
         } else if (i < ICl && k< KCl) {
            WoS[i][k] = W[ICl][JCl][KCl];
            WoN[i][k] = W[ICl][JCu][KCl];
         } else if (i > ICu && k > KCu) {
            WoS[i][k] = W[ICu][JCl][KCu];
            WoN[i][k] = W[ICu][JCu][KCu];
         } else if (i<ICl && (k >= KCl && k <= KCu)){
            WoS[i][k] = W[ICl][JCl][k];
            WoN[i][k] = W[ICl][JCu][k];
         } else if (i>ICu && (k >= KCl && k <= KCu)){
            WoS[i][k] = W[ICu][JCl][k];
            WoN[i][k] = W[ICu][JCu][k];
         } else if ((i >= ICl && i <= ICu) && k< KCl) {
            WoS[i][k] = W[i][JCl][KCl];
            WoN[i][k] = W[i][JCu][KCl];
         } else if ((i >= ICl && i <= ICu) && k > KCu) {
            WoS[i][k] = W[i][JCl][KCu];
            WoN[i][k] = W[i][JCu][KCu];
         } else if (i < ICl  && k > KCu) {
            WoS[i][k] = W[ICl][JCl][KCu];
            WoN[i][k] = W[ICl][JCu][KCu];
         } else if (i >ICu  && k < KCl) {
            WoS[i][k] = W[ICu][JCl][KCl];
            WoN[i][k] = W[ICu][JCu][KCl];
         }
      } /* endfor */
   } /* endfor */

   for (int j = JCl-Nghost ; j <= JCu+Nghost ; ++j ) {
      for (int i = ICl-Nghost ; i <= ICu+Nghost ; ++i ) {
          if ((j >= JCl && j <= JCu) && (i >= ICl && i <= ICu)) {
             WoT[i][j] = W[i][j][KCu];
             WoB[i][j] = W[i][j][KCl];
          } else if (i < ICl &&  j< JCl) {
             WoT[i][j] = W[ICl][JCl][KCu];
             WoB[i][j] = W[ICl][JCl][KCl];
          } else if(i > ICu &&  j > JCu) {
             WoT[i][j] = W[ICu][JCu][KCu];
             WoB[i][j] = W[ICu][JCu][KCl];
          }else if (i < ICl && (j >= JCl && j <= JCu)) {
             WoT[i][j] = W[ICl][j][KCu];
             WoB[i][j] = W[ICl][j][KCl];
          }else if (i > ICu && (j >= JCl && j <= JCu)) {
             WoT[i][j] = W[ICu][j][KCu];
             WoB[i][j] = W[ICu][j][KCl];
          } else if ((i >= ICl && i <= ICu) &&  j< JCl) {
             WoT[i][j] = W[i][JCl][KCu];
             WoB[i][j] = W[i][JCl][KCl];
          } else if ((i >= ICl && i <= ICu) &&  j> JCu) {
             WoT[i][j] = W[i][JCu][KCu];
             WoB[i][j] = W[i][JCu][KCl];
          } else if (i > ICu && j < JCl) {
             WoT[i][j] = W[ICu][JCl][KCu];
             WoB[i][j] = W[ICu][JCl][KCl];
          } else if (i < ICl && j > JCu) {
             WoT[i][j] = W[ICl][JCu][KCu];
             WoB[i][j] = W[ICl][JCu][KCl];
          }
       } /* endfor */
   } /* endfor */
      
   return (0);
    
}

/********************************************************
 * Routine: Interpolate_2Dto3D                          *
 *                                                      *
 * Interpolate a 2D numerical solution to current 3D    *
 * grid for initialization of the solution field.       *
 *                                                      *
 ********************************************************/
template<class SOLN_pSTATE, class SOLN_cSTATE>
int Hexa_Block<SOLN_pSTATE, SOLN_cSTATE>::Interpolate_2Dto3D(const FlowField_2D &Numflowfield2D){
   
   return (0);
   
}

/********************************************************
 * Routine: BCs                                         *
 *                                                      *
 * Apply boundary conditions at boundaries of the       *
 * specified hexa solution block.                       *
 *                                                      *
 ********************************************************/
template<class SOLN_pSTATE, class SOLN_cSTATE>
void Hexa_Block<SOLN_pSTATE, SOLN_cSTATE>::
BCs(Input_Parameters<SOLN_pSTATE, SOLN_cSTATE> &IPs) {
   
   Vector3D dX;
   double dpdx;
     
   for (int k = KCl-Nghost ; k <= KCu+Nghost ; ++k) {
      for (int j = JCl-Nghost ; j <= JCu+Nghost ; ++j) {
         // Prescribe West boundary conditions.
         switch(Grid.BCtypeW[j][k]) {
          case BC_NONE :
            break;

          case BC_FIXED :
            W[ICl-1][j][k] = WoW[j][k];
            U[ICl-1][j][k] = W[ICl-1][j][k].U();
            W[ICl-2][j][k] = WoW[j][k];
            U[ICl-2][j][k] = W[ICl-2][j][k].U();
	    break;

          case BC_REFLECTION :
            W[ICl-1][j][k] = SOLN_pSTATE::Reflect(W[ICl][j][k],
                                                  Grid.nfaceW( ICl,j,k));
            U[ICl-1][j][k] = W[ICl-1][j][k].U();
            W[ICl-2][j][k] = SOLN_pSTATE::Reflect(W[ICl+1][j][k],
                                                  Grid.nfaceW(ICl,j,k));
            U[ICl-2][j][k] = W[ICl-2][j][k].U();
            break;

          case BC_FIXED_PRESSURE :
            W[ICl-1][j][k] = W[ICl][j][k];
            W[ICl-1][j][k].p = WoW[j][k].p;
            U[ICl-1][j][k] = W[ICl-1][j][k].U();
            W[ICl-2][j][k] = W[ICl][j][k] ;
            W[ICl-2][j][k].p = WoW[j][k].p;
            U[ICl-2][j][k] = W[ICl-2][j][k].U();
            break;
         
          case BC_PERIODIC :  
            W[ICl-1][j][k] = W[ICu-1][j][k];
            U[ICl-1][j][k] = U[ICu-1][j][k];
            W[ICl-2][j][k] = W[ICu-2][j][k];
            U[ICl-2][j][k] = U[ICu-2][j][k];
            break;

          case BC_NO_SLIP :
            W[ICl-1][j][k] = SOLN_pSTATE::NoSlip(W[ICl][j][k],WoW[j][k], 
                                                 Grid.nfaceW(ICl,j,k),
                                                 IPs.Pressure_Gradient,
                                                 FIXED_TEMPERATURE_WALL);
            U[ICl-1][j][k] = W[ICl-1][j][k].U();
            W[ICl-2][j][k] = SOLN_pSTATE::NoSlip(W[ICl+1][j][k], 
                                                 WoW[j][k], 
                                                 Grid.nfaceW(ICl,j,k),
                                                 IPs.Pressure_Gradient,
                                                 FIXED_TEMPERATURE_WALL);
            U[ICl-2][j][k] = W[ICl-2][j][k].U();
            break;

          case BC_MOVING_WALL :
            W[ICl-1][j][k] = SOLN_pSTATE::MovingWall(W[ICl][j][k],WoW[j][k],
                                                     Grid.nfaceW(ICl,j,k),
                                                     IPs.Moving_Wall_Velocity,
                                                     IPs.Pressure_Gradient,
                                                     FIXED_TEMPERATURE_WALL);
            U[ICl-1][j][k] = W[ICl-1][j][k].U();
            W[ICl-2][j][k] = SOLN_pSTATE::MovingWall(W[ICl+1][j][k], WoW[j][k], 
                                                     Grid.nfaceW(ICl,j,k),
                                                     IPs.Moving_Wall_Velocity, 
                                                     IPs.Pressure_Gradient,
                                                     FIXED_TEMPERATURE_WALL);
            U[ICl-2][j][k] = W[ICl-2][j][k].U();
            break;
           
          case BC_INFLOW_SUBSONIC :
            // all fixed except pressure which is constant extrapolation
	    W[ICl-1][j][k] = WoW[j][k];
            W[ICl-1][j][k].p = W[ICl][j][k].p;
            U[ICl-1][j][k] = W[ICl-1][j][k].U();
            W[ICl-2][j][k] = WoW[j][k];
            W[ICl-2][j][k].p = W[ICl][j][k].p;
	    U[ICl-2][j][k] = W[ICl-2][j][k].U();
	    break;

          case BC_OUTFLOW_SUBSONIC :
	    // all constant extrapolation except pressure which is fixed.
	    W[ICl-1][j][k] = W[ICl][j][k]; 
	    W[ICl-1][j][k].p = WoW[j][k].p;
	    U[ICl-1][j][k] = W[ICl-1][j][k].U();
            W[ICl-2][j][k] = W[ICl][j][k]; 
            W[ICl-2][j][k].p = WoW[j][k].p;
            U[ICl-2][j][k] = W[ICl-2][j][k].U();
	    break;

          case BC_CHANNEL_INFLOW:
            dpdx = IPs.Pressure_Gradient.x; 
            //for turbulent channel flow
            // p linearly varys based on constant pressure gradient 
            dX = Grid.Cell[ICl-1][j][k].Xc - Grid.Cell[ICl][j][k].Xc; 
            W[ICl-1][j][k] = WoW[j][k];
            W[ICl-1][j][k].v.x = W[ICl][j][k].v.x;
            W[ICl-1][j][k].p = WoW[j][k].p  ;//-dpdx*dX.x;
            U[ICl-1][j][k] = W[ICl-1][j][k].U();
            
            dX = Grid.Cell[ICl-2][j][k].Xc - Grid.Cell[ICl][j][k].Xc;
            W[ICl-2][j][k] = WoW[j][k];
            W[ICl-2][j][k].v.x = W[ICl][j][k].v.x;
            W[ICl-2][j][k].p =  W[ICl-1][j][k].p;// (WoW[j][k].p ) - dpdx*dX.x;
            U[ICl-2][j][k] = W[ICl-2][j][k].U();
            break;  
            
          case BC_CONSTANT_EXTRAPOLATION :
	  default :
            W[ICl-1][j][k] = W[ICl][j][k];
            U[ICl-1][j][k] = W[ICl-1][j][k].U();
            W[ICl-2][j][k] = W[ICl][j][k] ;
            U[ICl-2][j][k] = W[ICl-2][j][k].U();
            break;

         } /* endswitch */
         
         // Prescribe East boundary conditions.
         switch(Grid.BCtypeE[j][k]) {
          case BC_NONE :
            break;

          case BC_FIXED :
	    W[ICu+1][j][k] = WoE[j][k];
            U[ICu+1][j][k] = W[ICu+1][j][k].U();
            W[ICu+2][j][k] = WoE[j][k];
            U[ICu+2][j][k] = W[ICl+2][j][k].U();
	    break;

          case BC_REFLECTION :
            W[ICu+1][j][k] = SOLN_pSTATE::Reflect(W[ICu][j][k],
                                                  Grid.nfaceE(ICu,j,k));
            U[ICu+1][j][k] = W[ ICu+1][j][k].U();
            W[ICu+2][j][k] = SOLN_pSTATE::Reflect(W[ICu-1][j][k],
                                                  Grid.nfaceE(ICu,j,k));
            U[ICu+2][j][k] = W[ ICu+2][j][k].U();
            break;

          case BC_FIXED_PRESSURE :
            W[ICu+1][j][k] = W[ICu][j][k];
            W[ICu+1][j][k].p = WoE[j][k].p;
            U[ICu+1][j][k] = W[ICu+1][j][k].U();
            W[ICu+2][j][k] = W[ICu-1][j][k];
            W[ICu+2][j][k].p = WoE[j][k].p; 
            U[ICu+2][j][k] = W[ICu+2][j][k].U();
            break;

          case BC_PERIODIC :
            W[ICu+1][j][k] = W[ICl+1][j][k];
            U[ICu+1][j][k] = U[ICl+1][j][k];
            W[ICu+2][j][k] = W[ICl+2][j][k];
            U[ICu+2][j][k] = U[ICl+2][j][k];
            break;

          case BC_NO_SLIP :
            W[ICu+1][j][k] = SOLN_pSTATE::NoSlip(W[ICu][j][k], 
                                                 WoE[j][k], 
                                                 Grid.nfaceE(ICu,j,k),
                                                 IPs.Pressure_Gradient,
                                                 FIXED_TEMPERATURE_WALL);
            U[ICu+1][j][k] = W[ICu+1][j][k].U();
            W[ICu+2][j][k] = SOLN_pSTATE::NoSlip(W[ICu-1][j][k], 
                                                 WoE[j][k], 
                                                 Grid.nfaceE(ICu,j,k),
                                                 IPs.Pressure_Gradient,
                                                 FIXED_TEMPERATURE_WALL);
            U[ICu+2][j][k] = W[ICu+2][j][k].U();
            break;
            
          case BC_MOVING_WALL :
            W[ICu+1][j][k] = SOLN_pSTATE::MovingWall(W[ICu][j][k], 
                                                     WoE[j][k], 
                                                     Grid.nfaceE(ICu,j,k),
                                                     IPs.Moving_Wall_Velocity,
                                                     IPs.Pressure_Gradient,
                                                     FIXED_TEMPERATURE_WALL);
            U[ICu+1][j][k] = W[ICu+1][j][k].U();
            W[ICu+2][j][k] = SOLN_pSTATE::MovingWall(W[ICu-1][j][k], 
                                                     WoE[j][k], 
                                                     Grid.nfaceE(ICu,j,k),
                                                     IPs.Moving_Wall_Velocity,
                                                     IPs.Pressure_Gradient,
                                                     FIXED_TEMPERATURE_WALL);
            U[ICu+2][j][k] = W[ICu+2][j][k].U();
            break;

          case BC_INFLOW_SUBSONIC :
            // all fixed except pressure which is constant extrapolation
	    W[ICu+1][j][k] = WoE[j][k];
            W[ICu+1][j][k].p = W[ICu][j][k].p;
	    U[ICu+1][j][k] = W[ICu+1][j][k].U();
 	    W[ICu+2][j][k] = WoE[j][k];
            W[ICu+2][j][k].p = W[ICu][j][k].p;
	    U[ICu+2][j][k] = W[ICu+2 ][j][k].U();
	    break;

	  case BC_OUTFLOW_SUBSONIC :
	    // all constant extrapolation except pressure which is fixed.
	    W[ICu+1][j][k] = W[ICu][j][k]; 
	    W[ICu+1][j][k].p = WoE[j][k].p;
	    U[ICu+1][j][k] = W[ICu+1][j][k].U();
	    W[ICu+2][j][k] = W[ICu][j][k]; 
	    W[ICu+2][j][k].p = WoE[j][k].p;
	    U[ICu+2][j][k] = W[ICu+2][j][k].U();
	  break;

          case BC_CHANNEL_OUTFLOW:
            dpdx = IPs.Pressure_Gradient.x; 
            // all constant extrapolation except pressure specified 
            // which linearly varys if there is pressure gradient
            dX = Grid.Cell[ICu+1][j][k].Xc - Grid.Cell[ICu][j][k].Xc; 
            W[ICu+1][j][k] = W[ICu][j][k];
            W[ICu+1][j][k].p = (WoE[j][k].p);//-dpdx*dX.x;
            U[ICu+1][j][k] = W[ ICu+1][j][k].U();
            dX = Grid.Cell[ICu+2][j][k].Xc - Grid.Cell[ICu][j][k].Xc; 
            W[ICu+2][j][k] = W[ICu][j][k];
            W[ICu+2][j][k].p = W[ICu+1][j][k].p;// (WoE[j][k].p)-dpdx*dX.x; 	
            U[ICu+2][j][k] = W[ICu+2][j][k].U();
            break;
            
// 	 case BC_CHARACTERISTIC :
//             W[ ICu+1][j][k] = SOLN_pSTATE::Characteristic_Pressure(W[ICu][j][k],
// 								   Grid.nfaceE(ICu,j,k));
//             U[ ICu+1][j][k] = W[ ICu+1][j][k].U();
//             W[ ICu+2][j][k] = SOLN_pSTATE::Characteristic_Pressure(W[ICu-1][j][k],
// 								   Grid.nfaceE(ICu,j,k));
//             U[ ICu+2][j][k] = W[ ICu+2][j][k].U();
//             break;

          case BC_CONSTANT_EXTRAPOLATION :
	  default :
            W[ICu+1][j][k] = W[ICu][j][k];
            U[ICu+1][j][k] = W[ICu+1][j][k].U();
            W[ICu+2][j][k] = W[ICu][j][k];
            U[ICu+2][j][k] = W[ICu+2][j][k].U();
            break;

         }//endofeastface
         
      } /* endfor */
   } /* endfor */
   
   for (int k = KCl-Nghost ; k <= KCu+Nghost ; ++k) {
      for (int i = ICl-Nghost ; i <= ICu+Nghost ; ++i) {
         // Prescribe South boundary conditions.
         switch(Grid.BCtypeS[i][k]) {
          case BC_NONE :
            break;

          case BC_FIXED :
	    W[i][JCl-1][k] = WoS[i][k];
            U[i][JCl-1][k] = W[i][JCl-1][k].U();
            W[i][JCl-2][k] = WoS[i][k];
            U[i][JCl-2][k] = W[i][JCl-1][k].U();
	    break;

          case BC_REFLECTION :
            W[i][ JCl-1][k] = SOLN_pSTATE::Reflect(W[i][JCl][k],
                                                   Grid.nfaceS(i,JCl,k));
            U[i][ JCl-1][k] = W[i][ JCl-1][k].U();
            W[i][ JCl-2][k] = SOLN_pSTATE::Reflect(W[i][JCl+1][k],
                                                   Grid.nfaceS(i,JCl,k));
            U[i][ JCl-2][k] = W[i][ JCl-2][k].U();
            break;
         
          case BC_FIXED_PRESSURE :
            W[i][ JCl-1][k] = W[i][JCl][k];
            W[i][ JCl-1][k].p = WoS[i][k].p;
            U[i][ JCl-1][k] = W[i][JCl-1][k].U();
            W[i][ JCl-2][k] = W[i][JCl+1][k];
            W[i][ JCl-2][k].p = WoS[i][k].p;
            U[i][ JCl-2][k] = W[i][JCl-2][k].U();
	    break;

          case BC_PERIODIC :
            W[i][JCl-1][k] = W[i][JCu-1][k];
            U[i][JCl-1][k] = U[i][JCu-1][k];
            W[i][JCl-2][k] = W[i][JCu-2][k];
            U[i][JCl-2][k] = U[i][JCu-2][k];
            break;

          case BC_NO_SLIP :
            W[i][JCl-1][k] = SOLN_pSTATE::NoSlip(W[i][JCl][k], 
                                                 WoS[i][k], 
                                                 Grid.nfaceS(i,JCl,k),
                                                 IPs.Pressure_Gradient,
                                                 FIXED_TEMPERATURE_WALL);
            U[i][JCl-1][k] = W[i][JCl-1][k].U();
            W[i][JCl-2][k] = SOLN_pSTATE::NoSlip(W[i][JCl+1][k], 
                                                 WoS[i][k],
                                                 Grid.nfaceS(i, JCl,k),
                                                 IPs.Pressure_Gradient,
                                                 FIXED_TEMPERATURE_WALL);
            U[i][JCl-2][k] = W[i][JCl-2][k].U();
            break;

          case BC_MOVING_WALL :
            W[i][JCl-1][k] = SOLN_pSTATE::MovingWall(W[i][JCl][k], 
                                                     WoS[i][k], 
                                                     Grid.nfaceS(i, JCl,k),
                                                     IPs.Moving_Wall_Velocity,
                                                     IPs.Pressure_Gradient, 
                                                     FIXED_TEMPERATURE_WALL);
            U[i][JCl-1][k] = W[i][JCl-1][k].U();
            W[i][JCl-2][k] = SOLN_pSTATE::MovingWall(W[i][JCl+1][k], 
                                                     WoS[i][k],
                                                     Grid.nfaceS(i, JCl,k),
                                                     IPs.Moving_Wall_Velocity, 
                                                     IPs.Pressure_Gradient,
                                                     FIXED_TEMPERATURE_WALL);
            U[i][JCl-2][k] = W[i][JCl-2][k].U();
            break;

          case BC_INFLOW_SUBSONIC :
            // all fixed except pressure which is constant extrapolation
	    W[i][JCl-1][k] = WoS[i][k];
            W[i][JCl-1][k].p = W[i][JCl][k].p;
            U[i][JCl-1][k] = W[i][JCl-1][k].U();
            W[i][JCl-2][k] = WoS[i][k];
            W[i][JCl-2][k].p = W[i][JCl][k].p;
	    U[i][JCl-2][k] = W[i][JCl-2][k].U();
	    break;

          case BC_OUTFLOW_SUBSONIC :
	    // all constant extrapolation except pressure which is fixed.
	    W[i][JCl-1][k] = W[i][JCl][k]; 
	    W[i][JCl-1][k].p = WoS[i][k].p;
	    U[i][JCl-1][k] = W[i][JCl-1][k].U();
            W[i][JCl-2][k] = W[i][JCl][k]; 
            W[i][JCl-2][k].p = WoS[i][k].p;
            U[i][JCl-2][k] = W[i][JCl-2][k].U();
	    break;

          case BC_CONSTANT_EXTRAPOLATION :
	  default : 
            W[i][JCl-1][k] = W[i][JCl][k];
            U[i][JCl-1][k] = W[i][JCl-1][k].U();
            W[i][JCl-2][k] = W[i][JCl][k];
            U[i][JCl-2][k] = W[i][JCl-2][k].U();
	    break;

         } /* endswitch */
          
         // Prescribe North boundary conditions.
         switch(Grid.BCtypeN[i][k]) {
          case BC_NONE :
            break;

          case BC_FIXED :
	    W[i][JCu+1][k] = WoN[i][k];
            U[i][JCu+1][k] = W[i][JCu+1][k].U();
            W[i][JCu+2][k] = WoN[i][k];
            U[i][JCu+2][k] = W[i][JCu+1][k].U();
	    break;

          case BC_REFLECTION :
            W[i][JCu+1][k] = SOLN_pSTATE::Reflect(W[i][ JCu][k],
                                                  Grid.nfaceN(i, JCu,k));
            U[i][JCu+1][k] = W[i][ JCu+1][k].U();
            W[i][JCu+2][k] = SOLN_pSTATE::Reflect(W[i][ JCu-1][k],
                                                  Grid.nfaceN(i, JCu, k));
            U[i][JCu+2][k] = W[i][ JCu+2][k].U();
            break;
            
          case BC_FIXED_PRESSURE :
            W[i][JCu+1][k] = W[i][JCu][k];
            W[i][JCu+1][k].p = WoN[i][k].p;
            U[i][JCu+1][k] = W[i][JCu+1][k].U();
            W[i][JCu+2][k] = W[i][JCu-1][k];
            W[i][JCu+2][k].p = WoN[i][k].p;
            U[i][JCu+2][k] = W[i][JCu+2][k].U();
            break;
            
          case BC_PERIODIC :
            W[i][JCu+1][k] = W[i][JCl+1][k];
            U[i][JCu+1][k] = U[i][JCl+1][k];
            W[i][JCu+2][k] = W[i][JCl+2][k];
            U[i][JCu+2][k] = U[i][JCl+2][k];
            break;

          case BC_NO_SLIP :
            W[i][JCu+1][k] = SOLN_pSTATE::NoSlip(W[i][JCu][k], 
                                                 WoN[i][k],
                                                 Grid.nfaceN(i,JCu,k),
                                                 IPs.Pressure_Gradient,
                                                 FIXED_TEMPERATURE_WALL);
            U[i][JCu+1][k] = W[i][JCu+1][k].U();
            W[i][JCu+2][k] = SOLN_pSTATE::NoSlip(W[i][JCu-1][k], 
                                                 WoN[i][k],
                                                 Grid.nfaceN(i,JCu,k),
                                                 IPs.Pressure_Gradient,
                                                 FIXED_TEMPERATURE_WALL);
            U[i][JCu+2][k] = W[i][JCu+2][k].U();
            break;

          case BC_MOVING_WALL :
            W[i][JCu+1][k] = SOLN_pSTATE::MovingWall(W[i][JCu][k], 
                                                     WoN[i][k],
                                                     Grid.nfaceN(i,JCu,k),
                                                     IPs.Moving_Wall_Velocity,
                                                     IPs.Pressure_Gradient,
                                                     FIXED_TEMPERATURE_WALL);
            U[i][JCu+1][k] = W[i][JCu+1][k].U();
            W[i][JCu+2][k] = SOLN_pSTATE::MovingWall(W[i][JCu-1][k], 
                                                     WoN[i][k],
                                                     Grid.nfaceN(i,JCu,k),
                                                     IPs.Moving_Wall_Velocity,
                                                     IPs.Pressure_Gradient,
                                                     FIXED_TEMPERATURE_WALL);
            U[i][JCu+2][k] = W[i][JCu+2][k].U();
            break;

          case BC_INFLOW_SUBSONIC :
            // all fixed except pressure which is constant extrapolation
	    W[i][JCu+1][k] = WoN[i][k];
            W[i][JCu+1][k].p = W[i][JCu][k].p;
            U[i][JCu+1][k] = W[i][JCu+1][k].U();
            W[i][JCu+2][k] = WoN[i][k];
            W[i][JCu+2][k].p = W[i][JCu][k].p;
	    U[i][JCu+2][k] = W[i][JCu+2][k].U();
	    break;

          case BC_OUTFLOW_SUBSONIC :
	    // all constant extrapolation except pressure which is fixed.
	    W[i][JCu+1][k] = W[i][JCu][k]; 
	    W[i][JCu+1][k].p = WoN[i][k].p;
	    U[i][JCu+1][k] = W[i][JCu+1][k].U();
            W[i][JCu+2][k] = W[i][JCu][k]; 
            W[i][JCu+2][k].p = WoN[i][k].p;
            U[i][JCu+2][k] = W[i][JCu+2][k].U();
	    break;

          case BC_CONSTANT_EXTRAPOLATION :
	  default :
            W[i][JCu+1][k] = W[i][JCu][k];
            U[i][JCu+1][k] = W[i][JCu+1][k].U();
            W[i][JCu+2][k] = W[i][JCu][k];
            U[i][JCu+2][k] = W[i][JCu+2][k].U();
            break;

         } /* endswitch */
      } /* endfor */
   } /* endfor */
   
   for (int j = JCl-Nghost ; j <= JCu+Nghost ; ++j) {
      for (int i = ICl-Nghost ; i <= ICu+Nghost ; ++i) {
         // Prescribe Bottom boundary conditions.
         switch(Grid.BCtypeB[i][j]) {
          case BC_NONE :
            break;

          case BC_FIXED :
	    W[i][j][KCl-1] = WoB[i][j];
            U[i][j][KCl-1] = W[i][j][KCl-1].U();
            W[i][j][KCl-2] = WoB[i][j];
            U[i][j][KCl-2] = W[i][j][KCl-2].U();
	    break;

          case BC_REFLECTION :
            W[i][j][KCl-1] = SOLN_pSTATE::Reflect(W[i][j][ KCl],
                                                  Grid.nfaceBot(i,j, KCl));
            U[i][j][KCl-1] =  W[i][j][ KCl-1].U();
            W[i][j][KCl-2] = SOLN_pSTATE::Reflect(W[i][j][ KCl+1],
                                                  Grid.nfaceBot(i,j,KCl));
            U[i][j][KCl-2] = W[i][j][ KCl-2].U();
            break;
            
          case BC_FIXED_PRESSURE :
            W[i][j][ KCl-1] = W[i][j][ KCl];
            W[i][j][ KCl-1].p = WoB[i][j].p;
            U[i][j][ KCl-1] = W[i][j][ KCl-1].U();
            W[i][j][ KCl-2] = W[i][j][ KCl+1];
            W[i][j][ KCl-2].p = WoB[i][j].p;
            U[i][j][ KCl-2] = W[i][j][ KCl-2].U();
            break;

          case BC_PERIODIC :
            W[i][j][KCl-1] = W[i][j][KCu-1];
            U[i][j][KCl-1] = U[i][j][KCu-1];
            W[i][j][KCl-2] = W[i][j][KCu-2];
            U[i][j][KCl-2] = U[i][j][KCu-2];
            break;

          case BC_NO_SLIP :
            W[i][j][KCl-1] = SOLN_pSTATE::NoSlip(W[i][j][KCl], 
                                                 WoB[i][j],
                                                 Grid.nfaceBot(i,j,KCl),
                                                 IPs.Pressure_Gradient,
                                                 FIXED_TEMPERATURE_WALL);
            U[i][j][KCl-1] = W[i][j][KCl-1].U(); 
            W[i][j][KCl-2] = SOLN_pSTATE::NoSlip(W[i][j][KCl+1], 
                                                 WoB[i][j],
                                                 Grid.nfaceBot(i, j, KCl),
                                                 IPs.Pressure_Gradient,
                                                 FIXED_TEMPERATURE_WALL);
            U[i][j][KCl-2] = W[i][j][KCl-2].U();
            break;
            
          case BC_MOVING_WALL :
            W[i][j][KCl-1] = SOLN_pSTATE::MovingWall(W[i][j][KCl], 
                                                     WoB[i][j],
                                                     Grid.nfaceBot(i,j,KCl),
                                                     IPs.Moving_Wall_Velocity,
                                                     IPs.Pressure_Gradient,
                                                     FIXED_TEMPERATURE_WALL);
            U[i][j][KCl-1] = W[i][j][KCl-1].U();
            W[i][j][KCl-2] = SOLN_pSTATE::MovingWall(W[i][j][KCl+1], 
                                                     WoB[i][j],
                                                     Grid.nfaceBot(i,j,KCl),
                                                     IPs.Moving_Wall_Velocity,
                                                     IPs.Pressure_Gradient,
                                                     FIXED_TEMPERATURE_WALL);
            U[i][j][KCl-2] = W[i][j][KCl-2].U();
            break;

          case BC_INFLOW_SUBSONIC :
            // all fixed except pressure which is constant extrapolation
	    W[i][j][KCl-1] = WoB[i][j];
            W[i][j][KCl-1].p = W[i][j][KCl].p;
            U[i][j][KCl-1] = W[i][j][KCl-1].U();
            W[i][j][KCl-2] = WoB[i][j];
            W[i][j][KCl-2].p = W[i][j][KCl].p;
	    U[i][j][KCl-2] = W[i][j][KCl-2].U();
	    break;

          case BC_OUTFLOW_SUBSONIC :
	    // all constant extrapolation except pressure which is fixed.
	    W[i][j][KCl-1] = W[i][j][KCl]; 
	    W[i][j][KCl-1].p = WoB[i][j].p;
	    U[i][j][KCl-1] = W[i][j][KCl-1].U();
            W[i][j][KCl-2] = W[i][j][KCl]; 
            W[i][j][KCl-2].p = WoB[i][j].p;
            U[i][j][KCl-2] = W[i][j][KCl-2].U();
	    break;

          case BC_CONSTANT_EXTRAPOLATION :
	  default : 
            W[i][j][KCl-1] = W[i][j][KCl];
            U[i][j][KCl-1] = W[i][j][KCl-1].U();
            W[i][j][KCl-2] = W[i][j][KCl];
            U[i][j][KCl-2] = W[i][j][KCl-2].U();
            break;

         } /* endswitch */
         
         // Prescribe Top boundary conditions.
         switch(Grid.BCtypeT[i][j]) {
          case BC_NONE :
            break;

          case BC_FIXED :
	    W[i][j][KCu+1] = WoT[i][j];
            U[i][j][KCu+1] = W[i][j][KCu+1].U();
            W[i][j][KCu+2] = WoT[i][j];
            U[i][j][KCu+2] = W[i][j][KCu+2].U();
	    break;

          case BC_REFLECTION :
            W[i][j][KCu+1] = SOLN_pSTATE::Reflect(W[i][j][ KCu],
                                                  Grid.nfaceTop(i,j,KCu));
            U[i][j][KCu+1] = W[i][j][ KCu+1].U();
            W[i][j][KCu+2] = SOLN_pSTATE::Reflect(W[i][j][ KCu-1],
                                                  Grid.nfaceTop(i,j,KCu));
            U[i][j][KCu+2] =  W[i][j][ KCu+2].U();
            break;

          case BC_FIXED_PRESSURE :
            W[i][j][KCu+1] = W[i][j][ KCu];
            W[i][j][KCu+1].p = WoT[i][j].p;
            U[i][j][KCu+1] = W[i][j][ KCu+1].U();
            W[i][j][KCu+2] = W[i][j][ KCu-1];
            W[i][j][KCu+2].p = WoT[i][j].p;
            U[i][j][KCu+2] = W[i][j][ KCu+2].U();
            break;

          case BC_PERIODIC :
            W[i][j][KCu+1] = W[i][j][KCl+1];
            U[i][j][KCu+1] = U[i][j][KCl+1];
            W[i][j][KCu+2] = W[i][j][KCl+2];
            U[i][j][KCu+2] = U[i][j][KCl+2];
            break;

          case BC_NO_SLIP :
            W[i][j][KCu+1] = SOLN_pSTATE::NoSlip(W[i][j][KCu], 
                                                 WoT[i][j],
                                                 Grid.nfaceTop(i,j,KCu),
                                                 IPs.Pressure_Gradient,
                                                 FIXED_TEMPERATURE_WALL);
            U[i][j][KCu+1] = W[i][j][KCu+1].U();
            W[i][j][KCu+2] = SOLN_pSTATE::NoSlip(W[i][j][KCu-1], 
                                                 WoT[i][j],
                                                 Grid.nfaceTop(i,j,KCu),
                                                 IPs.Pressure_Gradient, 
                                                 FIXED_TEMPERATURE_WALL);
            U[i][j][KCu+2] = W[i][j][KCu +2].U();
            break;
            
          case BC_MOVING_WALL :
            W[i][j][KCu+1] = SOLN_pSTATE::MovingWall(W[i][j][KCu], 
                                                     WoT[i][j],
                                                     Grid.nfaceTop(i,j,KCu),
                                                     IPs.Moving_Wall_Velocity,
                                                     IPs.Pressure_Gradient,
                                                     FIXED_TEMPERATURE_WALL);
            U[i][j][KCu+1] = W[i][j][KCu+1].U();
            W[i][j][KCu+2] = SOLN_pSTATE::MovingWall(W[i][j][KCu-1], 
                                                     WoT[i][j],
                                                     Grid.nfaceTop(i,j,KCu),
                                                     IPs.Moving_Wall_Velocity,
                                                     IPs.Pressure_Gradient,
                                                     FIXED_TEMPERATURE_WALL);
            U[i][j][KCu+2] = W[i][j][KCu +2].U();
            break;
            
          case BC_INFLOW_SUBSONIC :
            // all fixed except pressure which is constant extrapolation
	    W[i][j][KCu+1] = WoT[i][j];
            W[i][j][KCu+1].p = W[i][j][KCu].p;
            U[i][j][KCu+1] = W[i][j][KCu+1].U();
            W[i][j][KCu+2] = WoT[i][j];
            W[i][j][KCu+2].p = W[i][j][KCu].p;
	    U[i][j][KCu+2] = W[i][j][KCu+-2].U();
	    break;

          case BC_OUTFLOW_SUBSONIC :
	    // all constant extrapolation except pressure which is fixed.
	    W[i][j][KCu+1] = W[i][j][KCu]; 
	    W[i][j][KCu+1].p = WoT[i][j].p;
	    U[i][j][KCu+1] = W[i][j][KCu+1].U();
            W[i][j][KCu+2] = W[i][j][KCu]; 
            W[i][j][KCu+2].p = WoT[i][j].p;
            U[i][j][KCu+2] = W[i][j][KCu+2].U();
	    break;

          case BC_CONSTANT_EXTRAPOLATION :
	  default : 
            W[i][j][KCu+1] = W[i][j][KCu];
            U[i][j][KCu+1] = W[i][j][KCu+1].U();
            W[i][j][KCu+2] = W[i][j][KCu];
            U[i][j][KCu+2] = W[i][j][KCu+2].U();
            break;

         } /* endswitch */
      } /* endfor */
   } /* endfor */

}

/********************************************************
 * Routine: CFL                                         *
 *                                                      *
 * Determines the allowable global and local time steps *
 * (for explicit Euler time stepping scheme) for the    *
 * specified hexa solution block according to           *
 * the Courant-Friedrichs-Lewy condition.               *
 *                                                      *
 ********************************************************/
template<class SOLN_pSTATE, class SOLN_cSTATE>
double Hexa_Block<SOLN_pSTATE, SOLN_cSTATE>::
CFL(Input_Parameters<SOLN_pSTATE, SOLN_cSTATE> &IPs) {
   
   double dtMin, d_i, d_j, d_k, v_i, v_j, v_k, a;
   
   dtMin = MILLION;
   
   for (int k  =  KCl- Nghost ; k <=  KCu+ Nghost ; ++k ) {
      for (int j  =  JCl- Nghost ; j <=  JCu+ Nghost ; ++j ) {
         for (int i =  ICl- Nghost ; i <=  ICu+ Nghost ; ++i ) {
            if (i <  ICl || i >  ICu ||
                j <  JCl || j >  JCu || 
                k <  KCl || k >  KCu) {
               dt[i][j][k] = ZERO;
            } else {
               d_i = TWO*(Grid.volume(i,j,k)/
                          (Grid.AfaceE(i, j, k)+ Grid.AfaceW(i, j, k)));
               d_j = TWO*( Grid.volume(i, j, k)/
                           (Grid.AfaceN(i, j, k)+ Grid.AfaceS(i, j, k)));
               d_k = TWO*( Grid.volume(i, j, k)/
                           (Grid.AfaceTop(i, j, k)+ Grid.AfaceBot(i, j, k)));
               v_i = HALF*(W[i][j][k].rhov()/W[i][j][k].rho*
                           (Grid.nfaceE(i, j, k)- Grid.nfaceW(i, j, k)));
               v_j = HALF*(W[i][j][k].rhov()/W[i][j][k].rho*
                           ( Grid.nfaceN(i, j, k)- Grid.nfaceS(i, j, k)));
               v_k = HALF*(W[i][j][k].rhov()/W[i][j][k].rho*
                            (Grid.nfaceTop(i, j, k)- Grid.nfaceBot(i, j, k)));
               a =  W[i][j][k].a();
               dt[i][j][k] = min(min(d_i/(a+fabs(v_i)), 
                                     d_j/(a+fabs(v_j))),
                                     d_k/(a+fabs(v_k)));
               
               dtMin = min(dtMin, dt[i][j][k]);
            } /* endif */
         } /* endfor */
      } /* endfor */
   } /* endfor */
   
   for (int k  =  KCl- Nghost ; k <=  KCu+ Nghost ; ++k ) {
      for (int j  =  JCl- Nghost ; j <=  JCu+ Nghost ; ++j ) {
         for (int i =  ICl- Nghost ; i <=  ICu+ Nghost ; ++i ) {
            if (i <  ICl || i >  ICu ||
                j <  JCl || j >  JCu || 
                k <  KCl || k >  KCu) {
               dt[i][j][k] = dtMin;
            } /* endif */
         } /* endfor */
      } /* endfor */
   } /* endfor */
   
   /* Return the global time step. */
   
   return (dtMin);

}


/********************************************************
 * Routine: Set_Global_TimeStep                         *
 *                                                      *
 * Assigns global time step to specified solution block *
 * for time-accurate calculations.                      *
 *                                                      *
 ********************************************************/
template<class SOLN_pSTATE, class SOLN_cSTATE>
void Hexa_Block<SOLN_pSTATE, SOLN_cSTATE>::Set_Global_TimeStep(const double &Dt_min) {
   
   for (int k  = KCl ; k <= KCu ; ++k ) {
      for (int j  = JCl ; j <= JCu ; ++j ) {
         for (int i = ICl ; i <= ICu ; ++i ) {
            dt[i][j][k] = Dt_min;
         } /* endfor */
      } /* endfor */
   } /*endfor */

}

/********************************************************
 * Routine: L1_Norm_Residual                            *
 *                                                      *
 * Determines the L1-norm of the solution residual for  *
 * the specified hexahedral solution block.             *
 * Useful for monitoring convergence of the solution    *
 * for steady state problems.                           *
 *                                                      *
 ********************************************************/
template<class SOLN_pSTATE, class SOLN_cSTATE>
double Hexa_Block<SOLN_pSTATE, SOLN_cSTATE>::L1_Norm_Residual(const int &var) {
   
    double l1_norm(ZERO);

    for (int k = KCl ; k <= KCu ; ++k ) {
       for (int j = JCl ; j <= JCu ; ++j ) {
          for (int i = ICl ; i <= ICu ; ++i ) {
	    l1_norm += fabs(dUdt[i][j][k][0][var]); //NEEDS TO BE MADE VARIABLE WITH p_Indicator?? 
          } /* endfor */
       } /* endfor */
    } /* endfor */

    return (l1_norm);
    
}

/********************************************************
 * Routine: L2_Norm_Residual                            *
 *                                                      *
 * Determines the L2-norm of the solution residual for  *
 * the specified hexahedral solution block.             *
 * Useful for monitoring convergence of the solution    *
 * for steady state problems.                           *
 *                                                      *
 ********************************************************/
template<class SOLN_pSTATE, class SOLN_cSTATE>
double Hexa_Block<SOLN_pSTATE, SOLN_cSTATE>::L2_Norm_Residual(const int &var) {

   double l2_norm(ZERO);
   
   for (int k  = KCl ; k <= KCu ; ++k ) {
      for (int j = JCl ; j <= JCu ; ++j ) {
         for (int i = ICl ; i <= ICu ; ++i ) {
	   l2_norm += sqr(dUdt[i][j][k][0][var]); //rhov
         } /* endfor */
      } /* endfor */
   } /* endfor */
   
   l2_norm = sqrt(l2_norm);
   
   return (l2_norm);
   
}

/********************************************************
 * Routine: Max_Norm_Residual                           *
 *                                                      *
 * Determines the maximum norm of the solution residual *
 * for the specified hexahedral solution block.         *
 * Useful for monitoring convergence of the solution    *
 * for steady state problems.                           *
 *                                                      *
 ********************************************************/
template<class SOLN_pSTATE, class SOLN_cSTATE>
double Hexa_Block<SOLN_pSTATE, SOLN_cSTATE>::Max_Norm_Residual(const int &var) {

   double max_norm(ZERO);

   for (int k  = KCl ; k <= KCu ; ++k ) {
      for (int j = JCl ; j <= JCu ; ++j ) {
         for (int i = ICl ; i <= ICu ; ++i ) {
            max_norm = max(max_norm, fabs(dUdt[i][j][k][0][var]));
         } /* endfor */
      } /* endfor */
   } /* endfor */
   
   return (max_norm);
   
}

/********************************************************
 * Routine: WtoU                                        *
 *                                                      *
 * Convert primitive solution vector to conservative    *
 * solution vector.                                     *
 *                                                      *
 ********************************************************/
template<class SOLN_pSTATE, class SOLN_cSTATE>
int Hexa_Block<SOLN_pSTATE, SOLN_cSTATE>::WtoU(void) {

   for (int k  = KCl-Nghost ; k <= KCu+Nghost ; ++k ) {
      for (int j  = JCl-Nghost ; j <= JCu+Nghost ; ++j ) {
         for (int i = ICl-Nghost ; i <= ICu+Nghost ; ++i ) {
            U[i][j][k]= W[i][j][k].U();
<<<<<<< HEAD
            
            /* if(  W[i][j][k][11]> 1.0) dbg =true; */
/*             else dbg = false; */
            
            
/*             if(dbg){ */
               
               cout<<"\n i j k xc "<<i<<","<<j<<","<<k<<"  "<<Grid.Cell[i][j][k].Xc<<endl;
               cout<<"\n U  = "<<U[i][j][k]<<endl;
               cout<<"\n W  = "<<W[i][j][k]<<endl;
               cout.flush();
               
/*             } */
            
=======
>>>>>>> 5160bf44
         } /* endfor */
      } /* endfor */
   } /* endfor */
   
   return (0);
   
}

/********************************************************
 * Routine: Linear_Reconstruction_LeastSquares          *
 *                                                      *
 * Performs the reconstruction of a limited piecewise   *
 * linear solution state within each cell of the        *
 * computational mesh of the specified Hexahedral       *
 * solution block.  A least squares approach is         *
 * used in the evaluation of the unlimited solution     *
 * gradients.  Several slope limiters may be used.      *
 *                                                      *
 ********************************************************/
template<class SOLN_pSTATE, class SOLN_cSTATE>
void Hexa_Block<SOLN_pSTATE, SOLN_cSTATE>::
Linear_Reconstruction_LeastSquares(const int Limiter) {
   
   /* Carry out the limited solution reconstruction in
      each cell of the computational mesh. */

   for (int k  =  KCl- Nghost+1 ; k <=  KCu+ Nghost-1 ; ++k ) {
      for (int j  =  JCl- Nghost+1 ; j <=  JCu+ Nghost-1 ; ++j ) {
         for (int i =  ICl- Nghost+1 ; i <=  ICu+ Nghost-1 ; ++i ) {
            Linear_Reconstruction_LeastSquares(i, j, k, Limiter);
         } /* endfor */
      } /* endfor */
   } /* endfor */
   
}

/********************************************************
 * Routine: Linear_Reconstruction_LeastSquares          *
 *                                                      *
 * Performs the reconstruction of a limited piecewise   *
 * linear solution state within a given cell (i,j,k) of *
 * the computational mesh for the specified             *
 * Hexahedral solution block.  A least squares          *
 * approach is used in the evaluation of the unlimited  *
 * solution gradients.  Several slope limiters may be   *
 * used.                                                *
 *                                                      *
 ********************************************************/
template<class SOLN_pSTATE, class SOLN_cSTATE>
void Hexa_Block<SOLN_pSTATE, SOLN_cSTATE>::Linear_Reconstruction_LeastSquares(const int i, 
									      const int j,
									      const int k,
									      const int Limiter) {
   
   int n, n2, n_pts, i_index[26], j_index[26], k_index[26];
   double u0Min, u0Max, uHexa[6], PHI;
   double DxDx_ave, DxDy_ave, DyDy_ave, DxDz_ave, DyDz_ave, DzDz_ave;
   double D;
   Vector3D dX;
   
   /* solnvec in  DU (DUDx_ave, DUDy_ave, DUDz_ave, D1, D2, D3) 
      is allocated using new  */ 
   SOLN_pSTATE DU, DUDx_ave, DUDy_ave, DUDz_ave;
   SOLN_pSTATE D1, D2, D3;
   SOLN_pSTATE Temp1, Temp2, Temp3;
   
   int num_vars = NumVar();
   
   Vector3D dX_neigbor;

   int num=0;
   
   if (i ==  ICl- Nghost || i ==  ICu+ Nghost ||
       j ==  JCl- Nghost || j ==  JCu+ Nghost || 
       k ==  KCl- Nghost || k ==  KCu+ Nghost) {
      n_pts = 0;
   } else {
      n_pts = 26;
      // k plane
      i_index[0] = i-1; j_index[0] = j-1; k_index[0] = k;
      i_index[1] = i  ; j_index[1] = j-1; k_index[1] = k;
      i_index[2] = i+1; j_index[2] = j-1; k_index[2] = k;
      i_index[3] = i-1; j_index[3] = j  ; k_index[3] = k;
      i_index[4] = i+1; j_index[4] = j  ; k_index[4] = k;
      i_index[5] = i-1; j_index[5] = j+1; k_index[5] = k;
      i_index[6] = i  ; j_index[6] = j+1; k_index[6] = k;
      i_index[7] = i+1; j_index[7] = j+1; k_index[7] = k;
      //k-1 plane
      i_index[8] = i-1; j_index[8] = j-1; k_index[8] = k-1;
      i_index[9] = i  ; j_index[9] = j-1; k_index[9] = k-1;
      i_index[10] = i+1; j_index[10] = j-1; k_index[10] = k-1;
      i_index[11] = i-1; j_index[11] = j  ; k_index[11] = k-1;
      i_index[12] = i  ; j_index[12] = j  ; k_index[12] = k-1;
      i_index[13] = i+1; j_index[13] = j  ; k_index[13] = k-1;
      i_index[14] = i-1; j_index[14] = j+1; k_index[14] = k-1;
      i_index[15] = i  ; j_index[15] = j+1; k_index[15] = k-1;
      i_index[16] = i+1; j_index[16] = j+1; k_index[16] = k-1;
      //k+1 plane
      i_index[17] = i-1; j_index[17] = j-1; k_index[17] = k+1;
      i_index[18] = i  ; j_index[18] = j-1; k_index[18] = k+1;
      i_index[19] = i+1; j_index[19] = j-1; k_index[19] = k+1;
      i_index[20] = i-1; j_index[20] = j  ; k_index[20] = k+1;
      i_index[21] = i  ; j_index[21] = j  ; k_index[21] = k+1;
      i_index[22] = i+1; j_index[22] = j  ; k_index[22] = k+1;
      i_index[23] = i-1; j_index[23] = j+1; k_index[23] = k+1;
      i_index[24] = i  ; j_index[24] = j+1; k_index[24] = k+1;
      i_index[25] = i+1; j_index[25] = j+1; k_index[25] = k+1;
   } /* endif */
     
   if (n_pts > 0) {
      DUDx_ave.Vacuum();
      DUDy_ave.Vacuum();
      DUDz_ave.Vacuum();
      D1.Vacuum();
      D2.Vacuum();
      D3.Vacuum();
      DxDx_ave = ZERO;
      DxDy_ave = ZERO;
      DxDz_ave = ZERO;
      DyDy_ave = ZERO;
      DyDz_ave = ZERO;
      DzDz_ave = ZERO;
      D = ZERO;
      
      for ( n2 = 0 ; n2 <= n_pts-1 ; ++n2 ) {
         dX =  Grid.Cell[ i_index[n2] ][ j_index[n2] ][ k_index[n2] ].Xc - 
            Grid.Cell[i][j][k].Xc;
         DU =  W[ i_index[n2] ][ j_index[n2] ][ k_index[n2] ] -  W[i][j][k];
         
         DUDx_ave += DU*dX.x;
         DUDy_ave += DU*dX.y;
         DUDz_ave += DU*dX.z;
         DxDx_ave += dX.x*dX.x;
         DxDy_ave += dX.x*dX.y;
         DxDz_ave += dX.x*dX.z;
         DyDy_ave += dX.y*dX.y;
         DyDz_ave += dX.y*dX.z;
         DzDz_ave += dX.z*dX.z;
         
      } /* endfor */
      
      DUDx_ave = DUDx_ave/double(n_pts);
      DUDy_ave = DUDy_ave/double(n_pts);
      DUDz_ave = DUDz_ave/double(n_pts);
      DxDx_ave = DxDx_ave/double(n_pts);
      DxDy_ave = DxDy_ave/double(n_pts);
      DxDz_ave = DxDz_ave/double(n_pts);
      DyDy_ave = DyDy_ave/double(n_pts);
      DyDz_ave = DyDz_ave/double(n_pts);
      DzDz_ave = DzDz_ave/double(n_pts);
      
      // (1) Either write a linear solver for 3x3 linear system
      // (2) Or simplely use cramer's rule for this simple system

      D = DxDx_ave*(DyDy_ave* DzDz_ave - DyDz_ave*DyDz_ave) + 
          DxDy_ave*(DxDz_ave*DyDz_ave - DxDy_ave*DzDz_ave)+
          DxDz_ave*(DxDy_ave*DyDz_ave - DxDz_ave*DyDy_ave);
      
      D1 = DUDx_ave*(DyDy_ave* DzDz_ave - DyDz_ave*DyDz_ave) + 
           DUDy_ave*(DxDz_ave*DyDz_ave - DxDy_ave*DzDz_ave)+
           DUDz_ave*(DxDy_ave*DyDz_ave - DxDz_ave*DyDy_ave);
      
      D2 =DxDx_ave*(DUDy_ave* DzDz_ave - DUDz_ave*DyDz_ave) + 
          DxDy_ave*(DxDz_ave*DUDz_ave - DUDx_ave*DzDz_ave)+
          DxDz_ave*(DUDx_ave*DyDz_ave - DxDz_ave*DUDy_ave);

      D3 =DxDx_ave*(DyDy_ave* DUDz_ave - DyDz_ave*DUDy_ave) + 
          DxDy_ave*(DUDx_ave*DyDz_ave - DxDy_ave*DUDz_ave)+
          DxDz_ave*(DxDy_ave*DUDy_ave - DUDx_ave*DyDy_ave);

      dWdx[i][j][k] = D1/D;
      dWdy[i][j][k] = D2/D;
      dWdz[i][j][k] = D3/D;
      
      if (! Freeze_Limiter) {
         for ( n = 1 ; n <= num_vars ; ++n ) {
            
            u0Min =  W[i][j][k][n];
            u0Max = u0Min;
            for ( n2 = 0 ; n2 <= n_pts-1 ; ++n2 ) {
               u0Min = min(u0Min,  
                           W[ i_index[n2] ][ j_index[n2] ][ k_index[n2] ][n]);
               u0Max = max(u0Max,  
                           W[ i_index[n2] ][ j_index[n2] ][ k_index[n2] ][n]);
            } /* endfor */
            
            dX =  Grid.xfaceE(i, j, k)- Grid.Cell[i][j][k].Xc;
            uHexa[0] =  W[i][j][k][n] + 
                dWdx[i][j][k][n]*dX.x +
                dWdy[i][j][k][n]*dX.y +
                dWdz[i][j][k][n]*dX.z ;
            dX =  Grid.xfaceW(i, j, k)- Grid.Cell[i][j][k].Xc;
            uHexa[1] =  W[i][j][k][n] + 
                dWdx[i][j][k][n]*dX.x +
                dWdy[i][j][k][n]*dX.y +
                dWdz[i][j][k][n]*dX.z ;
            dX =  Grid.xfaceN(i, j, k)- Grid.Cell[i][j][k].Xc;
            uHexa[2] =  W[i][j][k][n] + 
                dWdx[i][j][k][n]*dX.x +
                dWdy[i][j][k][n]*dX.y +
                dWdz[i][j][k][n]*dX.z ;
	    dX =  Grid.xfaceS(i, j, k)- Grid.Cell[i][j][k].Xc;
	    uHexa[3] =  W[i][j][k][n] + 
                dWdx[i][j][k][n]*dX.x +
                dWdy[i][j][k][n]*dX.y +
                dWdz[i][j][k][n]*dX.z ;
            dX =  Grid.xfaceTop(i, j, k)- Grid.Cell[i][j][k].Xc;
	    uHexa[4] =  W[i][j][k][n] + 
                dWdx[i][j][k][n]*dX.x +
                dWdy[i][j][k][n]*dX.y +
                dWdz[i][j][k][n]*dX.z ;
            dX =  Grid.xfaceBot(i, j, k)- Grid.Cell[i][j][k].Xc;
	    uHexa[5] =  W[i][j][k][n] + 
                dWdx[i][j][k][n]*dX.x +
                dWdy[i][j][k][n]*dX.y +
                dWdz[i][j][k][n]*dX.z ;
	    
	    switch(Limiter) {
	    case LIMITER_ONE :
               PHI = ONE;
               break;
	    case LIMITER_ZERO :
               PHI = ZERO;
               break;
	    case LIMITER_BARTH_JESPERSEN :
               PHI = Limiter_BarthJespersen(uHexa,  W[i][j][k][n], 
                                            u0Min, u0Max, 6);
               break;
	    case LIMITER_VENKATAKRISHNAN :
               PHI = Limiter_Venkatakrishnan(uHexa,  W[i][j][k][n], 
                                             u0Min, u0Max, 6);
               break;
	    case LIMITER_VANLEER :
               PHI = Limiter_VanLeer(uHexa,  W[i][j][k][n], 
                                     u0Min, u0Max, 6);
               break;
	    case LIMITER_VANALBADA :
               PHI = Limiter_VanAlbada(uHexa,  W[i][j][k][n], 
                                       u0Min, u0Max, 6);
               break;
	    default:
               PHI = Limiter_BarthJespersen(uHexa,  W[i][j][k][n], 
                                            u0Min, u0Max, 6);
               break;
 	    }// endswitch
	    
	     phi[i][j][k][n] = PHI;
                        
         } /* endfor */
      } /* endif */
   } else {
       dWdx[i][j][k].Vacuum();
       dWdy[i][j][k].Vacuum();
       dWdz[i][j][k].Vacuum();
       phi[i][j][k].Vacuum(); 
   } /* endif */
    
}

/********************************************************
 * Routine: dUdt_Residual_Evaluation                    *
 *                                                      *
 * This routine determines the inviscid solution        *
 * residuals for the given solution block.              *  
 *                                                      *
 ********************************************************/
template<class SOLN_pSTATE, class SOLN_cSTATE>
int Hexa_Block<SOLN_pSTATE, SOLN_cSTATE>::
dUdt_Residual_Evaluation(Input_Parameters<SOLN_pSTATE, SOLN_cSTATE> &IPs) {

   Vector3D dX;
   
   SOLN_pSTATE Wl, Wr;
   SOLN_cSTATE Flux;

   SOLN_cSTATE U_VACUUM;
   U_VACUUM.Vacuum();
   SOLN_pSTATE W_VACUUM;
   W_VACUUM.Vacuum();
 
  /* Perform the linear reconstruction within each cell
      of the computational grid for this stage. */
   
   switch(IPs.i_Reconstruction) {
     
   case RECONSTRUCTION_LEAST_SQUARES :      
     Linear_Reconstruction_LeastSquares(IPs.i_Limiter);      
     break;
   default:
     Linear_Reconstruction_LeastSquares(IPs.i_Limiter);
     break;
   } /* endswitch */

   /* Evaluate the time rate of change of the solution
      (i.e., the solution residuals) using a second-order
      limited upwind scheme with a variety of flux functions. */
 
   // Add i-direction (zeta-direction) fluxes.
   for (int k  =  KCl-1 ; k <=  KCu+1 ; ++k){
     for (int j  =  JCl-1 ; j <=  JCu+1 ; ++j) {	
	dUdt[ ICl-1][j][k][0] = U_VACUUM;      
	
	for (int i =  ICl-1 ; i <=  ICu ; ++i) {
	  dUdt[i+1][j][k][0] = U_VACUUM;
	  
	  if (( j >  JCl-1 && j <  JCu+1 ) &&
	      ( k >  KCl-1 && k <  KCu+1 )) {
	    /* Evaluate the cell interface i-direction fluxes. */
	    if (i == ICl-1 && (Grid.BCtypeW[j][k] == BC_REFLECTION ||
			       Grid.BCtypeW[j][k] == BC_NO_SLIP ||
			       Grid.BCtypeW[j][k] == BC_MOVING_WALL) ) {
	      
	      dX =  Grid.xfaceW(i+1, j, k)- Grid.Cell[i+1][j][k].Xc;
              
	      Wr =  W[i+1][j][k] +
                    (phi[i+1][j][k]^dWdx[i+1][j][k])*dX.x +
                    (phi[i+1][j][k]^dWdy[i+1][j][k])*dX.y +
                    (phi[i+1][j][k]^dWdz[i+1][j][k])*dX.z;
	      
	      if (Grid.BCtypeW[j][k] == BC_REFLECTION) {
		Wl = SOLN_pSTATE::Reflect(Wr, Grid.nfaceW(i+1, j, k));
	      } /* endif */

	      if (Grid.BCtypeW[j][k] == BC_NO_SLIP) {
		Wl = SOLN_pSTATE::NoSlip(Wr, WoW[j][k], Grid.nfaceW(i+1, j, k),
				         IPs.Pressure_Gradient,
				         FIXED_TEMPERATURE_WALL);
	      } /* endif */

	      if (Grid.BCtypeW[j][k] == BC_MOVING_WALL) {
		Wl = SOLN_pSTATE::MovingWall(Wr, WoW[j][k], Grid.nfaceW(i+1, j, k),
					     IPs.Moving_Wall_Velocity,
					     IPs.Pressure_Gradient,
					     FIXED_TEMPERATURE_WALL);
	      } /* endif */

	    } else if (i ==  ICu &&
		       ( Grid.BCtypeE[j][k] == BC_REFLECTION ||
			 Grid.BCtypeE[j][k] == BC_NO_SLIP ||
			 Grid.BCtypeE[j][k] == BC_MOVING_WALL )) {
	      
	      dX =  Grid.xfaceE(i, j, k)- Grid.Cell[i][j][k].Xc;

	      Wl =  W[i][j][k] +
                    (phi[i][j][k]^ dWdx[i][j][k])*dX.x +
                    (phi[i][j][k]^ dWdy[i][j][k])*dX.y +
                    (phi[i][j][k]^ dWdz[i][j][k])*dX.z;

	      if (Grid.BCtypeE[j][k] == BC_REFLECTION) {
		Wr =  SOLN_pSTATE::Reflect(Wl, Grid.nfaceE(i, j, k));
	      } /* endif */

	      if (Grid.BCtypeE[j][k] == BC_NO_SLIP) {
		Wr =  SOLN_pSTATE::NoSlip(Wl, WoE[j][k], Grid.nfaceE(i, j, k),
					   IPs.Pressure_Gradient,
					   FIXED_TEMPERATURE_WALL);
	      } /* endif */
	      if (Grid.BCtypeE[j][k] == BC_MOVING_WALL) {
		Wr =  SOLN_pSTATE::MovingWall(Wl, WoE[j][k], Grid.nfaceE(i, j, k),
					       IPs.Moving_Wall_Velocity,
					       IPs.Pressure_Gradient,
					       FIXED_TEMPERATURE_WALL);
	      } /* endif */
	      
	    } else {
	      dX =  Grid.xfaceE(i, j, k)- Grid.Cell[i][j][k].Xc;
	      Wl =  W[i][j][k] +
                    (phi[i][j][k]^ dWdx[i][j][k])*dX.x +
                    (phi[i][j][k]^ dWdy[i][j][k])*dX.y +
                    (phi[i][j][k]^ dWdz[i][j][k])*dX.z;
	      dX =  Grid.xfaceW(i+1, j, k)- Grid.Cell[i+1][j][k].Xc;
	      Wr =  W[i+1][j][k] +
                    (phi[i+1][j][k]^ dWdx[i+1][j][k])*dX.x +
                    (phi[i+1][j][k]^ dWdy[i+1][j][k])*dX.y +
                    (phi[i+1][j][k]^ dWdz[i+1][j][k])*dX.z;                  
	    } /* endif */
	    
	    switch(IPs.i_Flux_Function) {
              case FLUX_FUNCTION_HLLE :	      
	        Flux =  SOLN_pSTATE::FluxHLLE_n(Wl, Wr,  Grid.nfaceE(i, j, k));              
	        break;
	      case FLUX_FUNCTION_ROE :
	        Flux =  SOLN_pSTATE::FluxRoe_n(Wl, Wr,  Grid.nfaceE(i, j, k));
	        break;
	    } /* endswitch */
            
	    /* Evaluate cell-averaged solution changes. */
            
	    dUdt[i][j][k][0] -=	     
	      Flux* Grid.AfaceE(i, j, k)/
	      Grid.volume(i, j, k);
	    dUdt[i+1][j][k][0] +=
	      Flux* Grid.AfaceW(i+1, j, k)/
	      Grid.volume(i+1, j ,k);
               
	    /* Save west and east face boundary flux. */
               
//                 if (i ==  ICl-1) {
//                     FluxW[j] = -Flux* Grid.lfaceW(i+1, j);
//                 } else if (i ==  ICu) {
//                     FluxE[j] = Flux* Grid.lfaceE(i, j);
//                 } /* endif */
               
	  } /* endif */
	} /* endfor */
         
	if (( j > JCl-1 && j < JCu+1 ) &&
	    ( k > KCl-1 && k < KCu+1 ) ) {
	  dUdt[ ICl-1][j][k][0] = U_VACUUM;
	  dUdt[ ICu+1][j][k][0] = U_VACUUM;
	} /* endif */
	
      } /* endfor */
   } /* endfor */
   
   // Add j-direction (eta-direction) fluxes.
   for (int k =  KCl ; k <=  KCu ; ++k) {
      for (int i =  ICl ; i <=  ICu ; ++i) {
         for (int j  =  JCl-1 ; j <=  JCu ; ++j) {
            
            /* Evaluate the cell interface j-direction fluxes. */
            if (j ==  JCl-1 &&
                (Grid.BCtypeS[i][k] == BC_REFLECTION ||
                 Grid.BCtypeS[i][k] == BC_NO_SLIP||
                 Grid.BCtypeS[i][k] == BC_MOVING_WALL)) {
               dX =  Grid.xfaceS(i, j+1, k)- Grid.Cell[i][j+1][k].Xc;

               Wr =  W[i][j+1][k] +
                     (phi[i][j+1][k]^ dWdx[i][j+1][k])*dX.x +
                     (phi[i][j+1][k]^ dWdy[i][j+1][k])*dX.y+
                     (phi[i][j+1][k]^ dWdz[i][j+1][k])*dX.z;

               if (Grid.BCtypeS[i][k] == BC_REFLECTION) {
                  Wl =  SOLN_pSTATE::Reflect(Wr, Grid.nfaceS(i, j+1, k));
               } /* endif */

               if (Grid.BCtypeS[i][k] == BC_NO_SLIP) {
                  Wl =  SOLN_pSTATE::NoSlip(Wr, WoS[i][k], Grid.nfaceS(i, j+1, k),
                                            IPs.Pressure_Gradient,
                                            FIXED_TEMPERATURE_WALL);
               } /* endif */

               if (Grid.BCtypeS[i][k] == BC_MOVING_WALL) {
                  Wl =  SOLN_pSTATE::MovingWall(Wr, WoS[i][k], Grid.nfaceS(i, j+1, k),
                                                IPs.Moving_Wall_Velocity,
                                                IPs.Pressure_Gradient,
                                                FIXED_TEMPERATURE_WALL);
               } /* endif */
               
            } else if (j ==  JCu &&
                       (Grid.BCtypeN[i][k] == BC_REFLECTION ||
                        Grid.BCtypeN[i][k] == BC_NO_SLIP||
                        Grid.BCtypeN[i][k] == BC_MOVING_WALL)) {
               dX =  Grid.xfaceN(i, j, k)- Grid.Cell[i][j][k].Xc;

               Wl =  W[i][j][k] +
                     (phi[i][j][k]^ dWdx[i][j][k])*dX.x+
                     (phi[i][j][k]^ dWdy[i][j][k])*dX.y+
                     (phi[i][j][k]^ dWdz[i][j][k])*dX.z;

               if (Grid.BCtypeN[i][k] == BC_REFLECTION) {
                  Wr =  SOLN_pSTATE::Reflect(Wl, Grid.nfaceN(i, j, k));
               } /* endif */

               if (Grid.BCtypeN[i][k] == BC_NO_SLIP) {
                  Wr =  SOLN_pSTATE::NoSlip(Wl, WoN[i][k], Grid.nfaceN(i, j, k),
                                             IPs.Pressure_Gradient,
                                             FIXED_TEMPERATURE_WALL );
               } /* endif */

               if (Grid.BCtypeN[i][k] == BC_MOVING_WALL) {
                  Wr =  SOLN_pSTATE::MovingWall(Wl, WoN[i][k], Grid.nfaceN(i, j, k),
                                                 IPs.Moving_Wall_Velocity,
                                                 IPs.Pressure_Gradient,
                                                 FIXED_TEMPERATURE_WALL );
               } /* endif */
               
            } else {
               dX =  Grid.xfaceN(i, j, k)- Grid.Cell[i][j][k].Xc;
               Wl =  W[i][j][k] +
                     (phi[i][j][k]^ dWdx[i][j][k])*dX.x +
                     (phi[i][j][k]^ dWdy[i][j][k])*dX.y +
                     (phi[i][j][k]^ dWdz[i][j][k])*dX.z;
               dX =  Grid.xfaceS(i, j+1, k)- Grid.Cell[i][j+1][k].Xc;
               Wr =  W[i][j+1][k] +
                     (phi[i][j+1][k]^ dWdx[i][j+1][k])*dX.x +
                     (phi[i][j+1][k]^ dWdy[i][j+1][k])*dX.y +
                     (phi[i][j+1][k]^ dWdz[i][j+1][k])*dX.z;
            } /* endif */
            
            switch(IPs.i_Flux_Function) {
              case FLUX_FUNCTION_HLLE :
                Flux = SOLN_pSTATE::FluxHLLE_n(Wl, Wr,  Grid.nfaceN(i, j, k));
                break;
              case FLUX_FUNCTION_ROE :
                Flux = SOLN_pSTATE::FluxRoe_n(Wl, Wr,  Grid.nfaceN(i, j, k));
                break;
            } /* endswitch */
            
            /* Evaluate cell-averaged solution changes. */

            dUdt[i][j][k][0] -=
               Flux* Grid.AfaceN(i, j, k)/
               Grid.volume(i, j, k);
            dUdt[i][j+1][k][0] +=
               Flux* Grid.AfaceS(i, j+1, k)/
               Grid.volume(i, j+1, k);
            
            /* Save south and north face boundary flux. */
            
//           if (j ==  JCl-1) {
//               FluxS[i] = -Flux* Grid.lfaceS(i, j+1);
//           } else if (j ==  JCu) {
//               FluxN[i] = Flux* Grid.lfaceN(i, j);
//           } /* endif */
            
         } /* endfor */

         if (( i > ICl-1 && i < ICu+1 ) &&
             ( k > KCl-1 && k < KCu+1 ) ) {
            dUdt[i][ JCl-1][k][0] = U_VACUUM;
            dUdt[i][ JCu+1][k][0] = U_VACUUM;
         }
 
      } /* endfor */
   }/* endfor */
           
   // Add k-direction (gamma-direction) fluxes.
   for (int i =  ICl; i <=  ICu ; ++i){
      for (int j  =  JCl ; j <=  JCu ; ++j){
         for (int k =  KCl-1 ; k <=  KCu ; ++k)  {
            
            /* Evaluate the cell interface j-direction fluxes. */
            if (k ==  KCl-1 &&
                (Grid.BCtypeB[i][j] == BC_REFLECTION ||
                 Grid.BCtypeB[i][j] == BC_NO_SLIP ||
                 Grid.BCtypeB[i][j] == BC_MOVING_WALL)) {
               dX =  Grid.xfaceBot(i, j, k+1)- Grid.Cell[i][j][k+1].Xc;

               Wr =  W[i][j][k+1] +
                     (phi[i][j][k+1]^ dWdx[i][j][k+1])*dX.x +
                     (phi[i][j][k+1]^ dWdy[i][j][k+1])*dX.y+
                     (phi[i][j][k+1]^ dWdz[i][j][k+1])*dX.z;

               if (Grid.BCtypeB[i][j] == BC_REFLECTION) {
                  Wl = SOLN_pSTATE::Reflect(Wr, Grid.nfaceBot(i, j, k+1));
               } /* endif */

               if (Grid.BCtypeB[i][j] == BC_NO_SLIP) {
                  Wl =  SOLN_pSTATE::NoSlip(Wr, WoB[i][j], Grid.nfaceBot(i, j, k+1),
                                            IPs.Pressure_Gradient,
                                            FIXED_TEMPERATURE_WALL);
               } /* endif */

               if (Grid.BCtypeB[i][j] == BC_MOVING_WALL) {
                  Wl =  SOLN_pSTATE::MovingWall(Wr, WoB[i][j], Grid.nfaceBot(i, j, k+1),
                                                IPs.Moving_Wall_Velocity,
                                                IPs.Pressure_Gradient,
                                                FIXED_TEMPERATURE_WALL);
               } /* endif */

            } else if (k ==  KCu &&
                       (Grid.BCtypeT[i][j] == BC_REFLECTION ||
                        Grid.BCtypeT[i][j] == BC_NO_SLIP||
                        Grid.BCtypeT[i][j] == BC_MOVING_WALL)) {
               dX =  Grid.xfaceTop(i, j, k)- Grid.Cell[i][j][k].Xc;

               Wl =  W[i][j][k] +
                     (phi[i][j][k]^ dWdx[i][j][k])*dX.x+
                     (phi[i][j][k]^ dWdy[i][j][k])*dX.y+
                     (phi[i][j][k]^ dWdz[i][j][k])*dX.z;

               if (Grid.BCtypeT[i][j] == BC_REFLECTION) {
                  Wr =  SOLN_pSTATE::Reflect(Wl, Grid.nfaceTop(i, j, k));
               } /* endif */

               if (Grid.BCtypeT[i][j] == BC_NO_SLIP) {
                  Wr =  SOLN_pSTATE::NoSlip(Wl, WoT[i][j], Grid.nfaceTop(i, j, k),
                                            IPs.Pressure_Gradient,
                                            FIXED_TEMPERATURE_WALL );
               } /* endif */

               if (Grid.BCtypeT[i][j] == BC_MOVING_WALL) {
                  Wr =  SOLN_pSTATE::MovingWall(Wl, WoT[i][j], Grid.nfaceTop(i, j, k),
                                                IPs.Moving_Wall_Velocity,
                                                IPs.Pressure_Gradient,
                                                FIXED_TEMPERATURE_WALL );
               } /* endif */

            } else {
               dX =  Grid.xfaceTop(i, j, k)- Grid.Cell[i][j][k].Xc;
               Wl =  W[i][j][k] +
                     (phi[i][j][k]^ dWdx[i][j][k])*dX.x +
                     (phi[i][j][k]^ dWdy[i][j][k])*dX.y +
                     (phi[i][j][k]^ dWdz[i][j][k])*dX.z;
               dX =  Grid.xfaceBot(i, j, k+1)- Grid.Cell[i][j][k+1].Xc;
               Wr =  W[i][j][k+1] +
                     (phi[i][j][k+1]^ dWdx[i][j][k+1])*dX.x +
                     (phi[i][j][k+1]^ dWdy[i][j][k+1])*dX.y +
                     (phi[i][j][k+1]^ dWdz[i][j][k+1])*dX.z;
            } /* endif */
             
            switch(IPs.i_Flux_Function) {
              case FLUX_FUNCTION_HLLE :
                Flux =  SOLN_pSTATE::FluxHLLE_n(Wl, Wr, Grid.nfaceTop(i, j, k));
                break;
              case FLUX_FUNCTION_ROE :
                Flux =  SOLN_pSTATE::FluxRoe_n(Wl, Wr, Grid.nfaceTop(i, j, k));
                break;
            } /* endswitch */
            
            /* Evaluate cell-averaged solution changes. */
            
            dUdt[i][j][k][0] -=	      
               Flux* Grid.AfaceTop(i, j, k)/
               Grid.volume(i, j, k);
            dUdt[i][j][k+1][0] +=
               Flux* Grid.AfaceBot(i, j, k+1)/
               Grid.volume(i, j, k+1);
            
            /* Save top and bottom face boundary flux. */
            
//           if (j ==  JCl-1) {
//               FluxS[i] = -Flux* Grid.lfaceS(i, j+1);
//           } else if (j ==  JCu) {
//               FluxN[i] = Flux* Grid.lfaceN(i, j);
//           } /* endif */
            
         } /* endfor */

         dUdt[i][j][ KCl-1][0] = U_VACUUM;
         dUdt[i][j][ KCu+1][0] = U_VACUUM;

      } /* endfor */
   }/* endfor */
   
   return (0);
    
}

/********************************************************
 * Routine: dUdt_Multistage_Explicit                    *
 *                                                      *
 * This routine determines the solution residuals for a *
 * given stage of a variety of multi-stage explicit     *
 * time integration schemes for a given solution block. *
 *                                                      *
 ********************************************************/
template<class SOLN_pSTATE, class SOLN_cSTATE>
int Hexa_Block<SOLN_pSTATE, SOLN_cSTATE>::
dUdt_Multistage_Explicit(const int i_stage,
                         Input_Parameters<SOLN_pSTATE, SOLN_cSTATE> &IPs) {

   int i, j, k,  k_residual;
   double omega; 
   Vector3D dX;
   
   SOLN_pSTATE Wl, Wr;
   SOLN_cSTATE Flux;

   SOLN_cSTATE U_VACUUM;
   U_VACUUM.Vacuum();
   SOLN_pSTATE W_VACUUM;
   W_VACUUM.Vacuum();
 

   /* Evaluate the solution residual for stage 
    *       i_stage of an N stage scheme. */

   /* Evaluate the time step fraction and residual storage location 
    *       for the stage. */

   switch(IPs.i_Time_Integration) {
   case TIME_STEPPING_EXPLICIT_EULER :
      omega = Runge_Kutta(i_stage, IPs.N_Stage);
      k_residual = 0;
      break;
   case TIME_STEPPING_EXPLICIT_PREDICTOR_CORRECTOR :
      omega = Runge_Kutta(i_stage, IPs.N_Stage);
      k_residual = 0;
      break;
   case TIME_STEPPING_EXPLICIT_RUNGE_KUTTA :
      omega = Runge_Kutta(i_stage, IPs.N_Stage);
      k_residual = 0; 
      if (IPs.N_Stage == 4) { 
         if (i_stage == 4) { 
            k_residual = 0; 
         } else { 
            k_residual = i_stage - 1; 
         } // endif  
      } // endif 
      break;
   case TIME_STEPPING_MULTISTAGE_OPTIMAL_SMOOTHING :
      omega = MultiStage_Optimally_Smoothing(i_stage, 
                                             IPs.N_Stage,
                                             IPs.i_Limiter);
      k_residual = 0;
      break;
   default: 
      omega = Runge_Kutta(i_stage, IPs.N_Stage);
      k_residual = 0;
      break;
   } /* endswitch */

   /* Perform the linear reconstruction within each cell
      of the computational grid for this stage. */
   
   switch(IPs.i_Reconstruction) {
      
   case RECONSTRUCTION_LEAST_SQUARES :
      
      Linear_Reconstruction_LeastSquares(IPs.i_Limiter);
      
      break;
   default:
      Linear_Reconstruction_LeastSquares(IPs.i_Limiter);
      break;
   } /* endswitch */

   /* Evaluate the time rate of change of the solution
      (i.e., the solution residuals) using a second-order
      limited upwind scheme with a variety of flux functions. */
 
   // Add i-direction (zeta-direction) fluxes.
   for ( k  =  KCl-1 ; k <=  KCu+1 ; ++k ){
      for ( j  =  JCl-1 ; j <=  JCu+1 ; ++j ) {
         if ( i_stage == 1 ) {
            Uo[ ICl-1][j][k] =  U[ ICl-1][j][k];
            dUdt[ ICl-1][j][k][k_residual] = U_VACUUM;
            
            
         } else {
            dUdt[ ICl-1][j][k][k_residual] = U_VACUUM;
         } /* endif */
         
         for ( i =  ICl-1 ; i <=  ICu ; ++i ) {
            if ( i_stage == 1 ) {
               Uo[i+1][j][k] =  U[i+1][j][k];
               
               dUdt[i+1][j][k][k_residual] = U_VACUUM;
            } else if (( j >  JCl-1 && j <  JCu+1 )
                       && (k >  KCl-1 && k <  KCu+1) ){
               switch(IPs.i_Time_Integration) {

               case TIME_STEPPING_EXPLICIT_PREDICTOR_CORRECTOR :
                  //dUdt[i+1][j][k][k_residual] =
                  //  dUdt[i+1][j][k][k_residual];
                  break;
               case TIME_STEPPING_EXPLICIT_RUNGE_KUTTA :
		  if (IPs.N_Stage == 2) {
                     //dUdt[i+1][j][k_residual] =
                     // dUdt[i+1][j][k_residual];
                  } else if (IPs.N_Stage == 4 && i_stage == 4) {
                     dUdt[i+1][j][k][k_residual] =
                        dUdt[i+1][j][k][0] +
                        TWO*dUdt[i+1][j][k][1] +TWO*dUdt[i+1][j][k][2];
                  } else {
         	     dUdt[i+1][j][k][k_residual].Vacuum();
                  } /* endif */
                  break;
               case TIME_STEPPING_MULTISTAGE_OPTIMAL_SMOOTHING :
                  dUdt[i+1][j][k][k_residual] = U_VACUUM;
                  break;
               default:
                  dUdt[i+1][j][k][k_residual] = U_VACUUM;
                  
                  break;
               } /* endswitch */
            } /* endif */
            if (( j >  JCl-1 && j <  JCu+1 ) &&
                ( k >  KCl-1 && k <  KCu+1 )) {
               
               /* Evaluate the cell interface i-direction fluxes. */
               if (i ==  ICl-1 &&  (Grid.BCtypeW[j][k] == BC_REFLECTION ||
                                    Grid.BCtypeW[j][k] == BC_NO_SLIP ||
                                    Grid.BCtypeW[j][k] == BC_MOVING_WALL) ) {
                  
                  dX =  Grid.xfaceW(i+1, j, k)- Grid.Cell[i+1][j][k].Xc;
                  
                  Wr =  W[i+1][j][k] +
                     ( phi[i+1][j][k]^dWdx[i+1][j][k])*dX.x +
                     ( phi[i+1][j][k]^dWdy[i+1][j][k])*dX.y +
                     ( phi[i+1][j][k]^dWdz[i+1][j][k])*dX.z;
                  
                  if ( Grid.BCtypeW[j][k] == BC_REFLECTION) {
                     Wl =  SOLN_pSTATE::Reflect(Wr,  Grid.nfaceW(i+1, j, k));
                  }
                  if ( Grid.BCtypeW[j][k] == BC_NO_SLIP) {
                     Wl =  SOLN_pSTATE::NoSlip(Wr, WoW[j][k], Grid.nfaceW(i+1, j, k),
                                                IPs.Pressure_Gradient,
                                                FIXED_TEMPERATURE_WALL);
                  }
                  if ( Grid.BCtypeW[j][k] == BC_MOVING_WALL) {
                     Wl =  SOLN_pSTATE::MovingWall(Wr, WoW[j][k], Grid.nfaceW(i+1, j, k),
                                                    IPs.Moving_Wall_Velocity,
                                                    IPs.Pressure_Gradient,
                                                    FIXED_TEMPERATURE_WALL);
                  }
               } else if (i ==  ICu &&
                          ( Grid.BCtypeE[j][k] == BC_REFLECTION ||
                            Grid.BCtypeE[j][k] == BC_NO_SLIP ||
                            Grid.BCtypeE[j][k] == BC_MOVING_WALL )) {
                  
                  dX =  Grid.xfaceE(i, j, k)- Grid.Cell[i][j][k].Xc;
                  Wl =  W[i][j][k] +
                     ( phi[i][j][k]^ dWdx[i][j][k])*dX.x +
                     ( phi[i][j][k]^ dWdy[i][j][k])*dX.y +
                     ( phi[i][j][k]^ dWdz[i][j][k])*dX.z;
                  if ( Grid.BCtypeE[j][k] == BC_REFLECTION) {
                     Wr =  SOLN_pSTATE::Reflect(Wl,  Grid.nfaceE(i, j, k));
                  }
                  if ( Grid.BCtypeE[j][k] == BC_NO_SLIP) {
                     Wr =  SOLN_pSTATE::NoSlip(Wl, WoE[j][k], Grid.nfaceE(i, j, k),
                                                IPs.Pressure_Gradient,
                                                FIXED_TEMPERATURE_WALL);
                  }
                  if ( Grid.BCtypeE[j][k] == BC_MOVING_WALL) {
                     Wr =  SOLN_pSTATE::MovingWall(Wl, WoE[j][k], Grid.nfaceE(i, j, k),
                                                    IPs.Moving_Wall_Velocity,
                                                    IPs.Pressure_Gradient,
                                                    FIXED_TEMPERATURE_WALL);
                  }
                  
               } else {
                  dX =  Grid.xfaceE(i, j, k)- Grid.Cell[i][j][k].Xc;
                  Wl =  W[i][j][k] +
                     ( phi[i][j][k]^ dWdx[i][j][k])*dX.x +
                     ( phi[i][j][k]^ dWdy[i][j][k])*dX.y +
                     ( phi[i][j][k]^ dWdz[i][j][k])*dX.z;
                  dX =  Grid.xfaceW(i+1, j, k)- Grid.Cell[i+1][j][k].Xc;
                  Wr =  W[i+1][j][k] +
                     ( phi[i+1][j][k]^ dWdx[i+1][j][k])*dX.x +
                     ( phi[i+1][j][k]^ dWdy[i+1][j][k])*dX.y +
                     ( phi[i+1][j][k]^ dWdz[i+1][j][k])*dX.z;                  
               } /* endif */
               
               
               switch(IPs.i_Flux_Function) {
               case FLUX_FUNCTION_HLLE :
                  
                  Flux =  SOLN_pSTATE::FluxHLLE_n(Wl, Wr,  Grid.nfaceE(i, j, k));
                  
                  break;
               case FLUX_FUNCTION_ROE :
                  Flux =  SOLN_pSTATE::FluxRoe_n(Wl, Wr,  Grid.nfaceE(i, j, k));
                  break;
               } /* endswitch */
               
               /* Evaluate cell-averaged solution changes. */
               
               dUdt[i][j][k][k_residual] -=
                  (IPs.CFL_Number* dt[i][j][k])*
                  Flux* Grid.AfaceE(i, j, k)/
                  Grid.volume(i, j, k);
               dUdt[i+1][j][k][k_residual] +=
                  (IPs.CFL_Number* dt[i+1][j][k])*
                  Flux* Grid.AfaceW(i+1, j, k)/
                  Grid.volume(i+1, j ,k);
               
               /* Save west and east face boundary flux. */
               
//                 if (i ==  ICl-1) {
//                     FluxW[j] = -Flux* Grid.lfaceW(i+1, j);
//                 } else if (i ==  ICu) {
//                     FluxE[j] = Flux* Grid.lfaceE(i, j);
//                 } /* endif */
               
            } /* endif */
         } /* endfor */
         
         if (( j >  JCl-1 && j <  JCu+1 ) &&
             ( k >  KCl-1 && k <  KCu+1 ) ) {
            dUdt[ ICl-1][j][k][k_residual] = U_VACUUM;
            dUdt[ ICu+1][j][k][k_residual] = U_VACUUM;
         } /* endif */

      } /* endfor */
   } /* endfor */

   // Add j-direction (eta-direction) fluxes.
   for ( k =  KCl ; k <=  KCu ; ++k ){
      for ( i =  ICl ; i <=  ICu ; ++i ) {
         for ( j  =  JCl-1 ; j <=  JCu ; ++j ) {
            
            /* Evaluate the cell interface j-direction fluxes. */
            if (j ==  JCl-1 &&
                ( Grid.BCtypeS[i][k] == BC_REFLECTION ||
                  Grid.BCtypeS[i][k] == BC_NO_SLIP||
                  Grid.BCtypeS[i][k] == BC_MOVING_WALL)) {
               dX =  Grid.xfaceS(i, j+1, k)- Grid.Cell[i][j+1][k].Xc;
               Wr =  W[i][j+1][k] +
                  ( phi[i][j+1][k]^ dWdx[i][j+1][k])*dX.x +
                  ( phi[i][j+1][k]^ dWdy[i][j+1][k])*dX.y+
                  ( phi[i][j+1][k]^ dWdz[i][j+1][k])*dX.z;
               if ( Grid.BCtypeS[i][k] == BC_REFLECTION) {
                  Wl =  SOLN_pSTATE::Reflect(Wr,  Grid.nfaceS(i, j+1, k));
               }
               if ( Grid.BCtypeS[i][k] == BC_NO_SLIP) {
                  Wl =  SOLN_pSTATE::NoSlip(Wr, WoS[i][k], Grid.nfaceS(i, j+1, k),
                                             IPs.Pressure_Gradient,
                                             FIXED_TEMPERATURE_WALL);
               }
               if ( Grid.BCtypeS[i][k] == BC_MOVING_WALL) {
                  Wl =  SOLN_pSTATE::MovingWall(Wr, WoS[i][k], Grid.nfaceS(i, j+1, k),
                                                 IPs.Moving_Wall_Velocity,
                                                 IPs.Pressure_Gradient,
                                                 FIXED_TEMPERATURE_WALL);
               }
               
            } else if (j ==  JCu &&
                       ( Grid.BCtypeN[i][k] == BC_REFLECTION ||
                         Grid.BCtypeN[i][k] == BC_NO_SLIP||
                         Grid.BCtypeN[i][k] == BC_MOVING_WALL)) {
               dX =  Grid.xfaceN(i, j, k)- Grid.Cell[i][j][k].Xc;
               Wl =  W[i][j][k] +
                  ( phi[i][j][k]^ dWdx[i][j][k])*dX.x+
                  ( phi[i][j][k]^ dWdy[i][j][k])*dX.y+
                  ( phi[i][j][k]^ dWdz[i][j][k])*dX.z;
               if ( Grid.BCtypeN[i][k] == BC_REFLECTION) {
                  Wr =  SOLN_pSTATE::Reflect(Wl,  Grid.nfaceN(i, j, k));
               }
               if ( Grid.BCtypeN[i][k] == BC_NO_SLIP) {
                  Wr =  SOLN_pSTATE::NoSlip(Wl, WoN[i][k], Grid.nfaceN(i, j, k),
                                             IPs.Pressure_Gradient,
                                             FIXED_TEMPERATURE_WALL );
               }
               if ( Grid.BCtypeN[i][k] == BC_MOVING_WALL) {
                  Wr =  SOLN_pSTATE::MovingWall(Wl, WoN[i][k], Grid.nfaceN(i, j, k),
                                                 IPs.Moving_Wall_Velocity,
                                                 IPs.Pressure_Gradient,
                                                 FIXED_TEMPERATURE_WALL );
               }
               
            } else {
               dX =  Grid.xfaceN(i, j, k)- Grid.Cell[i][j][k].Xc;
               Wl =  W[i][j][k] +
                  ( phi[i][j][k]^ dWdx[i][j][k])*dX.x +
                  ( phi[i][j][k]^ dWdy[i][j][k])*dX.y +
                  ( phi[i][j][k]^ dWdz[i][j][k])*dX.z;
               dX =  Grid.xfaceS(i, j+1, k)- Grid.Cell[i][j+1][k].Xc;
               Wr =  W[i][j+1][k] +
                  ( phi[i][j+1][k]^ dWdx[i][j+1][k])*dX.x +
                  ( phi[i][j+1][k]^ dWdy[i][j+1][k])*dX.y +
                  ( phi[i][j+1][k]^ dWdz[i][j+1][k])*dX.z;
            } /* endif */
            
            switch(IPs.i_Flux_Function) {
            case FLUX_FUNCTION_HLLE :
               Flux =  SOLN_pSTATE::FluxHLLE_n(Wl, Wr,  Grid.nfaceN(i, j, k));
               break;
            case FLUX_FUNCTION_ROE :
               Flux =  SOLN_pSTATE::FluxRoe_n(Wl, Wr,  Grid.nfaceN(i, j, k));
               break;
            } /* endswitch */
            
            // add viscous flux in j direction
            
            /* Evaluate cell-averaged solution changes. */

            dUdt[i][j][k][k_residual] -=
               (IPs.CFL_Number* dt[i][j][k])*
               Flux* Grid.AfaceN(i, j, k)/
               Grid.volume(i, j, k);
            dUdt[i][j+1][k][k_residual] +=
               (IPs.CFL_Number* dt[i][j+1][k])*
               Flux* Grid.AfaceS(i, j+1, k)/
               Grid.volume(i, j+1, k);
            
            /* Save south and north face boundary flux. */
            
//           if (j ==  JCl-1) {
//               FluxS[i] = -Flux* Grid.lfaceS(i, j+1);
//           } else if (j ==  JCu) {
//               FluxN[i] = Flux* Grid.lfaceN(i, j);
//           } /* endif */
            
         } /* endfor */

         if (( i >  ICl-1 && i <  ICu+1 ) &&
             ( k >  KCl-1 && k <  KCu+1 ) ) {
            dUdt[i][ JCl-1][k][k_residual] = U_VACUUM;
            dUdt[i][ JCu+1][k][k_residual] = U_VACUUM;
         }
 
      } /* endfor */
   }/* endfor */
           
   // Add k-direction (gamma-direction) fluxes.
   for ( i =  ICl; i <=  ICu ; ++i ){
      for ( j  =  JCl ; j <=  JCu ; ++j ){
         for ( k =  KCl-1 ; k <=  KCu ; ++k )  {
            
            /* Evaluate the cell interface j-direction fluxes. */
            if (k ==  KCl-1 &&
                ( Grid.BCtypeB[i][j] == BC_REFLECTION ||
                  Grid.BCtypeB[i][j] == BC_NO_SLIP ||
                  Grid.BCtypeB[i][j] == BC_MOVING_WALL)) {
               
               dX =  Grid.xfaceBot(i, j, k+1)- Grid.Cell[i][j][k+1].Xc;
               Wr =  W[i][j][k+1] +
                  ( phi[i][j][k+1]^ dWdx[i][j][k+1])*dX.x +
                  ( phi[i][j][k+1]^ dWdy[i][j][k+1])*dX.y+
                  ( phi[i][j][k+1]^ dWdz[i][j][k+1])*dX.z;
               if ( Grid.BCtypeB[i][j] == BC_REFLECTION) {
                  Wl =  SOLN_pSTATE::Reflect(Wr,  Grid.nfaceBot(i, j, k+1));
               }
               if ( Grid.BCtypeB[i][j] == BC_NO_SLIP) {
                  Wl =  SOLN_pSTATE::NoSlip(Wr, WoB[i][j], Grid.nfaceBot(i, j, k+1),
                                             IPs.Pressure_Gradient,
                                             FIXED_TEMPERATURE_WALL);
               }
               if ( Grid.BCtypeB[i][j] == BC_MOVING_WALL) {
                  Wl =  SOLN_pSTATE::MovingWall(Wr, WoB[i][j], Grid.nfaceBot(i, j, k+1),
                                                 IPs.Moving_Wall_Velocity,
                                                 IPs.Pressure_Gradient,
                                                 FIXED_TEMPERATURE_WALL);
               }
               
               
            } else if (k ==  KCu &&
                       ( Grid.BCtypeT[i][j] == BC_REFLECTION ||
                         Grid.BCtypeT[i][j] == BC_NO_SLIP||
                         Grid.BCtypeT[i][j] == BC_MOVING_WALL)) {
               
               dX =  Grid.xfaceTop(i, j, k)- Grid.Cell[i][j][k].Xc;
               Wl =  W[i][j][k] +
                  ( phi[i][j][k]^ dWdx[i][j][k])*dX.x+
                  ( phi[i][j][k]^ dWdy[i][j][k])*dX.y+
                  ( phi[i][j][k]^ dWdz[i][j][k])*dX.z;
               if ( Grid.BCtypeT[i][j] == BC_REFLECTION) {
                  Wr =  SOLN_pSTATE::Reflect(Wl,  Grid.nfaceTop(i, j, k));
               }
               if ( Grid.BCtypeT[i][j] == BC_NO_SLIP) {
                  Wr =  SOLN_pSTATE::NoSlip(Wl, WoT[i][j], Grid.nfaceTop(i, j, k),
                                             IPs.Pressure_Gradient,
                                             FIXED_TEMPERATURE_WALL );
               }
               if ( Grid.BCtypeT[i][j] == BC_MOVING_WALL) {
                  Wr =  SOLN_pSTATE::MovingWall(Wl, WoT[i][j], Grid.nfaceTop(i, j, k),
                                                 IPs.Moving_Wall_Velocity,
                                                 IPs.Pressure_Gradient,
                                                 FIXED_TEMPERATURE_WALL );
               }
            } else {
               dX =  Grid.xfaceTop(i, j, k)- Grid.Cell[i][j][k].Xc;
               Wl =  W[i][j][k] +
                  ( phi[i][j][k]^ dWdx[i][j][k])*dX.x +
                  ( phi[i][j][k]^ dWdy[i][j][k])*dX.y +
                  ( phi[i][j][k]^ dWdz[i][j][k])*dX.z;
               dX =  Grid.xfaceBot(i, j, k+1)- Grid.Cell[i][j][k+1].Xc;
               Wr =  W[i][j][k+1] +
                  ( phi[i][j][k+1]^ dWdx[i][j][k+1])*dX.x +
                  ( phi[i][j][k+1]^ dWdy[i][j][k+1])*dX.y +
                  ( phi[i][j][k+1]^ dWdz[i][j][k+1])*dX.z;
            } /* endif */
             
            switch(IPs.i_Flux_Function) {
            case FLUX_FUNCTION_HLLE :
               Flux =  SOLN_pSTATE::FluxHLLE_n(Wl, Wr, Grid.nfaceTop(i, j, k));
               break;
            case FLUX_FUNCTION_ROE :
               Flux =  SOLN_pSTATE::FluxRoe_n(Wl, Wr, Grid.nfaceTop(i, j, k));
               break;
            } /* endswitch */
            
            /* Evaluate cell-averaged solution changes. */
            
            dUdt[i][j][k][k_residual] -=
               (IPs.CFL_Number* dt[i][j][k])*
               Flux* Grid.AfaceTop(i, j, k)/
               Grid.volume(i, j, k);
            dUdt[i][j][k+1][k_residual] +=
               (IPs.CFL_Number* dt[i][j][k+1])*
               Flux* Grid.AfaceBot(i, j, k+1)/
               Grid.volume(i, j, k+1);
            
            /* Save top and bottom face boundary flux. */
            
//           if (j ==  JCl-1) {
//               FluxS[i] = -Flux* Grid.lfaceS(i, j+1);
//           } else if (j ==  JCu) {
//               FluxN[i] = Flux* Grid.lfaceN(i, j);
//           } /* endif */
            
         } /* endfor */

         dUdt[i][j][ KCl-1][k_residual] = U_VACUUM;
         dUdt[i][j][ KCu+1][k_residual] = U_VACUUM;

      } /* endfor */
   }/* endfor */
   
   return (0);
    
}

/********************************************************
 * Routine: Update_Solution_Multistage_Explicit         *
 *                                                      *
 * This routine updates solution states of the given    *
 * solution block for a variety of multi-stage explicit *
 * time integration schemes.                            *
 *                                                      *
 ********************************************************/
template<class SOLN_pSTATE, class SOLN_cSTATE>
int Hexa_Block<SOLN_pSTATE, SOLN_cSTATE>::
Update_Solution_Multistage_Explicit(const int i_stage,
                                    Input_Parameters<SOLN_pSTATE, SOLN_cSTATE> &IPs) {
   
   int k_residual;
   double omega;
   
   int num_vars = NumVar();

   /* Perform update of solution variables for stage 
      i_stage of an N stage scheme. */

   /* Evaluate the time step fraction and residual storage 
      location for the stage. */
  
   switch(IPs.i_Time_Integration) {
   case TIME_STEPPING_EXPLICIT_EULER :
      omega = Runge_Kutta(i_stage, IPs.N_Stage);
      k_residual = 0;
      break;
   case TIME_STEPPING_EXPLICIT_PREDICTOR_CORRECTOR :
      omega = Runge_Kutta(i_stage, IPs.N_Stage);
      k_residual = 0;
      break;
   case TIME_STEPPING_EXPLICIT_RUNGE_KUTTA :
      omega = Runge_Kutta(i_stage, IPs.N_Stage);
      k_residual = 0;
        if (IPs.N_Stage == 4) { 
          if (i_stage == 4) { 
             k_residual = 0;
          } else { 
             k_residual = i_stage - 1;
          } // endif  
       } // endif 
      break;
   case TIME_STEPPING_MULTISTAGE_OPTIMAL_SMOOTHING :
      omega = MultiStage_Optimally_Smoothing(i_stage, 
                                             IPs.N_Stage,
                                             IPs.i_Limiter);
      k_residual = 0;
      break;
   default:
      omega = Runge_Kutta(i_stage, IPs.N_Stage);
      k_residual = 0;
      break;
   } /* endswitch */
    
   /* Update solution variables for this stage. */

   for (int k = KCl ; k <= KCu ; ++k ) {
      for (int j = JCl ; j <= JCu ; ++j ) {
         for (int i = ICl ; i <= ICu ; ++i ) {
            if (IPs.Local_Time_Stepping == 
                GLOBAL_TIME_STEPPING || 
                IPs.Local_Time_Stepping == 
                SCALAR_LOCAL_TIME_STEPPING) {
               U[i][j][k] = Uo[i][j][k] + omega* dUdt[i][j][k][k_residual];
            } /* endif */
            
            if (IPs.Local_Time_Stepping == GLOBAL_TIME_STEPPING && 
                (U[i][j][k].rho  <= ZERO ||  
                 U[i][j][k].e() <= ZERO)) {
               cout << "\n " << CFFC_Name() 
                    << " ERROR: Negative Density, Mass Fractions, and/or Sensible Energy: \n"
                    << " cell = (" << i << ", " << j <<", "<< k << ") " 
                    << " X = " <<  Grid.Cell[i][j][k].Xc 
                    << "\n U = " <<  U[i][j][k] 
                    << "\n dUdt = " << dUdt[i][j][k][k_residual] 
                    << " omega = " << omega << "\n";
               return (i);
            } /* endif */
                          
            W[i][j][k] = U[i][j][k].W();
	 } /* endfor */    	 
      } /* endfor */    
   } /* endfor */
    
   /* Solution successfully updated. */
    
   return (0);   

}

/**************************************************************************
 * Hexa_Block -- Input-output operators.                                  *
 **************************************************************************/
template<class SOLN_pSTATE, class SOLN_cSTATE>
ostream &operator << (ostream &out_file,
                      const Hexa_Block<SOLN_pSTATE, SOLN_cSTATE> &SolnBlk){
   
   out_file << SolnBlk.Grid;
   out_file << SolnBlk.NCi << " " << SolnBlk.ICl << " " << SolnBlk.ICu << "\n";
   out_file << SolnBlk.NCj << " " << SolnBlk.JCl << " " << SolnBlk.JCu << "\n";
   out_file << SolnBlk.NCk << " " << SolnBlk.KCl << " " << SolnBlk.KCu << "\n";
   out_file << SolnBlk.Nghost << "\n";
  
   if (SolnBlk.NCi == 0 || SolnBlk.NCj == 0 || SolnBlk.NCk == 0 || SolnBlk.Nghost == 0) 
      return(out_file);
   
   for (int k=SolnBlk.KCl-SolnBlk.Nghost; k<= SolnBlk.KCu+SolnBlk.Nghost; ++k) {
      for(int j= SolnBlk.JCl-SolnBlk.Nghost; j<= SolnBlk.JCu+SolnBlk.Nghost; ++j) {
         for(int i=SolnBlk.ICl-SolnBlk.Nghost; i<= SolnBlk.ICu+SolnBlk.Nghost; ++i) {
            out_file << SolnBlk.U[i][j][k] << "\n";
         } /* endfor */
      } /* endfor */
   } /* endfor */

   // boundary values
   for (int k = SolnBlk.KCl-SolnBlk.Nghost ; k<= SolnBlk.KCu+SolnBlk.Nghost; ++k ) {
      for (int j = SolnBlk.JCl-SolnBlk.Nghost ; j<= SolnBlk.JCu+SolnBlk.Nghost; ++j ) {
         out_file << SolnBlk.WoW[j][k] << "\n";
         out_file << SolnBlk.WoE[j][k] << "\n";
      } /* endfor */
   } /* endfor */
    
   for (int k = SolnBlk.KCl-SolnBlk.Nghost ; k <= SolnBlk.KCu+SolnBlk.Nghost ; ++k ) {
      for (int i = SolnBlk.ICl-SolnBlk.Nghost ; i <= SolnBlk.ICu+SolnBlk.Nghost ; ++i ) {
         out_file << SolnBlk.WoS[i][k] << "\n";
         out_file << SolnBlk.WoN[i][k] << "\n";
      } /* endfor */
   } /* endfor */

   for ( int j = SolnBlk.JCl-SolnBlk.Nghost ; j <= SolnBlk.JCu+SolnBlk.Nghost ; ++j ) {
      for ( int i = SolnBlk.ICl-SolnBlk.Nghost ; i <= SolnBlk.ICu+SolnBlk.Nghost ; ++i ) {
         out_file << SolnBlk.WoB[i][j] << "\n";
         out_file << SolnBlk.WoT[i][j] << "\n";
      } /* endfor */
   } /* endfor */
    
   return (out_file);

}

template<class SOLN_pSTATE, class SOLN_cSTATE>
istream &operator >> (istream &in_file,
                      Hexa_Block<SOLN_pSTATE, SOLN_cSTATE> &SolnBlk) {
   
   int ni, il, iu, nj, jl, ju, nk, kl, ku, ng;
   Grid3D_Hexa_Block New_Grid; in_file >> New_Grid;
   in_file.setf(ios::skipws);
   in_file >> ni >> il >> iu;
   in_file >> nj >> jl >> ju;
   in_file >> nk >> kl >> ku;
   in_file >> ng;
   in_file.unsetf(ios::skipws);
   if (ni == 0 || nj == 0 || nk == 0 || ng == 0) {
      if (SolnBlk.Allocated) SolnBlk.deallocate(); 
      return(in_file);
   } /* endif */
   if (!SolnBlk.Allocated || SolnBlk.NCi != ni ||SolnBlk.NCj != nj
       || SolnBlk.NCk != nk || SolnBlk.Nghost != ng) {
      if (SolnBlk.Allocated) SolnBlk.deallocate();
      SolnBlk.allocate(ni-2*ng, nj-2*ng, nk-2*ng, ng);
   } /* endif */
   SolnBlk.Grid.Copy(New_Grid);
   New_Grid.deallocate();
   SOLN_cSTATE U_VACUUM;
   U_VACUUM.Vacuum();
   SOLN_pSTATE W_VACUUM;
   W_VACUUM.Vacuum();
   for (int k=SolnBlk.KCl-SolnBlk.Nghost; k<= SolnBlk.KCu+SolnBlk.Nghost ; ++k ) {
      for (int j=SolnBlk.JCl-SolnBlk.Nghost; j<= SolnBlk.JCu+SolnBlk.Nghost; ++j) {
         for (int i=SolnBlk.ICl-SolnBlk.Nghost; i<= SolnBlk.ICu+SolnBlk.Nghost; ++i) {
            in_file >> SolnBlk.U[i][j][k];
            SolnBlk.W[i][j][k] = SolnBlk.U[i][j][k].W();
            for (int m = 0 ; m <= NUMBER_OF_RESIDUAL_VECTORS-1 ; ++m ) {
               SolnBlk.dUdt[i][j][k][m] = U_VACUUM;
            } /* endfor */
            SolnBlk.dWdx[i][j][k] = W_VACUUM;
            SolnBlk.dWdy[i][j][k] = W_VACUUM;
            SolnBlk.dWdz[i][j][k] = W_VACUUM;
            
            SolnBlk.phi[i][j][k] = W_VACUUM;
            SolnBlk.Uo[i][j][k] =  U_VACUUM;
            SolnBlk.dt[i][j][k] = ZERO;
         } /* endfor */
      } /* endfor */
   } /* endfor */

   // boundary values
   for (int k = SolnBlk.KCl-SolnBlk.Nghost ; k<= SolnBlk.KCu+SolnBlk.Nghost; ++k ) {
      for (int j = SolnBlk.JCl-SolnBlk.Nghost ; j<= SolnBlk.JCu+SolnBlk.Nghost; ++j ) {
         in_file >> SolnBlk.WoW[j][k];
         in_file >> SolnBlk.WoE[j][k];
      } /* endfor */ 
   } /* endfor */
   for (int k = SolnBlk.KCl-SolnBlk.Nghost ; k <= SolnBlk.KCu+SolnBlk.Nghost ; ++k) {
      for ( int i = SolnBlk.ICl-SolnBlk.Nghost ; i <= SolnBlk.ICu+SolnBlk.Nghost ; ++i ) {
         in_file >> SolnBlk.WoS[i][k];
         in_file >> SolnBlk.WoN[i][k];
      } /* endfor */
   } /* endfor */
   for ( int j = SolnBlk.JCl-SolnBlk.Nghost ; j <= SolnBlk.JCu+SolnBlk.Nghost ; ++j ) {
      for ( int i = SolnBlk.ICl-SolnBlk.Nghost ; i <= SolnBlk.ICu+SolnBlk.Nghost ; ++i ) {
         in_file >> SolnBlk.WoB[i][j] ;
         in_file >> SolnBlk.WoT[i][j] ;   
      } /* endfor */
   } /* endfor */
   
   return (in_file);
}

/**************************************************************************
 * Hexa_Block::Wall_Shear -- Calculate wall shear stress.                 *
 **************************************************************************/
template<class SOLN_pSTATE, class SOLN_cSTATE>
int Hexa_Block<SOLN_pSTATE, SOLN_cSTATE>::Wall_Shear(void) {

   // For Euler and NavierStokes ... 
   // do nothing
   return (0);
   
}

/*******************************************************************************
 * Hexa_Block::LoadSendBuffer_Solution -- Loads send message buffer with       *
 *                                        solution data.                       *
 *******************************************************************************/
template<class SOLN_pSTATE, class SOLN_cSTATE>
int Hexa_Block<SOLN_pSTATE, SOLN_cSTATE>::
LoadSendBuffer_Solution(double *buffer,
                        int &buffer_count,
                        const int buffer_size,
                        const int *id_start, 
                        const int *id_end,
                        const int *inc,
                        const int *neigh_orient) {

   int indices[3];
   
   int &i = indices[0];
   int &j = indices[1];
   int &k = indices[2];
   
   int &rcv_i = indices[neigh_orient[0]];
   int &rcv_j = indices[neigh_orient[1]];
   int &rcv_k = indices[neigh_orient[2]];

   int rcv_i_s = id_start[neigh_orient[0]];
   int rcv_j_s = id_start[neigh_orient[1]];
   int rcv_k_s = id_start[neigh_orient[2]];

   int rcv_i_e = id_end[neigh_orient[0]];
   int rcv_j_e = id_end[neigh_orient[1]];
   int rcv_k_e = id_end[neigh_orient[2]];

   int rcv_i_c = inc[neigh_orient[0]];
   int rcv_j_c = inc[neigh_orient[1]];
   int rcv_k_c = inc[neigh_orient[2]];

   for (rcv_k = rcv_k_s ; (rcv_k - rcv_k_s)*(rcv_k - rcv_k_e)<=0 ; rcv_k+= rcv_k_c) {
      for (rcv_j = rcv_j_s ; (rcv_j - rcv_j_s)*(rcv_j - rcv_j_e)<=0 ; rcv_j+= rcv_j_c) {
         for (rcv_i = rcv_i_s ; (rcv_i - rcv_i_s)*(rcv_i - rcv_i_e)<=0 ; rcv_i+= rcv_i_c) {
            for (int nV = 1 ; nV <= NumVar(); ++nV) {
               buffer_count++;
               if (buffer_count >= buffer_size) return(1);
               buffer[buffer_count] = U[i][j][k][nV];
            } /* endfor */
         } /* endfor */
      } /* endfor */
   } /* endfor */
   
   return (0);
  
}

/*******************************************************************************
 * Hexa_Block::LoadSendBuffer_Geometry -- Loads send message buffer with       *
 *                                        mesh geometry data.                  *
 *******************************************************************************/
template<class SOLN_pSTATE, class SOLN_cSTATE>
int Hexa_Block<SOLN_pSTATE, SOLN_cSTATE>::
LoadSendBuffer_Geometry(double *buffer,
                        int &buffer_count,
                        const int buffer_size,
                        const int *id_start, 
                        const int *id_end,
                        const int *inc,
                        const int *neigh_orient) {

   int indices[3];
   
   int &i = indices[0];
   int &j = indices[1];
   int &k = indices[2];
   
   int &rcv_i = indices[neigh_orient[0]];
   int &rcv_j = indices[neigh_orient[1]];
   int &rcv_k = indices[neigh_orient[2]];

   int rcv_i_s = id_start[neigh_orient[0]];
   int rcv_j_s = id_start[neigh_orient[1]];
   int rcv_k_s = id_start[neigh_orient[2]];

   int rcv_i_e = id_end[neigh_orient[0]];
   int rcv_j_e = id_end[neigh_orient[1]];
   int rcv_k_e = id_end[neigh_orient[2]];

   int rcv_i_c = inc[neigh_orient[0]];
   int rcv_j_c = inc[neigh_orient[1]];
   int rcv_k_c = inc[neigh_orient[2]];

   for (rcv_k = rcv_k_s ; (rcv_k - rcv_k_s)*(rcv_k - rcv_k_e)<=0 ; rcv_k+= rcv_k_c) {
      for (rcv_j = rcv_j_s ; (rcv_j - rcv_j_s)*(rcv_j - rcv_j_e)<=0 ; rcv_j+= rcv_j_c) {
         for (rcv_i = rcv_i_s ; (rcv_i - rcv_i_s)*(rcv_i - rcv_i_e)<=0 ; rcv_i+= rcv_i_c) {
            for (int nV = 1 ; nV <= NUM_COMP_VECTOR3D; ++nV) {
               buffer_count++;
               if (buffer_count >= buffer_size) return(1);
               buffer[buffer_count] = Grid.Node[i][j][k].X[nV];
            } /* endfor */
         } /* endfor */
      } /* endfor */
   } /* endfor */
   
   return (0);
  
}

/*******************************************************************************
 * Hexa_Block::LoadSendBuffer_BCs -- Loads send message buffer with BC data    *
 *******************************************************************************/
template<class SOLN_pSTATE, class SOLN_cSTATE>
int Hexa_Block<SOLN_pSTATE, SOLN_cSTATE>::
LoadSendBuffer_BCs(double *buffer,
                   int &buffer_count,
                   const int buffer_size,
                   const int *id_start, 
                   const int *id_end,
                   const int *inc,
                   const int *neigh_orient,
                   const int bc_elem_i,
                   const int bc_elem_j,
                   const int bc_elem_k) {

   int indices[3];
   
   int &i = indices[0];
   int &j = indices[1];
   int &k = indices[2];
   
   int &rcv_i = indices[neigh_orient[0]];
   int &rcv_j = indices[neigh_orient[1]];
   int &rcv_k = indices[neigh_orient[2]];

   int rcv_i_s = id_start[neigh_orient[0]];
   int rcv_j_s = id_start[neigh_orient[1]];
   int rcv_k_s = id_start[neigh_orient[2]];

   int rcv_i_e = id_end[neigh_orient[0]];
   int rcv_j_e = id_end[neigh_orient[1]];
   int rcv_k_e = id_end[neigh_orient[2]];

   int rcv_i_c = inc[neigh_orient[0]];
   int rcv_j_c = inc[neigh_orient[1]];
   int rcv_k_c = inc[neigh_orient[2]];

   if (!bc_elem_j && !bc_elem_k) {
      int do_i = 1;
      int do_j = 1;
      int do_k = 1;
   
      if(neigh_orient[0] == 0) do_i = 0;
      if(neigh_orient[1] == 0) do_j = 0;
      if(neigh_orient[2] == 0) do_k = 0;
      
      for (rcv_k = do_k*rcv_k_s ; do_k*(rcv_k - rcv_k_s)*(rcv_k - rcv_k_e)<=0; rcv_k+= rcv_k_c) {
         for (rcv_j = do_j*rcv_j_s ; do_j*(rcv_j - rcv_j_s)*(rcv_j - rcv_j_e)<=0 ; rcv_j+= rcv_j_c) {
            for (rcv_i = do_i*rcv_i_s ; do_i*(rcv_i - rcv_i_s)*(rcv_i - rcv_i_e)<=0 ; rcv_i+= rcv_i_c) {
               if (bc_elem_i == -1) {
                  buffer_count = buffer_count + 1;
                  if (buffer_count >= buffer_size) return(1);
                  buffer[buffer_count] = double(Grid.BCtypeW[j][k]);
               } /* endif */
               if (bc_elem_i == 1) {
                  buffer_count = buffer_count + 1;
                  if (buffer_count >= buffer_size) return(1);
                  buffer[buffer_count] = double(Grid.BCtypeE[j][k]);
               } /* endif */
            } /* endfor */
         } /* endfor */
      } /* endfor */
   } /* endif */

   if (!bc_elem_i && !bc_elem_k) {
      int do_i = 1;
      int do_j = 1;
      int do_k = 1;
      
      if(neigh_orient[0] == 1) do_i = 0;
      if(neigh_orient[1] == 1) do_j = 0;
      if(neigh_orient[2] == 1) do_k = 0;
       
      for (rcv_k = do_k*rcv_k_s ; do_k*(rcv_k - rcv_k_s)*(rcv_k - rcv_k_e)<=0 ; rcv_k+= rcv_k_c) {
         for (rcv_j = do_j*rcv_j_s ; do_j*(rcv_j - rcv_j_s)*(rcv_j - rcv_j_e)<=0 ; rcv_j+= rcv_j_c) {
            for (rcv_i = do_i*rcv_i_s ; do_i*(rcv_i - rcv_i_s)*(rcv_i - rcv_i_e)<=0 ; rcv_i+= rcv_i_c) {
               if (bc_elem_j == 1) {
                  buffer_count = buffer_count + 1;
                  if (buffer_count >= buffer_size) return(1);
                  buffer[buffer_count] = double(Grid.BCtypeN[i][k]);
               } /* endif */
               if (bc_elem_j == -1) {
                  buffer_count = buffer_count + 1;
                  if (buffer_count >= buffer_size) return(1);
                  buffer[buffer_count] = double(Grid.BCtypeS[i][k]);
               } /* endif */
            } /* endfor */
         } /* endfor */
      } /* endfor */
   } /* endif */
    
   if (!bc_elem_i && !bc_elem_j) {
      int do_i = 1;
      int do_j = 1;
      int do_k = 1;
      
      if(neigh_orient[0] == 2) do_i = 0;
      if(neigh_orient[1] == 2) do_j = 0;
      if(neigh_orient[2] == 2) do_k = 0;
      
      for (rcv_k = do_k*rcv_k_s ; do_k*(rcv_k - rcv_k_s)*(rcv_k - rcv_k_e)<=0 ; rcv_k+= rcv_k_c) {
         for (rcv_j = do_j*rcv_j_s ; do_j*(rcv_j - rcv_j_s)*(rcv_j - rcv_j_e)<=0 ; rcv_j+= rcv_j_c) {
            for (rcv_i = do_i*rcv_i_s ; do_i*(rcv_i - rcv_i_s)*(rcv_i - rcv_i_e)<=0 ; rcv_i+= rcv_i_c) {
               if (bc_elem_k == 1) {
                  buffer_count = buffer_count + 1;
                  if (buffer_count >= buffer_size) return(1);
                  buffer[buffer_count] = double(Grid.BCtypeT[i][j]);
               } /* endif */
               if (bc_elem_k == -1) {
                  buffer_count = buffer_count + 1;
                  if (buffer_count >= buffer_size) return(1);
                  buffer[buffer_count] = double(Grid.BCtypeB[i][j]);
               } /* endif */
            } /* endfor */
         } /* endfor */
      } /* endfor */
   } /* endif */
    
   return (0);
  
}

/*******************************************************************************
 * Hexa_Block::LoadSendBuffer_F2C -- Loads send message buffer for             *
 *                                   fine to coarse block message passing.     *
 *******************************************************************************/
template<class SOLN_pSTATE, class SOLN_cSTATE>
int Hexa_Block<SOLN_pSTATE, SOLN_cSTATE>::
LoadSendBuffer_F2C(double *buffer,
                   int &buffer_count,
                   const int buffer_size,
                   const int i_min, 
                   const int i_max,
                   const int i_inc,
                   const int j_min, 
                   const int j_max,
                   const int j_inc,
		   const int k_min, 
                   const int k_max,
                   const int k_inc) {

   cout << "\nError: LoadSendBuffer_F2C() is not written for Hexa"; cout.flush();
   return (2); 

}

/*******************************************************************************
 * Hexa_Block::LoadSendBuffer_C2F -- Loads send message buffer for             *
 *                                   coarse to fine block message passing.     *
 *******************************************************************************/
template<class SOLN_pSTATE, class SOLN_cSTATE>
int Hexa_Block<SOLN_pSTATE, SOLN_cSTATE>::
LoadSendBuffer_C2F(double *buffer,
                   int &buffer_count,
                   const int buffer_size,
                   const int i_min, 
                   const int i_max,
                   const int i_inc,
                   const int j_min, 
                   const int j_max,
                   const int j_inc,
		   const int k_min, 
                   const int k_max,
                   const int k_inc) {

   cout << "\nError: LoadSendBuffer_C2F() is not written for Hexa"; cout.flush();
   return (2); 

}

/*******************************************************************************
 * Hexa_Block::UnloadReceiveBuffer_Solution -- Unloads solution data from the  *
 *                                             receive message buffer.         *
 *******************************************************************************/
template<class SOLN_pSTATE, class SOLN_cSTATE>
int Hexa_Block<SOLN_pSTATE, SOLN_cSTATE>::
UnloadReceiveBuffer_Solution(double *buffer,
                             int &buffer_count,
                             const int buffer_size,
                             const int i_min, 
                             const int i_max,
                             const int i_inc,
                             const int j_min, 
                             const int j_max,
                             const int j_inc,
			     const int k_min, 
                             const int k_max,
                             const int k_inc) {

   for (int k  = k_min ; ((k_inc+1)/2) ? (k <= k_max):(k >= k_max) ; k += k_inc) {
      for (int j  = j_min ; ((j_inc+1)/2) ? (j <= j_max):(j >= j_max) ; j += j_inc) {
         for (int i = i_min ;  ((i_inc+1)/2) ? (i <= i_max):(i >= i_max) ; i += i_inc) {
            for (int nV = 1; nV <=NumVar(); ++ nV) {
               buffer_count++;
               if (buffer_count >= buffer_size) return(1);    
               U[i][j][k][nV] = buffer[buffer_count];
            } /* endfor */
            W[i][j][k] = U[i][j][k].W();
         } /* endfor */
      } /* endfor */
   } /* endfor */ 

   return (0);

}

/*******************************************************************************
 * Hexa_Block::UnloadReceiveBuffer_Geometry -- Unloads mesh geometry data from *
 *                                             the receive message buffer.     *
 *******************************************************************************/
template<class SOLN_pSTATE, class SOLN_cSTATE>
int Hexa_Block<SOLN_pSTATE, SOLN_cSTATE>::
UnloadReceiveBuffer_Geometry(double *buffer,
                             int &buffer_count,
                             const int buffer_size,
                             const int i_min, 
                             const int i_max,
                             const int i_inc,
                             const int j_min, 
                             const int j_max,
                             const int j_inc,
			     const int k_min, 
                             const int k_max,
                             const int k_inc) {

   int i, j, k;
   for (k  = k_min ; ((k_inc+1)/2) ? (k <= k_max):(k >= k_max) ; k += k_inc) {
      for (j  = j_min ; ((j_inc+1)/2) ? (j <= j_max):(j >= j_max) ; j += j_inc) {
         for (i = i_min ;  ((i_inc+1)/2) ? (i <= i_max):(i >= i_max) ; i += i_inc) {
            buffer_count = buffer_count +  NUM_COMP_VECTOR3D;
            if (buffer_count >= buffer_size) return(1);    
            Grid.Node[i][j][k].X = Vector3D(buffer[buffer_count-2],
                                            buffer[buffer_count-1],
                                            buffer[buffer_count]);
         } /* endfor */
      } /* endfor */
   } /* endfor */
      
   return (0);

}

/*******************************************************************************
 * Hexa_Block::UnloadReceiveBuffer_BCs -- Unloads BC data from the receive     *
 *                                        message buffer.                      *
 *******************************************************************************/
template<class SOLN_pSTATE, class SOLN_cSTATE>
int Hexa_Block<SOLN_pSTATE, SOLN_cSTATE>::
UnloadReceiveBuffer_BCs(double *buffer,
                        int &buffer_count,
                        const int buffer_size,
                        const int i_min,
                        const int i_max,
                        const int i_inc,
                        const int j_min,
                        const int j_max,
                        const int j_inc,
                        const int k_min,
                        const int k_max,
                        const int k_inc,
                        const int bc_elem_i,
                        const int bc_elem_j,
                        const int bc_elem_k) {

   int i, j, k;

   for (k  = k_min ; ((k_inc+1)/2) ? (k <= k_max):(k >= k_max) ; k += k_inc) {
      for (j  = j_min ; ((j_inc+1)/2) ? (j <= j_max):(j >= j_max) ; j += j_inc) {
         if (bc_elem_i == -1) {
            buffer_count = buffer_count + 1;
            if (buffer_count >= buffer_size) return(1);
            Grid.BCtypeW[j][k] = int( buffer[buffer_count]);
         } /* endif */
         if (bc_elem_i == 1) {
            buffer_count = buffer_count + 1;
            if (buffer_count >= buffer_size) return(1);
            Grid.BCtypeE[j][k] = int( buffer[buffer_count]);
         } /* endif */
      } /* endfor */
   } /* endfor */
  
   for (k  = k_min ; ((k_inc+1)/2) ? (k <= k_max):(k >= k_max) ; k += k_inc) {
      for (i = i_min ;  ((i_inc+1)/2) ? (i <= i_max):(i >= i_max) ; i += i_inc) {
         if (bc_elem_j == 1) {
            buffer_count = buffer_count + 1;
            if (buffer_count >= buffer_size) return(1);
            Grid.BCtypeN[i][k] = int( buffer[buffer_count]);
         } /* endif */
         if (bc_elem_j == -1) {
            buffer_count = buffer_count + 1;
            if (buffer_count >= buffer_size) return(1);
            Grid.BCtypeS[i][k] = int( buffer[buffer_count]);
         } /* endif */
      } /* endfor */
   } /* endfor */

   for (j  = j_min ; ((j_inc+1)/2) ? (j <= j_max):(j >= j_max) ; j += j_inc) {
      for (i = i_min ;  ((i_inc+1)/2) ? (i <= i_max):(i >= i_max) ; i += i_inc) {
         if (bc_elem_k == 1) {
            buffer_count = buffer_count + 1;
            if (buffer_count >= buffer_size) return(1);
            Grid.BCtypeT[i][j] = int( buffer[buffer_count]);
         } /* endif */
         if (bc_elem_k == -1) {
            buffer_count = buffer_count + 1;
            if (buffer_count >= buffer_size) return(1);
            Grid.BCtypeB[i][j] = int( buffer[buffer_count]);
         } /* endif */
      } /* endfor */
   } /* endfor */
 
   return (0);
  
}

/*******************************************************************************
 * Hexa_Block::UnloadReceiveBuffer_F2C -- Unloads receive message buffer for   *
 *                                        fine to coarse block message passing.*
 *******************************************************************************/
template<class SOLN_pSTATE, class SOLN_cSTATE>
int Hexa_Block<SOLN_pSTATE, SOLN_cSTATE>::
UnloadReceiveBuffer_F2C(double *buffer,
                        int &buffer_count,
                        const int buffer_size,
                        const int i_min, 
                        const int i_max,
                        const int i_inc,
                        const int j_min, 
                        const int j_max,
                        const int j_inc,
			const int k_min, 
                        const int k_max,
                        const int k_inc) {

   cout << "\nError: UnloadReceiveBuffer_F2C() is not written for Hexa"; cout.flush();
   return (2); 

}

/*******************************************************************************
 * Hexa_Block::UnloadReceiveBuffer_C2F -- Unloads receive message buffer for   *
 *                                        coarse to fine block message passing.*
 *******************************************************************************/
template<class SOLN_pSTATE, class SOLN_cSTATE>
int Hexa_Block<SOLN_pSTATE, SOLN_cSTATE>::
UnloadReceiveBuffer_C2F(double *buffer,
                        int &buffer_count,
                        const int buffer_size,
                        const int i_min, 
                        const int i_max,
                        const int i_inc,
                        const int j_min, 
                        const int j_max,
                        const int j_inc,
			const int k_min, 
                        const int k_max,
                        const int k_inc) {

   cout << "\nError: UnloadReceiveBuffer_C2F() is not written for Hexa"; cout.flush();
   return (2);

}

/**************************************************************************
 * Hexa_Block::SubcellReconstruction --                                   *
 *             Performs the subcell reconstruction of solution stat  e    *
 *             within a given cell (i,j,k) of the computational mesh for  *
 *             the specified hexahedral solution block.                   *
 **************************************************************************/
template<class SOLN_pSTATE, class SOLN_cSTATE>
void Hexa_Block<SOLN_pSTATE, SOLN_cSTATE>::
SubcellReconstruction(const int i, 
                      const int j,
                      const int k,
                      const int Limiter) {

  cout << "\nError: SubcellReconstruction() is not written for Hexa"; cout.flush();

}

/*******************************************************************************
 * Hexa_Block::LoadSendBuffer_Flux_F2C -- Loads send message buffer for        *
 *                                        fine to coarse block message passing *
 *                                        of conservative solution fluxes.     *
 *******************************************************************************/
template<class SOLN_pSTATE, class SOLN_cSTATE>
int Hexa_Block<SOLN_pSTATE, SOLN_cSTATE>::
LoadSendBuffer_Flux_F2C(double *buffer,
                        int &buffer_count,
                        const int buffer_size,
                        const int i_min, 
                        const int i_max,
                        const int i_inc,
                        const int j_min, 
                        const int j_max,
                        const int j_inc,
	       		const int k_min, 
                        const int k_max,
                        const int k_inc) {

   cout << "\nError: LoadSendBuffer_Flux_F2C() is not written for Hexa"; cout.flush();
   return (2);

}

/*******************************************************************************
 * Hexa_Block::UnloadReceiveBuffer_Flux_F2C -- Unloads receive message *
 *                                                buffer for fine to coarse    *
 *                                                block message passing of     *
 *                                                conservative solution fluxes.*
 *******************************************************************************/
template<class SOLN_pSTATE, class SOLN_cSTATE>
int Hexa_Block<SOLN_pSTATE, SOLN_cSTATE>::
UnloadReceiveBuffer_Flux_F2C(double *buffer,
                             int &buffer_count,
                             const int buffer_size,
                             const int i_min, 
                             const int i_max,
                             const int i_inc,
                             const int j_min, 
                             const int j_max,
                             const int j_inc,
			     const int k_min, 
                             const int k_max,
                             const int k_inc) {

   cout << "\nError: UnloadReceiveBuffer_Flux_F2C() is not written for Hexa"; cout.flush();
   return (2);

}

#endif // _HEXA_BLOCK_INCLUDED<|MERGE_RESOLUTION|>--- conflicted
+++ resolved
@@ -2242,23 +2242,6 @@
       for (int j  = JCl-Nghost ; j <= JCu+Nghost ; ++j ) {
          for (int i = ICl-Nghost ; i <= ICu+Nghost ; ++i ) {
             U[i][j][k]= W[i][j][k].U();
-<<<<<<< HEAD
-            
-            /* if(  W[i][j][k][11]> 1.0) dbg =true; */
-/*             else dbg = false; */
-            
-            
-/*             if(dbg){ */
-               
-               cout<<"\n i j k xc "<<i<<","<<j<<","<<k<<"  "<<Grid.Cell[i][j][k].Xc<<endl;
-               cout<<"\n U  = "<<U[i][j][k]<<endl;
-               cout<<"\n W  = "<<W[i][j][k]<<endl;
-               cout.flush();
-               
-/*             } */
-            
-=======
->>>>>>> 5160bf44
          } /* endfor */
       } /* endfor */
    } /* endfor */
