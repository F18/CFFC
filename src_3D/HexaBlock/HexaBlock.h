--- conflicted
+++ resolved
@@ -237,12 +237,9 @@
 
    int ICs(Input_Parameters<SOLN_pSTATE, SOLN_cSTATE> &IPs);
 
-<<<<<<< HEAD
+   int ICs_Specializations(Input_Parameters<SOLN_pSTATE, SOLN_cSTATE> &IPs);
+
    int Interpolate_2Dto3D(const FlowField_2D &Numflowfield2D);
-=======
-   int ICs_Specializations(const int i_ICtype,
-                           Input_Parameters<SOLN_pSTATE, SOLN_cSTATE> &IPs);
->>>>>>> f66c16fa
 
    void BCs(Input_Parameters<SOLN_pSTATE, SOLN_cSTATE> &IPs);
 
@@ -467,7 +464,6 @@
 /******************************************************************
  * Hexa_Block::allocate -- Allocate memory.                       *
  ******************************************************************/
-
 template<class SOLN_pSTATE, class SOLN_cSTATE>
 void Hexa_Block<SOLN_pSTATE, SOLN_cSTATE>::allocate(void){
      
@@ -653,7 +649,6 @@
 /******************************************************************
  * Hexa_Block::allocate_static -- Allocate static memory.         *
  ******************************************************************/
-
 template<class SOLN_pSTATE, class SOLN_cSTATE>
 void Hexa_Block<SOLN_pSTATE, SOLN_cSTATE>::allocate_static(void){
      
@@ -697,9 +692,8 @@
 }
 
 /******************************************************************
- * Hexa_Block::allocate_static -- Allocate static memory.         *
+ * Hexa_Block::deallocate_static -- Deallocate static memory.     *
  ******************************************************************/
-
 template<class SOLN_pSTATE, class SOLN_cSTATE>
 void Hexa_Block<SOLN_pSTATE, SOLN_cSTATE>::deallocate_static(void){
 
@@ -1486,6 +1480,21 @@
 }
 
 /********************************************************
+ * Routine: ICs_Specializations                         *
+ *                                                      *
+ * Apply any specializations for initial conditions to  *
+ * the hexahedral solution block.                       *
+ *                                                      *
+ ********************************************************/
+template<class SOLN_pSTATE, class SOLN_cSTATE>
+int Hexa_Block<SOLN_pSTATE, SOLN_cSTATE>::
+ICs_Specializations(Input_Parameters<SOLN_pSTATE, SOLN_cSTATE> &IPs) {
+
+   return (0);
+   
+}
+
+/********************************************************
  * Routine: Interpolate_2Dto3D                          *
  *                                                      *
  * Interpolate a 2D numerical solution to current 3D    *
@@ -1493,134 +1502,8 @@
  *                                                      *
  ********************************************************/
 template<class SOLN_pSTATE, class SOLN_cSTATE>
-<<<<<<< HEAD
 int Hexa_Block<SOLN_pSTATE, SOLN_cSTATE>::Interpolate_2Dto3D(const FlowField_2D &Numflowfield2D){
-   
-=======
-int Hexa_Block<SOLN_pSTATE, SOLN_cSTATE>::
-ICs_Specializations(const int i_ICtype,
-                    Input_Parameters<SOLN_pSTATE, SOLN_cSTATE> &IPs) {
-
-   if (Flow_Type == FLOWTYPE_TURBULENT_LES_C_FSD_K){ 
-     Linear_Reconstruction_LeastSquares(IPs.i_Limiter);
-     for (int k  = KCl-Nghost ; k <= KCu+Nghost ; ++k ) {
-        for ( int j  = JCl-Nghost ; j <= JCu+Nghost ; ++j ) {
-            for ( int i = ICl-Nghost ; i <= ICu+Nghost ; ++i ) {
- 		W[i][j][k].k = 0.005*sqr(W[i][j][k].filter_width(Grid.volume(i,j,k))*W[i][j][k].abs_strain_rate(dWdx[i][j][k],dWdy[i][j][k],dWdz[i][j][k]));
-  	        U[i][j][k] = W[i][j][k].U();
- 	        U[i][j][k].premixed_mfrac();
-	    } /* endfor */ 	  
-	} /* endfor */
-     } /* endfor */
-   } /* endif */
-   /* Set default values for the boundary conditions
-      reference states. */
-
-   for (int k = KCl-Nghost ; k<= KCu+Nghost; ++k ) {
-      for (int j = JCl-Nghost ; j<= JCu+Nghost; ++j ){
-         if ((k >= KCl && k <= KCu) && (j >= JCl && j <= JCu)) {
-            WoW[j][k] = W[ICl][j][k];
-            WoE[j][k] = W[ICu][j][k];
-         } else if (j < JCl && k < KCl ) {
-            WoW[j][k] = W[ICl][JCl][KCl];
-            WoE[j][k] = W[ICu][JCl][KCl];
-         } else if (j > JCu && k> KCu) {
-            WoW[j][k] = W[ICl][JCu][KCu];
-            WoE[j][k] = W[ICu][JCu][KCu];
-         } else if(j < JCl &&(k >= KCl && k <= KCu)){
-            WoW[j][k] = W[ICl][JCl][k];
-            WoE[j][k] = W[ICu][JCl][k];
-         } else if(j > JCu && (k >= KCl && k <= KCu)){
-            WoW[j][k] = W[ICl][JCu][k];
-            WoE[j][k] = W[ICu][JCu][k];
-         } else if(k < KCl &&(j >= JCl && j <= JCu)){
-            WoW[j][k] = W[ICl][j][KCl];
-            WoE[j][k] = W[ICu][j][KCl];
-         } else if(k > KCu && (j >= JCl && j <= JCu)){
-            WoW[j][k] = W[ICl][j][KCu];
-            WoE[j][k] = W[ICu][j][KCu];
-         } else if(k > KCu && j < JCl ){
-            WoW[j][k] = W[ICl][JCl][KCu];
-            WoE[j][k] = W[ICu][JCl][KCu];
-         } else if(k < KCl && j > JCu){
-            WoW[j][k] = W[ICl][JCu][KCl];
-            WoE[j][k] = W[ICu][JCu][KCl];
-         }
-         WoW[j][k].premixed_mfrac();
-         WoE[j][k].premixed_mfrac();
-      } /* endfor */ 
-   } /* endfor */
-    
-   for (int k = KCl-Nghost ; k <= KCu+Nghost ; ++k ) {
-      for (int i = ICl-Nghost ; i <= ICu+Nghost ; ++i ) {
-         if ((k >= KCl && k <= KCu) && (i >= ICl && i <= ICu)) {
-            WoS[i][k] = W[i][JCl][k];
-            WoN[i][k] = W[i][JCu][k];
-         } else if (i < ICl && k< KCl) {
-            WoS[i][k] = W[ICl][JCl][KCl];
-            WoN[i][k] = W[ICl][JCu][KCl];
-         } else if (i > ICu && k > KCu) {
-            WoS[i][k] = W[ICu][JCl][KCu];
-            WoN[i][k] = W[ICu][JCu][KCu];
-         } else if (i<ICl && (k >= KCl && k <= KCu)){
-            WoS[i][k] = W[ICl][JCl][k];
-            WoN[i][k] = W[ICl][JCu][k];
-         } else if (i>ICu && (k >= KCl && k <= KCu)){
-            WoS[i][k] = W[ICu][JCl][k];
-            WoN[i][k] = W[ICu][JCu][k];
-         } else if ((i >= ICl && i <= ICu) && k< KCl) {
-            WoS[i][k] = W[i][JCl][KCl];
-            WoN[i][k] = W[i][JCu][KCl];
-         } else if ((i >= ICl && i <= ICu) && k > KCu) {
-            WoS[i][k] = W[i][JCl][KCu];
-            WoN[i][k] = W[i][JCu][KCu];
-         } else if (i < ICl  && k > KCu) {
-            WoS[i][k] = W[ICl][JCl][KCu];
-            WoN[i][k] = W[ICl][JCu][KCu];
-         } else if (i >ICu  && k < KCl) {
-            WoS[i][k] = W[ICu][JCl][KCl];
-            WoN[i][k] = W[ICu][JCu][KCl];
-         }
-         WoS[i][k].premixed_mfrac();
-         WoN[i][k].premixed_mfrac();
-      } /* endfor */
-   } /* endfor */
-
-   for (int j = JCl-Nghost ; j <= JCu+Nghost ; ++j ) {
-      for (int i = ICl-Nghost ; i <= ICu+Nghost ; ++i ) {
-          if ((j >= JCl && j <= JCu) && (i >= ICl && i <= ICu)) {
-             WoT[i][j] = W[i][j][KCu];
-             WoB[i][j] = W[i][j][KCl];
-          } else if (i < ICl &&  j< JCl) {
-             WoT[i][j] = W[ICl][JCl][KCu];
-             WoB[i][j] = W[ICl][JCl][KCl];
-          } else if(i > ICu &&  j > JCu) {
-             WoT[i][j] = W[ICu][JCu][KCu];
-             WoB[i][j] = W[ICu][JCu][KCl];
-          }else if (i < ICl && (j >= JCl && j <= JCu)) {
-             WoT[i][j] = W[ICl][j][KCu];
-             WoB[i][j] = W[ICl][j][KCl];
-          }else if (i > ICu && (j >= JCl && j <= JCu)) {
-             WoT[i][j] = W[ICu][j][KCu];
-             WoB[i][j] = W[ICu][j][KCl];
-          } else if ((i >= ICl && i <= ICu) &&  j< JCl) {
-             WoT[i][j] = W[i][JCl][KCu];
-             WoB[i][j] = W[i][JCl][KCl];
-          } else if ((i >= ICl && i <= ICu) &&  j> JCu) {
-             WoT[i][j] = W[i][JCu][KCu];
-             WoB[i][j] = W[i][JCu][KCl];
-          } else if (i > ICu && j < JCl) {
-             WoT[i][j] = W[ICu][JCl][KCu];
-             WoB[i][j] = W[ICu][JCl][KCl];
-          } else if (i < ICl && j > JCu) {
-             WoT[i][j] = W[ICl][JCu][KCu];
-             WoB[i][j] = W[ICl][JCu][KCl];
-          }
-         WoT[i][j].premixed_mfrac();
-         WoB[i][j].premixed_mfrac();
-       } /* endfor */
-   } /* endfor */
->>>>>>> f66c16fa
+
    return (0);
    
 }
@@ -2733,55 +2616,55 @@
  *                                                      *
  ********************************************************/
 template<class SOLN_pSTATE, class SOLN_cSTATE>
-   void Hexa_Block<SOLN_pSTATE, SOLN_cSTATE>::
-   Reconstruction_Second_Derivatives() {
-  double DX, DY, DZ;
-  int i, j, k;
-
-    for (  k  = KCl; k <= KCu; ++k ) {
-      for ( j  = JCl; j <= JCu; ++j ) {
-	for ( i = ICl; i <= ICu; ++i ) {
+void Hexa_Block<SOLN_pSTATE, SOLN_cSTATE>::Reconstruction_Second_Derivatives(void) {
+
+    double DX, DY, DZ;
+
+    for (int  k  = KCl; k <= KCu; ++k ) {
+      for (int j  = JCl; j <= JCu; ++j ) {
+	for (int i = ICl; i <= ICu; ++i ) {
 
 	  if (i == ICu || j == JCu || k == KCu) {
 	    //BFW
-	  DX = Grid.Cell[i][j][k].Xc.x - Grid.Cell[i-1][j][k].Xc.x;
-	  DY = Grid.Cell[i][j][k].Xc.y - Grid.Cell[i][j-1][k].Xc.y;
-	  DZ = Grid.Cell[i][j][k].Xc.z - Grid.Cell[i][j][k-1].Xc.z;
-	  _d2Wdx2[i][j][k] = ( dWdx[i][j][k] - dWdx[i-1][j][k] )/ DX;
-	  _d2Wdy2[i][j][k] = ( dWdy[i][j][k] - dWdy[i][j-1][k] )/ DY;
-	  _d2Wdz2[i][j][k] = ( dWdz[i][j][k] - dWdz[i][j][k-1] )/ DZ;      
-	  _d2Wdxdy[i][j][k] = ( dWdx[i][j][k] - dWdx[i][j-1][k] )/ DY;
-	  _d2Wdxdz[i][j][k] = ( dWdx[i][j][k] - dWdx[i][j][k-1] )/ DZ;
-	  _d2Wdydz[i][j][k] = ( dWdy[i][j][k] - dWdy[i][j][k-1] )/ DZ;
-
-	  }else if (i == ICl || j == JCl || k == KCl){
+            DX = Grid.Cell[i][j][k].Xc.x - Grid.Cell[i-1][j][k].Xc.x;
+	    DY = Grid.Cell[i][j][k].Xc.y - Grid.Cell[i][j-1][k].Xc.y;
+	    DZ = Grid.Cell[i][j][k].Xc.z - Grid.Cell[i][j][k-1].Xc.z;
+	    _d2Wdx2[i][j][k] = ( dWdx[i][j][k] - dWdx[i-1][j][k] )/ DX;
+	    _d2Wdy2[i][j][k] = ( dWdy[i][j][k] - dWdy[i][j-1][k] )/ DY;
+	    _d2Wdz2[i][j][k] = ( dWdz[i][j][k] - dWdz[i][j][k-1] )/ DZ;      
+	    _d2Wdxdy[i][j][k] = ( dWdx[i][j][k] - dWdx[i][j-1][k] )/ DY;
+	    _d2Wdxdz[i][j][k] = ( dWdx[i][j][k] - dWdx[i][j][k-1] )/ DZ;
+	    _d2Wdydz[i][j][k] = ( dWdy[i][j][k] - dWdy[i][j][k-1] )/ DZ;
+
+	  } else if (i == ICl || j == JCl || k == KCl){
 	    //FFW
-	  DX = Grid.Cell[i+1][j][k].Xc.x - Grid.Cell[i][j][k].Xc.x;
-	  DY = Grid.Cell[i][j+1][k].Xc.y - Grid.Cell[i][j][k].Xc.y;
-	  DZ = Grid.Cell[i][j][k+1].Xc.z - Grid.Cell[i][j][k].Xc.z;
-	  _d2Wdx2[i][j][k] = ( dWdx[i+1][j][k] - dWdx[i][j][k] )/ DX;
-	  _d2Wdy2[i][j][k] = ( dWdy[i][j+1][k] - dWdy[i][j][k] )/ DY;
-	  _d2Wdz2[i][j][k] = ( dWdz[i][j][k+1] - dWdz[i][j][k] )/ DZ;
-	  _d2Wdxdy[i][j][k] = ( dWdx[i][j+1][k] - dWdx[i][j][k] )/ DY;
-	  _d2Wdxdz[i][j][k] = ( dWdx[i][j][k+1] - dWdx[i][j][k] )/ DZ;	  
-          _d2Wdydz[i][j][k] = ( dWdy[i][j][k+1] - dWdy[i][j][k] )/ DZ;
-
-	  }else{
-
-	  DX = Grid.Cell[i+1][j][k].Xc.x - Grid.Cell[i-1][j][k].Xc.x;
-	  DY = Grid.Cell[i][j+1][k].Xc.y - Grid.Cell[i][j-1][k].Xc.y;
-	  DZ = Grid.Cell[i][j][k+1].Xc.z - Grid.Cell[i][j][k-1].Xc.z;
-	  _d2Wdx2[i][j][k] = ( dWdx[i+1][j][k] - dWdx[i-1][j][k] )/ DX; 
-	  _d2Wdy2[i][j][k] = ( dWdy[i][j+1][k] - dWdy[i][j-1][k] )/ DY;
-	  _d2Wdz2[i][j][k] = ( dWdz[i][j][k+1] - dWdz[i][j][k-1] )/ DZ;
-	  _d2Wdxdy[i][j][k] = ( dWdx[i][j+1][k] - dWdx[i][j-1][k] )/ DY;
-	  _d2Wdxdz[i][j][k] = ( dWdx[i][j][k+1] - dWdx[i][j][k-1] )/ DZ;
-	  _d2Wdydz[i][j][k] = ( dWdy[i][j][k+1] - dWdy[i][j][k-1] )/ DZ;
+	    DX = Grid.Cell[i+1][j][k].Xc.x - Grid.Cell[i][j][k].Xc.x;
+	    DY = Grid.Cell[i][j+1][k].Xc.y - Grid.Cell[i][j][k].Xc.y;
+	    DZ = Grid.Cell[i][j][k+1].Xc.z - Grid.Cell[i][j][k].Xc.z;
+	    _d2Wdx2[i][j][k] = ( dWdx[i+1][j][k] - dWdx[i][j][k] )/ DX;
+	    _d2Wdy2[i][j][k] = ( dWdy[i][j+1][k] - dWdy[i][j][k] )/ DY;
+	    _d2Wdz2[i][j][k] = ( dWdz[i][j][k+1] - dWdz[i][j][k] )/ DZ;
+	    _d2Wdxdy[i][j][k] = ( dWdx[i][j+1][k] - dWdx[i][j][k] )/ DY;
+	    _d2Wdxdz[i][j][k] = ( dWdx[i][j][k+1] - dWdx[i][j][k] )/ DZ;	  
+            _d2Wdydz[i][j][k] = ( dWdy[i][j][k+1] - dWdy[i][j][k] )/ DZ;
+
+	  } else {
+
+	    DX = Grid.Cell[i+1][j][k].Xc.x - Grid.Cell[i-1][j][k].Xc.x;
+	    DY = Grid.Cell[i][j+1][k].Xc.y - Grid.Cell[i][j-1][k].Xc.y;
+	    DZ = Grid.Cell[i][j][k+1].Xc.z - Grid.Cell[i][j][k-1].Xc.z;
+	    _d2Wdx2[i][j][k] = ( dWdx[i+1][j][k] - dWdx[i-1][j][k] )/ DX; 
+	    _d2Wdy2[i][j][k] = ( dWdy[i][j+1][k] - dWdy[i][j-1][k] )/ DY;
+	    _d2Wdz2[i][j][k] = ( dWdz[i][j][k+1] - dWdz[i][j][k-1] )/ DZ;
+	    _d2Wdxdy[i][j][k] = ( dWdx[i][j+1][k] - dWdx[i][j-1][k] )/ DY;
+	    _d2Wdxdz[i][j][k] = ( dWdx[i][j][k+1] - dWdx[i][j][k-1] )/ DZ;
+	    _d2Wdydz[i][j][k] = ( dWdy[i][j][k+1] - dWdy[i][j][k-1] )/ DZ;
 
 	  } /* endif */
 	} /* endfor */
       } /* endfor */
     } /* endfor */
+
 }
 
 /********************************************************
