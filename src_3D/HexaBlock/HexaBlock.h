--- conflicted
+++ resolved
@@ -971,171 +971,6 @@
    SOLN_pSTATE Wl, Wr;
    
    switch(i_ICtype) {
-<<<<<<< HEAD
-      case IC_VISCOUS_COUETTE :
-         dpdx = IPs.Pressure_Gradient.x;  
-         delta_pres = dpdx*IPs.Grid_IP.Box_Length;
-         //starts with linear pressure gradient 
-         for (  k  = KCl-Nghost ; k <= KCu+Nghost ; ++k ) {
-            for (  j  = JCl-Nghost ; j <= JCu+Nghost ; ++j ) {
-               for ( i = ICl-Nghost ; i <= ICu+Nghost ; ++i ) {
-                  W[i][j][k] = IPs.Wo;
-                  /* velocity is function of z only (2D flow) */
-                  W[i][j][k].v.x = HALF*(-dpdx)/W[i][j][k].mu()*(Grid.Cell[i][j][k].Xc.z + 0.5*IPs.Grid_IP.Box_Height)*
-                     (Grid.Cell[i][j][k].Xc.z - 0.5*IPs.Grid_IP.Box_Height) +
-                     IPs.Moving_Wall_Velocity.x*(Grid.Cell[i][j][k].Xc.z/IPs.Grid_IP.Box_Height + HALF);
-                  // assuming the wall velocity is parallel to x direction
-                  W[i][j][k].p = IPs.Wo.p - (i-ICl-Nghost)*delta_pres/(ICu-ICl);	 
-                  //start
-                  if( i == ICl-Nghost || i == ICl-Nghost+1 ){
-                    W[i][j][k].p = IPs.Wo.p;
-                  }
-                  //end
-                  if( i == ICu+Nghost || i == ICu+Nghost-1 ){
-                     W[i][j][k].p = IPs.Wo.p - delta_pres; 
-                  }
-                  U[i][j][k] = W[i][j][k].U( );
-	       } /* endfor */
-	    } /* endfor */
-	 } /* endfor */
-         break; 
-
-      case IC_VISCOUS_COUETTE_PRESSURE_GRADIENT_X :
-         dpdx = IPs.Pressure_Gradient.x;  
-         delta_pres = dpdx*IPs.Grid_IP.Box_Length;
-         //starts with linear pressure gradient 
-         for (  k  = KCl-Nghost ; k <= KCu+Nghost ; ++k ) {
-            for (  j  = JCl-Nghost ; j <= JCu+Nghost ; ++j ) {
-               for (  i = ICl-Nghost ; i <= ICu+Nghost ; ++i ) {
-                  W[i][j][k] = IPs.Wo;
-                  /* velocity is function of z only (2D flow) */
-                  W[i][j][k].v.x = HALF*(-dpdx)/W[i][j][k].mu()*(Grid.Cell[i][j][k].Xc.z + 0.5*IPs.Grid_IP.Box_Height)*
-                     (Grid.Cell[i][j][k].Xc.z - 0.5*IPs.Grid_IP.Box_Height) +
-                     IPs.Moving_Wall_Velocity.x*(Grid.Cell[i][j][k].Xc.z/IPs.Grid_IP.Box_Height + HALF);
-                  // assuming the wall velocity is parallel to x direction
-                  W[i][j][k].p = IPs.Wo.p - (Grid.Cell[i][j][k].Xc.x)*  delta_pres/IPs.Grid_IP.Box_Length;	 
-                  U[i][j][k] = W[i][j][k].U( );
-	       } /* endfor */
-	    } /* endfor */
-	 } /* endfor */
-         break; 
-
-      case IC_VISCOUS_COUETTE_PRESSURE_GRADIENT_Y :
-         dpdy = IPs.Pressure_Gradient.y;  
-         delta_pres = dpdy*IPs.Grid_IP.Box_Width;
-         //starts with linear pressure gradient 
-         for (  k  = KCl-Nghost ; k <= KCu+Nghost ; ++k ) {
-            for (  j  = JCl-Nghost ; j <= JCu+Nghost ; ++j ) {
-               for (  i = ICl-Nghost ; i <= ICu+Nghost ; ++i ) {
-                  W[i][j][k] = IPs.Wo;
-                  /* velocity is function of z only (2D flow) */
-                  W[i][j][k].v.y = HALF*(-dpdy)/W[i][j][k].mu()*(Grid.Cell[i][j][k].Xc.z + 0.5*IPs.Grid_IP.Box_Height)*
-                     (Grid.Cell[i][j][k].Xc.z - 0.5*IPs.Grid_IP.Box_Height) +
-                     IPs.Moving_Wall_Velocity.y*(Grid.Cell[i][j][k].Xc.z/IPs.Grid_IP.Box_Height + HALF);
-                  //assuming the wall velocity is parallel to x direction
-                  W[i][j][k].p = IPs.Wo.p - (Grid.Cell[i][j][k].Xc.y)*delta_pres/IPs.Grid_IP.Box_Width;	 
-                  //start
-                  if( j == JCl-Nghost || j == JCl-Nghost+1 ){
-                     W[i][j][k].p = IPs.Wo.p;
-                  }
-                  //end
-                  if( j == JCu+Nghost || j == JCu+Nghost-1 ){
-                     W[i][j][k].p = IPs.Wo.p - delta_pres; 
-                  }
-                  U[i][j][k] = W[i][j][k].U( );
- 	       } /* endfor */
-	    } /* endfor */
-	 } /* endfor */
-         break; 
-
-      case IC_VISCOUS_COUETTE_PRESSURE_GRADIENT_Z :
-         dpdz = IPs.Pressure_Gradient.z;  
-         delta_pres = dpdz*IPs.Grid_IP.Box_Height;
-         //starts with linear pressure gradient 
-         for (  k  = KCl-Nghost ; k <= KCu+Nghost ; ++k ) {
-            for (  j  = JCl-Nghost ; j <= JCu+Nghost ; ++j ) {
-               for (  i = ICl-Nghost ; i <= ICu+Nghost ; ++i ) {
-                  W[i][j][k] = IPs.Wo;
-                  /* velocity is function of y only (2D flow) */
-                  W[i][j][k].v.z = HALF*(-dpdz)/W[i][j][k].mu()*(Grid.Cell[i][j][k].Xc.y + 0.5*IPs.Grid_IP.Box_Width)*
-                     (Grid.Cell[i][j][k].Xc.y - 0.5*IPs.Grid_IP.Box_Width) +
-                     IPs.Moving_Wall_Velocity.z*(Grid.Cell[i][j][k].Xc.y/IPs.Grid_IP.Box_Width + HALF);
-                  W[i][j][k].p = IPs.Wo.p - (Grid.Cell[i][j][k].Xc.z)*delta_pres/IPs.Grid_IP.Box_Height;	 
-                  //start
-                 if( k == KCl-Nghost || k == KCl-Nghost+1 ){
-                     W[i][j][k].p = IPs.Wo.p;
-                  }
-                  //end
-                  if( k == KCu+Nghost || k == KCu+Nghost-1 ){
-                     W[i][j][k].p = IPs.Wo.p - delta_pres; 
-                  }
-                  U[i][j][k] = W[i][j][k].U( );
-	       } /* endfor */
-	    } /* endfor */
-	 } /* endfor */
-         break; 
-      
-      case IC_PRESSURE_GRADIENT_X :
-         dpdx = IPs.Pressure_Gradient.x;  
-         delta_pres = dpdx*IPs.Grid_IP.Box_Length;
-         di =  1.0/sqr(IPs.Grid_IP.Box_Height/2.0)+ 1.0/sqr(IPs.Grid_IP.Box_Width/2.0);
-         U_axi = delta_pres/(2.0*W[0][0][0].mu())/di;
-         //starts with linear pressure gradient 
-         for (  k  = KCl-Nghost ; k <= KCu+Nghost ; ++k ) {
-            for (  j  = JCl-Nghost ; j <= JCu+Nghost ; ++j ) {
-               for (  i = ICl-Nghost ; i <= ICu+Nghost ; ++i ) {
-                  W[i][j][k] = IPs.Wo;
-                  /* velocity is function of z only (2D flow) */
-                  W[i][j][k].v.x = 0.5*(-dpdx)/W[i][j][k].mu()*(Grid.Cell[i][j][k].Xc.z + 0.5*IPs.Grid_IP.Box_Height)*
-                     (Grid.Cell[i][j][k].Xc.z - 0.5*IPs.Grid_IP.Box_Height);
-                  W[i][j][k].p = IPs.Wo.p - (i-ICl-Nghost)*delta_pres/(ICu-ICl);	 
-                  //start
-                  if( i == ICl-Nghost || i == ICl-Nghost+1 ){
-                     W[i][j][k].p = IPs.Wo.p;
-                  }
-                  //end
-                  if( i == ICu+Nghost || i == ICu+Nghost-1){
-                     W[i][j][k].p = IPs.Wo.p - delta_pres; 
-                  }
-                  U[i][j][k] = W[i][j][k].U( );
-	       } /* endfor */ 
-	    } /* endfor */       
-	 } /* endfor */
-         break; 
-
-      case IC_CHANNEL_FLOW :
-         // this case is from John Laufer
-         // Investigation of Turbulent Flow in a Two-Dimensional Channel
-         // debugging purpose here (laminar flow)
-         dpdx = IPs.Pressure_Gradient.x;  
-         delta_pres = dpdx*IPs.Grid_IP.Box_Length;
-         Um = 22.3;
-         //Um = 7.07; // computed from Reynolds number 61600
-         for (  k  = KCl-Nghost ; k <= KCu+Nghost ; ++k ) {
-	    for (  j  = JCl-Nghost ; j <= JCu+Nghost ; ++j ) {
-               for (  i = ICl-Nghost ; i <= ICu+Nghost ; ++i ) {
-                  W[i][j][k] = IPs.Wo;
-                  W[i][j][k].p = IPs.Wo.p - (i-ICl-Nghost)*delta_pres/(ICu-ICl);	 
-                  //start
-                  if( i == ICl-Nghost || i == ICl-Nghost+1 ){
-                     W[i][j][k].p = IPs.Wo.p;
-                  }
-                  //end
-                  if( i == ICu+Nghost || i == ICu+Nghost-1){
-                     W[i][j][k].p = IPs.Wo.p - delta_pres; 
-                  }
-                  /* velocity is function of y only (2D flow) */
-                  W[i][j][k].v.x = 0.5*(-dpdx)/W[i][j][k].mu()*(Grid.Cell[i][j][k].Xc.y + 0.5*IPs.Grid_IP.Box_Width)*
-                     (Grid.Cell[i][j][k].Xc.y - 0.5*IPs.Grid_IP.Box_Width);
-                  //conservative solution state
-                  U[i][j][k] = W[i][j][k].U();
- 	       } /* endfor */
-	    } /* endfor */
-	 } /* endfor */
-         break; 
-
-=======
->>>>>>> 832441d5
       case IC_SHOCK_BOX :
 	 Wl = SOLN_pSTATE(IPs.Wo);
          Wl.rho = DENSITY_STDATM;
@@ -1145,15 +980,9 @@
          Wr.rho = EIGHT*DENSITY_STDATM;
          Wr.v = Vector3D_ZERO;
          Wr.p = TEN*PRESSURE_STDATM; 
-<<<<<<< HEAD
-         for (k = KCl-Nghost; k <= KCu+Nghost; ++k) {
-	    for (j = JCl-Nghost; j <= JCu+Nghost; ++j) {
-               for (i = ICl-Nghost; i <= ICu+Nghost; ++i) {
-=======
          for (int k = KCl-Nghost; k <= KCu+Nghost; ++k) {
 	    for (int j = JCl-Nghost; j <= JCu+Nghost; ++j) {
                for (int i = ICl-Nghost; i <= ICu+Nghost; ++i) {
->>>>>>> 832441d5
 		  if (Grid.Cell[i][j][k].Xc.x <= ZERO &&
                       Grid.Cell[i][j][k].Xc.y <= ZERO &&
                       Grid.Cell[i][j][k].Xc.z <= ZERO) {
@@ -2728,16 +2557,8 @@
    int k_residual;
    double omega;
    
-<<<<<<< HEAD
-   // Memory for linear system solver.
-   
-   SOLN_cSTATE dU_precon;
    int num_vars = NumVar();
-   /* Allocate memory for linear system solver. */
-=======
-   int num_vars = NumVar();
-
->>>>>>> 832441d5
+
    /* Perform update of solution variables for stage 
       i_stage of an N stage scheme. */
 
@@ -2786,14 +2607,7 @@
                 IPs.Local_Time_Stepping == 
                 SCALAR_LOCAL_TIME_STEPPING) {
                U[i][j][k] = Uo[i][j][k] + omega* dUdt[i][j][k][k_residual];
-<<<<<<< HEAD
-                             
-               //N-1 species
-               U[i][j][k][num_vars] = U[i][j][k].rho*(ONE - U[i][j][k].sum_species());
-            }
-=======
             } /* endif */
->>>>>>> 832441d5
             
             if (IPs.Local_Time_Stepping == GLOBAL_TIME_STEPPING && 
                 (U[i][j][k].rho  <= ZERO ||  
