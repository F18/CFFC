/* HexaBlock.h: Header file defining 
                3D Hexahedral Mesh Solution Classes. */

#ifndef _HEXA_BLOCK_INCLUDED
#define _HEXA_BLOCK_INCLUDED

/* Include required CFFC header files. */

#ifndef _CFD_INCLUDED
#include "../CFD/CFD.h"
#endif // _CFD_INCLUDED

#ifndef _MATH_MACROS_INCLUDED
#include "../Math/Math.h"
#endif // _MATH_MACROS_INCLUDED

#ifndef _INPUT_INCLUDED
#include "../CFD/Input.h"
#endif // _INPUT_INCLUDED

#ifndef _CELL3D_INCLUDED
#include "../Grid/Cell3D.h"
#endif // _CELL3D_INCLUDED

#ifndef _MPI_INCLUDED
#include "../MPI/MPI.h"
#endif // _MPI_INCLUDED

#ifndef _GRID3D_HEXA_BLOCK_INCLUDED
#include "../Grid/Grid3DHexaBlock.h"
#endif // _GRID3D_HEXA_BLOCK_INCLUDED

#ifndef _GASCONSTANTS_INCLUDED
#include "../Physics/GasConstants.h"
#endif // _GASCONSTANTS_INCLUDED

#ifndef _TURBULENCE_MODELLING_INCLUDED
#include "../TurbulenceModelling/TurbulenceModelling.h"
#endif // TURBULENCE_MODELLING_INCLUDED   

#ifndef _HIGHORDER_INCLUDED
#include "../HighOrderReconstruction/HighOrder.h"
#endif // HIGHORDER_INCLUDED

// Additional includes at end of file

class FlowField_2D;

template <typename SOLN_pSTATE, typename SOLN_cSTATE> class Explicit_Filters;

/* Define the solution block in-use indicators. */

#define	HEXA_BLOCK_USED                            1
#define	HEXA_BLOCK_NOT_USED                        0

/* Define the structures and classes. */

#define	NUMBER_OF_RESIDUAL_VECTORS    3

template<class SOLN_pSTATE, class SOLN_cSTATE>
class Hexa_Block {
  protected:
   static int              _Allocated;  //!< Indicates whether or not the static memory pool has been allocated.
   static int          _NSi,_NSj,_NSk;  //!< Dimensions of static memory pool
   static SOLN_pSTATE      ***_d2Wdx2;  //!< Temporary static values of second derivitives of primitive variables
   static SOLN_pSTATE      ***_d2Wdy2;  //!< Temporary static values of second derivitives of primitive variables
   static SOLN_pSTATE      ***_d2Wdz2;  //!< Temporary static values of second derivitives of primitive variables
   static SOLN_pSTATE     ***_d2Wdxdy;  //!< Temporary static values of second derivitives of primitive variables
   static SOLN_pSTATE     ***_d2Wdxdz;  //!< Temporary static values of second derivitives of primitive variables
   static SOLN_pSTATE     ***_d2Wdydz;  //!< Temporary static values of second derivitives of primitive variables
 
  public:
   typedef SOLN_pSTATE Soln_pState;
   typedef SOLN_cSTATE Soln_cState;

   int              NCi,ICl,ICu;  // i-direction cell counters.
   int              NCj,JCl,JCu;  // j-direction cell counters.
   int              NCk,KCl,KCu;  // k-direction cell counters.
   int                   Nghost;  // Number of ghost cells.
   int           Freeze_Limiter;  // Limiter freezing indicator.
   int                Flow_Type;  // Flow type indicator.
   double                 ***dt;  // Local time step.
    double           dt_viscous;
    double          dt_acoustic;
   
   SOLN_pSTATE             ***W;  // Primitive solution state.
   SOLN_cSTATE             ***U;  // Conserved solution state.
   Grid3D_Hexa_Block       Grid;  // pointer to the 3D Hexa grid.
   
   SOLN_cSTATE         ****dUdt;  // Solution residual.
   SOLN_pSTATE          ***dWdx;  // Unlimited solution gradient
                                  // (x-direction).
   SOLN_pSTATE          ***dWdy;  // Unlimited solution gradient
                                  // (y-direction).
   SOLN_pSTATE          ***dWdz;  // Unlimited solution gradient
                                  // (z-direction).
   SOLN_pSTATE           ***phi;  // Solution slope limiter.
   SOLN_cSTATE            ***Uo;  // Initial solution state.
        
   //   SOLN_cSTATE **FluxN,**FluxS,  // Boundary solution fluxes.
   //               **FluxE,**FluxW,
   //               **FluxT,**FluxB;

   SOLN_pSTATE     **WoN, **WoS,  // Boundary condition reference states for
                   **WoE, **WoW,  // north, south, east, west, top
                   **WoT, **WoB;  // bottom boundaries.
   
   // Only allocate for turbulent flow (depending on flow type indicator)
   Turbulent3DWallData ***WallData;

<<<<<<< HEAD
=======
   Explicit_Filters<SOLN_pSTATE,SOLN_cSTATE> Explicit_Filter;
   Explicit_Filters<SOLN_pSTATE,SOLN_cSTATE> Explicit_Secondary_Filter;

>>>>>>> 8225519c
   // Declare high-order variable required for CENO reconstruction
   HighOrder<SOLN_pSTATE> HighOrderVariable;
		      
   int Allocated; // Indicates whether or not the solution block has been allocated.

   /* Constructors. */

   Hexa_Block(void) :
    Explicit_Filter(this),
    Explicit_Secondary_Filter(this)
    {
      NCi=0; ICl=0; ICu=0; NCj=0; JCl=0; JCu=0;
      NCk=0; KCl=0; KCu=0; Nghost=0; 
      Flow_Type = FLOWTYPE_INVISCID; Freeze_Limiter = OFF;
      Allocated = HEXA_BLOCK_NOT_USED;
      dt = NULL; W = NULL; U = NULL; dUdt = NULL;
      dWdx = NULL; dWdy = NULL; dWdz = NULL;
      phi = NULL; Uo = NULL;
      //FluxN = NULL; FluxS = NULL;
      //FluxE = NULL; FluxW = NULL;
      //FluxT = NULL; FluxB = NULL;
      WoN = NULL; WoS = NULL; 
      WoE = NULL; WoW = NULL;
      WoT = NULL; WoB = NULL; WallData = NULL;
   }

   Hexa_Block(Hexa_Block &Block2) {
       Copy(Block2);
   }
    
    
   Hexa_Block(const int Ni, 
              const int Nj, 
              const int Nk, 
              const int Ng) {
      allocate(Ni, Nj, Nk, Ng);
   }

   Hexa_Block(const int Ni, 
              const int Nj, 
              const int Nk, 
              const int Ng, 
              const int flow_type,  
              Grid3D_Hexa_Block &Grid2) {       
      allocate(Ni, Nj, Nk, Ng);
      Grid.Copy(Grid2);
      Flow_Type = flow_type;

   }
   
   /* Destructors. */
  ~Hexa_Block() {
      deallocate(); deallocate_static(); 
   }

   /* Allocate memory for structured hexahedrial solution block. */
   void allocate(void);
   void allocate(const int Ni, const int Nj, const int Nk, const int Ng);

   /* Deallocate memory for structured hexahedral solution block. */
   void deallocate(void);

   //! Allocate memory for high-order variables
<<<<<<< HEAD
   void allocate_HighOrder(const int ReconstructionOrder);
=======
   void allocate_HighOrder(void);
>>>>>>> 8225519c

   //! Deallocate memory for high-order variables
   void deallocate_HighOrder(void);  
   
   /* Allocate static memory for structured hexahedrial solution block. */
   void allocate_static(void);

   /* Deallocate static memory for structured hexahedrial solution block. */
   void deallocate_static(void);

   /* Return primitive solution state at specified node. */
   SOLN_pSTATE Wn(const int ii, const int jj, const int kk);
   
   /* Retern conserverd solution state at specified node. */
   SOLN_cSTATE Un(const int ii, const int jj, const int kk);
   
   /* Return primitive solution state at cell nodes. */
   SOLN_pSTATE WnNW(const int ii, const int jj, const int kk);
   SOLN_pSTATE WnNE(const int ii, const int jj, const int kk);
   SOLN_pSTATE WnSE(const int ii, const int jj, const int kk);
   SOLN_pSTATE WnSW(const int ii, const int jj, const int kk);
   
   /* Return conserved solution state at cell nodes. */
   SOLN_cSTATE UnNW(const int ii, const int jj, const int kk);
   SOLN_cSTATE UnNE(const int ii, const int jj, const int kk);
   SOLN_cSTATE UnSE(const int ii, const int jj, const int kk);
   SOLN_cSTATE UnSW(const int ii, const int jj, const int kk);
   
   /* Set flags for limiter evaluation. */
   void evaluate_limiters(void);
   void freeze_limiters(void);
   
   /* Number of solution state variables. */
   int NumVar(void);

  /* Field access to the primitive cell solution */  
  const Soln_pState& CellSolution(const int &ii, const int &jj, const int &kk) const { return W[ii][jj][kk]; }

   /* Other important member functions. */

   void Create_Block(Grid3D_Hexa_Block &Grid2);

   void Copy(Hexa_Block &Block2);

   void Copy_static(Hexa_Block &Block2);

   void Broadcast(void);

#ifdef _MPI_VERSION
   void Broadcast(MPI::Intracomm &Communicator);
#endif

   void Update_Grid_Exterior_Nodes(void);

   void Update_Grid_Cells(void);

   void Update_Grid_Ghost_Cells(void);
   
   int Update_Corner_Cells_for_3_Blks_Abutting(const int i_elem, 
                                               const int j_elem, 
                                               const int k_elem, 
                                               const int numNeigh,
                                               const int be);

   void Set_Grid_BCs_Xdir(const int BCtype_east_boundary,
                          const int BCtype_west_boundary);

   void Set_Grid_BCs_Ydir(const int BCtype_north_boundary,
                          const int BCtype_south_boundary);

   void Set_Grid_BCs_Zdir(const int BCtype_top_boundary,
                          const int BCtype_bottom_boundary);

   void Set_Grid_BCs(const int BCtype_east_boundary,
                     const int BCtype_west_boundary,
                     const int BCtype_north_boundary,
                     const int BCtype_south_boundary,
                     const int BCtype_top_boundary,
                     const int BCtype_bottom_boundary);

   void Rotate_Grid(const double &Angle, 
                    const double &Angle1, 
                    const double &Angle2);

   void Output_Tecplot(Input_Parameters<SOLN_pSTATE, SOLN_cSTATE> &IPs,
                       const int Number_of_Time_Steps,
                       const double &Time,
                       const int Block_Number,
                       const int Output_Title,
                       ostream &Out_File);

   void Output_Cells_Tecplot(Input_Parameters<SOLN_pSTATE, SOLN_cSTATE> &IPs,
                             const int Number_of_Time_Steps,
                             const double &Time,
                             const int Block_Number,
                             const int Output_Title,
                             ostream &Out_File);

   void Output_Nodes_Tecplot(Input_Parameters<SOLN_pSTATE, SOLN_cSTATE> &IPs,
                             const int Number_of_Time_Steps,
                             const double &Time,
                             const int Block_Number,
                             const int Output_Title,
                             ostream &Out_File);

   int ICs(Input_Parameters<SOLN_pSTATE, SOLN_cSTATE> &IPs);

   int ICs_Specializations(Input_Parameters<SOLN_pSTATE, SOLN_cSTATE> &IPs);

   int Interpolate_2Dto3D(const FlowField_2D &Numflowfield2D);

   void BCs(Input_Parameters<SOLN_pSTATE, SOLN_cSTATE> &IPs);

    void BCs_dUdt(Input_Parameters<SOLN_pSTATE, SOLN_cSTATE> &IPs, int residual_index);
    
   double CFL(Input_Parameters<SOLN_pSTATE, SOLN_cSTATE> &IPs);

   void Set_Global_TimeStep(const double &Dt_min);

   double L1_Norm_Residual(const int& var);

   double L2_Norm_Residual(const int& var);

   double Max_Norm_Residual(const int& var);

   int WtoU(void);

   void Evaluate_Limiters(void){ Freeze_Limiter = OFF; }

   void Freeze_Limiters(void) { Freeze_Limiter = ON; }

   void Linear_Reconstruction_LeastSquares(const int i, 
                                           const int j, 
                                           const int k, 
                                           const int Limiter);

   void Linear_Reconstruction_LeastSquares(const int Limiter);

   void Reconstruction_Second_Derivatives(void);

   int Wall_Shear(void);
   
   double Wall_Friction_Velocity(const int i, 
                                 const int j, 
                                 const int k);

   int dUdt_Residual_Evaluation(Input_Parameters<SOLN_pSTATE, SOLN_cSTATE> &IPs);

   int dUdt_Multistage_Explicit(const int i_stage, 
                                Input_Parameters<SOLN_pSTATE, SOLN_cSTATE> &IPs);

   int Update_Solution_Multistage_Explicit(const int i_stage, 
                                           Input_Parameters<SOLN_pSTATE, SOLN_cSTATE> &IPs);


   /* MEMBER FUNCTIONS REQUIRED FOR HIGH ORDER RECONSTRUCTION. */

   int dUdt_Multistage_Explicit_HighOrder(const int i_stage, 
					  Input_Parameters<SOLN_pSTATE, SOLN_cSTATE> &IPs);

   int dUdt_Residual_HighOrder(Input_Parameters<SOLN_pSTATE, SOLN_cSTATE> &IPs,
			       const int & k_residual,
			       const bool & UseTimeStep);


   /* MEMBER FUNCTIONS REQUIRED FOR MESSAGE PASSING. */

   /* Load send message passing buffer. */

   int LoadSendBuffer_Solution(double *buffer,
                               int &buffer_count,
                               const int buffer_size,
                               const int *id_start,
                               const int *id_end,
                               const int *inc,
                               const int *neigh_orient);

    int LoadSendBuffer_Residual(double *buffer,
                                int &buffer_count,
                                const int buffer_size,
                                const int *id_start,
                                const int *id_end,
                                const int *inc,
                                const int *neigh_orient,
                                int residual_index);
    
   int LoadSendBuffer_Geometry(double *buffer,
                               int &buffer_count,
                               const int buffer_size,
                               const int *id_start,
                               const int *id_end,
                               const int *inc,
                               const int *neigh_orient);

   int LoadSendBuffer_BCs(double *buffer,
                          int &buffer_count,
                          const int buffer_size,
                          const int *id_start,
                          const int *id_end,
                          const int *inc,
                          const int *neigh_orient,
                          const int bc_elem_i,
                          const int bc_elem_j,
                          const int bc_elem_k);

   int LoadSendBuffer_F2C(double *buffer,
                          int &buffer_count,
                          const int buffer_size,
                          const int i_min,
                          const int i_max,
                          const int i_inc,
                          const int j_min,
                          const int j_max,
			  const int j_inc,
			  const int k_min,
			  const int k_max,
			  const int k_inc);

   int LoadSendBuffer_C2F(double *buffer,
                          int &buffer_count,
                          const int buffer_size,
                          const int i_min,
                          const int i_max,
                          const int i_inc,
                          const int j_min,
                          const int j_max,
			  const int j_inc,
			  const int k_min,
			  const int k_max,
			  const int k_inc);

   /* Unload receive message passing buffer. */

   int UnloadReceiveBuffer_Solution(double *buffer,
                                    int &buffer_count,
                                    const int buffer_size,
                                    const int i_min,
                                    const int i_max,
                                    const int i_inc,
                                    const int j_min,
                                    const int j_max,
                                    const int j_inc,
                                    const int k_min,
                                    const int k_max,
                                    const int k_inc);
    
    int UnloadReceiveBuffer_Residual(double *buffer,
                                     int &buffer_count,
                                     const int buffer_size,
                                     const int i_min,
                                     const int i_max,
                                     const int i_inc,
                                     const int j_min,
                                     const int j_max,
                                     const int j_inc,
                                     const int k_min,
                                     const int k_max,
                                     const int k_inc,
                                     int residual_index);

   int UnloadReceiveBuffer_Geometry(double *buffer,
                                    int &buffer_count,
                                    const int buffer_size,
                                    const int i_min,
                                    const int i_max,
                                    const int i_inc,
                                    const int j_min,
                                    const int j_max, 
                                    const int j_inc,
                                    const int k_min,
                                    const int k_max,
                                    const int k_inc);

   int UnloadReceiveBuffer_BCs(double *buffer,
                               int &buffer_count,
                               const int buffer_size,
                               const int i_min,
                               const int i_max,
                               const int i_inc,
                               const int j_min,
                               const int j_max,
                               const int j_inc,
                               const int k_min,
                               const int k_max,
                               const int k_inc,
                               const int bc_elem_i,
                               const int bc_elem_j,
                               const int bc_elem_k);

   int UnloadReceiveBuffer_F2C(double *buffer,
                               int &buffer_count,
                               const int buffer_size,
                               const int i_min,
                               const int i_max,
                               const int i_inc,
                               const int j_min,
                               const int j_max,
                               const int j_inc,
                               const int k_min,
			       const int k_max,
			       const int k_inc);

   int UnloadReceiveBuffer_C2F(double *buffer,
                               int &buffer_count,
                               const int buffer_size,
                               const int i_min,
                               const int i_max,
                               const int i_inc,
                               const int j_min,
                               const int j_max,
	  		       const int j_inc,
			       const int k_min,
			       const int k_max,
			       const int k_inc);

   /* Subcell solution reconstruction within given computational cell. */

   void SubcellReconstruction(const int i,
                              const int j,
                              const int k,
                              const int Limiter);

   /* Load and unload conservative flux message passing buffer. */

   int LoadSendBuffer_Flux_F2C(double *buffer,
                               int &buffer_count,
                               const int buffer_size,
                               const int i_min,
                               const int i_max,
                               const int i_inc,
                               const int j_min,
                               const int j_max,
			       const int j_inc,
			       const int k_min,
			       const int k_max,
			       const int k_inc);

   int UnloadReceiveBuffer_Flux_F2C(double *buffer,
                                    int &buffer_count,
                                    const int buffer_size,
                                    const int i_min,
                                    const int i_max,
                                    const int i_inc,
                                    const int j_min,
                                    const int j_max,
				    const int j_inc,
				    const int k_min,
				    const int k_max,
				    const int k_inc);

   SOLN_cSTATE RiemannFlux_n(const int & Flux_Function,
			     const SOLN_pSTATE &Wl,
			     const SOLN_pSTATE &Wr,
			     const Vector3D &normal_dir) const;
    

   double SinVariationInXDir(const double x, const double y, const double z);

  private:
   //copy and assignment are not permitted ...
   Hexa_Block(const Hexa_Block &Soln);
   Hexa_Block &operator =(const Hexa_Block &Soln);
   
};

 /* Input-output operators. */

template<class SOLN_pSTATE, class SOLN_cSTATE>
ostream &operator << (ostream &out_file,
                      const Hexa_Block<SOLN_pSTATE, SOLN_cSTATE> &Soln);

template<class SOLN_pSTATE, class SOLN_cSTATE>
istream &operator >> (istream &in_file,
                      Hexa_Block<SOLN_pSTATE, SOLN_cSTATE> &Soln);

/******************************************************************
 * Hexa_Block::allocate -- Allocate memory.                       *
 ******************************************************************/
template<class SOLN_pSTATE, class SOLN_cSTATE>
void Hexa_Block<SOLN_pSTATE, SOLN_cSTATE>::allocate(void){

   // Allocate regular memory for block
   if (!Allocated) {

      W = new SOLN_pSTATE**[NCi]; 
      U = new SOLN_cSTATE**[NCi];
      Uo = new SOLN_cSTATE**[NCi];
      dUdt = new SOLN_cSTATE***[NCi];
      dWdx = new SOLN_pSTATE**[NCi];
      dWdy = new SOLN_pSTATE**[NCi];
      dWdz = new SOLN_pSTATE**[NCi];
      phi = new SOLN_pSTATE**[NCi]; 
      dt = new double**[NCi];
   
      for (int i = 0; i <= NCi-1 ; ++i) {
         W[i] = new SOLN_pSTATE*[NCj]; 
         U[i] = new SOLN_cSTATE*[NCj];
         Uo[i] = new SOLN_cSTATE*[NCj];
         dUdt[i] = new SOLN_cSTATE**[NCj];
         dWdx[i] = new SOLN_pSTATE*[NCj];
         dWdy[i] = new SOLN_pSTATE*[NCj];
         dWdz[i] = new SOLN_pSTATE*[NCj];
         phi[i] = new SOLN_pSTATE*[NCj];
         dt[i] = new double*[NCj];
         for (int j = 0; j <= NCj-1 ; ++j) {
            W[i][j] = new SOLN_pSTATE[NCk]; 
            U[i][j] = new SOLN_cSTATE[NCk];
            Uo[i][j] = new SOLN_cSTATE[NCk];
            dUdt[i][j] = new SOLN_cSTATE*[NCk];
            dWdx[i][j] = new SOLN_pSTATE[NCk]; 
            dWdy[i][j] = new SOLN_pSTATE[NCk];
            dWdz[i][j] = new SOLN_pSTATE[NCk];
            phi[i][j] = new SOLN_pSTATE[NCk]; 
            dt[i][j] = new double [NCk];
            for (int k = 0; k <= NCk-1 ; ++k) {
               dUdt[i][j][k] = new SOLN_cSTATE[NUMBER_OF_RESIDUAL_VECTORS];
            } /* endfor */
         } /* endfor */
      } /* endfor */

      SOLN_cSTATE U_VACUUM;
      U_VACUUM.Vacuum();
      SOLN_pSTATE W_VACUUM;
      W_VACUUM.Vacuum();

      // Set the solution residuals, gradients, limiters, and other values to zero.
      for (int k  = KCl-Nghost ; k <= KCu+Nghost ; ++k) {
         for (int j  = JCl-Nghost ; j <= JCu+Nghost ; ++j) {
            for (int i = ICl-Nghost ; i <= ICu+Nghost ; ++i) {
               Uo[i][j][k] = U_VACUUM; 
               for (int n = 0 ; n <= NUMBER_OF_RESIDUAL_VECTORS-1 ; ++n) {
                  dUdt[i][j][k][n] = U_VACUUM;
               } /* endfor */
               dWdx[i][j][k] = W_VACUUM; 
               dWdy[i][j][k] = W_VACUUM;
               dWdz[i][j][k] = W_VACUUM; 
               phi[i][j][k] =  W_VACUUM; 
               dt[i][j][k] = ZERO;
            } /* endfor */
         } /* endfor */
      } /* endfor */
 
      //Boundary References
      WoW = new SOLN_pSTATE *[NCj]; WoE = new SOLN_pSTATE *[NCj];
      for (int j = 0; j < NCj; ++j) {
         WoW[j] = new SOLN_pSTATE[NCk]; WoE[j] = new SOLN_pSTATE[NCk];
      } /* endfor */

      WoN = new SOLN_pSTATE *[NCi]; WoS = new SOLN_pSTATE *[NCi];
      WoT = new SOLN_pSTATE *[NCi]; WoB = new SOLN_pSTATE *[NCi];
      for (int i = 0; i < NCi; ++i) {
         WoN[i] = new SOLN_pSTATE[NCk]; WoS[i] = new SOLN_pSTATE[NCk];
         WoT[i] = new SOLN_pSTATE[NCj]; WoB[i] = new SOLN_pSTATE[NCj];
      } /* endfor */

      // Only allocate for turbulent flows
      if (Flow_Type == FLOWTYPE_TURBULENT_RANS_K_OMEGA ||
          Flow_Type == FLOWTYPE_TURBULENT_RANS_K_EPSILON) {
         WallData = new Turbulent3DWallData**[NCi]; 
         for (int i = 0; i <= NCi-1 ; ++i) {
            WallData[i] = new Turbulent3DWallData*[NCj]; 
            for (int j = 0; j <= NCj-1 ; ++j) {
               WallData[i][j] = new Turbulent3DWallData[NCk]; 
            } /* endfor */
         } /* endfor */
      } /* endif */

      Allocated = HEXA_BLOCK_USED;

   } /* endif */

   // Allocate static memory pool
   allocate_static();

}

template<class SOLN_pSTATE, class SOLN_cSTATE>
void Hexa_Block<SOLN_pSTATE, SOLN_cSTATE>::allocate(const int Ni, 
                                                    const int Nj, 
                                                    const int Nk, 
                                                    const int Ng) {

    assert(Ni > 1 && Nj > 1  && Nk > 1 && Ng > 1 && !Allocated); 
    NCi=Ni+2*Ng; ICl=Ng; ICu=Ni+Ng-1; 
    NCj=Nj+2*Ng; JCl=Ng; JCu=Nj+Ng-1;
    NCk=Nk+2*Ng; KCl=Ng; KCu=Nk+Ng-1; Nghost=Ng;
    Grid.allocate(Ni, Nj, Nk, Ng);
    allocate();

}

/**************************************************************************
 * Hexa_Block::deallocate -- Deallocate memory.                           *
 **************************************************************************/
template<class SOLN_pSTATE, class SOLN_cSTATE>
void Hexa_Block<SOLN_pSTATE, SOLN_cSTATE>::deallocate(void) {

   if (Allocated) {   
      Grid.deallocate(); 
    
      for (int i = 0; i <= NCi-1; ++i) {
         for (int j = 0; j <= NCj-1 ; ++j) {
            delete []W[i][j];  W[i][j] = NULL; 
            delete []U[i][j];  U[i][j] = NULL;
            delete []Uo[i][j]; Uo[i][j] = NULL;
            for (int k = 0; k <= NCk-1 ; ++k) {
               delete []dUdt[i][j][k]; dUdt[i][j][k] = NULL; 
            } /* endfor */
            delete []dUdt[i][j]; dUdt[i][j] = NULL;
            delete []dWdx[i][j]; dWdx[i][j] = NULL; 
            delete []dWdy[i][j]; dWdy[i][j] = NULL;
            delete []dWdz[i][j]; dWdz[i][j] = NULL;
            delete []phi[i][j]; phi[i][j] = NULL; 
            delete []dt[i][j]; dt[i][j] = NULL; 
         } /* endfor */
         delete []W[i]; W[i] = NULL; 
         delete []U[i]; U[i] = NULL;
         delete []Uo[i]; Uo[i] = NULL;
         delete []dUdt[i]; dUdt[i] = NULL;
         delete []dWdx[i]; dWdx[i] = NULL; 
         delete []dWdy[i]; dWdy[i] = NULL;
         delete []dWdz[i]; dWdz[i] = NULL;
         delete []phi[i]; phi[i] = NULL; 
         delete []dt[i]; dt[i] = NULL; 
      } /* endfor */
   
      delete []W; W = NULL; delete []U; U = NULL;
      delete []Uo; Uo = NULL; delete []dUdt; dUdt = NULL;
      delete []dWdx; dWdx = NULL; delete []dWdy; dWdy = NULL; 
      delete []dWdz; dWdz = NULL; 
      delete []phi; phi = NULL; delete []dt; dt = NULL; 

      //Boundary references
      for (int j = 0; j <= NCj-1; ++j) {
         delete []WoW[j]; WoW[j] = NULL;
         delete []WoE[j]; WoE[j] = NULL;
      } /* endfor */
      delete []WoW; WoW = NULL;
      delete []WoE; WoE = NULL;
   
      for (int i = 0; i <= NCi-1; ++i) {
         delete []WoN[i]; WoN[i] = NULL;
         delete []WoS[i]; WoS[i] = NULL;
         delete []WoT[i]; WoT[i] = NULL;
         delete []WoB[i]; WoB[i] = NULL;
      } /* endfor */
   
      delete []WoN; WoN = NULL; delete []WoS; WoS = NULL; 
      delete []WoE; WoE = NULL; delete []WoW; WoW = NULL;
      delete []WoT; WoT = NULL; delete []WoB; WoB = NULL;
   
      if (Flow_Type == FLOWTYPE_TURBULENT_RANS_K_OMEGA ||
          Flow_Type == FLOWTYPE_TURBULENT_RANS_K_EPSILON) {
         for (int i = 0; i <= NCi-1 ; ++i) {
            for (int j = 0; j <= NCj-1 ; ++j) {
               delete []WallData[i][j];  WallData[i][j] = NULL; 
            } /* endfor */
            delete []WallData[i]; WallData[i] = NULL; 
         } /* endfor */
         delete []WallData; WallData = NULL; 
      } /* endif */

      NCi = 0; ICl = 0; ICu = 0; NCj = 0; JCl = 0; JCu = 0;
      NCk = 0; KCl = 0; KCu = 0; Nghost = 0;

      Allocated = HEXA_BLOCK_NOT_USED;

   } /* endif */

}

/*****************************************//**
 * Allocate memory for high-order variables.
 ********************************************/
template<class SOLN_pSTATE, class SOLN_cSTATE>
<<<<<<< HEAD
void Hexa_Block<SOLN_pSTATE, SOLN_cSTATE>::allocate_HighOrder(const int ReconstructionOrder){
=======
void Hexa_Block<SOLN_pSTATE, SOLN_cSTATE>::allocate_HighOrder(void){
>>>>>>> 8225519c

  bool _pseudo_inverse_allocation_(false);
  int i;

  //ReconstructionOrder = ??;

  // Decide whether to allocate the pseudo-inverse
  if (CENO_Execution_Mode::CENO_SPEED_EFFICIENT){
    _pseudo_inverse_allocation_ = true;
  }

<<<<<<< HEAD
  HighOrderVariable.InitializeVariable(ReconstructionOrder,
				       Grid,
				       _pseudo_inverse_allocation_);
// --> RR: comment out multiple reconstruction order allocations in allocate_HighOrder
=======
//  HighOrderVariable.InitializeVariable(ReconstructionOrder,
//				       Grid,
//				       _pseudo_inverse_allocation_);

>>>>>>> 8225519c
//  // Re-allocate new memory if necessary
//  if (NumberOfReconstructions != NumberOfHighOrderVariables){
//
//    // allocate the high-order array
//    allocate_HighOrder_Array(NumberOfReconstructions);
//    
//    // set the reconstruction order of each high-order object
//    for (i=0; i<NumberOfHighOrderVariables; ++i){
//      if (_complete_initialization_){
//	// initialize the high-order variable completely 
//	HO_Ptr[i].InitializeVariable(ReconstructionOrders[i],
//				     Grid,
//				     _pseudo_inverse_allocation_);
//      } else {
//	// initialize the basic high-order variable
//	HO_Ptr[i].InitializeBasicVariable(ReconstructionOrders[i],
//					  Grid,
//					  _pseudo_inverse_allocation_);
//      }
//    }
//
//  } else {
//    // check the reconstruction orders
//    for (i=0; i<ReconstructionOrders.size(); ++i){
//      if (HighOrderVariable(i).RecOrder() != ReconstructionOrders[i]){
//	// change the reconstruction order of the high-order object
//	HO_Ptr[i].SetReconstructionOrder(ReconstructionOrders[i]);
//      }
//    } // endfor
//  }// endif

}

/******************************************//**
 * Deallocate memory for high-order variables
 *********************************************/
template<class SOLN_pSTATE, class SOLN_cSTATE>
void Hexa_Block<SOLN_pSTATE, SOLN_cSTATE>::deallocate_HighOrder(void) {
  //  delete []HO_Ptr; HO_Ptr = NULL;
  //  NumberOfHighOrderVariables = 0;
}

/******************************************************************
 * Hexa_Block::allocate_static -- Allocate static memory.         *
 ******************************************************************/
template<class SOLN_pSTATE, class SOLN_cSTATE>
void Hexa_Block<SOLN_pSTATE, SOLN_cSTATE>::allocate_static(void) {
     
   if (_Allocated && (_NSi < NCi || _NSj < NCj || _NSk < NCk)) {
     deallocate_static();
   } /* endif */

   if (!_Allocated) {

      _NSi = NCi; _NSj = NCj; _NSk = NCk;
      _Allocated = HEXA_BLOCK_USED;

   } /* endif */

}

/******************************************************************
 * Hexa_Block::deallocate_static -- Deallocate static memory.     *
 ******************************************************************/
template<class SOLN_pSTATE, class SOLN_cSTATE>
void Hexa_Block<SOLN_pSTATE, SOLN_cSTATE>::deallocate_static(void) {

   if (_Allocated) { 

      _NSi = 0; _NSj = 0; _NSk = 0; 
      _Allocated = HEXA_BLOCK_NOT_USED;

   } /* endif */

}

/******************************************************************
 * Hexa_Block::NumVar -- Return the number of solution variables. *
 ******************************************************************/
template<class SOLN_pSTATE, class SOLN_cSTATE>
int Hexa_Block<SOLN_pSTATE, SOLN_cSTATE>::NumVar(void) {
   return (W[0][0][0].NumVar());
}

/* Return primitive solution state at specified node. */
/* Trilinear interpolation --- in process */
template<class SOLN_pSTATE, class SOLN_cSTATE>
SOLN_pSTATE Hexa_Block<SOLN_pSTATE, SOLN_cSTATE>::Wn(const int ii, const int jj, 
                                                     const int kk){
   return (Trilinear_Interpolation(
           Grid.Cell[ii-1][jj][kk].Xc, W[ii-1][jj][kk],
           Grid.Cell[ii][jj][kk].Xc, W[ii][jj][kk],
           Grid.Cell[ii][jj-1][kk].Xc, W[ii][jj-1][kk],
           Grid.Cell[ii-1][jj-1][kk].Xc, W[ii-1][jj-1][kk],
           Grid.Cell[ii-1][jj][kk-1].Xc, W[ii-1][jj][kk-1],
           Grid.Cell[ii][jj][kk-1].Xc, W[ii][jj][kk-1],
           Grid.Cell[ii][jj-1][kk-1].Xc, W[ii][jj-1][kk-1],
           Grid.Cell[ii-1][jj-1][kk-1].Xc, W[ii-1][jj-1][kk-1],
           Grid.Node[ii][jj][kk].X));

}

/********************************************************
 * Routine: Create_Block                                *
 *                                                      *
 * Create a new hexahedral solution block.              *
 *                                                      *
 ********************************************************/
template<class SOLN_pSTATE, class SOLN_cSTATE>
void Hexa_Block<SOLN_pSTATE, SOLN_cSTATE>::Create_Block(Grid3D_Hexa_Block &Grid2) {

   if (Grid2.Allocated) {
      if (NCi != Grid2.NCi ||
          NCj != Grid2.NCj ||
          NCk != Grid2.NCk ||
          Nghost != Grid2.Nghost) {
	 if (Allocated) {
           deallocate();
         } /*endif */

         allocate(Grid2.NCi-2*Grid2.Nghost, 
                  Grid2.NCj-2*Grid2.Nghost, 
                  Grid2.NCk-2*Grid2.Nghost, 
                  Grid2.Nghost);
      } /* endif */

      Grid.Copy(Grid2);
   } /* endif */
 
}

/********************************************************
 * Routine: Copy                                        *
 *                                                      *
 * Make a copy of solution block contents contained in  *
 * the hexahedral solution block Block2.                *
 *                                                      *
 ********************************************************/
template<class SOLN_pSTATE, class SOLN_cSTATE>
void Hexa_Block<SOLN_pSTATE, SOLN_cSTATE>::Copy(Hexa_Block<SOLN_pSTATE, SOLN_cSTATE> &Block2) {

   if (Block2.Allocated) {
      //  Allocate memory as required.
      if (NCi != Block2.NCi ||
          NCj != Block2.NCj ||
          NCk != Block2.NCk ||
          Nghost != Block2.Nghost) {
	 if (Allocated) {
           deallocate();
         } /*endif */

         allocate(Block2.NCi-2*Block2.Nghost, 
                  Block2.NCj-2*Block2.Nghost, 
                  Block2.NCk-2*Block2.Nghost, 
                  Block2.Nghost);
      } /* endif */

      // Copy the grid.
      Grid.Copy(Block2.Grid);

      // Assign flow type.
      Flow_Type = Block2.Flow_Type;

      // Copy the freeze limite indicator.
      Freeze_Limiter = Block2.Freeze_Limiter;

      // Copy the solution, solution residuals, gradients, limiters, and 
      // other stored values.
      for (int k  = KCl-Nghost ; k <= KCu+Nghost ; ++k) {
         for (int j  = JCl-Nghost ; j <= JCu+Nghost ; ++j) {
            for (int i = ICl-Nghost ; i <= ICu+Nghost ; ++i) {
               U[i][j][k] = Block2.U[i][j][k];
               W[i][j][k] = Block2.W[i][j][k];
               Uo[i][j][k] = Block2.Uo[i][j][k];
               for (int n = 0 ; n <= NUMBER_OF_RESIDUAL_VECTORS-1 ; ++n) {
                  dUdt[i][j][k][n] = Block2.dUdt[i][j][k][n];
               } /* endfor */
               dWdx[i][j][k] = Block2.dWdx[i][j][k]; 
               dWdy[i][j][k] = Block2.dWdy[i][j][k];
               dWdz[i][j][k] = Block2.dWdz[i][j][k]; 
               phi[i][j][k] = Block2.phi[i][j][k]; 
               dt[i][j][k] = Block2.dt[i][j][k];

	       if (_Allocated) {
		 _d2Wdx2[i][j][k] = Block2._d2Wdx2[i][j][k];
		 _d2Wdy2[i][j][k] = Block2._d2Wdy2[i][j][k];
		 _d2Wdz2[i][j][k] = Block2._d2Wdz2[i][j][k];
		 _d2Wdxdy[i][j][k] = Block2._d2Wdxdy[i][j][k];
		 _d2Wdxdz[i][j][k] = Block2._d2Wdxdz[i][j][k];
		 _d2Wdydz[i][j][k] = Block2._d2Wdydz[i][j][k];
	       } 

            } /* endfor */
         } /* endfor */
      } /* endfor */
 
      // Copy boundary reference states.
      for (int k = 0; k < NCk; ++k) {
         for (int j = 0; j < NCj; ++j) {
            WoW[j][k] = Block2.WoW[j][k]; 
            WoE[j][k] = Block2.WoE[j][k];
         } /* endfor */
      } /* endfor */

      for (int k = 0; k < NCk; ++k) {
         for (int i = 0; i < NCi; ++i) {
            WoN[i][k] = Block2.WoN[i][k]; 
            WoS[i][k] = Block2.WoS[i][k];
         } /* endfor */
      } /* endfor */

      for (int j = 0; j < NCj; ++j) {
         for (int i = 0; i < NCi; ++i) {
            WoT[i][j] = Block2.WoT[i][j]; 
            WoB[i][j] = Block2.WoB[i][j];
         } /* endfor */
      } /* endfor */

      // Copy wall data for turbulent flows only.
      if (Flow_Type == FLOWTYPE_TURBULENT_RANS_K_OMEGA ||
          Flow_Type == FLOWTYPE_TURBULENT_RANS_K_EPSILON) {
         for (int k = 0; k < NCk; ++k) {
            for (int j = 0; j < NCj; ++j) {
               for (int i = 0; i < NCi; ++i) {
                  WallData[i][j][k] = Block2.WallData[i][j][k]; 
               } /* endfor */
            } /* endfor */
         } /* endfor */
      } /* endif */

   } /* endif */

}

/********************************************************
 * Routine: Copy_static                                 *
 *                                                      *
 * Make a copy of solution block contents contained in  *
 * the hexahedral solution block Block2.                *
 *                                                      *
 ********************************************************/
template<class SOLN_pSTATE, class SOLN_cSTATE>
void Hexa_Block<SOLN_pSTATE, SOLN_cSTATE>::Copy_static(Hexa_Block<SOLN_pSTATE, SOLN_cSTATE> &Block2) {

   if (Block2.Allocated) {
      //  Allocate memory as required.
      if (NCi != Block2.NCi ||
          NCj != Block2.NCj ||
          NCk != Block2.NCk ||
          Nghost != Block2.Nghost) {
	 if (Allocated) {
           deallocate(); 
         } /*endif */
	 if (_Allocated) {
           deallocate_static(); 
         } /*endif */

         allocate(Block2.NCi-2*Block2.Nghost, 
                  Block2.NCj-2*Block2.Nghost, 
                  Block2.NCk-2*Block2.Nghost, 
                  Block2.Nghost);
      } /* endif */

      // Copy the grid.
      Grid.Copy(Block2.Grid);

      // Assign flow type.
      Flow_Type = Block2.Flow_Type;

      // Copy the solution, solutioon residuals, gradients, limiters, and 
      // other stored values.
      for (int k  = KCl ; k <= KCu ; ++k) {
         for (int j  = JCl ; j <= JCu ; ++j) {
            for (int i = ICl ; i <= ICu ; ++i) {
               W[i][j][k] = Block2.W[i][j][k];
               dWdx[i][j][k] = Block2.dWdx[i][j][k];
               dWdy[i][j][k] = Block2.dWdy[i][j][k];
               dWdz[i][j][k] = Block2.dWdz[i][j][k];
	       _d2Wdx2[i][j][k] = Block2._d2Wdx2[i][j][k];
	       _d2Wdy2[i][j][k] = Block2._d2Wdy2[i][j][k];
	       _d2Wdz2[i][j][k] = Block2._d2Wdz2[i][j][k];
	       _d2Wdxdy[i][j][k] = Block2._d2Wdxdy[i][j][k];
	       _d2Wdxdz[i][j][k] = Block2._d2Wdxdz[i][j][k];
	       _d2Wdydz[i][j][k] = Block2._d2Wdydz[i][j][k];
            } /* endfor */
         } /* endfor */
      } /* endfor */
   } /* endif */

}

/********************************************************
 * Routine: Broadcast                                   *
 *                                                      *
 * Broadcast the solution information for hexahedral    * 
 * solution block.                                      *
 *                                                      *
 ********************************************************/
template<class SOLN_pSTATE, class SOLN_cSTATE>
void Hexa_Block<SOLN_pSTATE, SOLN_cSTATE>::Broadcast(void) {

#ifdef _MPI_VERSION

#endif

}

#ifdef _MPI_VERSION
/********************************************************
 * Routine: Broadcast                                   *
 *                                                      *
 * Broadcast the solution information for hexahedral    * 
 * solution block.                                      *
 *                                                      *
 ********************************************************/
template<class SOLN_pSTATE, class SOLN_cSTATE>
void Hexa_Block<SOLN_pSTATE, SOLN_cSTATE>::Broadcast(MPI::Intracomm &Communicator) {

}
#endif

/********************************************************
 * Routine: Update_Grid_Exterior_Nodes                  *
 *                                                      *
 * Updates the exterior nodes of the grid for           * 
 * hexahedral solution block.                           *
 *                                                      *
 ********************************************************/
template<class SOLN_pSTATE, class SOLN_cSTATE>
void Hexa_Block<SOLN_pSTATE, SOLN_cSTATE>::Update_Grid_Exterior_Nodes(void) {

   Grid.Update_Exterior_Nodes();

}

/********************************************************
 * Routine: Update_Grid_Cells                           *
 *                                                      *
 * Updates the computational cells of the grid for      * 
 * hexahedral solution block.                           *
 *                                                      *
 ********************************************************/
template<class SOLN_pSTATE, class SOLN_cSTATE>
void Hexa_Block<SOLN_pSTATE, SOLN_cSTATE>::Update_Grid_Cells(void) {

   Grid.Update_Cells_HighOrder();

}

/********************************************************
 * Routine: Update_Grid_Ghost_Cells                     *
 *                                                      *
 * Updates the ghost cells of the grid for              * 
 * hexahedral solution block.                           *
 *                                                      *
 ********************************************************/
template<class SOLN_pSTATE, class SOLN_cSTATE>
void Hexa_Block<SOLN_pSTATE, SOLN_cSTATE>::Update_Grid_Ghost_Cells(void) {

   Grid.Update_Ghost_Cells_HighOrder();

}

/**************************************************************
 * Routine: Update_Corner_Cells_for_3_Blks_Abutting           *
 *                                                            *
 * For those three blocks abutting each other, each block     *
 * has no corner nodes. The corner nodes geometry and         *
 * solutons don't have real physical meaning. This situation  *
 * will corrupte the gradient reconstruction. Also the        *
 * output soluion will have these unphysical regions, which   *
 * might confuse the analysis.  The most convenient way       *
 * to fix those nodes are that just make them coincide with   *
 * the nearest phyiscal ones, and all the reconstructions     *
 * and outputs remain the general format.                     *
 *                                                            *
 **************************************************************/
template<class SOLN_pSTATE, class SOLN_cSTATE>
int Hexa_Block<SOLN_pSTATE, SOLN_cSTATE>::
Update_Corner_Cells_for_3_Blks_Abutting(const int i_elem, 
                                        const int j_elem, 
                                        const int k_elem, 
                                        const int numNeigh,
                                        const int be) {
   
   return 0;

}

/********************************************************
 * Routine: Set_Grid_BCs_Xdir                           *
 *                                                      *
 * Sets the x-direction boundary conditions for the     * 
 * hexahedral solution block.                           *
 *                                                      *
 ********************************************************/
template<class SOLN_pSTATE, class SOLN_cSTATE>
void Hexa_Block<SOLN_pSTATE, SOLN_cSTATE>::Set_Grid_BCs_Xdir(const int BCtype_east_boundary,
                                                             const int BCtype_west_boundary) {

   Grid.Set_BCs_Xdir(BCtype_east_boundary,
                     BCtype_west_boundary);

}

/********************************************************
 * Routine: Set_Grid_BCs_Ydir                           *
 *                                                      *
 * Sets the y-direction boundary conditions for the     * 
 * hexahedral solution block.                           *
 *                                                      *
 ********************************************************/
template<class SOLN_pSTATE, class SOLN_cSTATE>
void Hexa_Block<SOLN_pSTATE, SOLN_cSTATE>::Set_Grid_BCs_Ydir(const int BCtype_north_boundary,
                                                             const int BCtype_south_boundary) {

   Grid.Set_BCs_Ydir(BCtype_north_boundary,
                     BCtype_south_boundary);

}

/********************************************************
 * Routine: Set_Grid_BCs_Zdir                           *
 *                                                      *
 * Sets the z-direction boundary conditions for the     * 
 * hexahedral solution block.                           *
 *                                                      *
 ********************************************************/
template<class SOLN_pSTATE, class SOLN_cSTATE>
void Hexa_Block<SOLN_pSTATE, SOLN_cSTATE>::Set_Grid_BCs_Zdir(const int BCtype_top_boundary,
                                                             const int BCtype_bottom_boundary) {

   Grid.Set_BCs_Zdir(BCtype_top_boundary,
                     BCtype_bottom_boundary);

}

/********************************************************
 * Routine: Set_Grid_BCs                                *
 *                                                      *
 * Sets the boundary conditions for the hexahedral      *
 * solution block.                                      *
 *                                                      *
 ********************************************************/
template<class SOLN_pSTATE, class SOLN_cSTATE>
void Hexa_Block<SOLN_pSTATE, SOLN_cSTATE>::Set_Grid_BCs(const int BCtype_east_boundary,
                                                        const int BCtype_west_boundary,
                                                        const int BCtype_north_boundary,
                                                        const int BCtype_south_boundary,
                                                        const int BCtype_top_boundary,
                                                        const int BCtype_bottom_boundary) {

   Grid.Set_BCs(BCtype_east_boundary,
		BCtype_west_boundary,
                BCtype_north_boundary,
		BCtype_south_boundary,
                BCtype_top_boundary,
		BCtype_bottom_boundary);

}

/********************************************************
 * Routine: Rotate_Grid                                 *
 *                                                      *
 * Applies a rotation to the grid of the hexahedral     *
 * solution block.                                      *
 *                                                      *
 ********************************************************/
template<class SOLN_pSTATE, class SOLN_cSTATE>
void Hexa_Block<SOLN_pSTATE, SOLN_cSTATE>::Rotate_Grid(const double &Angle, 
                                                       const double &Angle1, 
                                                       const double &Angle2) {

   Grid.Rotate(Angle, 
               Angle1, 
               Angle2);

}

/********************************************************
 * Routine: Output_Tecplot                              *
 *                                                      *
 * Writes the solution values at the nodes of the       *
 * specified hexadedral solution block to the           *
 * specified output stream suitable for plotting with   *
 * TECPLOT.                                             *
 *                                                      *
 ********************************************************/
template<class SOLN_pSTATE, class SOLN_cSTATE>
void Hexa_Block<SOLN_pSTATE, SOLN_cSTATE>::
Output_Tecplot(Input_Parameters<SOLN_pSTATE, SOLN_cSTATE> &IPs,
               const int Number_of_Time_Steps,
               const double &Time,
               const int Block_Number,
               const int Output_Title,
               ostream &Out_File) {

   SOLN_pSTATE W_node;
   
   /* Ensure boundary conditions are updated before
      evaluating solution at the nodes. */
   
   BCs(IPs);
   
   /* Output nodal solution data. */
   
   Out_File << setprecision(14);

   if (Output_Title) {
      Out_File << "TITLE = \"" << CFFC_Name() << ": 3D Solution, "
               << "Time Step/Iteration Level = " 
               << Number_of_Time_Steps
               << ", Time = " << Time
               << "\"" << "\n"
               << "VARIABLES = \"x\" \\ \n"
               << "\"y\" \\ \n"
               << "\"z\" \\ \n"
               << "\"rho\" \\ \n"
               << "\"u\" \\ \n"
               << "\"v\" \\ \n"
               << "\"w\" \\ \n"
               << "\"p\" \\ \n"
               << "\"T\" \\ \n"
               << "\"M\" \\ \n";
      
      Out_File<< "ZONE T =  \"Block Number = " << Block_Number
              << "\" \\ \n"
              << "I = " << Grid.INu - Grid.INl + 1 << " \\ \n"
              << "J = " << Grid.JNu - Grid.JNl + 1 << " \\ \n"
              << "K = " << Grid.KNu - Grid.KNl + 1 << " \\ \n"
              << "DATAPACKING = POINT \n";
   } else {
      Out_File << "ZONE T =  \"Block Number = " << Block_Number
               << "\" \\ \n"
               << "I = " << Grid.INu - Grid.INl + 1 << " \\ \n"
               << "J = " << Grid.JNu - Grid.JNl + 1 << " \\ \n"
               << "K = " << Grid.KNu - Grid.KNl + 1 << " \\ \n"
               << "DATAPACKING = POINT \n";              
   } /* endif */
   
   for (int k  = Grid.KNl ; k <= Grid.KNu ; ++k) {
      for (int j  = Grid.JNl ; j <= Grid.JNu ; ++j) {
         for (int i = Grid.INl ; i <= Grid.INu ; ++i) {
            W_node = Wn(i, j, k);
            Out_File << " "  << Grid.Node[i][j][k].X << W_node;
            Out_File.setf(ios::scientific);
            Out_File << " " << W_node.T() 
                     << " " << W_node.M() << "\n";
            Out_File.unsetf(ios::scientific);
         } /* endfor */
      } /* endfor */
   } /* endfor */

   Out_File << setprecision(6);
    
}

/********************************************************
 * Routine: Output_Cells_Tecplot                        *
 *                                                      *
 * Writes the cell centred solution values of the       *
 * specified hexadedral solution block to the           *
 * specified output stream suitable for plotting with   *
 * TECPLOT.                                             *
 *                                                      *
 ********************************************************/
template<class SOLN_pSTATE, class SOLN_cSTATE>
void Hexa_Block<SOLN_pSTATE, SOLN_cSTATE>::
Output_Cells_Tecplot(Input_Parameters<SOLN_pSTATE, SOLN_cSTATE> &IPs,
                     const int Number_of_Time_Steps,
                     const double &Time,
                     const int Block_Number,
                     const int Output_Title,
                     ostream &Out_File) {

   /* Ensure boundary conditions are updated before
      evaluating solution at the nodes. */
  
   BCs(IPs);

   /* Output cell-centred solution data. */

   Out_File << setprecision(14);

   if (Output_Title) {
      Out_File << "TITLE = \"" << CFFC_Name() << ": 3D Solution, "
               << "Time Step/Iteration Level = " 
               << Number_of_Time_Steps
               << ", Time = " << Time
               << "\"" << "\n"
               << "VARIABLES = \"x\" \\ \n"
               << "\"y\" \\ \n"
               << "\"z\" \\ \n"
               << "\"rho\" \\ \n"
               << "\"u\" \\ \n"
               << "\"v\" \\ \n"
               << "\"w\" \\ \n"
               << "\"p\" \\ \n"
               << "\"T\" \\ \n"
               << "\"M\" \\ \n";

      Out_File << "ZONE T =  \"Block Number = " << Block_Number
               << "\" \\ \n"
               << "I = " << ICu - ICl + 2*Nghost + 1 << " \\ \n"
               << "J = " << JCu - JCl + 2*Nghost + 1 << " \\ \n"
               << "K = " << KCu - KCl + 2*Nghost + 1 << " \\ \n"
               << "DATAPACKING = POINT \n";
   } else {
      Out_File << "ZONE T =  \"Block Number = " << Block_Number
               << "\" \\ \n"
               << "I = " << ICu - ICl + 2*Nghost + 1 << " \\ \n"
               << "J = " << JCu - JCl + 2*Nghost + 1 << " \\ \n"
               << "K = " << KCu - KCl + 2*Nghost + 1 << " \\ \n"
               << "DATAPACKING = POINT \n";
   } /* endif */

   for (int k = KCl-Nghost ; k <= KCu+Nghost ; ++k) {
      for (int j  = JCl-Nghost ; j <= JCu+Nghost ; ++j) {
         for (int i = ICl-Nghost ; i <= ICu+Nghost ; ++i) {
            Out_File << " "  <<  Grid.Cell[i][j][k].Xc << W[i][j][k];
            Out_File.setf(ios::scientific);
            Out_File << " " <<  W[i][j][k].T() 
                     << " " <<W[i][j][k].M() << "\n";
            Out_File.unsetf(ios::scientific);
         } /* endfor */
      } /* endfor */
   } /* endfor */
   
   Out_File << setprecision(6);
    
}

/********************************************************
 * Routine: Output_Nodes_Tecplot                        *
 *                                                      *
 * Writes the solution values at the nodes of the       *
 * specified hexadedral solution block to the           *
 * specified output stream suitable for plotting with   *
 * TECPLOT.                                             *
 *                                                      *
 ********************************************************/
template<class SOLN_pSTATE, class SOLN_cSTATE>
void Hexa_Block<SOLN_pSTATE, SOLN_cSTATE>::
Output_Nodes_Tecplot(Input_Parameters<SOLN_pSTATE, SOLN_cSTATE> &IPs,
                     const int Number_of_Time_Steps,
                     const double &Time,
                     const int Block_Number,
                     const int Output_Title,
                     ostream &Out_File) {

   SOLN_pSTATE W_node;
   
   /* Ensure boundary conditions are updated before
      evaluating solution at the nodes. */
   
   BCs(IPs);
   
   /* Output nodal solution data. */
   
   Out_File << setprecision(14);
   if (Output_Title) {
      Out_File << "TITLE = \"" << CFFC_Name() << ": 3D Solution, "
               << "Time Step/Iteration Level = " << Number_of_Time_Steps
               << ", Time = " << Time
               << "\"" << "\n"
               << "VARIABLES = \"x\" \\ \n"
               << "\"y\" \\ \n"
               << "\"z\" \\ \n"
               << "\"rho\" \\ \n"
               << "\"u\" \\ \n"
               << "\"v\" \\ \n"
               << "\"w\" \\ \n"
               << "\"p\" \\ \n"
               << "\"T\" \\ \n"
               << "\"M\" \\ \n";
      
      Out_File<< "ZONE T =  \"Block Number = " << Block_Number
              << "\" \\ \n"
              << "I = " << Grid.INu - Grid.INl + 1 + 2*(Grid.Nghost-1) << " \\ \n"
              << "J = " << Grid.JNu - Grid.JNl + 1 + 2*(Grid.Nghost-1) << " \\ \n"
              << "K = " << Grid.KNu - Grid.KNl + 1 + 2*(Grid.Nghost-1) << " \\ \n"
              << "DATAPACKING = POINT \n";
   } else {
      Out_File << "ZONE T =  \"Block Number = " << Block_Number
               << "\" \\ \n"
               << "I = " << Grid.INu - Grid.INl + 1 + 2*(Grid.Nghost-1) << " \\ \n"
               << "J = " << Grid.JNu - Grid.JNl + 1 + 2*(Grid.Nghost-1) << " \\ \n"
               << "K = " << Grid.KNu - Grid.KNl + 1 + 2*(Grid.Nghost-1) << " \\ \n"
               << "DATAPACKING = POINT \n";
   } /* endif */
   
   for (int k = Grid.KNl-(Grid.Nghost-1); k <= Grid.KNu+(Grid.Nghost-1) ; ++k) {
     for (int j = Grid.JNl-(Grid.Nghost-1); j <= Grid.JNu+(Grid.Nghost-1) ; ++j) {
       for (int i = Grid.INl-(Grid.Nghost-1); i <= Grid.INu+(Grid.Nghost-1) ; ++i) { 
	 W_node = Wn(i, j, k);
	 Out_File << " "  << Grid.Node[i][j][k].X << W_node;
	 Out_File.setf(ios::scientific);
	 Out_File << " " << W_node.T() 
		  << " " << W_node.M() << "\n";
	 Out_File.unsetf(ios::scientific);
       } /* endfor */
     } /* endfor */
   } /* endfor */
   
   Out_File << setprecision(6);
    
}

/********************************************************
 * Routine: ICs                                         *
 *                                                      *
 * Apply initial conditions for the hexahedral          *
 * solution block.                                      *
 *                                                      *
 ********************************************************/
template<class SOLN_pSTATE, class SOLN_cSTATE>
int Hexa_Block<SOLN_pSTATE, SOLN_cSTATE>::
ICs(Input_Parameters<SOLN_pSTATE, SOLN_cSTATE> &IPs) {
   
   double dpdx, dpdy, dpdz, delta_pres;
   double di, U_axi, Um;
      
   SOLN_pSTATE Wl, Wr;
   
   switch(IPs.i_ICs) {
      case IC_RESTART :
           /* do nothing */
           break;
           
      case IC_SHOCK_BOX :
           Wl = SOLN_pSTATE(IPs.Wo);
           Wl.rho = DENSITY_STDATM;
           Wl.v = Vector3D_ZERO;
           Wl.p = PRESSURE_STDATM;
           Wr = SOLN_pSTATE(IPs.Wo);
           Wr.rho = EIGHT*DENSITY_STDATM;
           Wr.v = Vector3D_ZERO;
           Wr.p = TEN*PRESSURE_STDATM; 
           for (int k = KCl-Nghost; k <= KCu+Nghost; ++k) {
               for (int j = JCl-Nghost; j <= JCu+Nghost; ++j) {
                   for (int i = ICl-Nghost; i <= ICu+Nghost; ++i) {
                       if (Grid.Cell[i][j][k].Xc.x <= ZERO &&
                          Grid.Cell[i][j][k].Xc.y <= ZERO &&
                          Grid.Cell[i][j][k].Xc.z <= ZERO) {
                          W[i][j][k] = Wl; 
                       } else {
                          W[i][j][k] = Wr;
                       } /* end if */
                       U[i][j][k] = W[i][j][k].U();
                   } /* endfor */
               } /* endfor */
           } /* endfor */
           break;
           
     case IC_SHOCK_BOX_XY :
           Wl = SOLN_pSTATE(IPs.Wo);
           Wl.rho = DENSITY_STDATM;
           Wl.v = Vector3D_ZERO;
           Wl.p = PRESSURE_STDATM;
           Wr = SOLN_pSTATE(IPs.Wo);
           Wr.rho = EIGHT*DENSITY_STDATM;
           Wr.v = Vector3D_ZERO;
           Wr.p = TEN*PRESSURE_STDATM; 
           for (int k = KCl-Nghost; k <= KCu+Nghost; ++k) {
               for (int j = JCl-Nghost; j <= JCu+Nghost; ++j) {
                   for (int i = ICl-Nghost; i <= ICu+Nghost; ++i) {
                       if (Grid.Cell[i][j][k].Xc.x <= ZERO &&
                           Grid.Cell[i][j][k].Xc.y <= ZERO) {
                           W[i][j][k] = Wl; 
                       } else {
                           W[i][j][k] = Wr;
                       } /* end if */
                       U[i][j][k] = W[i][j][k].U();
                   } /* endfor */
               } /* endfor */
           } /* endfor */
           break;
           
      case IC_SHOCK_BOX_XZ :
           Wl = SOLN_pSTATE(IPs.Wo);
           Wl.rho = DENSITY_STDATM;
           Wl.v = Vector3D_ZERO;
           Wl.p = PRESSURE_STDATM;
           Wr = SOLN_pSTATE(IPs.Wo);
           Wr.rho = EIGHT*DENSITY_STDATM;
           Wr.v = Vector3D_ZERO;
           Wr.p = TEN*PRESSURE_STDATM; 
           for (int k = KCl-Nghost; k <= KCu+Nghost; ++k) {
               for (int j = JCl-Nghost; j <= JCu+Nghost; ++j) {
                   for (int i = ICl-Nghost; i <= ICu+Nghost; ++i) {
                       if (Grid.Cell[i][j][k].Xc.x <= ZERO &&
                           Grid.Cell[i][j][k].Xc.z <= ZERO) {
                           W[i][j][k] = Wl; 
                       } else {
                           W[i][j][k] = Wr;
                       } /* end if */
                       U[i][j][k] = W[i][j][k].U();
                   } /* endfor */
               } /* endfor */
           } /* endfor */
           break;
           
       case IC_SHOCK_BOX_YZ :
           Wl = SOLN_pSTATE(IPs.Wo);
           Wl.rho = DENSITY_STDATM;
           Wl.v = Vector3D_ZERO;
           Wl.p = PRESSURE_STDATM;
           Wr = SOLN_pSTATE(IPs.Wo);
           Wr.rho = EIGHT*DENSITY_STDATM;
           Wr.v = Vector3D_ZERO;
           Wr.p = TEN*PRESSURE_STDATM; 
           for (int k = KCl-Nghost; k <= KCu+Nghost; ++k) {
               for (int j = JCl-Nghost; j <= JCu+Nghost; ++j) {
                   for (int i = ICl-Nghost; i <= ICu+Nghost; ++i) {
                       if (Grid.Cell[i][j][k].Xc.y <= ZERO &&
                           Grid.Cell[i][j][k].Xc.z <= ZERO) {
                           W[i][j][k] = Wl; 
                       } else {
                           W[i][j][k] = Wr;
                       } /* end if */
                       U[i][j][k] = W[i][j][k].U();
                   } /* endfor */
               } /* endfor */
           } /* endfor */
           break;
           

      case IC_SOD_XDIR :
         Wl = SOLN_pSTATE(DENSITY_STDATM, Vector3D_ZERO,
                          PRESSURE_STDATM);
         Wr = SOLN_pSTATE(DENSITY_STDATM*EIGHT, Vector3D_ZERO,
                          PRESSURE_STDATM*TEN);
         for (int k = KCl-Nghost; k <= KCu+Nghost; ++k) {
                for (int j = JCl-Nghost; j <= JCu+Nghost; ++j) {
                   for (int i = ICl-Nghost; i <= ICu+Nghost; ++i) {
                      if (Grid.Cell[i][j][k].Xc.x <= ZERO) {
                         W[i][j][k] = Wl; 
                      } else {
                         W[i][j][k] = Wr;
                      } /* end if */
                      U[i][j][k] = W[i][j][k].U();
                   } /* endfor */
                } /* endfor */
             } /* endfor */
         break;

      case IC_SOD_YDIR :
         Wl = SOLN_pSTATE(DENSITY_STDATM, Vector3D_ZERO,
	                  PRESSURE_STDATM);
         Wr = SOLN_pSTATE(DENSITY_STDATM*EIGHT, Vector3D_ZERO,
                          PRESSURE_STDATM*TEN);
         for (int k = KCl-Nghost; k <= KCu+Nghost; ++k) {
            for (int j = JCl-Nghost; j <= JCu+Nghost; ++j) {
               for (int i = ICl-Nghost; i <= ICu+Nghost; ++i) {
                  if (Grid.Cell[i][j][k].Xc.y <= ZERO) {
                     W[i][j][k] = Wl; 
                  } else {
                     W[i][j][k] = Wr;
                  } /* end if */
                  U[i][j][k] = W[i][j][k].U();
               } /* endfor */
            } /* endfor */
         } /* endfor */
         break;

      case IC_SOD_ZDIR :
         Wl = SOLN_pSTATE(DENSITY_STDATM, Vector3D_ZERO,
                          PRESSURE_STDATM);
         Wr = SOLN_pSTATE(DENSITY_STDATM*EIGHT, Vector3D_ZERO,
                          PRESSURE_STDATM*TEN);
         for (int k = KCl-Nghost; k <= KCu+Nghost; ++k) {
            for (int j = JCl-Nghost; j <= JCu+Nghost; ++j) {
               for (int i = ICl-Nghost; i <= ICu+Nghost; ++i) {
                  if (Grid.Cell[i][j][k].Xc.z <= ZERO) {
                     W[i][j][k] = Wl; 
                  } else {
                     W[i][j][k] = Wr;
                  } /* end if */
                  U[i][j][k] = W[i][j][k].U();
               } /* endfor */
            } /* endfor */
         } /* endfor */
         break;
           
      case IC_VISCOUS_FLAT_PLATE:
           /* Set the initial data to the Blasius (exact) solution for the
              laminar flow over a flat plate in the x-direction. */
           double f, fp, fpp, eta;
           for (int k = KCl-Nghost ; k <= KCu+Nghost ; ++k ) {
               for (int j = JCl-Nghost ; j <= JCu+Nghost ; ++j ) {
                   for (int i = ICl-Nghost ; i <= ICu+Nghost ; ++i ) {
                       W[i][j][k] = SOLN_pSTATE::VelocityProfile(IPs.Wo,Grid.Cell[i][j][k].Xc,IPs);
                       U[i][j][k] = W[i][j][k].U();
                   }
               }
           }
           break;
           
      case IC_CHANNEL_FLOW :
           for (int k = KCl-Nghost ; k <= KCu+Nghost ; ++k ) {
               for (int j = JCl-Nghost ; j <= JCu+Nghost ; ++j ) {
                   for (int i = ICl-Nghost ; i <= ICu+Nghost ; ++i ) {
                       W[i][j][k] = IPs.Wo;
                       W[i][j][k] = SOLN_pSTATE::PressureProfile(W[i][j][k],Grid.Cell[i][j][k].Xc,IPs);
                       W[i][j][k] = SOLN_pSTATE::VelocityProfile(W[i][j][k],Grid.Cell[i][j][k].Xc,IPs);
                       U[i][j][k] = W[i][j][k].U();
                   } 
               }
           } 
           break; 
           
        case IC_RADIAL_COSINE:
           // Set the solution state everywhere to the initial state Wo[0].
           // and sets rho to a cosine function.
           // This is used to demonstrate explicitfiltering capabilities, 
           // not for actual computations.
           for (int k = KCl-Nghost ; k <= KCu+Nghost ; ++k ) {
               for (int j = JCl-Nghost ; j <= JCu+Nghost ; ++j ) {
                   for (int i = ICl-Nghost ; i <= ICu+Nghost ; ++i ) {
                       W[i][j][k] = IPs.Wo;
                       double r = Grid.Cell[i][j][k].Xc.abs();
                       double a = W[i][j][k].rho;
                       W[i][j][k].rho = a + a/3.0*cos(2.0*r);// + a/5.0*cos(6.0*r);
                       U[i][j][k] = W[i][j][k].U( );
                   } /* endfor */
               } /* endfor */
           } /* endfor */
           break;
           
      case IC_UNIFORM :
      default:
         // Set the solution state everywhere to the initial state Wo[0].
         for (int k = KCl-Nghost ; k <= KCu+Nghost ; ++k ) {
            for (int j = JCl-Nghost ; j <= JCu+Nghost ; ++j ) {
               for (int i = ICl-Nghost ; i <= ICu+Nghost ; ++i ) {
                  W[i][j][k] = IPs.Wo;
                  U[i][j][k] = W[i][j][k].U( );
               } /* endfor */
            } /* endfor */
         } /* endfor */
         break;

   case IC_SINE_WAVE_XDIR :
    Wl.v.x = 100.0;
    Wl.v.y = 0.0;
    Wl.v.z = 0.0;
    Wl.p = PRESSURE_STDATM;
    for (int k = KCl-Nghost ; k<= KCu+Nghost; ++k) {
      for (int j = JCl-Nghost ; j<= JCu+Nghost; ++j) {
	 for (int i = ICl-Nghost ; i<= ICu+Nghost; ++i) {
	   //Wl.d = Grid.IntegrateFunctionOverCell(i,j,k,SinVariationInXDir,8,Wl.d) / Grid.Cell[i][j][k].V;
	   //Wl.rho = 2.0 + 20.0*std::sin((ConvertDomainToMinusOneOne(-100,100,Grid.Cell[i][j][k].Xc.x)+1)*PI);
	   Wl.rho = 2.0 + std::sin(Grid.Cell[i][j][k].Xc.x*PI);
	   std::cout << "\n Wl.rho["<< i <<"]["<< j <<"]["<< k <<"] = " << Wl.rho << endl;
	   W[i][j][k] = Wl;
	   U[i][j][k] = W[i][j][k].U();
	 }/* endfor */
      }/* endfor */
    }/* endfor */
     break;
   } /* endswitch */


   /* Set default values for the boundary conditions
      reference states. */

   for (int k = KCl-Nghost ; k<= KCu+Nghost; ++k ) {
      for (int j = JCl-Nghost ; j<= JCu+Nghost; ++j ){
         if ((k >= KCl && k <= KCu) && (j >= JCl && j <= JCu)) {
            WoW[j][k] = W[ICl][j][k];
            WoE[j][k] = W[ICu][j][k];
         } else if (j < JCl && k < KCl ) {
            WoW[j][k] = W[ICl][JCl][KCl];
            WoE[j][k] = W[ICu][JCl][KCl];
         } else if (j > JCu && k> KCu) {
            WoW[j][k] = W[ICl][JCu][KCu];
            WoE[j][k] = W[ICu][JCu][KCu];
         } else if(j < JCl &&(k >= KCl && k <= KCu)){
            WoW[j][k] = W[ICl][JCl][k];
            WoE[j][k] = W[ICu][JCl][k];
         } else if(j > JCu && (k >= KCl && k <= KCu)){
            WoW[j][k] = W[ICl][JCu][k];
            WoE[j][k] = W[ICu][JCu][k];
         } else if(k < KCl &&(j >= JCl && j <= JCu)){
            WoW[j][k] = W[ICl][j][KCl];
            WoE[j][k] = W[ICu][j][KCl];
         } else if(k > KCu && (j >= JCl && j <= JCu)){
            WoW[j][k] = W[ICl][j][KCu];
            WoE[j][k] = W[ICu][j][KCu];
         } else if(k > KCu && j < JCl ){
            WoW[j][k] = W[ICl][JCl][KCu];
            WoE[j][k] = W[ICu][JCl][KCu];
         } else if(k < KCl && j > JCu){
            WoW[j][k] = W[ICl][JCu][KCl];
            WoE[j][k] = W[ICu][JCu][KCl];
         }
      } /* endfor */ 
   } /* endfor */
    
   for (int k = KCl-Nghost ; k <= KCu+Nghost ; ++k ) {
      for (int i = ICl-Nghost ; i <= ICu+Nghost ; ++i ) {
         if ((k >= KCl && k <= KCu) && (i >= ICl && i <= ICu)) {
            WoS[i][k] = W[i][JCl][k];
            WoN[i][k] = W[i][JCu][k];
         } else if (i < ICl && k< KCl) {
            WoS[i][k] = W[ICl][JCl][KCl];
            WoN[i][k] = W[ICl][JCu][KCl];
         } else if (i > ICu && k > KCu) {
            WoS[i][k] = W[ICu][JCl][KCu];
            WoN[i][k] = W[ICu][JCu][KCu];
         } else if (i<ICl && (k >= KCl && k <= KCu)){
            WoS[i][k] = W[ICl][JCl][k];
            WoN[i][k] = W[ICl][JCu][k];
         } else if (i>ICu && (k >= KCl && k <= KCu)){
            WoS[i][k] = W[ICu][JCl][k];
            WoN[i][k] = W[ICu][JCu][k];
         } else if ((i >= ICl && i <= ICu) && k< KCl) {
            WoS[i][k] = W[i][JCl][KCl];
            WoN[i][k] = W[i][JCu][KCl];
         } else if ((i >= ICl && i <= ICu) && k > KCu) {
            WoS[i][k] = W[i][JCl][KCu];
            WoN[i][k] = W[i][JCu][KCu];
         } else if (i < ICl  && k > KCu) {
            WoS[i][k] = W[ICl][JCl][KCu];
            WoN[i][k] = W[ICl][JCu][KCu];
         } else if (i >ICu  && k < KCl) {
            WoS[i][k] = W[ICu][JCl][KCl];
            WoN[i][k] = W[ICu][JCu][KCl];
         }
      } /* endfor */
   } /* endfor */

   for (int j = JCl-Nghost ; j <= JCu+Nghost ; ++j ) {
      for (int i = ICl-Nghost ; i <= ICu+Nghost ; ++i ) {
          if ((j >= JCl && j <= JCu) && (i >= ICl && i <= ICu)) {
             WoT[i][j] = W[i][j][KCu];
             WoB[i][j] = W[i][j][KCl];
          } else if (i < ICl &&  j< JCl) {
             WoT[i][j] = W[ICl][JCl][KCu];
             WoB[i][j] = W[ICl][JCl][KCl];
          } else if(i > ICu &&  j > JCu) {
             WoT[i][j] = W[ICu][JCu][KCu];
             WoB[i][j] = W[ICu][JCu][KCl];
          }else if (i < ICl && (j >= JCl && j <= JCu)) {
             WoT[i][j] = W[ICl][j][KCu];
             WoB[i][j] = W[ICl][j][KCl];
          }else if (i > ICu && (j >= JCl && j <= JCu)) {
             WoT[i][j] = W[ICu][j][KCu];
             WoB[i][j] = W[ICu][j][KCl];
          } else if ((i >= ICl && i <= ICu) &&  j< JCl) {
             WoT[i][j] = W[i][JCl][KCu];
             WoB[i][j] = W[i][JCl][KCl];
          } else if ((i >= ICl && i <= ICu) &&  j> JCu) {
             WoT[i][j] = W[i][JCu][KCu];
             WoB[i][j] = W[i][JCu][KCl];
          } else if (i > ICu && j < JCl) {
             WoT[i][j] = W[ICu][JCl][KCu];
             WoB[i][j] = W[ICu][JCl][KCl];
          } else if (i < ICl && j > JCu) {
             WoT[i][j] = W[ICl][JCu][KCu];
             WoB[i][j] = W[ICl][JCu][KCl];
          }
       } /* endfor */
   } /* endfor */
      
   return (0);
    
}

/********************************************************
 * Routine: ICs_Specializations                         *
 *                                                      *
 * Apply any specializations for initial conditions to  *
 * the hexahedral solution block.                       *
 *                                                      *
 ********************************************************/
template<class SOLN_pSTATE, class SOLN_cSTATE>
int Hexa_Block<SOLN_pSTATE, SOLN_cSTATE>::
ICs_Specializations(Input_Parameters<SOLN_pSTATE, SOLN_cSTATE> &IPs) {

   return (0);
   
}

/********************************************************
 * Routine: Interpolate_2Dto3D                          *
 *                                                      *
 * Interpolate a 2D numerical solution to current 3D    *
 * grid for initialization of the solution field.       *
 *                                                      *
 ********************************************************/
template<class SOLN_pSTATE, class SOLN_cSTATE>
int Hexa_Block<SOLN_pSTATE, SOLN_cSTATE>::Interpolate_2Dto3D(const FlowField_2D &Numflowfield2D){

   return (0);
   
}

/********************************************************
 * Routine: BCs                                         *
 *                                                      *
 * Apply boundary conditions at boundaries of the       *
 * specified hexa solution block.                       *
 *                                                      *
 ********************************************************/
template<class SOLN_pSTATE, class SOLN_cSTATE>
void Hexa_Block<SOLN_pSTATE, SOLN_cSTATE>::
BCs(Input_Parameters<SOLN_pSTATE, SOLN_cSTATE> &IPs) {
   
   Vector3D dX;
   double dpdx;
     
   for (int k = KCl-Nghost ; k <= KCu+Nghost ; ++k) {
      for (int j = JCl-Nghost ; j <= JCu+Nghost ; ++j) {

	// Do not yet prescribe any corner ghost cells
	if ( (j >= JCl && j <= JCu) && (k >= KCl && k <= KCu) ){

	  // Prescribe West boundary conditions.
          switch(Grid.BCtypeW[j][k]) {
              case BC_NONE :
                  break;

	      case BC_FIXED  :
		  for (int ghost = 1 ; ghost <= Nghost ; ++ghost){
		    W[ICl-ghost][j][k] = WoW[j][k];
		    U[ICl-ghost][j][k] = W[ICl-ghost][j][k].U();
		  }
		  break;

              case BC_REFLECTION :
		  for (int ghost = 1 ; ghost <= Nghost ; ++ghost){
		    W[ICl-ghost][j][k] = SOLN_pSTATE::Reflect(W[ICl+ghost-1][j][k],
							  Grid.nfaceW( ICl,j,k));
		    U[ICl-ghost][j][k] = W[ICl-ghost][j][k].U();
		  }
                  break;

              case BC_FIXED_PRESSURE :
		  for (int ghost = 1 ; ghost <= Nghost ; ++ghost){
		    W[ICl-ghost][j][k] = W[ICl+ghost-1][j][k];
		    W[ICl-ghost][j][k].p = WoW[j][k].p;
		    U[ICl-ghost][j][k] = W[ICl-ghost][j][k].U();
		  }
                  break;
         
              case BC_PERIODIC :  
		  for (int ghost = 1 ; ghost <= Nghost ; ++ghost){
		    W[ICl-ghost][j][k] = W[ICu-ghost+1][j][k];
		    U[ICl-ghost][j][k] = U[ICu-ghost+1][j][k];
		  }
                  break;

              case BC_NO_SLIP :
		  for (int ghost = 1 ; ghost <= Nghost ; ++ghost){
		    W[ICl-ghost][j][k] = SOLN_pSTATE::NoSlip(W[ICl+ghost-1][j][k],WoW[j][k], 
							 Grid.nfaceW(ICl,j,k),
							 IPs.Pressure_Gradient,
							 FIXED_TEMPERATURE_WALL);
		    U[ICl-ghost][j][k] = W[ICl-ghost][j][k].U();
		  }
                  break;

              case BC_ADIABATIC_WALL :
		  for (int ghost = 1 ; ghost <= Nghost ; ++ghost){
		    W[ICl-ghost][j][k] = SOLN_pSTATE::NoSlip(W[ICl+ghost-1][j][k],WoW[j][k], 
							 Grid.nfaceW(ICl,j,k),
							 IPs.Pressure_Gradient,
							 ADIABATIC_WALL);
		    U[ICl-ghost][j][k] = W[ICl-ghost][j][k].U();
		  }
		  break;
                 
              case BC_MOVING_WALL :
		  for (int ghost = 1 ; ghost <= Nghost ; ++ghost){
		    W[ICl-ghost][j][k] = SOLN_pSTATE::MovingWall(W[ICl+ghost-1][j][k],WoW[j][k],
							     Grid.nfaceW(ICl,j,k),
							     IPs.Moving_Wall_Velocity,
							     IPs.Pressure_Gradient,
							     FIXED_TEMPERATURE_WALL);
		    U[ICl-ghost][j][k] = W[ICl-ghost][j][k].U();
		  }
		  break;
           
              case BC_INFLOW_SUBSONIC :
		  // all fixed except pressure which is constant extrapolation
		  for (int ghost = 1 ; ghost <= Nghost ; ++ghost){
		    W[ICl-ghost][j][k] = WoW[j][k];
		    W[ICl-ghost][j][k].p = W[ICl][j][k].p;
		    U[ICl-ghost][j][k] = W[ICl-ghost][j][k].U();
		  }
		  break;

              case BC_OUTFLOW_SUBSONIC :
                  // all constant extrapolation except pressure which is fixed.
		  for (int ghost = 1 ; ghost <= Nghost ; ++ghost){
		    W[ICl-ghost][j][k] = W[ICl][j][k]; 
		    W[ICl-ghost][j][k].p = WoW[j][k].p;
		    U[ICl-ghost][j][k] = W[ICl-ghost][j][k].U();
		  }
		  break;

              case BC_CHANNEL_INFLOW:
                  dpdx = IPs.Pressure_Gradient.x;
                  //for turbulent channel flow
                  // p linearly varys based on constant pressure gradient
		  for (int ghost = 1 ; ghost <= Nghost ; ++ghost){
		    dX = Grid.Cell[ICl-ghost][j][k].Xc - Grid.Cell[ICl][j][k].Xc;
		    W[ICl-ghost][j][k] = WoW[j][k]; 
		    W[ICl-ghost][j][k].v.x = W[ICl][j][k].v.x;
		    W[ICl-ghost][j][k].p = WoW[j][k].p - dpdx*dX.x;
		    U[ICl-ghost][j][k] = W[ICl-ghost][j][k].U();
		  }
                  break;  
            
              case BC_CONSTANT_EXTRAPOLATION :
              default :
		  for (int ghost = 1 ; ghost <= Nghost ; ++ghost){
		    W[ICl-ghost][j][k] = W[ICl][j][k];
		    U[ICl-ghost][j][k] = W[ICl-ghost][j][k].U();
		  }
		  break;

          } /* endswitch */

	  // Prescribe East boundary conditions.  
          switch(Grid.BCtypeE[j][k]) {
              case BC_NONE :
                  break;

              case BC_FIXED :
		  for (int ghost = 1 ; ghost <= Nghost ; ++ghost){		
		    W[ICu+ghost][j][k] = WoE[j][k];
		    U[ICu+ghost][j][k] = W[ICu+ghost][j][k].U();
		  }
                  break;

              case BC_REFLECTION :
		  for (int ghost = 1 ; ghost <= Nghost ; ++ghost){		
		    W[ICu+ghost][j][k] = SOLN_pSTATE::Reflect(W[ICu-ghost+1][j][k],
							  Grid.nfaceE(ICu,j,k));
		    U[ICu+ghost][j][k] = W[ ICu+ghost][j][k].U();
		  }
                  break;

              case BC_FIXED_PRESSURE :
		  for (int ghost = 1 ; ghost <= Nghost ; ++ghost){
		    W[ICu+ghost][j][k] = W[ICu-ghost+1][j][k];
		    W[ICu+ghost][j][k].p = WoE[j][k].p;
		    U[ICu+ghost][j][k] = W[ICu+ghost][j][k].U();
		  }
                  break;

              case BC_PERIODIC :
		  for (int ghost = 1 ; ghost <= Nghost ; ++ghost){	
		    W[ICu+ghost][j][k] = W[ICl+ghost-1][j][k];
		    U[ICu+ghost][j][k] = U[ICl+ghost-1][j][k];
		  }
                  break;

              case BC_NO_SLIP :
		  for (int ghost = 1 ; ghost <= Nghost ; ++ghost){
		    W[ICu+ghost][j][k] = SOLN_pSTATE::NoSlip(W[ICu-ghost+1][j][k], 
							 WoE[j][k], 
							 Grid.nfaceE(ICu,j,k),
							 IPs.Pressure_Gradient,
							 FIXED_TEMPERATURE_WALL);
		    U[ICu+ghost][j][k] = W[ICu+ghost][j][k].U();
		  }
		  break;
                 
              case BC_ADIABATIC_WALL :
		  for (int ghost = 1 ; ghost <= Nghost ; ++ghost){
		    W[ICu+ghost][j][k] = SOLN_pSTATE::NoSlip(W[ICu-ghost+1][j][k], 
							 WoE[j][k], 
							 Grid.nfaceE(ICu,j,k),
							 IPs.Pressure_Gradient,
							 ADIABATIC_WALL);
		    U[ICu+ghost][j][k] = W[ICu+ghost][j][k].U();
		  }
		  break;
            
              case BC_MOVING_WALL :
		  for (int ghost = 1 ; ghost <= Nghost ; ++ghost){
		    W[ICu+ghost][j][k] = SOLN_pSTATE::MovingWall(W[ICu-ghost+1][j][k], 
							     WoE[j][k], 
							     Grid.nfaceE(ICu,j,k),
							     IPs.Moving_Wall_Velocity,
							     IPs.Pressure_Gradient,
							     FIXED_TEMPERATURE_WALL);
		    U[ICu+ghost][j][k] = W[ICu+ghost][j][k].U();
		  }
		  break;

              case BC_INFLOW_SUBSONIC :
                  // all fixed except pressure which is constant extrapolation
		  for (int ghost = 1 ; ghost <= Nghost ; ++ghost){
		    W[ICu+ghost][j][k] = WoE[j][k];
		    W[ICu+ghost][j][k].p = W[ICu][j][k].p;
		    U[ICu+ghost][j][k] = W[ICu+ghost][j][k].U();
		  }
		  break;

              case BC_OUTFLOW_SUBSONIC :
                  // all constant extrapolation except pressure which is fixed.
		  for (int ghost = 1 ; ghost <= Nghost ; ++ghost){
		    W[ICu+ghost][j][k] = W[ICu][j][k]; 
		    W[ICu+ghost][j][k].p = WoE[j][k].p;
		    U[ICu+ghost][j][k] = W[ICu+ghost][j][k].U();
		  }
                  break;

              case BC_CHANNEL_OUTFLOW:
                  dpdx = IPs.Pressure_Gradient.x; 
                  // all constant extrapolation except pressure specified 
                  // which linearly varys if there is pressure gradient
		  for (int ghost = 1 ; ghost <= Nghost ; ++ghost){
		    dX = Grid.Cell[ICu+ghost][j][k].Xc - Grid.Cell[ICl][j][k].Xc;
		    W[ICu+ghost][j][k] = W[ICu][j][k];
		    W[ICu+ghost][j][k].p = WoW[j][k].p-dpdx*dX.x;
		    U[ICu+ghost][j][k] = W[ICu+ghost][j][k].U();
		  }

                  break;
            
// 	 case BC_CHARACTERISTIC :
//             W[ ICu+1][j][k] = SOLN_pSTATE::Characteristic_Pressure(W[ICu][j][k],
// 								   Grid.nfaceE(ICu,j,k));
//             U[ ICu+1][j][k] = W[ ICu+1][j][k].U();
//             W[ ICu+2][j][k] = SOLN_pSTATE::Characteristic_Pressure(W[ICu-1][j][k],
// 								   Grid.nfaceE(ICu,j,k));
//             U[ ICu+2][j][k] = W[ ICu+2][j][k].U();
//             break;

              case BC_CONSTANT_EXTRAPOLATION :
              default :
		  for (int ghost = 1 ; ghost <= Nghost ; ++ghost){
		    W[ICu+ghost][j][k] = W[ICu][j][k];
		    U[ICu+ghost][j][k] = W[ICu+ghost][j][k].U();
		  }
                  break;

	  } /* endswitch */
	} /* endif */
      } /* endfor */
   } /* endfor */
   
   for (int k = KCl-Nghost ; k <= KCu+Nghost ; ++k) {
      for (int i = ICl-Nghost ; i <= ICu+Nghost ; ++i) {

	
	// Use the north and south BCtypes to prescribe all of the corner 
	// ghost-cells found in the domain of (k >= KCl && k <= KCu).
	// Corner ghost cells outside of this domain will be prescribed based
	// on the north and south BCtypes accordingly.
	if ( k >= KCl && k <= KCu){
        
	  // Prescribe South boundary conditions.
          switch(Grid.BCtypeS[i][k]) {
              case BC_NONE :
                  break;

              case BC_FIXED :
		  for (int ghost = 1 ; ghost <= Nghost ; ++ghost){		
		    W[i][JCl-ghost][k] = WoS[i][k];
		    U[i][JCl-ghost][k] = W[i][JCl-ghost][k].U();
		  }
                  break;

              case BC_REFLECTION :
		  for (int ghost = 1 ; ghost <= Nghost ; ++ghost){
		    W[i][JCl-ghost][k] = SOLN_pSTATE::Reflect(W[i][JCl+ghost-1][k],
							   Grid.nfaceS(i,JCl,k));
		    U[i][JCl-ghost][k] = W[i][ JCl-ghost][k].U();
		  }
                  break;
         
              case BC_FIXED_PRESSURE :
                  for (int ghost = 1 ; ghost <= Nghost ; ++ghost){
		    W[i][ JCl-ghost][k] = W[i][JCl+ghost-1][k];
		    W[i][ JCl-ghost][k].p = WoS[i][k].p;
		    U[i][ JCl-ghost][k] = W[i][JCl-ghost][k].U();
		  }
                  break;

              case BC_PERIODIC :
		  for (int ghost = 1 ; ghost <= Nghost ; ++ghost){
		    W[i][JCl-ghost][k] = W[i][JCu-ghost+1][k];
		    U[i][JCl-ghost][k] = U[i][JCu-ghost+1][k];
		  }
                  break;

              case BC_NO_SLIP :
		  for (int ghost = 1 ; ghost <= Nghost ; ++ghost){
		    W[i][JCl-ghost][k] = SOLN_pSTATE::NoSlip(W[i][JCl+ghost-1][k], 
							 WoS[i][k], 
							 Grid.nfaceS(i,JCl,k),
							 IPs.Pressure_Gradient,
							 FIXED_TEMPERATURE_WALL);
		    U[i][JCl-ghost][k] = W[i][JCl-ghost][k].U();
		  }
		  break;
                 
              case BC_ADIABATIC_WALL :
		  for (int ghost = 1 ; ghost <= Nghost ; ++ghost){
		    W[i][JCl-ghost][k] = SOLN_pSTATE::NoSlip(W[i][JCl+ghost-1][k], 
							 WoS[i][k], 
							 Grid.nfaceS(i,JCl,k),
							 IPs.Pressure_Gradient,
							 ADIABATIC_WALL);
		    U[i][JCl-ghost][k] = W[i][JCl-ghost][k].U();
		  }
		  break;

              case BC_MOVING_WALL :
		  for (int ghost = 1 ; ghost <= Nghost ; ++ghost){
		    W[i][JCl-ghost][k] = SOLN_pSTATE::MovingWall(W[i][JCl+ghost-1][k], 
							     WoS[i][k], 
							     Grid.nfaceS(i, JCl,k),
							     IPs.Moving_Wall_Velocity,
							     IPs.Pressure_Gradient, 
							     FIXED_TEMPERATURE_WALL);
		    U[i][JCl-ghost][k] = W[i][JCl-ghost][k].U();
		  }
		  break;

              case BC_INFLOW_SUBSONIC :
                  // all fixed except pressure which is constant extrapolation
		  for (int ghost = 1 ; ghost <= Nghost ; ++ghost){
		    W[i][JCl-ghost][k] = WoS[i][k];
		    W[i][JCl-ghost][k].p = W[i][JCl][k].p;
		    U[i][JCl-ghost][k] = W[i][JCl-ghost][k].U();
		  }
		  break;

              case BC_OUTFLOW_SUBSONIC :
                  // all constant extrapolation except pressure which is fixed.
		  for (int ghost = 1 ; ghost <= Nghost ; ++ghost){
		    W[i][JCl-ghost][k] = W[i][JCl][k]; 
		    W[i][JCl-ghost][k].p = WoS[i][k].p;
		    U[i][JCl-ghost][k] = W[i][JCl-ghost][k].U();
		  }
		  break;

              case BC_CONSTANT_EXTRAPOLATION :
              default :
		  for (int ghost = 1 ; ghost <= Nghost ; ++ghost){ 
		    W[i][JCl-ghost][k] = W[i][JCl][k];
		    U[i][JCl-ghost][k] = W[i][JCl-ghost][k].U();
		  }
                  break;

          } /* endswitch */
          
          // Prescribe North boundary conditions.
          switch(Grid.BCtypeN[i][k]) {
              case BC_NONE :
                  break;

              case BC_FIXED :
		  for (int ghost = 1 ; ghost <= Nghost ; ++ghost){
		    W[i][JCu+ghost][k] = WoN[i][k];
		    U[i][JCu+ghost][k] = W[i][JCu+ghost][k].U();
		  }
                  break;

              case BC_REFLECTION :
		  for (int ghost = 1 ; ghost <= Nghost ; ++ghost){
		    W[i][JCu+ghost][k] = SOLN_pSTATE::Reflect(W[i][ JCu-ghost+1][k],
							  Grid.nfaceN(i, JCu,k));
		    U[i][JCu+ghost][k] = W[i][ JCu+ghost][k].U();
		  }
                  break;

              case BC_FIXED_PRESSURE :
		  for (int ghost = 1 ; ghost <= Nghost ; ++ghost){
		    W[i][JCu+ghost][k] = W[i][JCu-ghost+1][k];
		    W[i][JCu+ghost][k].p = WoN[i][k].p;
		    U[i][JCu+ghost][k] = W[i][JCu+ghost][k].U();
		  }
                  break;
            
              case BC_PERIODIC :
		  for (int ghost = 1 ; ghost <= Nghost ; ++ghost){
		    W[i][JCu+ghost][k] = W[i][JCl+ghost-1][k];
		    U[i][JCu+ghost][k] = U[i][JCl+ghost-1][k];
		  }
		  break;

              case BC_NO_SLIP :
		  for (int ghost = 1 ; ghost <= Nghost ; ++ghost){
		    W[i][JCu+ghost][k] = SOLN_pSTATE::NoSlip(W[i][JCu-ghost+1][k], 
							 WoN[i][k],
							 Grid.nfaceN(i,JCu,k),
							 IPs.Pressure_Gradient,
							 FIXED_TEMPERATURE_WALL);
		    U[i][JCu+ghost][k] = W[i][JCu+ghost][k].U();
		  }
		  break;

              case BC_ADIABATIC_WALL :
		  for (int ghost = 1 ; ghost <= Nghost ; ++ghost){
		    W[i][JCu+ghost][k] = SOLN_pSTATE::NoSlip(W[i][JCu-ghost+1][k], 
							 WoN[i][k],
							 Grid.nfaceN(i,JCu,k),
							 IPs.Pressure_Gradient,
							 ADIABATIC_WALL);
		    U[i][JCu+ghost][k] = W[i][JCu+ghost][k].U();
		  }
		  break; 
                 
              case BC_MOVING_WALL :
		  for (int ghost = 1 ; ghost <= Nghost ; ++ghost){
		    W[i][JCu+ghost][k] = SOLN_pSTATE::MovingWall(W[i][JCu-ghost+1][k], 
							     WoN[i][k],
							     Grid.nfaceN(i,JCu,k),
							     IPs.Moving_Wall_Velocity,
							     IPs.Pressure_Gradient,
							     FIXED_TEMPERATURE_WALL);
		    U[i][JCu+ghost][k] = W[i][JCu+ghost][k].U();
		  }
		  break;

              case BC_INFLOW_SUBSONIC :
                  // all fixed except pressure which is constant extrapolation
		  for (int ghost = 1 ; ghost <= Nghost ; ++ghost){
		    W[i][JCu+ghost][k] = WoN[i][k];
		    W[i][JCu+ghost][k].p = W[i][JCu][k].p;
		    U[i][JCu+ghost][k] = W[i][JCu+ghost][k].U();
		  }
		  break;

              case BC_OUTFLOW_SUBSONIC :
                  // all constant extrapolation except pressure which is fixed.
		  for (int ghost = 1 ; ghost <= Nghost ; ++ghost){
		    W[i][JCu+ghost][k] = W[i][JCu][k]; 
		    W[i][JCu+ghost][k].p = WoN[i][k].p;
		    U[i][JCu+ghost][k] = W[i][JCu+ghost][k].U();
		  }
		  break;

              case BC_CONSTANT_EXTRAPOLATION :
              default :
		  for (int ghost = 1 ; ghost <= Nghost ; ++ghost){
		    W[i][JCu+ghost][k] = W[i][JCu][k];
		    U[i][JCu+ghost][k] = W[i][JCu+ghost][k].U();
		  }
		  break;

         } /* endswitch */
	} /* endif */
      } /* endfor */
   } /* endfor */
   
   for (int j = JCl-Nghost ; j <= JCu+Nghost ; ++j) {
      for (int i = ICl-Nghost ; i <= ICu+Nghost ; ++i) {
	  // Remaining corner ghost cells, outside of the domain of (k >= KCl && k <= KCu),
	  // are prescribed based on the north and south BCtypes accordingly.

          // Prescribe Bottom boundary conditions.
          switch(Grid.BCtypeB[i][j]) {
              case BC_NONE :
                  break;

              case BC_FIXED :
		  for (int ghost = 1 ; ghost <= Nghost ; ++ghost){		
		    W[i][j][KCl-ghost] = WoB[i][j];
		    U[i][j][KCl-ghost] = W[i][j][KCl-ghost].U();
		  }
                  break;

              case BC_REFLECTION :
		  for (int ghost = 1 ; ghost <= Nghost ; ++ghost){		
		    W[i][j][KCl-ghost] = SOLN_pSTATE::Reflect(W[i][j][ KCl+ghost-1],
							  Grid.nfaceBot(i,j, KCl));
		    U[i][j][KCl-ghost] =  W[i][j][ KCl-ghost].U();
		  }
                  break;
            
              case BC_FIXED_PRESSURE :
		  for (int ghost = 1 ; ghost <= Nghost ; ++ghost){
		    W[i][j][ KCl-ghost] = W[i][j][ KCl+ghost-1];
		    W[i][j][ KCl-ghost].p = WoB[i][j].p;
		    U[i][j][ KCl-ghost] = W[i][j][ KCl-ghost].U();
		  }
                  break;

              case BC_PERIODIC :
		  for (int ghost = 1 ; ghost <= Nghost ; ++ghost){
		    W[i][j][KCl-ghost] = W[i][j][KCu-ghost+1];
		    U[i][j][KCl-ghost] = U[i][j][KCu-ghost+1];
		  }
                  break;

              case BC_NO_SLIP :
		  for (int ghost = 1 ; ghost <= Nghost ; ++ghost){
		    W[i][j][KCl-ghost] = SOLN_pSTATE::NoSlip(W[i][j][KCl+ghost-1], 
							 WoB[i][j],
							 Grid.nfaceBot(i,j,KCl),
							 IPs.Pressure_Gradient,
							 FIXED_TEMPERATURE_WALL);
		    U[i][j][KCl-ghost] = W[i][j][KCl-ghost].U(); 
		  }
		  break;
                 
              case BC_ADIABATIC_WALL :
		  for (int ghost = 1 ; ghost <= Nghost ; ++ghost){
		    W[i][j][KCl-ghost] = SOLN_pSTATE::NoSlip(W[i][j][KCl+ghost-1], 
							 WoB[i][j],
							 Grid.nfaceBot(i,j,KCl),
							 IPs.Pressure_Gradient,
							 ADIABATIC_WALL);
		    U[i][j][KCl-ghost] = W[i][j][KCl-ghost].U(); 
		  }
		  break;
            
              case BC_MOVING_WALL :
		  for (int ghost = 1 ; ghost <= Nghost ; ++ghost){
		    W[i][j][KCl-ghost] = SOLN_pSTATE::MovingWall(W[i][j][KCl+ghost-1], 
							     WoB[i][j],
							     Grid.nfaceBot(i,j,KCl),
							     IPs.Moving_Wall_Velocity,
							     IPs.Pressure_Gradient,
							     FIXED_TEMPERATURE_WALL);
		    U[i][j][KCl-ghost] = W[i][j][KCl-ghost].U();
		  }
		  break;

              case BC_INFLOW_SUBSONIC :
                  // all fixed except pressure which is constant extrapolation
		  for (int ghost = 1 ; ghost <= Nghost ; ++ghost){
		    W[i][j][KCl-ghost] = WoB[i][j];
		    W[i][j][KCl-ghost].p = W[i][j][KCl].p;
		    U[i][j][KCl-ghost] = W[i][j][KCl-ghost].U();
		  }
		  break;

              case BC_OUTFLOW_SUBSONIC :
                  // all constant extrapolation except pressure which is fixed. 
		  for (int ghost = 1 ; ghost <= Nghost ; ++ghost){
		    W[i][j][KCl-ghost] = W[i][j][KCl]; 
		    W[i][j][KCl-ghost].p = WoB[i][j].p;
		    U[i][j][KCl-ghost] = W[i][j][KCl-ghost].U();
		  }
		  break;

              case BC_CONSTANT_EXTRAPOLATION :
              default :
		  for (int ghost = 1 ; ghost <= Nghost ; ++ghost){ 
		    W[i][j][KCl-ghost] = W[i][j][KCl];
		    U[i][j][KCl-ghost] = W[i][j][KCl-ghost].U();
		  }
		  break;

          } /* endswitch */
         
          // Prescribe Top boundary conditions.
          switch(Grid.BCtypeT[i][j]) {
              case BC_NONE :
                  break;

              case BC_FIXED :
		  for (int ghost = 1 ; ghost <= Nghost ; ++ghost){		
		    W[i][j][KCu+ghost] = WoT[i][j];
		    U[i][j][KCu+ghost] = W[i][j][KCu+ghost].U();
		  }
                  break;

              case BC_REFLECTION :
		  for (int ghost = 1 ; ghost <= Nghost ; ++ghost){
		    W[i][j][KCu+ghost] = SOLN_pSTATE::Reflect(W[i][j][ KCu-ghost+1],
							  Grid.nfaceTop(i,j,KCu));
		    U[i][j][KCu+ghost] = W[i][j][ KCu+ghost].U();
		  }
                  break;

              case BC_FIXED_PRESSURE :
		  for (int ghost = 1 ; ghost <= Nghost ; ++ghost){
		    W[i][j][KCu+ghost] = W[i][j][ KCu-ghost+1];
		    W[i][j][KCu+ghost].p = WoT[i][j].p;
		    U[i][j][KCu+ghost] = W[i][j][ KCu+ghost].U();
		  }
                  break;

              case BC_PERIODIC :
		  for (int ghost = 1 ; ghost <= Nghost ; ++ghost){
		    W[i][j][KCu+ghost] = W[i][j][KCl+ghost-1];
		    U[i][j][KCu+ghost] = U[i][j][KCl+ghost-1];
		  }
                  break;

              case BC_NO_SLIP :
		  for (int ghost = 1 ; ghost <= Nghost ; ++ghost){
		    W[i][j][KCu+ghost] = SOLN_pSTATE::NoSlip(W[i][j][KCu-ghost+1], 
							 WoT[i][j],
							 Grid.nfaceTop(i,j,KCu),
							 IPs.Pressure_Gradient,
							 FIXED_TEMPERATURE_WALL);
		    U[i][j][KCu+ghost] = W[i][j][KCu+ghost].U();
		  }
		  break;
                 
              case BC_ADIABATIC_WALL :
		  for (int ghost = 1 ; ghost <= Nghost ; ++ghost){
		    W[i][j][KCu+ghost] = SOLN_pSTATE::NoSlip(W[i][j][KCu-ghost+1], 
							  WoT[i][j],
							  Grid.nfaceTop(i,j,KCu),
							  IPs.Pressure_Gradient,
							  ADIABATIC_WALL);
		    U[i][j][KCu+ghost] = W[i][j][KCu+ghost].U();
		  }
		  break; 
            
              case BC_MOVING_WALL :
		  for (int ghost = 1 ; ghost <= Nghost ; ++ghost){
		    W[i][j][KCu+ghost] = SOLN_pSTATE::MovingWall(W[i][j][KCu-ghost+1], 
							     WoT[i][j],
							     Grid.nfaceTop(i,j,KCu),
							     IPs.Moving_Wall_Velocity,
							     IPs.Pressure_Gradient,
							     FIXED_TEMPERATURE_WALL);
		    U[i][j][KCu+ghost] = W[i][j][KCu+ghost].U();
		  }
                  break;
            
              case BC_INFLOW_SUBSONIC :
                  // all fixed except pressure which is constant extrapolation
		  for (int ghost = 1 ; ghost <= Nghost ; ++ghost){
		    W[i][j][KCu+ghost] = WoT[i][j];
		    W[i][j][KCu+ghost].p = W[i][j][KCu].p;
		    U[i][j][KCu+ghost] = W[i][j][KCu+ghost].U();
		  }
		  break;

              case BC_OUTFLOW_SUBSONIC :
                  // all constant extrapolation except pressure which is fixed.
		  for (int ghost = 1 ; ghost <= Nghost ; ++ghost){
		    W[i][j][KCu+ghost] = W[i][j][KCu]; 
		    W[i][j][KCu+ghost].p = WoT[i][j].p;
		    U[i][j][KCu+ghost] = W[i][j][KCu+ghost].U();
		  }
		  break;

              case BC_CONSTANT_EXTRAPOLATION :
              default : 
		  for (int ghost = 1 ; ghost <= Nghost ; ++ghost){
		    W[i][j][KCu+ghost] = W[i][j][KCu];
		    U[i][j][KCu+ghost] = W[i][j][KCu+ghost].U();
		  }
		  break;
          } /* endswitch */
      } /* endfor */
   } /* endfor */

}

/********************************************************
 * Routine: BCs_dUdt                                    *
 *                                                      *
 * Apply boundary conditions at boundaries of the       *
 * specified hexa solution block.                       *
 *                                                      *
 ********************************************************/
template<class SOLN_pSTATE, class SOLN_cSTATE>
void Hexa_Block<SOLN_pSTATE, SOLN_cSTATE>::
BCs_dUdt(Input_Parameters<SOLN_pSTATE, SOLN_cSTATE> &IPs,
         int n) {
    
    SOLN_cSTATE dUdt_temp;
    SOLN_pSTATE dWdt_temp;
    
    Vector3D dX;
    double dpdx;
    
    for (int k = KCl-Nghost ; k <= KCu+Nghost ; ++k) {
        for (int j = JCl-Nghost ; j <= JCu+Nghost ; ++j) {
            
            // Do not yet prescribe any corner ghost cells
            if ( (j >= JCl && j <= JCu) && (k >= KCl && k <= KCu) ){
                
                // Prescribe West boundary conditions.
                switch(Grid.BCtypeW[j][k]) {
                    case BC_NONE :
                        break;
                    case BC_PERIODIC :  
                        for (int ghost = 1 ; ghost <= Nghost ; ++ghost){
                            dUdt[ICl-ghost][j][k][n] = dUdt[ICu-ghost+1][j][k][n];
                        }
                    break;
                        
                    default :
                        cout << "boundary condition " << Grid.BCtypeW[j][k] << " for dUdt not supported" << endl;
                        break;
                        
                } /* endswitch */
                
                // Prescribe East boundary conditions.  
                switch(Grid.BCtypeE[j][k]) {
                    case BC_NONE :
                        break;
                    case BC_PERIODIC :
                        for (int ghost = 1 ; ghost <= Nghost ; ++ghost){	
                            dUdt[ICu+ghost][j][k][n] = dUdt[ICl+ghost-1][j][k][n];
                        }
                        break;

                    default :
                        cout << "boundary condition " << Grid.BCtypeE[j][k] << " for dUdt not supported" << endl;
                        break;
                        
                } /* endswitch */
            } /* endif */
        } /* endfor */
    } /* endfor */
    
    for (int k = KCl-Nghost ; k <= KCu+Nghost ; ++k) {
        for (int i = ICl-Nghost ; i <= ICu+Nghost ; ++i) {
            
            
            // Use the north and south BCtypes to prescribe all of the corner 
            // ghost-cells found in the domain of (k >= KCl && k <= KCu).
            // Corner ghost cells outside of this domain will be prescribed based
            // on the north and south BCtypes accordingly.
            if ( k >= KCl && k <= KCu){
                
                // Prescribe South boundary conditions.
                switch(Grid.BCtypeS[i][k]) {
                    case BC_NONE :
                        break;
                    case BC_PERIODIC :
                        for (int ghost = 1 ; ghost <= Nghost ; ++ghost){
                            dUdt[i][JCl-ghost][k][n] = dUdt[i][JCu-ghost+1][k][n];
                        }
                        break;
                        
                    default :
                        cout << "boundary condition " << Grid.BCtypeS[i][k] << " for dUdt not supported" << endl;
                        break;
                        
                } /* endswitch */
                
                // Prescribe North boundary conditions.
                switch(Grid.BCtypeN[i][k]) {
                    case BC_NONE :
                        break;
                    case BC_PERIODIC :
                        for (int ghost = 1 ; ghost <= Nghost ; ++ghost){
                            dUdt[i][JCu+ghost][k][n] = dUdt[i][JCl+ghost-1][k][n];
                        }
                        break;
                        
                    default :
                        cout << "boundary condition " << Grid.BCtypeN[i][k] << " for dUdt not supported" << endl;
                        break;
                        
                } /* endswitch */
            } /* endif */
        } /* endfor */
    } /* endfor */
    
    for (int j = JCl-Nghost ; j <= JCu+Nghost ; ++j) {
        for (int i = ICl-Nghost ; i <= ICu+Nghost ; ++i) {
            // Remaining corner ghost cells, outside of the domain of (k >= KCl && k <= KCu),
            // are prescribed based on the north and south BCtypes accordingly.
            
            // Prescribe Bottom boundary conditions.
            switch(Grid.BCtypeB[i][j]) {
                case BC_NONE :
                    break;
                case BC_PERIODIC :
                    for (int ghost = 1 ; ghost <= Nghost ; ++ghost){
                        dUdt[i][j][KCl-ghost][n] = dUdt[i][j][KCu-ghost+1][n];
                    }
                    break;

                default :
                    cout << "boundary condition " << Grid.BCtypeB[i][j] << " for dUdt not supported" << endl;
                    break;
                    
            } /* endswitch */
            
            // Prescribe Top boundary conditions.
            switch(Grid.BCtypeT[i][j]) {
                case BC_NONE :
                    break;
                case BC_PERIODIC :
                    for (int ghost = 1 ; ghost <= Nghost ; ++ghost){
                        dUdt[i][j][KCu+ghost][n] = dUdt[i][j][KCl+ghost-1][n];
                    }
                    break;
                    
                default : 
                    cout << "boundary condition " << Grid.BCtypeT[i][j] << " for dUdt not supported" << endl;
                    break;
            } /* endswitch */
        } /* endfor */
    } /* endfor */
    
}



/********************************************************
 * Routine: CFL                                         *
 *                                                      *
 * Determines the allowable global and local time steps *
 * (for explicit Euler time stepping scheme) for the    *
 * specified hexa solution block according to           *
 * the Courant-Friedrichs-Lewy condition.               *
 *                                                      *
 ********************************************************/
template<class SOLN_pSTATE, class SOLN_cSTATE>
double Hexa_Block<SOLN_pSTATE, SOLN_cSTATE>::
CFL(Input_Parameters<SOLN_pSTATE, SOLN_cSTATE> &IPs) {
   
   double dtMin, d_i, d_j, d_k, v_i, v_j, v_k, a;
   
   dtMin = MILLION;
   
   for (int k  =  KCl- Nghost ; k <=  KCu+ Nghost ; ++k ) {
      for (int j  =  JCl- Nghost ; j <=  JCu+ Nghost ; ++j ) {
         for (int i =  ICl- Nghost ; i <=  ICu+ Nghost ; ++i ) {
            if (i <  ICl || i >  ICu ||
                j <  JCl || j >  JCu || 
                k <  KCl || k >  KCu) {
               dt[i][j][k] = ZERO;
            } else {
               d_i = TWO*(Grid.Cell[i][j][k].V/
                          (Grid.AfaceE(i, j, k)+ Grid.AfaceW(i, j, k)));
               d_j = TWO*( Grid.Cell[i][j][k].V/
                           (Grid.AfaceN(i, j, k)+ Grid.AfaceS(i, j, k)));
               d_k = TWO*( Grid.Cell[i][j][k].V/
                           (Grid.AfaceTop(i, j, k)+ Grid.AfaceBot(i, j, k)));
               v_i = HALF*(W[i][j][k].rhov()/W[i][j][k].rho*
                           (Grid.nfaceE(i, j, k)- Grid.nfaceW(i, j, k)));
               v_j = HALF*(W[i][j][k].rhov()/W[i][j][k].rho*
                           ( Grid.nfaceN(i, j, k)- Grid.nfaceS(i, j, k)));
               v_k = HALF*(W[i][j][k].rhov()/W[i][j][k].rho*
                            (Grid.nfaceTop(i, j, k)- Grid.nfaceBot(i, j, k)));
               a =  W[i][j][k].a();
               dt[i][j][k] = min(min(d_i/(a+fabs(v_i)), 
                                     d_j/(a+fabs(v_j))),
                                     d_k/(a+fabs(v_k)));
               
               dtMin = min(dtMin, dt[i][j][k]);
            } /* endif */
         } /* endfor */
      } /* endfor */
   } /* endfor */
   
   for (int k  =  KCl- Nghost ; k <=  KCu+ Nghost ; ++k ) {
      for (int j  =  JCl- Nghost ; j <=  JCu+ Nghost ; ++j ) {
         for (int i =  ICl- Nghost ; i <=  ICu+ Nghost ; ++i ) {
            if (i <  ICl || i >  ICu ||
                j <  JCl || j >  JCu || 
                k <  KCl || k >  KCu) {
               dt[i][j][k] = dtMin;
            } /* endif */
         } /* endfor */
      } /* endfor */
   } /* endfor */
   
   /* Return the global time step. */
   
   return (dtMin);

}


/********************************************************
 * Routine: Set_Global_TimeStep                         *
 *                                                      *
 * Assigns global time step to specified solution block *
 * for time-accurate calculations.                      *
 *                                                      *
 ********************************************************/
template<class SOLN_pSTATE, class SOLN_cSTATE>
void Hexa_Block<SOLN_pSTATE, SOLN_cSTATE>::Set_Global_TimeStep(const double &Dt_min) {
   
   for (int k  = KCl ; k <= KCu ; ++k ) {
      for (int j  = JCl ; j <= JCu ; ++j ) {
         for (int i = ICl ; i <= ICu ; ++i ) {
            dt[i][j][k] = Dt_min;
         } /* endfor */
      } /* endfor */
   } /*endfor */

}

/********************************************************
 * Routine: L1_Norm_Residual                            *
 *                                                      *
 * Determines the L1-norm of the solution residual for  *
 * the specified hexahedral solution block.             *
 * Useful for monitoring convergence of the solution    *
 * for steady state problems.                           *
 *                                                      *
 ********************************************************/
template<class SOLN_pSTATE, class SOLN_cSTATE>
double Hexa_Block<SOLN_pSTATE, SOLN_cSTATE>::L1_Norm_Residual(const int &var) {
   
    double l1_norm(ZERO);

    for (int k = KCl ; k <= KCu ; ++k ) {
       for (int j = JCl ; j <= JCu ; ++j ) {
          for (int i = ICl ; i <= ICu ; ++i ) {
	    l1_norm += fabs(dUdt[i][j][k][0][var]); //NEEDS TO BE MADE VARIABLE WITH p_Indicator?? 
          } /* endfor */
       } /* endfor */
    } /* endfor */

    return (l1_norm);
    
}

/********************************************************
 * Routine: L2_Norm_Residual                            *
 *                                                      *
 * Determines the L2-norm of the solution residual for  *
 * the specified hexahedral solution block.             *
 * Useful for monitoring convergence of the solution    *
 * for steady state problems.                           *
 *                                                      *
 ********************************************************/
template<class SOLN_pSTATE, class SOLN_cSTATE>
double Hexa_Block<SOLN_pSTATE, SOLN_cSTATE>::L2_Norm_Residual(const int &var) {

   double l2_norm(ZERO);
   
   for (int k  = KCl ; k <= KCu ; ++k ) {
      for (int j = JCl ; j <= JCu ; ++j ) {
         for (int i = ICl ; i <= ICu ; ++i ) {
	   l2_norm += sqr(dUdt[i][j][k][0][var]); //rhov
         } /* endfor */
      } /* endfor */
   } /* endfor */
   
   l2_norm = sqrt(l2_norm);
   
   return (l2_norm);
   
}

/********************************************************
 * Routine: Max_Norm_Residual                           *
 *                                                      *
 * Determines the maximum norm of the solution residual *
 * for the specified hexahedral solution block.         *
 * Useful for monitoring convergence of the solution    *
 * for steady state problems.                           *
 *                                                      *
 ********************************************************/
template<class SOLN_pSTATE, class SOLN_cSTATE>
double Hexa_Block<SOLN_pSTATE, SOLN_cSTATE>::Max_Norm_Residual(const int &var) {

   double max_norm(ZERO);

   for (int k  = KCl ; k <= KCu ; ++k ) {
      for (int j = JCl ; j <= JCu ; ++j ) {
         for (int i = ICl ; i <= ICu ; ++i ) {
            max_norm = max(max_norm, fabs(dUdt[i][j][k][0][var]));
         } /* endfor */
      } /* endfor */
   } /* endfor */
   
   return (max_norm);
   
}

/********************************************************
 * Routine: WtoU                                        *
 *                                                      *
 * Convert primitive solution vector to conservative    *
 * solution vector.                                     *
 *                                                      *
 ********************************************************/
template<class SOLN_pSTATE, class SOLN_cSTATE>
int Hexa_Block<SOLN_pSTATE, SOLN_cSTATE>::WtoU(void) {

   for (int k  = KCl-Nghost ; k <= KCu+Nghost ; ++k ) {
      for (int j  = JCl-Nghost ; j <= JCu+Nghost ; ++j ) {
         for (int i = ICl-Nghost ; i <= ICu+Nghost ; ++i ) {
            U[i][j][k]= W[i][j][k].U();
         } /* endfor */
      } /* endfor */
   } /* endfor */
   
   return (0);
   
}

/********************************************************
 * Routine: Linear_Reconstruction_LeastSquares          *
 *                                                      *
 * Performs the reconstruction of a limited piecewise   *
 * linear solution state within each cell of the        *
 * computational mesh of the specified Hexahedral       *
 * solution block.  A least squares approach is         *
 * used in the evaluation of the unlimited solution     *
 * gradients.  Several slope limiters may be used.      *
 *                                                      *
 ********************************************************/
template<class SOLN_pSTATE, class SOLN_cSTATE>
void Hexa_Block<SOLN_pSTATE, SOLN_cSTATE>::
Linear_Reconstruction_LeastSquares(const int Limiter) {
   
   /* Carry out the limited solution reconstruction in
      each cell of the computational mesh. */

   for (int k  =  KCl- Nghost+1 ; k <=  KCu+ Nghost-1 ; ++k ) {
      for (int j  =  JCl- Nghost+1 ; j <=  JCu+ Nghost-1 ; ++j ) {
         for (int i =  ICl- Nghost+1 ; i <=  ICu+ Nghost-1 ; ++i ) {
            Linear_Reconstruction_LeastSquares(i, j, k, Limiter);
         } /* endfor */
      } /* endfor */
   } /* endfor */
   
}

/********************************************************
 * Routine: Linear_Reconstruction_LeastSquares          *
 *                                                      *
 * Performs the reconstruction of a limited piecewise   *
 * linear solution state within a given cell (i,j,k) of *
 * the computational mesh for the specified             *
 * Hexahedral solution block.  A least squares          *
 * approach is used in the evaluation of the unlimited  *
 * solution gradients.  Several slope limiters may be   *
 * used.                                                *
 *                                                      *
 ********************************************************/
template<class SOLN_pSTATE, class SOLN_cSTATE>
void Hexa_Block<SOLN_pSTATE, SOLN_cSTATE>::Linear_Reconstruction_LeastSquares(const int i, 
									      const int j,
									      const int k,
									      const int Limiter) {
   
   int n, n2, n_pts, i_index[26], j_index[26], k_index[26];
   double u0Min, u0Max, uHexa[6], PHI;
   double DxDx_ave, DxDy_ave, DyDy_ave, DxDz_ave, DyDz_ave, DzDz_ave;
   double D;
   Vector3D dX;
   
   /* solnvec in  DU (DUDx_ave, DUDy_ave, DUDz_ave, D1, D2, D3) 
      is allocated using new  */ 
   SOLN_pSTATE DU, DUDx_ave, DUDy_ave, DUDz_ave;
   SOLN_pSTATE D1, D2, D3;
   SOLN_pSTATE Temp1, Temp2, Temp3;
   
   int num_vars = NumVar();

   Vector3D dX_neigbor;

   int num=0;
   
   if (i ==  ICl- Nghost || i ==  ICu+ Nghost ||
       j ==  JCl- Nghost || j ==  JCu+ Nghost || 
       k ==  KCl- Nghost || k ==  KCu+ Nghost) {
      n_pts = 0;
   } else {
      n_pts = 26;
      // k plane
      i_index[0] = i-1; j_index[0] = j-1; k_index[0] = k;
      i_index[1] = i  ; j_index[1] = j-1; k_index[1] = k;
      i_index[2] = i+1; j_index[2] = j-1; k_index[2] = k;
      i_index[3] = i-1; j_index[3] = j  ; k_index[3] = k;
      i_index[4] = i+1; j_index[4] = j  ; k_index[4] = k;
      i_index[5] = i-1; j_index[5] = j+1; k_index[5] = k;
      i_index[6] = i  ; j_index[6] = j+1; k_index[6] = k;
      i_index[7] = i+1; j_index[7] = j+1; k_index[7] = k;
      //k-1 plane
      i_index[8] = i-1; j_index[8] = j-1; k_index[8] = k-1;
      i_index[9] = i  ; j_index[9] = j-1; k_index[9] = k-1;
      i_index[10] = i+1; j_index[10] = j-1; k_index[10] = k-1;
      i_index[11] = i-1; j_index[11] = j  ; k_index[11] = k-1;
      i_index[12] = i  ; j_index[12] = j  ; k_index[12] = k-1;
      i_index[13] = i+1; j_index[13] = j  ; k_index[13] = k-1;
      i_index[14] = i-1; j_index[14] = j+1; k_index[14] = k-1;
      i_index[15] = i  ; j_index[15] = j+1; k_index[15] = k-1;
      i_index[16] = i+1; j_index[16] = j+1; k_index[16] = k-1;
      //k+1 plane
      i_index[17] = i-1; j_index[17] = j-1; k_index[17] = k+1;
      i_index[18] = i  ; j_index[18] = j-1; k_index[18] = k+1;
      i_index[19] = i+1; j_index[19] = j-1; k_index[19] = k+1;
      i_index[20] = i-1; j_index[20] = j  ; k_index[20] = k+1;
      i_index[21] = i  ; j_index[21] = j  ; k_index[21] = k+1;
      i_index[22] = i+1; j_index[22] = j  ; k_index[22] = k+1;
      i_index[23] = i-1; j_index[23] = j+1; k_index[23] = k+1;
      i_index[24] = i  ; j_index[24] = j+1; k_index[24] = k+1;
      i_index[25] = i+1; j_index[25] = j+1; k_index[25] = k+1;
   } /* endif */
     
   if (n_pts > 0) {
      DUDx_ave.Vacuum();
      DUDy_ave.Vacuum();
      DUDz_ave.Vacuum();
      D1.Vacuum();
      D2.Vacuum();
      D3.Vacuum();
      DxDx_ave = ZERO;
      DxDy_ave = ZERO;
      DxDz_ave = ZERO;
      DyDy_ave = ZERO;
      DyDz_ave = ZERO;
      DzDz_ave = ZERO;
      D = ZERO;
      
      for ( n2 = 0 ; n2 <= n_pts-1 ; ++n2 ) {
         dX =  Grid.Cell[ i_index[n2] ][ j_index[n2] ][ k_index[n2] ].Xc - 
            Grid.Cell[i][j][k].Xc;
         DU =  W[ i_index[n2] ][ j_index[n2] ][ k_index[n2] ] -  W[i][j][k];
         
         DUDx_ave += DU*dX.x;
         DUDy_ave += DU*dX.y;
         DUDz_ave += DU*dX.z;
         DxDx_ave += dX.x*dX.x;
         DxDy_ave += dX.x*dX.y;
         DxDz_ave += dX.x*dX.z;
         DyDy_ave += dX.y*dX.y;
         DyDz_ave += dX.y*dX.z;
         DzDz_ave += dX.z*dX.z;
         
      } /* endfor */
      
      DUDx_ave = DUDx_ave/double(n_pts);
      DUDy_ave = DUDy_ave/double(n_pts);
      DUDz_ave = DUDz_ave/double(n_pts);
      DxDx_ave = DxDx_ave/double(n_pts);
      DxDy_ave = DxDy_ave/double(n_pts);
      DxDz_ave = DxDz_ave/double(n_pts);
      DyDy_ave = DyDy_ave/double(n_pts);
      DyDz_ave = DyDz_ave/double(n_pts);
      DzDz_ave = DzDz_ave/double(n_pts);
      
      // (1) Either write a linear solver for 3x3 linear system
      // (2) Or simplely use cramer's rule for this simple system

      D = DxDx_ave*(DyDy_ave* DzDz_ave - DyDz_ave*DyDz_ave) + 
          DxDy_ave*(DxDz_ave*DyDz_ave - DxDy_ave*DzDz_ave)+
          DxDz_ave*(DxDy_ave*DyDz_ave - DxDz_ave*DyDy_ave);
      
      D1 = DUDx_ave*(DyDy_ave* DzDz_ave - DyDz_ave*DyDz_ave) + 
           DUDy_ave*(DxDz_ave*DyDz_ave - DxDy_ave*DzDz_ave)+
           DUDz_ave*(DxDy_ave*DyDz_ave - DxDz_ave*DyDy_ave);
      
      D2 =DxDx_ave*(DUDy_ave* DzDz_ave - DUDz_ave*DyDz_ave) + 
          DxDy_ave*(DxDz_ave*DUDz_ave - DUDx_ave*DzDz_ave)+
          DxDz_ave*(DUDx_ave*DyDz_ave - DxDz_ave*DUDy_ave);

      D3 =DxDx_ave*(DyDy_ave* DUDz_ave - DyDz_ave*DUDy_ave) + 
          DxDy_ave*(DUDx_ave*DyDz_ave - DxDy_ave*DUDz_ave)+
          DxDz_ave*(DxDy_ave*DUDy_ave - DUDx_ave*DyDy_ave);

      dWdx[i][j][k] = D1/D;
      dWdy[i][j][k] = D2/D;
      dWdz[i][j][k] = D3/D;
      
      if (! Freeze_Limiter) {
         for ( n = 1 ; n <= num_vars ; ++n ) {
            
            u0Min =  W[i][j][k][n];
            u0Max = u0Min;
            for ( n2 = 0 ; n2 <= n_pts-1 ; ++n2 ) {
               u0Min = min(u0Min,  
                           W[ i_index[n2] ][ j_index[n2] ][ k_index[n2] ][n]);
               u0Max = max(u0Max,  
                           W[ i_index[n2] ][ j_index[n2] ][ k_index[n2] ][n]);
            } /* endfor */
            
            dX =  Grid.xfaceE(i, j, k)- Grid.Cell[i][j][k].Xc;
            uHexa[0] =  W[i][j][k][n] + 
                dWdx[i][j][k][n]*dX.x +
                dWdy[i][j][k][n]*dX.y +
                dWdz[i][j][k][n]*dX.z ;
            dX =  Grid.xfaceW(i, j, k)- Grid.Cell[i][j][k].Xc;
            uHexa[1] =  W[i][j][k][n] + 
                dWdx[i][j][k][n]*dX.x +
                dWdy[i][j][k][n]*dX.y +
                dWdz[i][j][k][n]*dX.z ;
            dX =  Grid.xfaceN(i, j, k)- Grid.Cell[i][j][k].Xc;
            uHexa[2] =  W[i][j][k][n] + 
                dWdx[i][j][k][n]*dX.x +
                dWdy[i][j][k][n]*dX.y +
                dWdz[i][j][k][n]*dX.z ;
	    dX =  Grid.xfaceS(i, j, k)- Grid.Cell[i][j][k].Xc;
	    uHexa[3] =  W[i][j][k][n] + 
                dWdx[i][j][k][n]*dX.x +
                dWdy[i][j][k][n]*dX.y +
                dWdz[i][j][k][n]*dX.z ;
            dX =  Grid.xfaceTop(i, j, k)- Grid.Cell[i][j][k].Xc;
	    uHexa[4] =  W[i][j][k][n] + 
                dWdx[i][j][k][n]*dX.x +
                dWdy[i][j][k][n]*dX.y +
                dWdz[i][j][k][n]*dX.z ;
            dX =  Grid.xfaceBot(i, j, k)- Grid.Cell[i][j][k].Xc;
	    uHexa[5] =  W[i][j][k][n] + 
                dWdx[i][j][k][n]*dX.x +
                dWdy[i][j][k][n]*dX.y +
                dWdz[i][j][k][n]*dX.z ;
	    
	    switch(Limiter) {
	    case LIMITER_ONE :
               PHI = ONE;
               break;
	    case LIMITER_ZERO :
               PHI = ZERO;
               break;
	    case LIMITER_BARTH_JESPERSEN :
               PHI = Limiter_BarthJespersen(uHexa,  W[i][j][k][n], 
                                            u0Min, u0Max, 6);
               break;
	    case LIMITER_VENKATAKRISHNAN :
               PHI = Limiter_Venkatakrishnan(uHexa,  W[i][j][k][n], 
                                             u0Min, u0Max, 6);
               break;
	    case LIMITER_VANLEER :
               PHI = Limiter_VanLeer(uHexa,  W[i][j][k][n], 
                                     u0Min, u0Max, 6);
               break;
	    case LIMITER_VANALBADA :
               PHI = Limiter_VanAlbada(uHexa,  W[i][j][k][n], 
                                       u0Min, u0Max, 6);
               break;
	    default:
               PHI = Limiter_BarthJespersen(uHexa,  W[i][j][k][n], 
                                            u0Min, u0Max, 6);
               break;
 	    }// endswitch
	    
	     phi[i][j][k][n] = PHI;
                        
         } /* endfor */
      } /* endif */
   } else {
       dWdx[i][j][k].Vacuum();
       dWdy[i][j][k].Vacuum();
       dWdz[i][j][k].Vacuum();
       phi[i][j][k].Vacuum(); 
   } /* endif */
    
}

/********************************************************
 * Routine: Reconstruction_Second_Derivatives           *
 *                                                      *
 * This routine reconstruct second derivitives using    *
 * finite difference.                                   *  
 *                                                      *
 ********************************************************/
template<class SOLN_pSTATE, class SOLN_cSTATE>
void Hexa_Block<SOLN_pSTATE, SOLN_cSTATE>::Reconstruction_Second_Derivatives(void) {

    double DX, DY, DZ;

    for (int  k  = KCl; k <= KCu; ++k ) {
      for (int j  = JCl; j <= JCu; ++j ) {
	for (int i = ICl; i <= ICu; ++i ) {

	  if (i == ICu || j == JCu || k == KCu) {
	    //BFW
            DX = Grid.Cell[i][j][k].Xc.x - Grid.Cell[i-1][j][k].Xc.x;
	    DY = Grid.Cell[i][j][k].Xc.y - Grid.Cell[i][j-1][k].Xc.y;
	    DZ = Grid.Cell[i][j][k].Xc.z - Grid.Cell[i][j][k-1].Xc.z;
	    _d2Wdx2[i][j][k] = ( dWdx[i][j][k] - dWdx[i-1][j][k] )/ DX;
	    _d2Wdy2[i][j][k] = ( dWdy[i][j][k] - dWdy[i][j-1][k] )/ DY;
	    _d2Wdz2[i][j][k] = ( dWdz[i][j][k] - dWdz[i][j][k-1] )/ DZ;      
	    _d2Wdxdy[i][j][k] = ( dWdx[i][j][k] - dWdx[i][j-1][k] )/ DY;
	    _d2Wdxdz[i][j][k] = ( dWdx[i][j][k] - dWdx[i][j][k-1] )/ DZ;
	    _d2Wdydz[i][j][k] = ( dWdy[i][j][k] - dWdy[i][j][k-1] )/ DZ;

	  } else if (i == ICl || j == JCl || k == KCl){
	    //FFW
	    DX = Grid.Cell[i+1][j][k].Xc.x - Grid.Cell[i][j][k].Xc.x;
	    DY = Grid.Cell[i][j+1][k].Xc.y - Grid.Cell[i][j][k].Xc.y;
	    DZ = Grid.Cell[i][j][k+1].Xc.z - Grid.Cell[i][j][k].Xc.z;
	    _d2Wdx2[i][j][k] = ( dWdx[i+1][j][k] - dWdx[i][j][k] )/ DX;
	    _d2Wdy2[i][j][k] = ( dWdy[i][j+1][k] - dWdy[i][j][k] )/ DY;
	    _d2Wdz2[i][j][k] = ( dWdz[i][j][k+1] - dWdz[i][j][k] )/ DZ;
	    _d2Wdxdy[i][j][k] = ( dWdx[i][j+1][k] - dWdx[i][j][k] )/ DY;
	    _d2Wdxdz[i][j][k] = ( dWdx[i][j][k+1] - dWdx[i][j][k] )/ DZ;	  
            _d2Wdydz[i][j][k] = ( dWdy[i][j][k+1] - dWdy[i][j][k] )/ DZ;

	  } else {

	    DX = Grid.Cell[i+1][j][k].Xc.x - Grid.Cell[i-1][j][k].Xc.x;
	    DY = Grid.Cell[i][j+1][k].Xc.y - Grid.Cell[i][j-1][k].Xc.y;
	    DZ = Grid.Cell[i][j][k+1].Xc.z - Grid.Cell[i][j][k-1].Xc.z;
	    _d2Wdx2[i][j][k] = ( dWdx[i+1][j][k] - dWdx[i-1][j][k] )/ DX; 
	    _d2Wdy2[i][j][k] = ( dWdy[i][j+1][k] - dWdy[i][j-1][k] )/ DY;
	    _d2Wdz2[i][j][k] = ( dWdz[i][j][k+1] - dWdz[i][j][k-1] )/ DZ;
	    _d2Wdxdy[i][j][k] = ( dWdx[i][j+1][k] - dWdx[i][j-1][k] )/ DY;
	    _d2Wdxdz[i][j][k] = ( dWdx[i][j][k+1] - dWdx[i][j][k-1] )/ DZ;
	    _d2Wdydz[i][j][k] = ( dWdy[i][j][k+1] - dWdy[i][j][k-1] )/ DZ;

	  } /* endif */
	} /* endfor */
      } /* endfor */
    } /* endfor */

}

/********************************************************
 * Routine: dUdt_Residual_Evaluation                    *
 *                                                      *
 * This routine determines the inviscid solution        *
 * residuals for the given solution block.              *  
 *                                                      *
 ********************************************************/
template<class SOLN_pSTATE, class SOLN_cSTATE>
int Hexa_Block<SOLN_pSTATE, SOLN_cSTATE>::
dUdt_Residual_Evaluation(Input_Parameters<SOLN_pSTATE, SOLN_cSTATE> &IPs) {

   Vector3D dX;
   
   SOLN_pSTATE Wl, Wr;
   SOLN_cSTATE Flux;

   SOLN_cSTATE U_VACUUM;
   U_VACUUM.Vacuum();
   SOLN_pSTATE W_VACUUM;
   W_VACUUM.Vacuum();
 
  /* Perform the linear reconstruction within each cell
      of the computational grid for this stage. */
   
   switch(IPs.i_Reconstruction) {
     
   case RECONSTRUCTION_LEAST_SQUARES :      
     Linear_Reconstruction_LeastSquares(IPs.i_Limiter);      
     break;
   default:
     Linear_Reconstruction_LeastSquares(IPs.i_Limiter);
     break;
   } /* endswitch */

   /* Evaluate the time rate of change of the solution
      (i.e., the solution residuals) using a second-order
      limited upwind scheme with a variety of flux functions. */
 
   // Add i-direction (zeta-direction) fluxes.
   for (int k  =  KCl-1 ; k <=  KCu+1 ; ++k){
     for (int j  =  JCl-1 ; j <=  JCu+1 ; ++j) {	
	dUdt[ ICl-1][j][k][0] = U_VACUUM;      
	
	for (int i =  ICl-1 ; i <=  ICu ; ++i) {
	  dUdt[i+1][j][k][0] = U_VACUUM;
	  
	  if (( j >  JCl-1 && j <  JCu+1 ) &&
	      ( k >  KCl-1 && k <  KCu+1 )) {
	    /* Evaluate the cell interface i-direction fluxes. */
	    if (i == ICl-1 && (Grid.BCtypeW[j][k] == BC_REFLECTION ||
			       Grid.BCtypeW[j][k] == BC_NO_SLIP ||
			       Grid.BCtypeW[j][k] == BC_MOVING_WALL) ) {
	      
	      dX =  Grid.xfaceW(i+1, j, k)- Grid.Cell[i+1][j][k].Xc;
              
	      Wr =  W[i+1][j][k] +
                    (phi[i+1][j][k]^dWdx[i+1][j][k])*dX.x +
                    (phi[i+1][j][k]^dWdy[i+1][j][k])*dX.y +
                    (phi[i+1][j][k]^dWdz[i+1][j][k])*dX.z;
	      
	      if (Grid.BCtypeW[j][k] == BC_REFLECTION) {
		Wl = SOLN_pSTATE::Reflect(Wr, Grid.nfaceW(i+1, j, k));
	      } /* endif */

	      if (Grid.BCtypeW[j][k] == BC_NO_SLIP) {
		Wl = SOLN_pSTATE::NoSlip(Wr, WoW[j][k], Grid.nfaceW(i+1, j, k),
				         IPs.Pressure_Gradient,
				         FIXED_TEMPERATURE_WALL);
	      } /* endif */

	      if (Grid.BCtypeW[j][k] == BC_MOVING_WALL) {
		Wl = SOLN_pSTATE::MovingWall(Wr, WoW[j][k], Grid.nfaceW(i+1, j, k),
					     IPs.Moving_Wall_Velocity,
					     IPs.Pressure_Gradient,
					     FIXED_TEMPERATURE_WALL);
	      } /* endif */

	    } else if (i ==  ICu &&
		       ( Grid.BCtypeE[j][k] == BC_REFLECTION ||
			 Grid.BCtypeE[j][k] == BC_NO_SLIP ||
			 Grid.BCtypeE[j][k] == BC_MOVING_WALL )) {
	      
	      dX =  Grid.xfaceE(i, j, k)- Grid.Cell[i][j][k].Xc;

	      Wl =  W[i][j][k] +
                    (phi[i][j][k]^ dWdx[i][j][k])*dX.x +
                    (phi[i][j][k]^ dWdy[i][j][k])*dX.y +
                    (phi[i][j][k]^ dWdz[i][j][k])*dX.z;

	      if (Grid.BCtypeE[j][k] == BC_REFLECTION) {
		Wr =  SOLN_pSTATE::Reflect(Wl, Grid.nfaceE(i, j, k));
	      } /* endif */

	      if (Grid.BCtypeE[j][k] == BC_NO_SLIP) {
		Wr =  SOLN_pSTATE::NoSlip(Wl, WoE[j][k], Grid.nfaceE(i, j, k),
					   IPs.Pressure_Gradient,
					   FIXED_TEMPERATURE_WALL);
	      } /* endif */
	      if (Grid.BCtypeE[j][k] == BC_MOVING_WALL) {
		Wr =  SOLN_pSTATE::MovingWall(Wl, WoE[j][k], Grid.nfaceE(i, j, k),
					       IPs.Moving_Wall_Velocity,
					       IPs.Pressure_Gradient,
					       FIXED_TEMPERATURE_WALL);
	      } /* endif */
	      
	    } else {
	      dX =  Grid.xfaceE(i, j, k)- Grid.Cell[i][j][k].Xc;
	      Wl =  W[i][j][k] +
                    (phi[i][j][k]^ dWdx[i][j][k])*dX.x +
                    (phi[i][j][k]^ dWdy[i][j][k])*dX.y +
                    (phi[i][j][k]^ dWdz[i][j][k])*dX.z;
	      dX =  Grid.xfaceW(i+1, j, k)- Grid.Cell[i+1][j][k].Xc;
	      Wr =  W[i+1][j][k] +
                    (phi[i+1][j][k]^ dWdx[i+1][j][k])*dX.x +
                    (phi[i+1][j][k]^ dWdy[i+1][j][k])*dX.y +
                    (phi[i+1][j][k]^ dWdz[i+1][j][k])*dX.z;                  
	    } /* endif */
	    
	    switch(IPs.i_Flux_Function) {
              case FLUX_FUNCTION_HLLE :	      
	        Flux =  SOLN_pSTATE::FluxHLLE_n(Wl, Wr,  Grid.nfaceE(i, j, k));              
	        break;
	      case FLUX_FUNCTION_ROE :
	        Flux =  SOLN_pSTATE::FluxRoe_n(Wl, Wr,  Grid.nfaceE(i, j, k));
	        break;
	    } /* endswitch */
            
	    /* Evaluate cell-averaged solution changes. */
            
	    dUdt[i][j][k][0] -=	     
	      Flux* Grid.AfaceE(i, j, k)/
	      Grid.Cell[i][j][k].V;
	    dUdt[i+1][j][k][0] +=
	      Flux* Grid.AfaceW(i+1, j, k)/
	      Grid.Cell[i+1][j][k].V;
               
	    /* Save west and east face boundary flux. */
               
//                 if (i ==  ICl-1) {
//                     FluxW[j] = -Flux* Grid.lfaceW(i+1, j);
//                 } else if (i ==  ICu) {
//                     FluxE[j] = Flux* Grid.lfaceE(i, j);
//                 } /* endif */
               
	  } /* endif */
	} /* endfor */
         
	if (( j > JCl-1 && j < JCu+1 ) &&
	    ( k > KCl-1 && k < KCu+1 ) ) {
	  dUdt[ ICl-1][j][k][0] = U_VACUUM;
	  dUdt[ ICu+1][j][k][0] = U_VACUUM;
	} /* endif */
	
      } /* endfor */
   } /* endfor */
   
   // Add j-direction (eta-direction) fluxes.
   for (int k =  KCl ; k <=  KCu ; ++k) {
      for (int i =  ICl ; i <=  ICu ; ++i) {
         for (int j  =  JCl-1 ; j <=  JCu ; ++j) {
            
            /* Evaluate the cell interface j-direction fluxes. */
            if (j ==  JCl-1 &&
                (Grid.BCtypeS[i][k] == BC_REFLECTION ||
                 Grid.BCtypeS[i][k] == BC_NO_SLIP||
                 Grid.BCtypeS[i][k] == BC_MOVING_WALL)) {
               dX =  Grid.xfaceS(i, j+1, k)- Grid.Cell[i][j+1][k].Xc;

               Wr =  W[i][j+1][k] +
                     (phi[i][j+1][k]^ dWdx[i][j+1][k])*dX.x +
                     (phi[i][j+1][k]^ dWdy[i][j+1][k])*dX.y+
                     (phi[i][j+1][k]^ dWdz[i][j+1][k])*dX.z;

               if (Grid.BCtypeS[i][k] == BC_REFLECTION) {
                  Wl =  SOLN_pSTATE::Reflect(Wr, Grid.nfaceS(i, j+1, k));
               } /* endif */

               if (Grid.BCtypeS[i][k] == BC_NO_SLIP) {
                  Wl =  SOLN_pSTATE::NoSlip(Wr, WoS[i][k], Grid.nfaceS(i, j+1, k),
                                            IPs.Pressure_Gradient,
                                            FIXED_TEMPERATURE_WALL);
               } /* endif */

               if (Grid.BCtypeS[i][k] == BC_MOVING_WALL) {
                  Wl =  SOLN_pSTATE::MovingWall(Wr, WoS[i][k], Grid.nfaceS(i, j+1, k),
                                                IPs.Moving_Wall_Velocity,
                                                IPs.Pressure_Gradient,
                                                FIXED_TEMPERATURE_WALL);
               } /* endif */
               
            } else if (j ==  JCu &&
                       (Grid.BCtypeN[i][k] == BC_REFLECTION ||
                        Grid.BCtypeN[i][k] == BC_NO_SLIP||
                        Grid.BCtypeN[i][k] == BC_MOVING_WALL)) {
               dX =  Grid.xfaceN(i, j, k)- Grid.Cell[i][j][k].Xc;

               Wl =  W[i][j][k] +
                     (phi[i][j][k]^ dWdx[i][j][k])*dX.x+
                     (phi[i][j][k]^ dWdy[i][j][k])*dX.y+
                     (phi[i][j][k]^ dWdz[i][j][k])*dX.z;

               if (Grid.BCtypeN[i][k] == BC_REFLECTION) {
                  Wr =  SOLN_pSTATE::Reflect(Wl, Grid.nfaceN(i, j, k));
               } /* endif */

               if (Grid.BCtypeN[i][k] == BC_NO_SLIP) {
                  Wr =  SOLN_pSTATE::NoSlip(Wl, WoN[i][k], Grid.nfaceN(i, j, k),
                                             IPs.Pressure_Gradient,
                                             FIXED_TEMPERATURE_WALL );
               } /* endif */

               if (Grid.BCtypeN[i][k] == BC_MOVING_WALL) {
                  Wr =  SOLN_pSTATE::MovingWall(Wl, WoN[i][k], Grid.nfaceN(i, j, k),
                                                 IPs.Moving_Wall_Velocity,
                                                 IPs.Pressure_Gradient,
                                                 FIXED_TEMPERATURE_WALL );
               } /* endif */
               
            } else {
               dX =  Grid.xfaceN(i, j, k)- Grid.Cell[i][j][k].Xc;
               Wl =  W[i][j][k] +
                     (phi[i][j][k]^ dWdx[i][j][k])*dX.x +
                     (phi[i][j][k]^ dWdy[i][j][k])*dX.y +
                     (phi[i][j][k]^ dWdz[i][j][k])*dX.z;
               dX =  Grid.xfaceS(i, j+1, k)- Grid.Cell[i][j+1][k].Xc;
               Wr =  W[i][j+1][k] +
                     (phi[i][j+1][k]^ dWdx[i][j+1][k])*dX.x +
                     (phi[i][j+1][k]^ dWdy[i][j+1][k])*dX.y +
                     (phi[i][j+1][k]^ dWdz[i][j+1][k])*dX.z;
            } /* endif */
            
            switch(IPs.i_Flux_Function) {
              case FLUX_FUNCTION_HLLE :
                Flux = SOLN_pSTATE::FluxHLLE_n(Wl, Wr,  Grid.nfaceN(i, j, k));
                break;
              case FLUX_FUNCTION_ROE :
                Flux = SOLN_pSTATE::FluxRoe_n(Wl, Wr,  Grid.nfaceN(i, j, k));
                break;
            } /* endswitch */
            
            /* Evaluate cell-averaged solution changes. */

            dUdt[i][j][k][0] -=
               Flux* Grid.AfaceN(i, j, k)/
               Grid.Cell[i][j][k].V;
            dUdt[i][j+1][k][0] +=
               Flux* Grid.AfaceS(i, j+1, k)/
               Grid.Cell[i][j+1][k].V;
            
            /* Save south and north face boundary flux. */
            
//           if (j ==  JCl-1) {
//               FluxS[i] = -Flux* Grid.lfaceS(i, j+1);
//           } else if (j ==  JCu) {
//               FluxN[i] = Flux* Grid.lfaceN(i, j);
//           } /* endif */
            
         } /* endfor */

         if (( i > ICl-1 && i < ICu+1 ) &&
             ( k > KCl-1 && k < KCu+1 ) ) {
            dUdt[i][ JCl-1][k][0] = U_VACUUM;
            dUdt[i][ JCu+1][k][0] = U_VACUUM;
         }
 
      } /* endfor */
   }/* endfor */
           
   // Add k-direction (gamma-direction) fluxes.
   for (int i =  ICl; i <=  ICu ; ++i){
      for (int j  =  JCl ; j <=  JCu ; ++j){
         for (int k =  KCl-1 ; k <=  KCu ; ++k)  {
            
            /* Evaluate the cell interface j-direction fluxes. */
            if (k ==  KCl-1 &&
                (Grid.BCtypeB[i][j] == BC_REFLECTION ||
                 Grid.BCtypeB[i][j] == BC_NO_SLIP ||
                 Grid.BCtypeB[i][j] == BC_MOVING_WALL)) {
               dX =  Grid.xfaceBot(i, j, k+1)- Grid.Cell[i][j][k+1].Xc;

               Wr =  W[i][j][k+1] +
                     (phi[i][j][k+1]^ dWdx[i][j][k+1])*dX.x +
                     (phi[i][j][k+1]^ dWdy[i][j][k+1])*dX.y+
                     (phi[i][j][k+1]^ dWdz[i][j][k+1])*dX.z;

               if (Grid.BCtypeB[i][j] == BC_REFLECTION) {
                  Wl = SOLN_pSTATE::Reflect(Wr, Grid.nfaceBot(i, j, k+1));
               } /* endif */

               if (Grid.BCtypeB[i][j] == BC_NO_SLIP) {
                  Wl =  SOLN_pSTATE::NoSlip(Wr, WoB[i][j], Grid.nfaceBot(i, j, k+1),
                                            IPs.Pressure_Gradient,
                                            FIXED_TEMPERATURE_WALL);
               } /* endif */

               if (Grid.BCtypeB[i][j] == BC_MOVING_WALL) {
                  Wl =  SOLN_pSTATE::MovingWall(Wr, WoB[i][j], Grid.nfaceBot(i, j, k+1),
                                                IPs.Moving_Wall_Velocity,
                                                IPs.Pressure_Gradient,
                                                FIXED_TEMPERATURE_WALL);
               } /* endif */

            } else if (k ==  KCu &&
                       (Grid.BCtypeT[i][j] == BC_REFLECTION ||
                        Grid.BCtypeT[i][j] == BC_NO_SLIP||
                        Grid.BCtypeT[i][j] == BC_MOVING_WALL)) {
               dX =  Grid.xfaceTop(i, j, k)- Grid.Cell[i][j][k].Xc;

               Wl =  W[i][j][k] +
                     (phi[i][j][k]^ dWdx[i][j][k])*dX.x+
                     (phi[i][j][k]^ dWdy[i][j][k])*dX.y+
                     (phi[i][j][k]^ dWdz[i][j][k])*dX.z;

               if (Grid.BCtypeT[i][j] == BC_REFLECTION) {
                  Wr =  SOLN_pSTATE::Reflect(Wl, Grid.nfaceTop(i, j, k));
               } /* endif */

               if (Grid.BCtypeT[i][j] == BC_NO_SLIP) {
                  Wr =  SOLN_pSTATE::NoSlip(Wl, WoT[i][j], Grid.nfaceTop(i, j, k),
                                            IPs.Pressure_Gradient,
                                            FIXED_TEMPERATURE_WALL );
               } /* endif */

               if (Grid.BCtypeT[i][j] == BC_MOVING_WALL) {
                  Wr =  SOLN_pSTATE::MovingWall(Wl, WoT[i][j], Grid.nfaceTop(i, j, k),
                                                IPs.Moving_Wall_Velocity,
                                                IPs.Pressure_Gradient,
                                                FIXED_TEMPERATURE_WALL );
               } /* endif */

            } else {
               dX =  Grid.xfaceTop(i, j, k)- Grid.Cell[i][j][k].Xc;
               Wl =  W[i][j][k] +
                     (phi[i][j][k]^ dWdx[i][j][k])*dX.x +
                     (phi[i][j][k]^ dWdy[i][j][k])*dX.y +
                     (phi[i][j][k]^ dWdz[i][j][k])*dX.z;
               dX =  Grid.xfaceBot(i, j, k+1)- Grid.Cell[i][j][k+1].Xc;
               Wr =  W[i][j][k+1] +
                     (phi[i][j][k+1]^ dWdx[i][j][k+1])*dX.x +
                     (phi[i][j][k+1]^ dWdy[i][j][k+1])*dX.y +
                     (phi[i][j][k+1]^ dWdz[i][j][k+1])*dX.z;
            } /* endif */
             
            switch(IPs.i_Flux_Function) {
              case FLUX_FUNCTION_HLLE :
                Flux =  SOLN_pSTATE::FluxHLLE_n(Wl, Wr, Grid.nfaceTop(i, j, k));
                break;
              case FLUX_FUNCTION_ROE :
                Flux =  SOLN_pSTATE::FluxRoe_n(Wl, Wr, Grid.nfaceTop(i, j, k));
                break;
            } /* endswitch */
            
            /* Evaluate cell-averaged solution changes. */
            
            dUdt[i][j][k][0] -=	      
               Flux* Grid.AfaceTop(i, j, k)/
               Grid.Cell[i][j][k].V;
            dUdt[i][j][k+1][0] +=
               Flux* Grid.AfaceBot(i, j, k+1)/
               Grid.Cell[i][j][k+1].V;
            
            /* Save top and bottom face boundary flux. */
            
//           if (j ==  JCl-1) {
//               FluxS[i] = -Flux* Grid.lfaceS(i, j+1);
//           } else if (j ==  JCu) {
//               FluxN[i] = Flux* Grid.lfaceN(i, j);
//           } /* endif */
            
         } /* endfor */

         dUdt[i][j][ KCl-1][0] = U_VACUUM;
         dUdt[i][j][ KCu+1][0] = U_VACUUM;

      } /* endfor */
   }/* endfor */
   
   return (0);
    
}

/*********************************************************
 * Routine: dUdt_Multistage_Explicit                     *
 *                                                       *
 * This routine determines the solution residuals for a  *
 * given stage of a variety of multi-stage explicit      *
 * time integration schemes for a given solution block.  *
 *                                                       *
 *********************************************************/
template<class SOLN_pSTATE, class SOLN_cSTATE>
int Hexa_Block<SOLN_pSTATE, SOLN_cSTATE>::
dUdt_Multistage_Explicit(const int i_stage,
			 Input_Parameters<SOLN_pSTATE, SOLN_cSTATE> &IPs) {

   int i, j, k,  k_residual;
   double omega; 
   Vector3D dX;
   
   SOLN_pSTATE Wl, Wr;
   SOLN_cSTATE Flux;

   SOLN_cSTATE U_VACUUM;
   U_VACUUM.Vacuum();
   SOLN_pSTATE W_VACUUM;
   W_VACUUM.Vacuum();
 

   /* Evaluate the solution residual for stage 
    *       i_stage of an N stage scheme. */

   /* Evaluate the time step fraction and residual storage location 
    *       for the stage. */

   switch(IPs.i_Time_Integration) {
   case TIME_STEPPING_EXPLICIT_EULER :
      omega = Runge_Kutta(i_stage, IPs.N_Stage);
      k_residual = 0;
      break;
   case TIME_STEPPING_EXPLICIT_PREDICTOR_CORRECTOR :
      omega = Runge_Kutta(i_stage, IPs.N_Stage);
      k_residual = 0;
      break;
   case TIME_STEPPING_EXPLICIT_RUNGE_KUTTA :
      omega = Runge_Kutta(i_stage, IPs.N_Stage);
      k_residual = 0; 
      if (IPs.N_Stage == 4) { 
         if (i_stage == 4) { 
            k_residual = 0; 
         } else { 
            k_residual = i_stage - 1; 
         } // endif  
      } // endif 
      break;
   case TIME_STEPPING_MULTISTAGE_OPTIMAL_SMOOTHING :
      omega = MultiStage_Optimally_Smoothing(i_stage, 
                                             IPs.N_Stage,
                                             IPs.i_Limiter);
      k_residual = 0;
      break;
   default: 
      omega = Runge_Kutta(i_stage, IPs.N_Stage);
      k_residual = 0;
      break;
   } /* endswitch */

   /* Perform the linear reconstruction within each cell
      of the computational grid for this stage. */
   
   switch(IPs.i_Reconstruction) {
      
   case RECONSTRUCTION_LEAST_SQUARES :
      
      Linear_Reconstruction_LeastSquares(IPs.i_Limiter);
      
      break;

   default:
      Linear_Reconstruction_LeastSquares(IPs.i_Limiter);
      break;
   } /* endswitch */

   /* Evaluate the time rate of change of the solution
      (i.e., the solution residuals) using a second-order
      limited upwind scheme with a variety of flux functions. */
 
   // Add i-direction (zeta-direction) fluxes.
   for ( k  =  KCl-1 ; k <=  KCu+1 ; ++k ){
      for ( j  =  JCl-1 ; j <=  JCu+1 ; ++j ) {
         if ( i_stage == 1 ) {
            Uo[ ICl-1][j][k] =  U[ ICl-1][j][k];
            dUdt[ ICl-1][j][k][k_residual] = U_VACUUM;
            
            
         } else {
            dUdt[ ICl-1][j][k][k_residual] = U_VACUUM;
         } /* endif */
         
         for ( i =  ICl-1 ; i <=  ICu ; ++i ) {
            if ( i_stage == 1 ) {
               Uo[i+1][j][k] =  U[i+1][j][k];
               
               dUdt[i+1][j][k][k_residual] = U_VACUUM;
            } else if (( j >  JCl-1 && j <  JCu+1 )
                       && (k >  KCl-1 && k <  KCu+1) ){
               switch(IPs.i_Time_Integration) {

               case TIME_STEPPING_EXPLICIT_PREDICTOR_CORRECTOR :
                  //dUdt[i+1][j][k][k_residual] =
                  //  dUdt[i+1][j][k][k_residual];
                  break;
               case TIME_STEPPING_EXPLICIT_RUNGE_KUTTA :
		  if (IPs.N_Stage == 2) {
                     //dUdt[i+1][j][k_residual] =
                     // dUdt[i+1][j][k_residual];
                  } else if (IPs.N_Stage == 4 && i_stage == 4) {
                     dUdt[i+1][j][k][k_residual] =
                        dUdt[i+1][j][k][0] +
                        TWO*dUdt[i+1][j][k][1] +TWO*dUdt[i+1][j][k][2];
                  } else {
         	     dUdt[i+1][j][k][k_residual].Vacuum();
                  } /* endif */
                  break;
               case TIME_STEPPING_MULTISTAGE_OPTIMAL_SMOOTHING :
                  dUdt[i+1][j][k][k_residual] = U_VACUUM;
                  break;
               default:
                  dUdt[i+1][j][k][k_residual] = U_VACUUM;
                  
                  break;
               } /* endswitch */
            } /* endif */
            if (( j >  JCl-1 && j <  JCu+1 ) &&
                ( k >  KCl-1 && k <  KCu+1 )) {
               
               /* Evaluate the cell interface i-direction fluxes. */
               if (i ==  ICl-1 &&  (Grid.BCtypeW[j][k] == BC_REFLECTION ||
                                    Grid.BCtypeW[j][k] == BC_NO_SLIP ||
                                    Grid.BCtypeW[j][k] == BC_MOVING_WALL) ) {
                  
                  dX =  Grid.xfaceW(i+1, j, k)- Grid.Cell[i+1][j][k].Xc;
                  
                  Wr =  W[i+1][j][k] +
                     ( phi[i+1][j][k]^dWdx[i+1][j][k])*dX.x +
                     ( phi[i+1][j][k]^dWdy[i+1][j][k])*dX.y +
                     ( phi[i+1][j][k]^dWdz[i+1][j][k])*dX.z;
                  
                  if ( Grid.BCtypeW[j][k] == BC_REFLECTION) {
                     Wl =  SOLN_pSTATE::Reflect(Wr,  Grid.nfaceW(i+1, j, k));
                  }
                  if ( Grid.BCtypeW[j][k] == BC_NO_SLIP) {
                     Wl =  SOLN_pSTATE::NoSlip(Wr, WoW[j][k], Grid.nfaceW(i+1, j, k),
                                                IPs.Pressure_Gradient,
                                                FIXED_TEMPERATURE_WALL);
                  }
                  if ( Grid.BCtypeW[j][k] == BC_MOVING_WALL) {
                     Wl =  SOLN_pSTATE::MovingWall(Wr, WoW[j][k], Grid.nfaceW(i+1, j, k),
                                                    IPs.Moving_Wall_Velocity,
                                                    IPs.Pressure_Gradient,
                                                    FIXED_TEMPERATURE_WALL);
                  }
               } else if (i ==  ICu &&
                          ( Grid.BCtypeE[j][k] == BC_REFLECTION ||
                            Grid.BCtypeE[j][k] == BC_NO_SLIP ||
                            Grid.BCtypeE[j][k] == BC_MOVING_WALL )) {
                  
                  dX =  Grid.xfaceE(i, j, k)- Grid.Cell[i][j][k].Xc;
                  Wl =  W[i][j][k] +
                     ( phi[i][j][k]^ dWdx[i][j][k])*dX.x +
                     ( phi[i][j][k]^ dWdy[i][j][k])*dX.y +
                     ( phi[i][j][k]^ dWdz[i][j][k])*dX.z;
                  if ( Grid.BCtypeE[j][k] == BC_REFLECTION) {
                     Wr =  SOLN_pSTATE::Reflect(Wl,  Grid.nfaceE(i, j, k));
                  }
                  if ( Grid.BCtypeE[j][k] == BC_NO_SLIP) {
                     Wr =  SOLN_pSTATE::NoSlip(Wl, WoE[j][k], Grid.nfaceE(i, j, k),
                                                IPs.Pressure_Gradient,
                                                FIXED_TEMPERATURE_WALL);
                  }
                  if ( Grid.BCtypeE[j][k] == BC_MOVING_WALL) {
                     Wr =  SOLN_pSTATE::MovingWall(Wl, WoE[j][k], Grid.nfaceE(i, j, k),
                                                    IPs.Moving_Wall_Velocity,
                                                    IPs.Pressure_Gradient,
                                                    FIXED_TEMPERATURE_WALL);
                  }
                  
               } else {
                  dX =  Grid.xfaceE(i, j, k)- Grid.Cell[i][j][k].Xc;
                  Wl =  W[i][j][k] +
                     ( phi[i][j][k]^ dWdx[i][j][k])*dX.x +
                     ( phi[i][j][k]^ dWdy[i][j][k])*dX.y +
                     ( phi[i][j][k]^ dWdz[i][j][k])*dX.z;
                  dX =  Grid.xfaceW(i+1, j, k)- Grid.Cell[i+1][j][k].Xc;
                  Wr =  W[i+1][j][k] +
                     ( phi[i+1][j][k]^ dWdx[i+1][j][k])*dX.x +
                     ( phi[i+1][j][k]^ dWdy[i+1][j][k])*dX.y +
                     ( phi[i+1][j][k]^ dWdz[i+1][j][k])*dX.z;                  
               } /* endif */
               
               
               switch(IPs.i_Flux_Function) {
               case FLUX_FUNCTION_HLLE :
                  
                  Flux =  SOLN_pSTATE::FluxHLLE_n(Wl, Wr,  Grid.nfaceE(i, j, k));
                  
                  break;
               case FLUX_FUNCTION_ROE :
                  Flux =  SOLN_pSTATE::FluxRoe_n(Wl, Wr,  Grid.nfaceE(i, j, k));
                  break;
               } /* endswitch */
               
               /* Evaluate cell-averaged solution changes. */
               
               dUdt[i][j][k][k_residual] -=
                  (IPs.CFL_Number* dt[i][j][k])*
                  Flux* Grid.AfaceE(i, j, k)/
                Grid.Cell[i][j][k].V;
               dUdt[i+1][j][k][k_residual] +=
                  (IPs.CFL_Number* dt[i+1][j][k])*
                  Flux* Grid.AfaceW(i+1, j, k)/
                  Grid.Cell[i+1][j][k].V;
               
               /* Save west and east face boundary flux. */
               
//                 if (i ==  ICl-1) {
//                     FluxW[j] = -Flux* Grid.lfaceW(i+1, j);
//                 } else if (i ==  ICu) {
//                     FluxE[j] = Flux* Grid.lfaceE(i, j);
//                 } /* endif */
               
            } /* endif */
         } /* endfor */
         
         if (( j >  JCl-1 && j <  JCu+1 ) &&
             ( k >  KCl-1 && k <  KCu+1 ) ) {
            dUdt[ ICl-1][j][k][k_residual] = U_VACUUM;
            dUdt[ ICu+1][j][k][k_residual] = U_VACUUM;
         } /* endif */

      } /* endfor */
   } /* endfor */

   // Add j-direction (eta-direction) fluxes.
   for ( k =  KCl ; k <=  KCu ; ++k ){
      for ( i =  ICl ; i <=  ICu ; ++i ) {
         for ( j  =  JCl-1 ; j <=  JCu ; ++j ) {
            
            /* Evaluate the cell interface j-direction fluxes. */
            if (j ==  JCl-1 &&
                ( Grid.BCtypeS[i][k] == BC_REFLECTION ||
                  Grid.BCtypeS[i][k] == BC_NO_SLIP||
                  Grid.BCtypeS[i][k] == BC_MOVING_WALL)) {
               dX =  Grid.xfaceS(i, j+1, k)- Grid.Cell[i][j+1][k].Xc;
               Wr =  W[i][j+1][k] +
                  ( phi[i][j+1][k]^ dWdx[i][j+1][k])*dX.x +
                  ( phi[i][j+1][k]^ dWdy[i][j+1][k])*dX.y+
                  ( phi[i][j+1][k]^ dWdz[i][j+1][k])*dX.z;
               if ( Grid.BCtypeS[i][k] == BC_REFLECTION) {
                  Wl =  SOLN_pSTATE::Reflect(Wr,  Grid.nfaceS(i, j+1, k));
               }
               if ( Grid.BCtypeS[i][k] == BC_NO_SLIP) {
                  Wl =  SOLN_pSTATE::NoSlip(Wr, WoS[i][k], Grid.nfaceS(i, j+1, k),
                                             IPs.Pressure_Gradient,
                                             FIXED_TEMPERATURE_WALL);
               }
               if ( Grid.BCtypeS[i][k] == BC_MOVING_WALL) {
                  Wl =  SOLN_pSTATE::MovingWall(Wr, WoS[i][k], Grid.nfaceS(i, j+1, k),
                                                 IPs.Moving_Wall_Velocity,
                                                 IPs.Pressure_Gradient,
                                                 FIXED_TEMPERATURE_WALL);
               }
               
            } else if (j ==  JCu &&
                       ( Grid.BCtypeN[i][k] == BC_REFLECTION ||
                         Grid.BCtypeN[i][k] == BC_NO_SLIP||
                         Grid.BCtypeN[i][k] == BC_MOVING_WALL)) {
               dX =  Grid.xfaceN(i, j, k)- Grid.Cell[i][j][k].Xc;
               Wl =  W[i][j][k] +
                  ( phi[i][j][k]^ dWdx[i][j][k])*dX.x+
                  ( phi[i][j][k]^ dWdy[i][j][k])*dX.y+
                  ( phi[i][j][k]^ dWdz[i][j][k])*dX.z;
               if ( Grid.BCtypeN[i][k] == BC_REFLECTION) {
                  Wr =  SOLN_pSTATE::Reflect(Wl,  Grid.nfaceN(i, j, k));
               }
               if ( Grid.BCtypeN[i][k] == BC_NO_SLIP) {
                  Wr =  SOLN_pSTATE::NoSlip(Wl, WoN[i][k], Grid.nfaceN(i, j, k),
                                             IPs.Pressure_Gradient,
                                             FIXED_TEMPERATURE_WALL );
               }
               if ( Grid.BCtypeN[i][k] == BC_MOVING_WALL) {
                  Wr =  SOLN_pSTATE::MovingWall(Wl, WoN[i][k], Grid.nfaceN(i, j, k),
                                                 IPs.Moving_Wall_Velocity,
                                                 IPs.Pressure_Gradient,
                                                 FIXED_TEMPERATURE_WALL );
               }
               
            } else {
               dX =  Grid.xfaceN(i, j, k)- Grid.Cell[i][j][k].Xc;
               Wl =  W[i][j][k] +
                  ( phi[i][j][k]^ dWdx[i][j][k])*dX.x +
                  ( phi[i][j][k]^ dWdy[i][j][k])*dX.y +
                  ( phi[i][j][k]^ dWdz[i][j][k])*dX.z;
               dX =  Grid.xfaceS(i, j+1, k)- Grid.Cell[i][j+1][k].Xc;
               Wr =  W[i][j+1][k] +
                  ( phi[i][j+1][k]^ dWdx[i][j+1][k])*dX.x +
                  ( phi[i][j+1][k]^ dWdy[i][j+1][k])*dX.y +
                  ( phi[i][j+1][k]^ dWdz[i][j+1][k])*dX.z;
            } /* endif */
            
            switch(IPs.i_Flux_Function) {
            case FLUX_FUNCTION_HLLE :
               Flux =  SOLN_pSTATE::FluxHLLE_n(Wl, Wr,  Grid.nfaceN(i, j, k));
               break;
            case FLUX_FUNCTION_ROE :
               Flux =  SOLN_pSTATE::FluxRoe_n(Wl, Wr,  Grid.nfaceN(i, j, k));
               break;
            } /* endswitch */
            
            // add viscous flux in j direction
            
            /* Evaluate cell-averaged solution changes. */

            dUdt[i][j][k][k_residual] -=
               (IPs.CFL_Number* dt[i][j][k])*
               Flux* Grid.AfaceN(i, j, k)/
               Grid.Cell[i][j][k].V;
            dUdt[i][j+1][k][k_residual] +=
               (IPs.CFL_Number* dt[i][j+1][k])*
               Flux* Grid.AfaceS(i, j+1, k)/
               Grid.Cell[i][j+1][k].V;
            
            /* Save south and north face boundary flux. */
            
//           if (j ==  JCl-1) {
//               FluxS[i] = -Flux* Grid.lfaceS(i, j+1);
//           } else if (j ==  JCu) {
//               FluxN[i] = Flux* Grid.lfaceN(i, j);
//           } /* endif */
            
         } /* endfor */

         if (( i >  ICl-1 && i <  ICu+1 ) &&
             ( k >  KCl-1 && k <  KCu+1 ) ) {
            dUdt[i][ JCl-1][k][k_residual] = U_VACUUM;
            dUdt[i][ JCu+1][k][k_residual] = U_VACUUM;
         }
 
      } /* endfor */
   }/* endfor */
           
   // Add k-direction (gamma-direction) fluxes.
   for ( i =  ICl; i <=  ICu ; ++i ){
      for ( j  =  JCl ; j <=  JCu ; ++j ){
         for ( k =  KCl-1 ; k <=  KCu ; ++k )  {
            
            /* Evaluate the cell interface j-direction fluxes. */
            if (k ==  KCl-1 &&
                ( Grid.BCtypeB[i][j] == BC_REFLECTION ||
                  Grid.BCtypeB[i][j] == BC_NO_SLIP ||
                  Grid.BCtypeB[i][j] == BC_MOVING_WALL)) {
               
               dX =  Grid.xfaceBot(i, j, k+1)- Grid.Cell[i][j][k+1].Xc;
               Wr =  W[i][j][k+1] +
                  ( phi[i][j][k+1]^ dWdx[i][j][k+1])*dX.x +
                  ( phi[i][j][k+1]^ dWdy[i][j][k+1])*dX.y+
                  ( phi[i][j][k+1]^ dWdz[i][j][k+1])*dX.z;
               if ( Grid.BCtypeB[i][j] == BC_REFLECTION) {
                  Wl =  SOLN_pSTATE::Reflect(Wr,  Grid.nfaceBot(i, j, k+1));
               }
               if ( Grid.BCtypeB[i][j] == BC_NO_SLIP) {
                  Wl =  SOLN_pSTATE::NoSlip(Wr, WoB[i][j], Grid.nfaceBot(i, j, k+1),
                                             IPs.Pressure_Gradient,
                                             FIXED_TEMPERATURE_WALL);
               }
               if ( Grid.BCtypeB[i][j] == BC_MOVING_WALL) {
                  Wl =  SOLN_pSTATE::MovingWall(Wr, WoB[i][j], Grid.nfaceBot(i, j, k+1),
                                                 IPs.Moving_Wall_Velocity,
                                                 IPs.Pressure_Gradient,
                                                 FIXED_TEMPERATURE_WALL);
               }
               
               
            } else if (k ==  KCu &&
                       ( Grid.BCtypeT[i][j] == BC_REFLECTION ||
                         Grid.BCtypeT[i][j] == BC_NO_SLIP||
                         Grid.BCtypeT[i][j] == BC_MOVING_WALL)) {
               
               dX =  Grid.xfaceTop(i, j, k)- Grid.Cell[i][j][k].Xc;
               Wl =  W[i][j][k] +
                  ( phi[i][j][k]^ dWdx[i][j][k])*dX.x+
                  ( phi[i][j][k]^ dWdy[i][j][k])*dX.y+
                  ( phi[i][j][k]^ dWdz[i][j][k])*dX.z;
               if ( Grid.BCtypeT[i][j] == BC_REFLECTION) {
                  Wr =  SOLN_pSTATE::Reflect(Wl,  Grid.nfaceTop(i, j, k));
               }
               if ( Grid.BCtypeT[i][j] == BC_NO_SLIP) {
                  Wr =  SOLN_pSTATE::NoSlip(Wl, WoT[i][j], Grid.nfaceTop(i, j, k),
                                             IPs.Pressure_Gradient,
                                             FIXED_TEMPERATURE_WALL );
               }
               if ( Grid.BCtypeT[i][j] == BC_MOVING_WALL) {
                  Wr =  SOLN_pSTATE::MovingWall(Wl, WoT[i][j], Grid.nfaceTop(i, j, k),
                                                 IPs.Moving_Wall_Velocity,
                                                 IPs.Pressure_Gradient,
                                                 FIXED_TEMPERATURE_WALL );
               }
            } else {
               dX =  Grid.xfaceTop(i, j, k)- Grid.Cell[i][j][k].Xc;
               Wl =  W[i][j][k] +
                  ( phi[i][j][k]^ dWdx[i][j][k])*dX.x +
                  ( phi[i][j][k]^ dWdy[i][j][k])*dX.y +
                  ( phi[i][j][k]^ dWdz[i][j][k])*dX.z;
               dX =  Grid.xfaceBot(i, j, k+1)- Grid.Cell[i][j][k+1].Xc;
               Wr =  W[i][j][k+1] +
                  ( phi[i][j][k+1]^ dWdx[i][j][k+1])*dX.x +
                  ( phi[i][j][k+1]^ dWdy[i][j][k+1])*dX.y +
                  ( phi[i][j][k+1]^ dWdz[i][j][k+1])*dX.z;
            } /* endif */
             
            switch(IPs.i_Flux_Function) {
            case FLUX_FUNCTION_HLLE :
               Flux =  SOLN_pSTATE::FluxHLLE_n(Wl, Wr, Grid.nfaceTop(i, j, k));
               break;
            case FLUX_FUNCTION_ROE :
               Flux =  SOLN_pSTATE::FluxRoe_n(Wl, Wr, Grid.nfaceTop(i, j, k));
               break;
            } /* endswitch */
            
            /* Evaluate cell-averaged solution changes. */
            
            dUdt[i][j][k][k_residual] -=
               (IPs.CFL_Number* dt[i][j][k])*
               Flux* Grid.AfaceTop(i, j, k)/
               Grid.Cell[i][j][k].V;
            dUdt[i][j][k+1][k_residual] +=
               (IPs.CFL_Number* dt[i][j][k+1])*
               Flux* Grid.AfaceBot(i, j, k+1)/
               Grid.Cell[i][j][k+1].V;
            
            /* Save top and bottom face boundary flux. */
            
//           if (j ==  JCl-1) {
//               FluxS[i] = -Flux* Grid.lfaceS(i, j+1);
//           } else if (j ==  JCu) {
//               FluxN[i] = Flux* Grid.lfaceN(i, j);
//           } /* endif */
            
         } /* endfor */

         dUdt[i][j][ KCl-1][k_residual] = U_VACUUM;
         dUdt[i][j][ KCu+1][k_residual] = U_VACUUM;

      } /* endfor */
   }/* endfor */
   
   return (0);
    
}

/********************************************************
 * Routine: Update_Solution_Multistage_Explicit         *
 *                                                      *
 * This routine updates solution states of the given    *
 * solution block for a variety of multi-stage explicit *
 * time integration schemes.                            *
 *                                                      *
 ********************************************************/
template<class SOLN_pSTATE, class SOLN_cSTATE>
int Hexa_Block<SOLN_pSTATE, SOLN_cSTATE>::
Update_Solution_Multistage_Explicit(const int i_stage,
                                    Input_Parameters<SOLN_pSTATE, SOLN_cSTATE> &IPs) {
   
   int k_residual;
   double omega;
   
   int num_vars = NumVar();

   /* Perform update of solution variables for stage 
      i_stage of an N stage scheme. */

   /* Evaluate the time step fraction and residual storage 
      location for the stage. */
  
   switch(IPs.i_Time_Integration) {
   case TIME_STEPPING_EXPLICIT_EULER :
      omega = Runge_Kutta(i_stage, IPs.N_Stage);
      k_residual = 0;
      break;
   case TIME_STEPPING_EXPLICIT_PREDICTOR_CORRECTOR :
      omega = Runge_Kutta(i_stage, IPs.N_Stage);
      k_residual = 0;
      break;
   case TIME_STEPPING_EXPLICIT_RUNGE_KUTTA :
      omega = Runge_Kutta(i_stage, IPs.N_Stage);
      k_residual = 0;
        if (IPs.N_Stage == 4) { 
          if (i_stage == 4) { 
             k_residual = 0;
          } else { 
             k_residual = i_stage - 1;
          } // endif  
       } // endif 
      break;
   case TIME_STEPPING_MULTISTAGE_OPTIMAL_SMOOTHING :
      omega = MultiStage_Optimally_Smoothing(i_stage, 
                                             IPs.N_Stage,
                                             IPs.i_Limiter);
      k_residual = 0;
      break;
   default:
      omega = Runge_Kutta(i_stage, IPs.N_Stage);
      k_residual = 0;
      break;
   } /* endswitch */
    
   /* Update solution variables for this stage. */

   for (int k = KCl ; k <= KCu ; ++k ) {
      for (int j = JCl ; j <= JCu ; ++j ) {
         for (int i = ICl ; i <= ICu ; ++i ) {
            if (IPs.Local_Time_Stepping == 
                GLOBAL_TIME_STEPPING || 
                IPs.Local_Time_Stepping == 
                SCALAR_LOCAL_TIME_STEPPING) {
               U[i][j][k] = Uo[i][j][k] + omega* dUdt[i][j][k][k_residual];
            } /* endif */
            
            if (IPs.Local_Time_Stepping == GLOBAL_TIME_STEPPING && 
                (U[i][j][k].rho  <= ZERO ||  
                 U[i][j][k].e() <= ZERO)) {
               cout << "\n " << CFFC_Name() 
                    << " ERROR: Negative Density, Mass Fractions, and/or Sensible Energy: \n"
                    << " cell = (" << i << ", " << j <<", "<< k << ") " 
                    << " X = " <<  Grid.Cell[i][j][k].Xc 
                    << "\n U = " <<  U[i][j][k] 
                    << "\n dUdt = " << dUdt[i][j][k][k_residual] 
                    << " omega = " << omega << "\n";
               return (i);
            } /* endif */
                          
            W[i][j][k] = U[i][j][k].W();
	 } /* endfor */    	 
      } /* endfor */    
   } /* endfor */
    
   /* Solution successfully updated. */
    
   return (0);   

}

/**************************************************************************
 * Hexa_Block -- Input-output operators.                                  *
 **************************************************************************/
template<class SOLN_pSTATE, class SOLN_cSTATE>
ostream &operator << (ostream &out_file,
                      const Hexa_Block<SOLN_pSTATE, SOLN_cSTATE> &SolnBlk){
   
   out_file << SolnBlk.Grid;
   out_file << SolnBlk.NCi << " " << SolnBlk.ICl << " " << SolnBlk.ICu << "\n";
   out_file << SolnBlk.NCj << " " << SolnBlk.JCl << " " << SolnBlk.JCu << "\n";
   out_file << SolnBlk.NCk << " " << SolnBlk.KCl << " " << SolnBlk.KCu << "\n";
   out_file << SolnBlk.Nghost << "\n";
  
   if (SolnBlk.NCi == 0 || SolnBlk.NCj == 0 || SolnBlk.NCk == 0 || SolnBlk.Nghost == 0) 
      return(out_file);
   
   for (int k=SolnBlk.KCl-SolnBlk.Nghost; k<= SolnBlk.KCu+SolnBlk.Nghost; ++k) {
      for(int j= SolnBlk.JCl-SolnBlk.Nghost; j<= SolnBlk.JCu+SolnBlk.Nghost; ++j) {
         for(int i=SolnBlk.ICl-SolnBlk.Nghost; i<= SolnBlk.ICu+SolnBlk.Nghost; ++i) {
            out_file << SolnBlk.U[i][j][k] << "\n";
         } /* endfor */
      } /* endfor */
   } /* endfor */

   // boundary values
   for (int k = SolnBlk.KCl-SolnBlk.Nghost ; k<= SolnBlk.KCu+SolnBlk.Nghost; ++k ) {
      for (int j = SolnBlk.JCl-SolnBlk.Nghost ; j<= SolnBlk.JCu+SolnBlk.Nghost; ++j ) {
         out_file << SolnBlk.WoW[j][k] << "\n";
         out_file << SolnBlk.WoE[j][k] << "\n";
      } /* endfor */
   } /* endfor */
    
   for (int k = SolnBlk.KCl-SolnBlk.Nghost ; k <= SolnBlk.KCu+SolnBlk.Nghost ; ++k ) {
      for (int i = SolnBlk.ICl-SolnBlk.Nghost ; i <= SolnBlk.ICu+SolnBlk.Nghost ; ++i ) {
         out_file << SolnBlk.WoS[i][k] << "\n";
         out_file << SolnBlk.WoN[i][k] << "\n";
      } /* endfor */
   } /* endfor */

   for ( int j = SolnBlk.JCl-SolnBlk.Nghost ; j <= SolnBlk.JCu+SolnBlk.Nghost ; ++j ) {
      for ( int i = SolnBlk.ICl-SolnBlk.Nghost ; i <= SolnBlk.ICu+SolnBlk.Nghost ; ++i ) {
         out_file << SolnBlk.WoB[i][j] << "\n";
         out_file << SolnBlk.WoT[i][j] << "\n";
      } /* endfor */
   } /* endfor */
    
   return (out_file);

}

template<class SOLN_pSTATE, class SOLN_cSTATE>
istream &operator >> (istream &in_file,
                      Hexa_Block<SOLN_pSTATE, SOLN_cSTATE> &SolnBlk) {
   
   int ni, il, iu, nj, jl, ju, nk, kl, ku, ng;
   Grid3D_Hexa_Block New_Grid; in_file >> New_Grid;
   in_file.setf(ios::skipws);
   in_file >> ni >> il >> iu;
   in_file >> nj >> jl >> ju;
   in_file >> nk >> kl >> ku;
   in_file >> ng;
   in_file.unsetf(ios::skipws);
   if (ni == 0 || nj == 0 || nk == 0 || ng == 0) {
      if (SolnBlk.Allocated) SolnBlk.deallocate(); 
      return(in_file);
   } /* endif */
   if (!SolnBlk.Allocated || SolnBlk.NCi != ni ||SolnBlk.NCj != nj
       || SolnBlk.NCk != nk || SolnBlk.Nghost != ng) {
      if (SolnBlk.Allocated) SolnBlk.deallocate();
      SolnBlk.allocate(ni-2*ng, nj-2*ng, nk-2*ng, ng);
   } /* endif */
   SolnBlk.Grid.Copy(New_Grid);
   New_Grid.deallocate();
   SOLN_cSTATE U_VACUUM;
   U_VACUUM.Vacuum();
   SOLN_pSTATE W_VACUUM;
   W_VACUUM.Vacuum();
   for (int k=SolnBlk.KCl-SolnBlk.Nghost; k<= SolnBlk.KCu+SolnBlk.Nghost ; ++k ) {
      for (int j=SolnBlk.JCl-SolnBlk.Nghost; j<= SolnBlk.JCu+SolnBlk.Nghost; ++j) {
         for (int i=SolnBlk.ICl-SolnBlk.Nghost; i<= SolnBlk.ICu+SolnBlk.Nghost; ++i) {
            in_file >> SolnBlk.U[i][j][k];
            SolnBlk.W[i][j][k] = SolnBlk.U[i][j][k].W();
            for (int m = 0 ; m <= NUMBER_OF_RESIDUAL_VECTORS-1 ; ++m ) {
               SolnBlk.dUdt[i][j][k][m] = U_VACUUM;
            } /* endfor */
            SolnBlk.dWdx[i][j][k] = W_VACUUM;
            SolnBlk.dWdy[i][j][k] = W_VACUUM;
            SolnBlk.dWdz[i][j][k] = W_VACUUM;
            
            SolnBlk.phi[i][j][k] = W_VACUUM;
            SolnBlk.Uo[i][j][k] =  U_VACUUM;
            SolnBlk.dt[i][j][k] = ZERO;
         } /* endfor */
      } /* endfor */
   } /* endfor */

   // boundary values
   for (int k = SolnBlk.KCl-SolnBlk.Nghost ; k<= SolnBlk.KCu+SolnBlk.Nghost; ++k ) {
      for (int j = SolnBlk.JCl-SolnBlk.Nghost ; j<= SolnBlk.JCu+SolnBlk.Nghost; ++j ) {
         in_file >> SolnBlk.WoW[j][k];
         in_file >> SolnBlk.WoE[j][k];
      } /* endfor */ 
   } /* endfor */
   for (int k = SolnBlk.KCl-SolnBlk.Nghost ; k <= SolnBlk.KCu+SolnBlk.Nghost ; ++k) {
      for ( int i = SolnBlk.ICl-SolnBlk.Nghost ; i <= SolnBlk.ICu+SolnBlk.Nghost ; ++i ) {
         in_file >> SolnBlk.WoS[i][k];
         in_file >> SolnBlk.WoN[i][k];
      } /* endfor */
   } /* endfor */
   for ( int j = SolnBlk.JCl-SolnBlk.Nghost ; j <= SolnBlk.JCu+SolnBlk.Nghost ; ++j ) {
      for ( int i = SolnBlk.ICl-SolnBlk.Nghost ; i <= SolnBlk.ICu+SolnBlk.Nghost ; ++i ) {
         in_file >> SolnBlk.WoB[i][j] ;
         in_file >> SolnBlk.WoT[i][j] ;   
      } /* endfor */
   } /* endfor */
   
   return (in_file);
}

/**************************************************************************
 * Hexa_Block::Wall_Shear -- Calculate wall shear stress.                 *
 **************************************************************************/
template<class SOLN_pSTATE, class SOLN_cSTATE>
int Hexa_Block<SOLN_pSTATE, SOLN_cSTATE>::Wall_Shear(void) {

   // For Euler and NavierStokes ... 
   // do nothing
   return (0);
   
}

/*******************************************************************************
 * Hexa_Block::LoadSendBuffer_Solution -- Loads send message buffer with       *
 *                                        solution data.                       *
 *******************************************************************************/
template<class SOLN_pSTATE, class SOLN_cSTATE>
int Hexa_Block<SOLN_pSTATE, SOLN_cSTATE>::
LoadSendBuffer_Solution(double *buffer,
                        int &buffer_count,
                        const int buffer_size,
                        const int *id_start, 
                        const int *id_end,
                        const int *inc,
                        const int *neigh_orient) {

   int indices[3];
   
   int &i = indices[0];
   int &j = indices[1];
   int &k = indices[2];
   
   int &rcv_i = indices[neigh_orient[0]];
   int &rcv_j = indices[neigh_orient[1]];
   int &rcv_k = indices[neigh_orient[2]];

   int rcv_i_s = id_start[neigh_orient[0]];
   int rcv_j_s = id_start[neigh_orient[1]];
   int rcv_k_s = id_start[neigh_orient[2]];

   int rcv_i_e = id_end[neigh_orient[0]];
   int rcv_j_e = id_end[neigh_orient[1]];
   int rcv_k_e = id_end[neigh_orient[2]];

   int rcv_i_c = inc[neigh_orient[0]];
   int rcv_j_c = inc[neigh_orient[1]];
   int rcv_k_c = inc[neigh_orient[2]];

   for (rcv_k = rcv_k_s ; (rcv_k - rcv_k_s)*(rcv_k - rcv_k_e)<=0 ; rcv_k+= rcv_k_c) {
      for (rcv_j = rcv_j_s ; (rcv_j - rcv_j_s)*(rcv_j - rcv_j_e)<=0 ; rcv_j+= rcv_j_c) {
         for (rcv_i = rcv_i_s ; (rcv_i - rcv_i_s)*(rcv_i - rcv_i_e)<=0 ; rcv_i+= rcv_i_c) {
            for (int nV = 1 ; nV <= NumVar(); ++nV) {
               buffer_count++;
               if (buffer_count >= buffer_size) return(1);
               buffer[buffer_count] = U[i][j][k][nV];
            } /* endfor */
         } /* endfor */
      } /* endfor */
   } /* endfor */
   
   return (0);
  
}

/*******************************************************************************
 * Hexa_Block::LoadSendBuffer_Residual -- Loads send message buffer with       *
 *                                        solution data.                       *
 *******************************************************************************/
template<class SOLN_pSTATE, class SOLN_cSTATE>
int Hexa_Block<SOLN_pSTATE, SOLN_cSTATE>::
LoadSendBuffer_Residual(double *buffer,
                        int &buffer_count,
                        const int buffer_size,
                        const int *id_start, 
                        const int *id_end,
                        const int *inc,
                        const int *neigh_orient,
                        int residual_index) {
    
    int indices[3];
    
    int &i = indices[0];
    int &j = indices[1];
    int &k = indices[2];
    
    int &rcv_i = indices[neigh_orient[0]];
    int &rcv_j = indices[neigh_orient[1]];
    int &rcv_k = indices[neigh_orient[2]];
    
    int rcv_i_s = id_start[neigh_orient[0]];
    int rcv_j_s = id_start[neigh_orient[1]];
    int rcv_k_s = id_start[neigh_orient[2]];
    
    int rcv_i_e = id_end[neigh_orient[0]];
    int rcv_j_e = id_end[neigh_orient[1]];
    int rcv_k_e = id_end[neigh_orient[2]];
    
    int rcv_i_c = inc[neigh_orient[0]];
    int rcv_j_c = inc[neigh_orient[1]];
    int rcv_k_c = inc[neigh_orient[2]];
    
    for (rcv_k = rcv_k_s ; (rcv_k - rcv_k_s)*(rcv_k - rcv_k_e)<=0 ; rcv_k+= rcv_k_c) {
        for (rcv_j = rcv_j_s ; (rcv_j - rcv_j_s)*(rcv_j - rcv_j_e)<=0 ; rcv_j+= rcv_j_c) {
            for (rcv_i = rcv_i_s ; (rcv_i - rcv_i_s)*(rcv_i - rcv_i_e)<=0 ; rcv_i+= rcv_i_c) {
                for (int nV = 1 ; nV <= NumVar(); ++nV) {
                    buffer_count++;
                    if (buffer_count >= buffer_size) return(1);
                    buffer[buffer_count] = dUdt[i][j][k][residual_index][nV];
                } /* endfor */
            } /* endfor */
        } /* endfor */
    } /* endfor */
    
    return (0);
    
}

/*******************************************************************************
 * Hexa_Block::LoadSendBuffer_Geometry -- Loads send message buffer with       *
 *                                        mesh geometry data.                  *
 *******************************************************************************/
template<class SOLN_pSTATE, class SOLN_cSTATE>
int Hexa_Block<SOLN_pSTATE, SOLN_cSTATE>::
LoadSendBuffer_Geometry(double *buffer,
                        int &buffer_count,
                        const int buffer_size,
                        const int *id_start, 
                        const int *id_end,
                        const int *inc,
                        const int *neigh_orient) {

   int indices[3];
   
   int &i = indices[0];
   int &j = indices[1];
   int &k = indices[2];
   
   int &rcv_i = indices[neigh_orient[0]];
   int &rcv_j = indices[neigh_orient[1]];
   int &rcv_k = indices[neigh_orient[2]];

   int rcv_i_s = id_start[neigh_orient[0]];
   int rcv_j_s = id_start[neigh_orient[1]];
   int rcv_k_s = id_start[neigh_orient[2]];

   int rcv_i_e = id_end[neigh_orient[0]];
   int rcv_j_e = id_end[neigh_orient[1]];
   int rcv_k_e = id_end[neigh_orient[2]];

   int rcv_i_c = inc[neigh_orient[0]];
   int rcv_j_c = inc[neigh_orient[1]];
   int rcv_k_c = inc[neigh_orient[2]];

   for (rcv_k = rcv_k_s ; (rcv_k - rcv_k_s)*(rcv_k - rcv_k_e)<=0 ; rcv_k+= rcv_k_c) {
      for (rcv_j = rcv_j_s ; (rcv_j - rcv_j_s)*(rcv_j - rcv_j_e)<=0 ; rcv_j+= rcv_j_c) {
         for (rcv_i = rcv_i_s ; (rcv_i - rcv_i_s)*(rcv_i - rcv_i_e)<=0 ; rcv_i+= rcv_i_c) {
            for (int nV = 1 ; nV <= NUM_COMP_VECTOR3D; ++nV) {
               buffer_count++;
               if (buffer_count >= buffer_size) return(1);
               buffer[buffer_count] = Grid.Node[i][j][k].X[nV];
            } /* endfor */
         } /* endfor */
      } /* endfor */
   } /* endfor */
   
   return (0);
  
}

/*******************************************************************************
 * Hexa_Block::LoadSendBuffer_BCs -- Loads send message buffer with BC data    *
 *******************************************************************************/
template<class SOLN_pSTATE, class SOLN_cSTATE>
int Hexa_Block<SOLN_pSTATE, SOLN_cSTATE>::
LoadSendBuffer_BCs(double *buffer,
                   int &buffer_count,
                   const int buffer_size,
                   const int *id_start, 
                   const int *id_end,
                   const int *inc,
                   const int *neigh_orient,
                   const int bc_elem_i,
                   const int bc_elem_j,
                   const int bc_elem_k) {

   int indices[3];
   
   int &i = indices[0];
   int &j = indices[1];
   int &k = indices[2];
   
   int &rcv_i = indices[neigh_orient[0]];
   int &rcv_j = indices[neigh_orient[1]];
   int &rcv_k = indices[neigh_orient[2]];

   int rcv_i_s = id_start[neigh_orient[0]];
   int rcv_j_s = id_start[neigh_orient[1]];
   int rcv_k_s = id_start[neigh_orient[2]];

   int rcv_i_e = id_end[neigh_orient[0]];
   int rcv_j_e = id_end[neigh_orient[1]];
   int rcv_k_e = id_end[neigh_orient[2]];

   int rcv_i_c = inc[neigh_orient[0]];
   int rcv_j_c = inc[neigh_orient[1]];
   int rcv_k_c = inc[neigh_orient[2]];

   if (!bc_elem_j && !bc_elem_k) {
      int do_i = 1;
      int do_j = 1;
      int do_k = 1;
   
      if(neigh_orient[0] == 0) do_i = 0;
      if(neigh_orient[1] == 0) do_j = 0;
      if(neigh_orient[2] == 0) do_k = 0;
      
      for (rcv_k = do_k*rcv_k_s ; do_k*(rcv_k - rcv_k_s)*(rcv_k - rcv_k_e)<=0; rcv_k+= rcv_k_c) {
         for (rcv_j = do_j*rcv_j_s ; do_j*(rcv_j - rcv_j_s)*(rcv_j - rcv_j_e)<=0 ; rcv_j+= rcv_j_c) {
            for (rcv_i = do_i*rcv_i_s ; do_i*(rcv_i - rcv_i_s)*(rcv_i - rcv_i_e)<=0 ; rcv_i+= rcv_i_c) {
               if (bc_elem_i == -1) {
                  buffer_count = buffer_count + 1;
                  if (buffer_count >= buffer_size) return(1);
                  buffer[buffer_count] = double(Grid.BCtypeW[j][k]);
               } /* endif */
               if (bc_elem_i == 1) {
                  buffer_count = buffer_count + 1;
                  if (buffer_count >= buffer_size) return(1);
                  buffer[buffer_count] = double(Grid.BCtypeE[j][k]);
               } /* endif */
            } /* endfor */
         } /* endfor */
      } /* endfor */
   } /* endif */

   if (!bc_elem_i && !bc_elem_k) {
      int do_i = 1;
      int do_j = 1;
      int do_k = 1;
      
      if(neigh_orient[0] == 1) do_i = 0;
      if(neigh_orient[1] == 1) do_j = 0;
      if(neigh_orient[2] == 1) do_k = 0;
       
      for (rcv_k = do_k*rcv_k_s ; do_k*(rcv_k - rcv_k_s)*(rcv_k - rcv_k_e)<=0 ; rcv_k+= rcv_k_c) {
         for (rcv_j = do_j*rcv_j_s ; do_j*(rcv_j - rcv_j_s)*(rcv_j - rcv_j_e)<=0 ; rcv_j+= rcv_j_c) {
            for (rcv_i = do_i*rcv_i_s ; do_i*(rcv_i - rcv_i_s)*(rcv_i - rcv_i_e)<=0 ; rcv_i+= rcv_i_c) {
               if (bc_elem_j == 1) {
                  buffer_count = buffer_count + 1;
                  if (buffer_count >= buffer_size) return(1);
                  buffer[buffer_count] = double(Grid.BCtypeN[i][k]);
               } /* endif */
               if (bc_elem_j == -1) {
                  buffer_count = buffer_count + 1;
                  if (buffer_count >= buffer_size) return(1);
                  buffer[buffer_count] = double(Grid.BCtypeS[i][k]);
               } /* endif */
            } /* endfor */
         } /* endfor */
      } /* endfor */
   } /* endif */
    
   if (!bc_elem_i && !bc_elem_j) {
      int do_i = 1;
      int do_j = 1;
      int do_k = 1;
      
      if(neigh_orient[0] == 2) do_i = 0;
      if(neigh_orient[1] == 2) do_j = 0;
      if(neigh_orient[2] == 2) do_k = 0;
      
      for (rcv_k = do_k*rcv_k_s ; do_k*(rcv_k - rcv_k_s)*(rcv_k - rcv_k_e)<=0 ; rcv_k+= rcv_k_c) {
         for (rcv_j = do_j*rcv_j_s ; do_j*(rcv_j - rcv_j_s)*(rcv_j - rcv_j_e)<=0 ; rcv_j+= rcv_j_c) {
            for (rcv_i = do_i*rcv_i_s ; do_i*(rcv_i - rcv_i_s)*(rcv_i - rcv_i_e)<=0 ; rcv_i+= rcv_i_c) {
               if (bc_elem_k == 1) {
                  buffer_count = buffer_count + 1;
                  if (buffer_count >= buffer_size) return(1);
                  buffer[buffer_count] = double(Grid.BCtypeT[i][j]);
               } /* endif */
               if (bc_elem_k == -1) {
                  buffer_count = buffer_count + 1;
                  if (buffer_count >= buffer_size) return(1);
                  buffer[buffer_count] = double(Grid.BCtypeB[i][j]);
               } /* endif */
            } /* endfor */
         } /* endfor */
      } /* endfor */
   } /* endif */
    
   return (0);
  
}

/*******************************************************************************
 * Hexa_Block::LoadSendBuffer_F2C -- Loads send message buffer for             *
 *                                   fine to coarse block message passing.     *
 *******************************************************************************/
template<class SOLN_pSTATE, class SOLN_cSTATE>
int Hexa_Block<SOLN_pSTATE, SOLN_cSTATE>::
LoadSendBuffer_F2C(double *buffer,
                   int &buffer_count,
                   const int buffer_size,
                   const int i_min, 
                   const int i_max,
                   const int i_inc,
                   const int j_min, 
                   const int j_max,
                   const int j_inc,
		   const int k_min, 
                   const int k_max,
                   const int k_inc) {

   cout << "\nError: LoadSendBuffer_F2C() is not written for Hexa"; cout.flush();
   return (2); 

}

/*******************************************************************************
 * Hexa_Block::LoadSendBuffer_C2F -- Loads send message buffer for             *
 *                                   coarse to fine block message passing.     *
 *******************************************************************************/
template<class SOLN_pSTATE, class SOLN_cSTATE>
int Hexa_Block<SOLN_pSTATE, SOLN_cSTATE>::
LoadSendBuffer_C2F(double *buffer,
                   int &buffer_count,
                   const int buffer_size,
                   const int i_min, 
                   const int i_max,
                   const int i_inc,
                   const int j_min, 
                   const int j_max,
                   const int j_inc,
		   const int k_min, 
                   const int k_max,
                   const int k_inc) {

   cout << "\nError: LoadSendBuffer_C2F() is not written for Hexa"; cout.flush();
   return (2); 

}

/*******************************************************************************
 * Hexa_Block::UnloadReceiveBuffer_Solution -- Unloads solution data from the  *
 *                                             receive message buffer.         *
 *******************************************************************************/
template<class SOLN_pSTATE, class SOLN_cSTATE>
int Hexa_Block<SOLN_pSTATE, SOLN_cSTATE>::
UnloadReceiveBuffer_Solution(double *buffer,
                             int &buffer_count,
                             const int buffer_size,
                             const int i_min, 
                             const int i_max,
                             const int i_inc,
                             const int j_min, 
                             const int j_max,
                             const int j_inc,
			     const int k_min, 
                             const int k_max,
                             const int k_inc) {

   for (int k  = k_min ; ((k_inc+1)/2) ? (k <= k_max):(k >= k_max) ; k += k_inc) {
      for (int j  = j_min ; ((j_inc+1)/2) ? (j <= j_max):(j >= j_max) ; j += j_inc) {
         for (int i = i_min ;  ((i_inc+1)/2) ? (i <= i_max):(i >= i_max) ; i += i_inc) {
            for (int nV = 1; nV <=NumVar(); ++ nV) {
               buffer_count++;
               if (buffer_count >= buffer_size) return(1);    
               U[i][j][k][nV] = buffer[buffer_count];
            } /* endfor */
            W[i][j][k] = U[i][j][k].W();
         } /* endfor */
      } /* endfor */
   } /* endfor */ 

   return (0);

}

/*******************************************************************************
 * Hexa_Block::UnloadReceiveBuffer_Solution -- Unloads solution data from the  *
 *                                             receive message buffer.         *
 *******************************************************************************/
template<class SOLN_pSTATE, class SOLN_cSTATE>
int Hexa_Block<SOLN_pSTATE, SOLN_cSTATE>::
UnloadReceiveBuffer_Residual(double *buffer,
                             int &buffer_count,
                             const int buffer_size,
                             const int i_min, 
                             const int i_max,
                             const int i_inc,
                             const int j_min, 
                             const int j_max,
                             const int j_inc,
                             const int k_min, 
                             const int k_max,
                             const int k_inc,
                             int residual_index) {
    
    for (int k  = k_min ; ((k_inc+1)/2) ? (k <= k_max):(k >= k_max) ; k += k_inc) {
        for (int j  = j_min ; ((j_inc+1)/2) ? (j <= j_max):(j >= j_max) ; j += j_inc) {
            for (int i = i_min ;  ((i_inc+1)/2) ? (i <= i_max):(i >= i_max) ; i += i_inc) {
                for (int nV = 1; nV <=NumVar(); ++ nV) {
                    buffer_count++;
                    if (buffer_count >= buffer_size) return(1);    
                    dUdt[i][j][k][residual_index][nV] = buffer[buffer_count];
                } /* endfor */
            } /* endfor */
        } /* endfor */
    } /* endfor */ 
    
    return (0);
    
}

/*******************************************************************************
 * Hexa_Block::UnloadReceiveBuffer_Geometry -- Unloads mesh geometry data from *
 *                                             the receive message buffer.     *
 *******************************************************************************/
template<class SOLN_pSTATE, class SOLN_cSTATE>
int Hexa_Block<SOLN_pSTATE, SOLN_cSTATE>::
UnloadReceiveBuffer_Geometry(double *buffer,
                             int &buffer_count,
                             const int buffer_size,
                             const int i_min, 
                             const int i_max,
                             const int i_inc,
                             const int j_min, 
                             const int j_max,
                             const int j_inc,
			     const int k_min, 
                             const int k_max,
                             const int k_inc) {

   int i, j, k;
   for (k  = k_min ; ((k_inc+1)/2) ? (k <= k_max):(k >= k_max) ; k += k_inc) {
      for (j  = j_min ; ((j_inc+1)/2) ? (j <= j_max):(j >= j_max) ; j += j_inc) {
         for (i = i_min ;  ((i_inc+1)/2) ? (i <= i_max):(i >= i_max) ; i += i_inc) {
            buffer_count = buffer_count +  NUM_COMP_VECTOR3D;
            if (buffer_count >= buffer_size) return(1);    
            Grid.Node[i][j][k].X = Vector3D(buffer[buffer_count-2],
                                            buffer[buffer_count-1],
                                            buffer[buffer_count]);
         } /* endfor */
      } /* endfor */
   } /* endfor */
      
   return (0);

}

/*******************************************************************************
 * Hexa_Block::UnloadReceiveBuffer_BCs -- Unloads BC data from the receive     *
 *                                        message buffer.                      *
 *******************************************************************************/
template<class SOLN_pSTATE, class SOLN_cSTATE>
int Hexa_Block<SOLN_pSTATE, SOLN_cSTATE>::
UnloadReceiveBuffer_BCs(double *buffer,
                        int &buffer_count,
                        const int buffer_size,
                        const int i_min,
                        const int i_max,
                        const int i_inc,
                        const int j_min,
                        const int j_max,
                        const int j_inc,
                        const int k_min,
                        const int k_max,
                        const int k_inc,
                        const int bc_elem_i,
                        const int bc_elem_j,
                        const int bc_elem_k) {

   int i, j, k;

   for (k  = k_min ; ((k_inc+1)/2) ? (k <= k_max):(k >= k_max) ; k += k_inc) {
      for (j  = j_min ; ((j_inc+1)/2) ? (j <= j_max):(j >= j_max) ; j += j_inc) {
         if (bc_elem_i == -1) {
            buffer_count = buffer_count + 1;
            if (buffer_count >= buffer_size) return(1);
            Grid.BCtypeW[j][k] = int( buffer[buffer_count]);
         } /* endif */
         if (bc_elem_i == 1) {
            buffer_count = buffer_count + 1;
            if (buffer_count >= buffer_size) return(1);
            Grid.BCtypeE[j][k] = int( buffer[buffer_count]);
         } /* endif */
      } /* endfor */
   } /* endfor */
  
   for (k  = k_min ; ((k_inc+1)/2) ? (k <= k_max):(k >= k_max) ; k += k_inc) {
      for (i = i_min ;  ((i_inc+1)/2) ? (i <= i_max):(i >= i_max) ; i += i_inc) {
         if (bc_elem_j == 1) {
            buffer_count = buffer_count + 1;
            if (buffer_count >= buffer_size) return(1);
            Grid.BCtypeN[i][k] = int( buffer[buffer_count]);
         } /* endif */
         if (bc_elem_j == -1) {
            buffer_count = buffer_count + 1;
            if (buffer_count >= buffer_size) return(1);
            Grid.BCtypeS[i][k] = int( buffer[buffer_count]);
         } /* endif */
      } /* endfor */
   } /* endfor */

   for (j  = j_min ; ((j_inc+1)/2) ? (j <= j_max):(j >= j_max) ; j += j_inc) {
      for (i = i_min ;  ((i_inc+1)/2) ? (i <= i_max):(i >= i_max) ; i += i_inc) {
         if (bc_elem_k == 1) {
            buffer_count = buffer_count + 1;
            if (buffer_count >= buffer_size) return(1);
            Grid.BCtypeT[i][j] = int( buffer[buffer_count]);
         } /* endif */
         if (bc_elem_k == -1) {
            buffer_count = buffer_count + 1;
            if (buffer_count >= buffer_size) return(1);
            Grid.BCtypeB[i][j] = int( buffer[buffer_count]);
         } /* endif */
      } /* endfor */
   } /* endfor */
 
   return (0);
  
}

/*******************************************************************************
 * Hexa_Block::UnloadReceiveBuffer_F2C -- Unloads receive message buffer for   *
 *                                        fine to coarse block message passing.*
 *******************************************************************************/
template<class SOLN_pSTATE, class SOLN_cSTATE>
int Hexa_Block<SOLN_pSTATE, SOLN_cSTATE>::
UnloadReceiveBuffer_F2C(double *buffer,
                        int &buffer_count,
                        const int buffer_size,
                        const int i_min, 
                        const int i_max,
                        const int i_inc,
                        const int j_min, 
                        const int j_max,
                        const int j_inc,
			const int k_min, 
                        const int k_max,
                        const int k_inc) {

   cout << "\nError: UnloadReceiveBuffer_F2C() is not written for Hexa"; cout.flush();
   return (2); 

}

/*******************************************************************************
 * Hexa_Block::UnloadReceiveBuffer_C2F -- Unloads receive message buffer for   *
 *                                        coarse to fine block message passing.*
 *******************************************************************************/
template<class SOLN_pSTATE, class SOLN_cSTATE>
int Hexa_Block<SOLN_pSTATE, SOLN_cSTATE>::
UnloadReceiveBuffer_C2F(double *buffer,
                        int &buffer_count,
                        const int buffer_size,
                        const int i_min, 
                        const int i_max,
                        const int i_inc,
                        const int j_min, 
                        const int j_max,
                        const int j_inc,
			const int k_min, 
                        const int k_max,
                        const int k_inc) {

   cout << "\nError: UnloadReceiveBuffer_C2F() is not written for Hexa"; cout.flush();
   return (2);

}

/**************************************************************************
 * Hexa_Block::SubcellReconstruction --                                   *
 *             Performs the subcell reconstruction of solution stat  e    *
 *             within a given cell (i,j,k) of the computational mesh for  *
 *             the specified hexahedral solution block.                   *
 **************************************************************************/
template<class SOLN_pSTATE, class SOLN_cSTATE>
void Hexa_Block<SOLN_pSTATE, SOLN_cSTATE>::
SubcellReconstruction(const int i, 
                      const int j,
                      const int k,
                      const int Limiter) {

  cout << "\nError: SubcellReconstruction() is not written for Hexa"; cout.flush();

}

/*******************************************************************************
 * Hexa_Block::LoadSendBuffer_Flux_F2C -- Loads send message buffer for        *
 *                                        fine to coarse block message passing *
 *                                        of conservative solution fluxes.     *
 *******************************************************************************/
template<class SOLN_pSTATE, class SOLN_cSTATE>
int Hexa_Block<SOLN_pSTATE, SOLN_cSTATE>::
LoadSendBuffer_Flux_F2C(double *buffer,
                        int &buffer_count,
                        const int buffer_size,
                        const int i_min, 
                        const int i_max,
                        const int i_inc,
                        const int j_min, 
                        const int j_max,
                        const int j_inc,
	       		const int k_min, 
                        const int k_max,
                        const int k_inc) {

   cout << "\nError: LoadSendBuffer_Flux_F2C() is not written for Hexa"; cout.flush();
   return (2);

}

/*******************************************************************************
 * Hexa_Block::UnloadReceiveBuffer_Flux_F2C -- Unloads receive message *
 *                                                buffer for fine to coarse    *
 *                                                block message passing of     *
 *                                                conservative solution fluxes.*
 *******************************************************************************/
template<class SOLN_pSTATE, class SOLN_cSTATE>
int Hexa_Block<SOLN_pSTATE, SOLN_cSTATE>::
UnloadReceiveBuffer_Flux_F2C(double *buffer,
                             int &buffer_count,
                             const int buffer_size,
                             const int i_min, 
                             const int i_max,
                             const int i_inc,
                             const int j_min, 
                             const int j_max,
                             const int j_inc,
			     const int k_min, 
                             const int k_max,
                             const int k_inc) {

   cout << "\nError: UnloadReceiveBuffer_Flux_F2C() is not written for Hexa"; cout.flush();
   return (2);

}

/*!
 * Return the upwind flux in the normal direction 
 * based on the left and right interface states for 
 * a variety of flux functions.
 *
 * \param Flux_Function index to specify the requested flux function
 * \param Wl left interface state
 * \param Wr right interface state
 * \param normal_dir vector to define the normal direction
 */
template<class SOLN_pSTATE, class SOLN_cSTATE>
SOLN_cSTATE Hexa_Block<SOLN_pSTATE, SOLN_cSTATE>::
RiemannFlux_n(const int & Flux_Function,
	      const SOLN_pSTATE &Wl,
	      const SOLN_pSTATE &Wr,
	      const Vector3D &normal_dir) const{

  switch(Flux_Function) {
//  case FLUX_FUNCTION_GODUNOV :
//    return SOLN_pSTATE::FluxGodunov_n(Wl, Wr, normal_dir);
  case FLUX_FUNCTION_ROE :
    return SOLN_pSTATE::FluxRoe_n(Wl, Wr, normal_dir);
//  case FLUX_FUNCTION_RUSANOV :
//    return SOLN_pSTATE::FluxRusanov_n(Wl, Wr, normal_dir);
  case FLUX_FUNCTION_HLLE :
    return SOLN_pSTATE::FluxHLLE_n(Wl, Wr, normal_dir);
//  case FLUX_FUNCTION_LINDE :
//    return SOLN_pSTATE::FluxLinde_n(Wl, Wr, normal_dir);
//  case FLUX_FUNCTION_HLLC :
//    return SOLN_pSTATE::FluxHLLC_n(Wl, Wr, normal_dir);
//  case FLUX_FUNCTION_VANLEER :
//    return SOLN_pSTATE::FluxVanLeer_n(Wl, Wr, normal_dir);
//  case FLUX_FUNCTION_AUSM :
//    return SOLN_pSTATE::FluxAUSM_n(Wl, Wr, normal_dir);
//  case FLUX_FUNCTION_AUSMplus :
//    return SOLN_pSTATE::FluxAUSMplus_n(Wl, Wr, normal_dir);
//  case FLUX_FUNCTION_ROE_PRECON_WS :
//    return SOLN_pSTATE::FluxRoe_n_Precon_WS(Wl, Wr, normal_dir);
//  case FLUX_FUNCTION_HLLE_PRECON_WS :
//    return SOLN_pSTATE::FluxHLLE_n_Precon_WS(Wl, Wr, normal_dir);
  default:
    return SOLN_pSTATE::FluxRoe_n(Wl, Wr, normal_dir);
  } /* endswitch */
}

template<class SOLN_pSTATE, class SOLN_cSTATE>
double Hexa_Block<SOLN_pSTATE, SOLN_cSTATE>::
SinVariationInXDir(const double x, const double y, const double z){
  if (x<-100 || x>100){
    return 2.0;
  } else {
    return 2.0 + std::sin((ConvertDomainToMinusOneOne(-100,100,x)+1)*PI);
  }
}

/***************************************************************************************
 * Hexa_Block -- Template creation of storage and assignment of default valuse for     *
 *               static values.                                                        *
 ***************************************************************************************/

template<class SOLN_pSTATE, class SOLN_cSTATE>
int Hexa_Block<SOLN_pSTATE, SOLN_cSTATE>::_Allocated = 0;

template<class SOLN_pSTATE, class SOLN_cSTATE>
int Hexa_Block<SOLN_pSTATE, SOLN_cSTATE>::_NSi = 0;

template<class SOLN_pSTATE, class SOLN_cSTATE>
int Hexa_Block<SOLN_pSTATE, SOLN_cSTATE>::_NSj = 0;

template<class SOLN_pSTATE, class SOLN_cSTATE>
int Hexa_Block<SOLN_pSTATE, SOLN_cSTATE>::_NSk = 0;

template<class SOLN_pSTATE, class SOLN_cSTATE>
SOLN_pSTATE*** Hexa_Block<SOLN_pSTATE, SOLN_cSTATE>::_d2Wdx2 = NULL;

template<class SOLN_pSTATE, class SOLN_cSTATE>
SOLN_pSTATE*** Hexa_Block<SOLN_pSTATE, SOLN_cSTATE>::_d2Wdy2 = NULL;

template<class SOLN_pSTATE, class SOLN_cSTATE>
SOLN_pSTATE*** Hexa_Block<SOLN_pSTATE, SOLN_cSTATE>::_d2Wdz2 = NULL;

template<class SOLN_pSTATE, class SOLN_cSTATE>
SOLN_pSTATE*** Hexa_Block<SOLN_pSTATE, SOLN_cSTATE>::_d2Wdxdy = NULL;

template<class SOLN_pSTATE, class SOLN_cSTATE>
SOLN_pSTATE*** Hexa_Block<SOLN_pSTATE, SOLN_cSTATE>::_d2Wdxdz = NULL;

template<class SOLN_pSTATE, class SOLN_cSTATE>
SOLN_pSTATE*** Hexa_Block<SOLN_pSTATE, SOLN_cSTATE>::_d2Wdydz = NULL;

// The following must be included at the end of file.
<<<<<<< HEAD
#include "HexaBlockHighOrder.h"
=======
#ifndef _HEXABLOCK_HIGHORDER_INCLUDED
#include "HexaBlockHighOrder.h"
#endif //_HEXABLOCK_HIGHORDER_INCLUDED


#ifndef _EXPLICIT_FILTER_INCLUDED
#include "../ExplicitFilters/Explicit_Filter.h"
#endif // _EXPLICIT_FILTER_INCLUDED
>>>>>>> 8225519c

#endif // _HEXA_BLOCK_INCLUDED<|MERGE_RESOLUTION|>--- conflicted
+++ resolved
@@ -108,12 +108,9 @@
    // Only allocate for turbulent flow (depending on flow type indicator)
    Turbulent3DWallData ***WallData;
 
-<<<<<<< HEAD
-=======
    Explicit_Filters<SOLN_pSTATE,SOLN_cSTATE> Explicit_Filter;
    Explicit_Filters<SOLN_pSTATE,SOLN_cSTATE> Explicit_Secondary_Filter;
 
->>>>>>> 8225519c
    // Declare high-order variable required for CENO reconstruction
    HighOrder<SOLN_pSTATE> HighOrderVariable;
 		      
@@ -177,11 +174,7 @@
    void deallocate(void);
 
    //! Allocate memory for high-order variables
-<<<<<<< HEAD
    void allocate_HighOrder(const int ReconstructionOrder);
-=======
-   void allocate_HighOrder(void);
->>>>>>> 8225519c
 
    //! Deallocate memory for high-order variables
    void deallocate_HighOrder(void);  
@@ -757,11 +750,7 @@
  * Allocate memory for high-order variables.
  ********************************************/
 template<class SOLN_pSTATE, class SOLN_cSTATE>
-<<<<<<< HEAD
 void Hexa_Block<SOLN_pSTATE, SOLN_cSTATE>::allocate_HighOrder(const int ReconstructionOrder){
-=======
-void Hexa_Block<SOLN_pSTATE, SOLN_cSTATE>::allocate_HighOrder(void){
->>>>>>> 8225519c
 
   bool _pseudo_inverse_allocation_(false);
   int i;
@@ -773,17 +762,10 @@
     _pseudo_inverse_allocation_ = true;
   }
 
-<<<<<<< HEAD
   HighOrderVariable.InitializeVariable(ReconstructionOrder,
 				       Grid,
 				       _pseudo_inverse_allocation_);
 // --> RR: comment out multiple reconstruction order allocations in allocate_HighOrder
-=======
-//  HighOrderVariable.InitializeVariable(ReconstructionOrder,
-//				       Grid,
-//				       _pseudo_inverse_allocation_);
-
->>>>>>> 8225519c
 //  // Re-allocate new memory if necessary
 //  if (NumberOfReconstructions != NumberOfHighOrderVariables){
 //
@@ -1745,7 +1727,6 @@
     }/* endfor */
      break;
    } /* endswitch */
-
 
    /* Set default values for the boundary conditions
       reference states. */
@@ -4962,9 +4943,6 @@
 SOLN_pSTATE*** Hexa_Block<SOLN_pSTATE, SOLN_cSTATE>::_d2Wdydz = NULL;
 
 // The following must be included at the end of file.
-<<<<<<< HEAD
-#include "HexaBlockHighOrder.h"
-=======
 #ifndef _HEXABLOCK_HIGHORDER_INCLUDED
 #include "HexaBlockHighOrder.h"
 #endif //_HEXABLOCK_HIGHORDER_INCLUDED
@@ -4973,6 +4951,5 @@
 #ifndef _EXPLICIT_FILTER_INCLUDED
 #include "../ExplicitFilters/Explicit_Filter.h"
 #endif // _EXPLICIT_FILTER_INCLUDED
->>>>>>> 8225519c
 
 #endif // _HEXA_BLOCK_INCLUDED