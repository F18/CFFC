--- conflicted
+++ resolved
@@ -144,43 +144,6 @@
     Solution_Data.Input.Maximum_Number_of_Time_Steps = 
       CFFC_Maximum_MPI(Solution_Data.Input.Maximum_Number_of_Time_Steps);
    
-<<<<<<< HEAD
-      error_flag = Input.Process_Input_Control_Parameter_File(Input_File_Name_ptr,
-                                                              command_flag);
-   } else {
-      error_flag = 0;
-   } /* endif */
-
-   // Broadcast input solution parameters to other MPI processors.
-   CFFC_Barrier_MPI(); // MPI barrier to ensure processor synchronization.
-   CFFC_Broadcast_MPI(&error_flag, 1);
-   if (error_flag != 0) return (error_flag);
-   CFFC_Broadcast_MPI(&command_flag, 1);
-   if (command_flag == TERMINATE_CODE) return (0);
-   Input.Broadcast();
-
-   /********************************************************  
-    * Create initial mesh and allocate solution            *
-    * variables for specified IBVP/BVP problem.            *
-    ********************************************************/
- 
-   execute_new_calculation: ;
-   CFFC_Barrier_MPI(); // MPI barrier to ensure processor synchronization.
-
-   /* Create initial mesh.  Read mesh from grid definition or data files 
-      as specified by input parameters. */
-
-   // The primary MPI processor creates the initial mesh.
-   if (CFFC_Primary_MPI_Processor()) {
-      Initial_Mesh.Create_Grid(Input.Grid_IP);
-      error_flag = 0;
-      //Outputting solution input parameters
-      if (!batch_flag && error_flag == 0) {
-         cout << Input << "\n";
-         cout.flush();
-      } /* endif */
-   } /* endif */
-=======
     // NON RESTART 
   } else {    
 
@@ -205,7 +168,6 @@
     
     Solution_Data.Local_Solution_Blocks.ICs(Solution_Data.Input);
   } 
->>>>>>> 832441d5
 
    /* Send solution information between neighbouring blocks to complete
       prescription of initial data. */   
@@ -221,13 +183,6 @@
 
 }
 
-<<<<<<< HEAD
-   //Broadcast the mesh to other MPI processors.
-   Initial_Mesh.Broadcast();
-
-   /* Create (allocate) list of hexahedral solution blocks on each 
-      processor. */
-=======
 
 /*! *****************************************************
  * Routine: HexaSolver                                  *
@@ -270,7 +225,6 @@
     
     // New Calculation (  != CONTINUE_CODE )
     if(Solution_Data.command_flag == EXECUTE_CODE) { 
->>>>>>> 832441d5
 
       CFFC_Barrier_MPI(); // MPI barrier to ensure processor synchronization. 
 
@@ -323,263 +277,6 @@
 
   return (error_flag);
   
-<<<<<<< HEAD
-   CFFC_Barrier_MPI(); // MPI barrier to ensure processor synchronization.
-    
-   /* Update ghostcell information and prescribe boundary conditions to ensure
-      that the solution is consistent on each block. */
-
-   Send_All_Messages<Hexa_Block<SOLN_pSTATE, SOLN_cSTATE> >(Local_Solution_Blocks.Soln_Blks,
-                                                            Local_Adaptive_Block_List,
-                                                            Local_Solution_Blocks.Soln_Blks[0].NumVar(),
-                                                            OFF);
-
-   Local_Solution_Blocks.BCs(Input);
-
-   /* Close residual file. */
-
-   if (CFFC_Primary_MPI_Processor()) error_flag = Close_Progress_File(residual_file);
-
-   /********************************************************
-    * Solution calculations complete.                      *
-    * Write current solution to output and restart files   *
-    * as required, reset solution parameters, and run      *
-    * other cases as specified by input parameters.        *
-    ********************************************************/ 
-
-   postprocess_current_calculation: ;
-   CFFC_Barrier_MPI(); // MPI barrier to ensure processor synchronization.
-
-   while (1) {
-      if (CFFC_Primary_MPI_Processor()) {    
-         Input.Get_Next_Input_Control_Parameter(true);
-         command_flag = Input.Parse_Next_Input_Control_Parameter();
-         line_number = Input.Line_Number;
-      } /* endif */
-      CFFC_Barrier_MPI(); // MPI barrier to ensure processor synchronization.
-      Input.Broadcast();
-      CFFC_Broadcast_MPI(&command_flag, 1);
-
-      if (command_flag == EXECUTE_CODE) {
-         // Deallocate memory for exiting solution blocks.
-	 if (!batch_flag) {
-            cout <<"\n Deallocating existing solution blocks.";
-            cout.flush();
-         } /* endif */
-
-         // Destructor of the class: Local_Block_List is automatically
-         // called when the scope of the calculation is done...
-         // ....
-
-         // Output input parameters for new caluculation.
-         if (!batch_flag)  {
-            cout << "\n\n Starting a new calculation.";
-            cout << Input << "\n";
-            cout.flush();
-         } /* endif */
-         
-         // Execute new calculation.
-         goto execute_new_calculation;
-         
-      } else if (command_flag == TERMINATE_CODE) {
-         // Deallocate memory for existing solution blocks.
-         // Memory for the list of solution blocks is automatically
-         // deallocated at the end execution.
-
-         // Close input data file.         
-	 if (!batch_flag) {
-            cout <<"\n Closing input data file.";
-            cout.flush();
-         } /* endif */
-         if (CFFC_Primary_MPI_Processor()) Input.Close_Input_File();
-
-         // Terminate calculation
-         return (0);
-          
-      } else if (command_flag == CONTINUE_CODE) {
-        // Reset maximum time step counter.
-        Input.Maximum_Number_of_Time_Steps += number_of_time_steps;
-        
-        // Output input parameters for continuing calculation.
-        if (!batch_flag) {
-	   cout << "\n\n Continuing existing calculation.";
-	   cout << Input << "\n";
-	   cout.flush();
-        } /* endif */
-      
-        // Continue existing calculation.
-        goto continue_existing_calculation;
-
-      } else if (command_flag == WRITE_OUTPUT_CODE) {
-         // Output solution data.
-	 if (!batch_flag) {
-           cout << "\n Writing solution to output data file(s).";
-           cout.flush();
-           cout.flush();
- 	 } /* endif */
-
-         error_flag = Local_Solution_Blocks.Output_Tecplot(Input, 
-                                                           Local_Adaptive_Block_List,
-                                                           number_of_time_steps,
-                                                           Time);
-         if (error_flag) {
-            cout << "\n  ERROR: Unable to open  node output " 
-               "data file(s) on processor "
-             <<CFFC_MPI::This_Processor_Number<< ".\n";
-            cout.flush();
-         } /* endif */
-         error_flag = CFFC_OR_MPI(error_flag);
-         if (error_flag) return (error_flag);   
-         
-      } else if (command_flag == WRITE_OUTPUT_CELLS_CODE) {
-         // Output solution data.
-	 if (!batch_flag) {
-           cout <<"\n Writing cell-centered solution to output data file(s).";
-           cout.flush();
-         } /* endif */
-         
-         error_flag = Local_Solution_Blocks.Output_Cells_Tecplot(Input, 
-                                                                 Local_Adaptive_Block_List,
-                                                                 number_of_time_steps,
-                                                                 Time);
-         if (error_flag) {
-            cout << "\n  ERROR: Unable to open  cell output data file(s) on processor "
-                 << CFFC_MPI::This_Processor_Number
-                 << ".\n";
-            cout.flush();
-         } /* endif */   
-         error_flag = CFFC_OR_MPI(error_flag);
-         if (error_flag) return (error_flag);   
-         
-      } else if (command_flag == WRITE_OUTPUT_NODES_CODE) {
-         // Output solution data.
-	 if (!batch_flag) {
-            cout<<"\n Writing nodal solution to output data file(s).";
-            cout.flush();
-         } /* endif */
-         
-         error_flag = Local_Solution_Blocks.Output_Nodes_Tecplot(Input, 
-                                                                 Local_Adaptive_Block_List,
-                                                                 number_of_time_steps,
-                                                                 Time);
-         if (error_flag) {
-            cout << "\n  ERROR: Unable to open  cell output data file(s) on processor "
-                 << CFFC_MPI::This_Processor_Number
-                 << ".\n";
-            cout.flush();
-         } /* endif */   
-         error_flag = CFFC_OR_MPI(error_flag);
-         if (error_flag) return (error_flag);   
-
-      } else if (command_flag == WRITE_RESTART_CODE) {
-         // Write restart files.
-	 if (!batch_flag) {
-            cout <<"\n Writing solution to restart data file(s).";
-	    cout.flush();
-         } /* endif */
-
-         error_flag = Write_Octree(Octree, Input);
-         if (error_flag) {
-            cout << "\n  ERROR: Unable to open  octree data file on processor " 
-                 << CFFC_MPI::This_Processor_Number
-                 << ".\n";
-            cout.flush();
-         } /* endif */
-         error_flag = CFFC_OR_MPI(error_flag);
-         if (error_flag) return (error_flag);
-         
-         error_flag = Local_Solution_Blocks.Write_Restart_Solution(Input, 
-                                                                   Local_Adaptive_Block_List,
-                                                                   number_of_time_steps,
-                                                                   Time,
-                                                                   processor_cpu_time);
-         if (error_flag) {
-            cout << "\n  ERROR: Unable to open restart output data file(s) on processor " 
-                 << CFFC_MPI::This_Processor_Number
-                 << ".\n";
-            cout.flush();
-         } /* endif */
-         error_flag = CFFC_OR_MPI(error_flag);
-         if (error_flag) return (error_flag);
-
-      }else if (command_flag == READ_RESTART_CODE){
-        //Read restart files.
-        if (!batch_flag){ 
-            cout << "\n Reading solution from restart data files."; 
-            cout.flush();
-        }
-        //error_flag = Read_Octree(Octree,
-   	//		           Input);
-        if (error_flag) {
-           cout << "\n ERROR: Unable to open Octree data file "
-   	        << "on processor "
-  	        << Local_Adaptive_Block_List.ThisCPU
- 	        << ".\n";
-           cout.flush();
-        } // endif 
-        error_flag = CFFC_OR_MPI(error_flag);
-        if (error_flag) return (error_flag);
-
-        error_flag = Local_Solution_Blocks.Read_Restart_Solution(Input,  
-                                                                 Local_Adaptive_Block_List,
-                                                                 number_of_time_steps,
-                                                                 Time,
-                                                                 processor_cpu_time);
-        if (error_flag) {
-           cout << "\n  ERROR: Unable to open restart input data file(s) on processor "
-                << CFFC_MPI::This_Processor_Number << ".\n";
-           cout.flush();
-        } /* endif */
-        error_flag = CFFC_OR_MPI(error_flag);
-        if (error_flag) return (error_flag);
-
-      } else if (command_flag == MORTON_ORDERING_CODE) {
-         if (!batch_flag){ 
-             cout << "\n\n Applying Morton re-ordering algorithm.";
-             cout.flush();
-         }
-         error_flag = Morton_ReOrdering_of_Solution_Blocks(Octree,
-				       			   Local_Adaptive_Block_List, 
-                                                           Local_Solution_Blocks, 
-                                                           Input, 
-                                                           number_of_time_steps, 
-                                                           Time, 
-                                                           processor_cpu_time);
-         if (error_flag) {
-            cout <<"\n ERROR: Morton re-ordering error on processor "
-                 << Local_Adaptive_Block_List.ThisCPU
-                 << ".\n";
-            cout.flush();
-            return (error_flag);
-         } // endif 
-         error_flag = CFFC_OR_MPI(error_flag);
-         if (error_flag) return (error_flag);
-
-         //Output space filling curve in Tecplot format
-         if (!batch_flag) cout << "\n Outputting space filling curve showing block loading for CPUs.";
-         Morton_SFC_Output_Tecplot3D(Input,
-                                     Local_Solution_Blocks,
-				     Local_Adaptive_Block_List);
-    
-      } else if (command_flag == INVALID_INPUT_CODE ||
-                 command_flag == INVALID_INPUT_VALUE) {
-         line_number = -line_number;
-         cout << "\n  ERROR: Error reading  data at line #"
-              << -line_number  << " of input data file.\n";
-         cout.flush();
-         return (line_number);
-      } /* endif */
-         
-   } /* endwhile */
- 
-   /********************************************************  
-    * End of all solver computations and I/O.              *
-    ********************************************************/
-  
-   return (0);
-   
-=======
->>>>>>> 832441d5
 }
 
 
