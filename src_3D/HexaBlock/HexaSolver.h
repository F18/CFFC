#ifndef _HEXA_SOLVER_INCLUDED
#define _HEXA_SOLVER_INCLUDED

/* Include required CFFC header files. */

#ifndef _HEXA_MULTIBLOCK_INCLUDED
#include "HexaMultiBlock.h"
#endif //_HEXA_MULTIBLOCK_INCLUDED

#ifndef _AMR_INCLUDED
#include "../AMR/AMR.h"
#endif // _AMR_INCLUDED

#ifndef _ADAPTIVEBLOCK3D_MESSAGEPASSING_INCLUDED
#include "../AMR/AdaptiveBlock3D_MessagePassing.h"
#endif // _ADAPTIVEBLOCK3D_MESSAGEPASSING_INCLUDED

#ifndef _HEXA_SOLVER_CLASSES_INCLUDED
#include  "HexaSolverClasses.h"
#endif  //_HEXA_SOLVER_CLASSES_INCLUDED

#ifndef _HEXA_POST_PROCESSING_INCLUDED
#include "Hexa_PostProcessing.h"
#endif //_HEXA_POST_PROCESSING_INCLUDED

#ifndef _HEXA_EXPLICIT_SOLVER
#include "Hexa_Explicit_Solver.h"
#endif //_HEXA_EXPLICIT_SOLVER

// #ifndef _NKS_INCLUDED
// #include "../NewtonKrylovSchwarz/NKS.h"
// #endif //_NKS_INCLUDED

/*! *****************************************************
 * Routine: Initialize_Grid                             *
 *                                                      *
 * Create initial mesh.  Read mesh from grid definition *
 * or data files as specified by input parameters.      *
 *                                                      *
 ********************************************************/
template<typename SOLN_pSTATE, typename SOLN_cSTATE>
int Initialize_Grid(HexaSolver_Data &Data,
		    HexaSolver_Solution_Data<SOLN_pSTATE, SOLN_cSTATE> &Solution_Data) {
  
  //NOTE: None of thes "GRID" functions pass back an error_flag...
  int error_flag(0);

  // The primary MPI processor creates the initial mesh.
  if (CFFC_Primary_MPI_Processor()) {
    Data.Initial_Mesh.Create_Grid(Solution_Data.Input.Grid_IP);
    //Outputting solution input parameters
    if (!Data.batch_flag) {
      cout << Solution_Data.Input << "\n";
      cout.flush(); 
    }
  } 

  CFFC_Barrier_MPI(); // MPI barrier to ensure processor synchronization.

  //Broadcast the mesh to other MPI processors.
  Data.Initial_Mesh.Broadcast();                    
  
  /* Create (allocate) list of hexahedral solution blocks on each processor. */
  if (!Data.batch_flag) {
    cout << "\n Creating multi-block octree data structure and assigning"
	 << "\n  solution blocks corresponding to initial mesh.";
    cout.flush();
  } 
  
  // FROM AMR 
  Create_Initial_Solution_Blocks<SOLN_pSTATE, SOLN_cSTATE>(Data.Initial_Mesh,
							   Solution_Data.Local_Solution_Blocks,
							   Solution_Data.Input,
							   Data.Octree,
							   Data.Global_Adaptive_Block_List,
							   Data.Local_Adaptive_Block_List);
  return error_flag;
} 


/*! *****************************************************
 * Routine: Initial_Conditions                          *
 *                                                      *
 *                                                      *
 ********************************************************/
template<typename SOLN_pSTATE, typename SOLN_cSTATE>
int Initial_Conditions(HexaSolver_Data &Data,
		       HexaSolver_Solution_Data<SOLN_pSTATE, SOLN_cSTATE> &Solution_Data) {

  int error_flag(0);
  
  /* Set the initial time level. */
  Data.Time = ZERO;
  Data.number_of_explicit_time_steps = 0;
  Data.number_of_implicit_time_steps = 0;

  /* Set the CPU time to zero. */
  Data.processor_cpu_time.zero();
  Data.total_cpu_time.zero();

  /* Initialize the conserved and primitive state solution variables. */         
  if (!Data.batch_flag) {
    cout << "\n Prescribing initial data.";  cout.flush();
  } 
  
  //Restart 
  if (Solution_Data.Input.i_ICs == IC_RESTART) {
    if (!Data.batch_flag){ 
      cout << "\n Reading solution from restart data files."; 
      cout.flush();
    }

    // Read Restart Octree
    // error_flag = Read_Octree(Octree,Input);
    if (!Data.batch_flag && error_flag) {
      cout << "\n ERROR: Unable to open Octree data file on processor "
	   << Data.Local_Adaptive_Block_List.ThisCPU<< ".\n";
         cout.flush();
    } 
    error_flag = CFFC_OR_MPI(error_flag);
    if (error_flag) return (error_flag);
    
    // Read Restart Solution Files
    error_flag = Solution_Data.Local_Solution_Blocks.Read_Restart_Solution(Solution_Data.Input,  
									   Data.Local_Adaptive_Block_List,
									   Data.number_of_explicit_time_steps,  
									   Data.Time,
									   Data.processor_cpu_time);
    if (!Data.batch_flag && error_flag) {
      cout << "\n  ERROR: Unable to open restart input data file(s) "
	   << "on processor "<< CFFC_MPI::This_Processor_Number<< ".\n";
      cout.flush();
    } 
    
    error_flag = CFFC_OR_MPI(error_flag);
    if (error_flag) return (error_flag);
    
    // Ensure each processor has the correct number of steps and time!!!
    Data.number_of_explicit_time_steps = CFFC_Maximum_MPI(Data.number_of_explicit_time_steps); 
    Data.number_of_implicit_time_steps = CFFC_Maximum_MPI(Data.number_of_implicit_time_steps);
    Data.Time = CFFC_Maximum_MPI(Data.Time);
    Data.processor_cpu_time.cput = CFFC_Maximum_MPI(Data.processor_cpu_time.cput);

    Solution_Data.Input.Maximum_Number_of_Time_Steps = 
      CFFC_Maximum_MPI(Solution_Data.Input.Maximum_Number_of_Time_Steps);
   
    // NON RESTART 
  } else {
    error_flag = Wall_Distance(Solution_Data.Local_Solution_Blocks.Soln_Blks,  // Turbulence function in GENERIC TYPE????
			       Data.Octree, 
			       Data.Local_Adaptive_Block_List);
    if (!Data.batch_flag && error_flag) {
      cout << "\n  ERROR: Difficulty determining the wall distance "
	   << "on processor "<< CFFC_MPI::This_Processor_Number
	   << ".\n";
      cout.flush();
    } 
    
    error_flag = CFFC_OR_MPI(error_flag);
    if (error_flag) return (error_flag);
    
    Solution_Data.Local_Solution_Blocks.ICs(Solution_Data.Input);
  } 

   /* Send solution information between neighbouring blocks to complete
      prescription of initial data. */   
  Send_All_Messages<Hexa_Block<SOLN_pSTATE, SOLN_cSTATE> >(Solution_Data.Local_Solution_Blocks.Soln_Blks,
							   Data.Local_Adaptive_Block_List,
							   Solution_Data.Local_Solution_Blocks.Soln_Blks[0].NumVar(),
							   OFF);
  
  /* Prescribe boundary data consistent with initial data. */
  Solution_Data.Local_Solution_Blocks.BCs(Solution_Data.Input);
  
  return error_flag;

}


/*! *****************************************************
 * Routine: HexaSolver                                  *
 *                                                      *
 * Computes solutions to the governing PDEs on          *
 * multi-block AMR mesh composed of body-fitted         *
 * hexahedral solution blocks.                          *
 *                                                      *
 ********************************************************/
template<typename SOLN_pSTATE, typename SOLN_cSTATE>
int HexaSolver(char *Input_File_Name_ptr,int batch_flag){
   
  int error_flag(0);

  //Non Solution Specific
  HexaSolver_Data                                     Data(batch_flag);  
  //Solution Specific 
  HexaSolver_Solution_Data<SOLN_pSTATE, SOLN_cSTATE>  Solution_Data;   

  /*! *************** INPUT PARAMETERS  **********************************
    Set default values for the input solution parameters and then read user 
    specified input values from the specified input parameter file.               
  *************************************************************************/    
  error_flag = Solution_Data.Get_Input_Parameters(Input_File_Name_ptr,batch_flag);  
  error_flag = CFFC_OR_MPI(error_flag);
  if(error_flag) return(error_flag);
  
  CFFC_Barrier_MPI(); // MPI barrier to ensure processor synchronization.
  
  /*! **************** SOLVER LOOP ****************************************
    Loop until command_flag is set to TERMINATE_CODE, most likely by
    Input Parameters read in Post_Processing.
  *************************************************************************/  
  while(Solution_Data.command_flag != TERMINATE_CODE){
   
    /*! **************** INITIAL GRID & SOLUTION SPACE **********************
      Create initial mesh and allocate Chem2D solution variables for 
      specified IBVP/BVP problem. 
    *************************************************************************/    
    
    // New Calculation (  != CONTINUE_CODE )
    if(Solution_Data.command_flag == EXECUTE_CODE) { 

      CFFC_Barrier_MPI(); // MPI barrier to ensure processor synchronization. 

      error_flag = Initialize_Grid(Data,Solution_Data);      
      error_flag = CFFC_OR_MPI(error_flag);
      if (error_flag) return (error_flag);

<<<<<<< HEAD
      error_flag = Initial_Conditions(Data,Solution_Data);      
=======
      // Ensure each processor has the correct time and time!!!
      number_of_time_steps = CFFC_Maximum_MPI(number_of_time_steps);
      Time = CFFC_Maximum_MPI(Time);
      processor_cpu_time.cput = CFFC_Maximum_MPI(processor_cpu_time.cput);
      Input.Maximum_Number_of_Time_Steps = CFFC_Maximum_MPI(Input.Maximum_Number_of_Time_Steps);
      
   } else {

     /////////////////////////////////////////////////////
     //RandomFieldRogallo<SOLN_pSTATE, SOLN_cSTATE>  Create_Turbulence(HAWORTH_POINSOT);
     //Create_Turbulence.Generate_Velocity_Fluctuations(Initial_Mesh, Input.Grid_IP); 
     //cout << "\n\n INITIAL TURBULENT FLUCTUATIONS GENERATED. \n\n";
     /////////////////////////////////////////////////////

      error_flag = Wall_Distance(Local_Solution_Blocks.Soln_Blks,
                                 Octree, 
                                 Local_Adaptive_Block_List);
      if (error_flag) {
         cout << "\n  ERROR: Difficulty determining the wall distance "
              << "on processor "<< CFFC_MPI::This_Processor_Number
              << ".\n";
         cout.flush();
      } /* endif */
>>>>>>> 431ee35b
      error_flag = CFFC_OR_MPI(error_flag);
      if (error_flag) return (error_flag);
    }
    
    /*! *********************** MAIN SOLVER ****************************************
      Solve IBVP or BVP for conservation form of equations on multi-block 
      solution-adaptive quadrilateral mesh.                                  
    ****************************************************************************/  
    
    /* 
      Need logic for explicit, implicit, multigrid, & unsteady, with combinations
      of both...    

      Input.Time_Accurate                  (true/false)
      Input.NKS_IP.Dual_Time_Stepping      (true/false) 

      Input.Time_Max                       (0 -> n) seconds
      Input.i_Time_Integration             (Explicit_Euler,Explicit_Runge_Kutta,Multistage_Optimal_Smoothing, etc.)

      Input.NKS_IP.Maximum_Number_of_NKS_Iterations   (0 -> n) its
      Input.Maximum_Number_of_Time_Steps              (0 -> n) its  explicit
   */
  
    CFFC_Barrier_MPI(); // MPI barrier to ensure processor synchronization.    
    
    /********************** EXPLICIT **********************************/  
    if( (Data.number_of_explicit_time_steps < Solution_Data.Input.Maximum_Number_of_Time_Steps) ||
	(Solution_Data.Input.Time_Accurate && Solution_Data.Input.Time_Max > Data.Time) ) {    
      
      if(Solution_Data.Input.i_Time_Integration == TIME_STEPPING_MULTIGRID){
	cerr<< "\n MULTIGRID would be here, but not yet. \n"; return error_flag;
      } else {
	error_flag = Hexa_MultiStage_Explicit_Solver<SOLN_pSTATE, SOLN_cSTATE>
	  (Data,Solution_Data);
      }
    }

    /********************** IMPLICIT **********************************/  
    if(Data.number_of_implicit_time_steps < Solution_Data.Input.NKS_IP.Maximum_Number_of_NKS_Iterations){
      cerr<< "\n NKS would be here, but not yet. \n"; return error_flag;
      //   	error_flag = Hexa_Newton_Krylov_Schwarz_Solver<SOLN_pSTATE, SOLN_cSTATE> 
      //       	  (Data,Solution_Data);
    }
     
    /*! ************************** POST PROCESSSING *******************************
      Solution calculations complete. Write 3D solution to output and restart files  
      as required, reset solution parameters, and run other cases as specified 
      by input parameters.        
    *******************************************************************************/     
    CFFC_Barrier_MPI(); // MPI barrier to ensure processor synchronization.    

    error_flag = Hexa_PostProcessing(Data,Solution_Data);   
    error_flag = CFFC_OR_MPI(error_flag);
    if (error_flag) return (error_flag);

  } //END while

  return (error_flag);
  
}


#endif // _HEXA_SOLVER_INCLUDED

<|MERGE_RESOLUTION|>--- conflicted
+++ resolved
@@ -145,7 +145,14 @@
       CFFC_Maximum_MPI(Solution_Data.Input.Maximum_Number_of_Time_Steps);
    
     // NON RESTART 
-  } else {
+  } else {    
+
+    /////////////////////////////////////////////////////
+    //RandomFieldRogallo<SOLN_pSTATE, SOLN_cSTATE>  Create_Turbulence(HAWORTH_POINSOT);   //LES ONLY !GENERIC TYPE??????????
+    //Create_Turbulence.Generate_Velocity_Fluctuations(Initial_Mesh, Input.Grid_IP); 
+    //cout << "\n\n INITIAL TURBULENT FLUCTUATIONS GENERATED. \n\n";
+    /////////////////////////////////////////////////////
+    
     error_flag = Wall_Distance(Solution_Data.Local_Solution_Blocks.Soln_Blks,  // Turbulence function in GENERIC TYPE????
 			       Data.Octree, 
 			       Data.Local_Adaptive_Block_List);
@@ -225,33 +232,7 @@
       error_flag = CFFC_OR_MPI(error_flag);
       if (error_flag) return (error_flag);
 
-<<<<<<< HEAD
       error_flag = Initial_Conditions(Data,Solution_Data);      
-=======
-      // Ensure each processor has the correct time and time!!!
-      number_of_time_steps = CFFC_Maximum_MPI(number_of_time_steps);
-      Time = CFFC_Maximum_MPI(Time);
-      processor_cpu_time.cput = CFFC_Maximum_MPI(processor_cpu_time.cput);
-      Input.Maximum_Number_of_Time_Steps = CFFC_Maximum_MPI(Input.Maximum_Number_of_Time_Steps);
-      
-   } else {
-
-     /////////////////////////////////////////////////////
-     //RandomFieldRogallo<SOLN_pSTATE, SOLN_cSTATE>  Create_Turbulence(HAWORTH_POINSOT);
-     //Create_Turbulence.Generate_Velocity_Fluctuations(Initial_Mesh, Input.Grid_IP); 
-     //cout << "\n\n INITIAL TURBULENT FLUCTUATIONS GENERATED. \n\n";
-     /////////////////////////////////////////////////////
-
-      error_flag = Wall_Distance(Local_Solution_Blocks.Soln_Blks,
-                                 Octree, 
-                                 Local_Adaptive_Block_List);
-      if (error_flag) {
-         cout << "\n  ERROR: Difficulty determining the wall distance "
-              << "on processor "<< CFFC_MPI::This_Processor_Number
-              << ".\n";
-         cout.flush();
-      } /* endif */
->>>>>>> 431ee35b
       error_flag = CFFC_OR_MPI(error_flag);
       if (error_flag) return (error_flag);
     }
@@ -259,22 +240,7 @@
     /*! *********************** MAIN SOLVER ****************************************
       Solve IBVP or BVP for conservation form of equations on multi-block 
       solution-adaptive quadrilateral mesh.                                  
-    ****************************************************************************/  
-    
-    /* 
-      Need logic for explicit, implicit, multigrid, & unsteady, with combinations
-      of both...    
-
-      Input.Time_Accurate                  (true/false)
-      Input.NKS_IP.Dual_Time_Stepping      (true/false) 
-
-      Input.Time_Max                       (0 -> n) seconds
-      Input.i_Time_Integration             (Explicit_Euler,Explicit_Runge_Kutta,Multistage_Optimal_Smoothing, etc.)
-
-      Input.NKS_IP.Maximum_Number_of_NKS_Iterations   (0 -> n) its
-      Input.Maximum_Number_of_Time_Steps              (0 -> n) its  explicit
-   */
-  
+    ****************************************************************************/    
     CFFC_Barrier_MPI(); // MPI barrier to ensure processor synchronization.    
     
     /********************** EXPLICIT **********************************/  
