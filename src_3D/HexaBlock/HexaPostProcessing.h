#ifndef _HEXA_POST_PROCESSING_INCLUDED
#define _HEXA_POST_PROCESSING_INCLUDED

/*! *****************************************************
 * Routine: Hexa_Post_Processing                        *
 *                                                      *
 * Post Processes Solver Solution Data base on flags    *
 * in the Input File.  Also allows for the command_flag *
 * to be set to:                                        *
 *                                                      *
 *    EXECUTE_CODE   -> begin new calculation           *
 *    CONTINUE_CODE  -> continue existing calculation   *
 *    TERMINATE_CODE -> Finialize & Exit program        *
 *                                                      *
 ********************************************************/
template<typename SOLN_pSTATE, typename SOLN_cSTATE>
int Hexa_Post_Processing(HexaSolver_Data &Data,
		 	 HexaSolver_Solution_Data<SOLN_pSTATE, SOLN_cSTATE> &Solution_Data) {


  int error_flag(0);
  int line_number;

  error_flag = Hexa_Post_Processing_Specializations(Data,
	  	  	                            Solution_Data);
  if (error_flag) return error_flag;

  while (Solution_Data.command_flag != TERMINATE_CODE) {
    
    if (CFFC_Primary_MPI_Processor()) {    
      Solution_Data.Input.Get_Next_Input_Control_Parameter(true);
      Solution_Data.command_flag = Solution_Data.Input.Parse_Next_Input_Control_Parameter();
      line_number = Solution_Data.Input.Line_Number;
    } /* endif */
  
    CFFC_Barrier_MPI(); // MPI barrier to ensure processor synchronization.
    Solution_Data.Input.Broadcast();
    CFFC_Broadcast_MPI(&Solution_Data.command_flag, 1);

    if (Solution_Data.command_flag == EXECUTE_CODE) {
      // Deallocate memory for exiting solution blocks.
      if (!Data.batch_flag) {
	cout <<"\n Deallocating existing solution blocks.";
	cout.flush();
      } /* endif */
      
         // Destructor of the class: Local_Block_List is automatically
         // called when the scope of the calculation is done...
         // ....

         // Output input parameters for new calculation.
         if (!Data.batch_flag)  {
            cout << "\n\n Starting a new calculation.";
            cout << Solution_Data.Input << "\n";
            cout.flush();
         } /* endif */
         
         // Execute new calculation.
	 return error_flag;
         
      } else if (Solution_Data.command_flag == TERMINATE_CODE) {
         // Deallocate memory for existing solution blocks.
         // Memory for the list of solution blocks is automatically
         // deallocated at the end execution.

         // Close input data file.         
	 if (!Data.batch_flag) {
            cout <<"\n Closing input data file.";
            cout.flush();
         } /* endif */
         if (CFFC_Primary_MPI_Processor()) Solution_Data.Input.Close_Input_File();

         // Terminate calculation
         return error_flag;
          
    } else if (Solution_Data.command_flag == CONTINUE_CODE) {

      // Adjust maximum time step counters.                     
      Solution_Data.Input.Maximum_Number_of_Time_Steps += Data.number_of_explicit_time_steps;
      Solution_Data.Input.NKS_IP.Maximum_Number_of_NKS_Iterations += Data.number_of_implicit_time_steps;
   
      // Output input parameters for continuing calculation.
        if (!Data.batch_flag) {
	   cout << "\n\n Continuing existing calculation.";
	   cout << Solution_Data.Input << "\n";
	   cout.flush();
        } /* endif */
      
        // Continue existing calculation. 
	return error_flag;

      } else if (Solution_Data.command_flag == WRITE_OUTPUT_CODE) {
         // Output solution data.
	 if (!Data.batch_flag) {
           cout << "\n Writing solution to output data file(s).";
           cout.flush();
           cout.flush();
 	 } /* endif */

         error_flag = Solution_Data.Local_Solution_Blocks.Output_Tecplot(Solution_Data.Input, 
									 Data.Local_Adaptive_Block_List,
									 Data.total_number_of_time_steps(),
									 Data.Time);
<<<<<<< HEAD
       
       
         
=======
>>>>>>> 5160bf44
         if (error_flag) {
            cout << "\n  ERROR: Unable to open  node output " 
                         "data file(s) on processor "
             <<CFFC_MPI::This_Processor_Number<< ".\n";
            cout.flush();
         } /* endif */
         error_flag = CFFC_OR_MPI(error_flag);
         if (error_flag) return (error_flag);   
         
      } else if (Solution_Data.command_flag == WRITE_OUTPUT_CELLS_CODE) {
         // Output solution data.
	 if (!Data.batch_flag) {
           cout <<"\n Writing cell-centered solution to output data file(s).";
           cout.flush();
         } /* endif */
         
         error_flag = Solution_Data.Local_Solution_Blocks.Output_Cells_Tecplot(Solution_Data.Input, 
									       Data.Local_Adaptive_Block_List,
									       Data.total_number_of_time_steps(),
									       Data.Time);
<<<<<<< HEAD
       
=======
>>>>>>> 5160bf44
         if (error_flag) {
            cout << "\n  ERROR: Unable to open  cell output data file(s) on processor "
                 << CFFC_MPI::This_Processor_Number
                 << ".\n";
            cout.flush();
         } /* endif */   
         error_flag = CFFC_OR_MPI(error_flag);
         if (error_flag) return (error_flag);   
         
      } else if (Solution_Data.command_flag == WRITE_OUTPUT_NODES_CODE) {
         // Output solution data.
	 if (!Data.batch_flag) {
            cout<<"\n Writing nodal solution to output data file(s).";
            cout.flush();
         } /* endif */
         
         error_flag = Solution_Data.Local_Solution_Blocks.Output_Nodes_Tecplot(Solution_Data.Input, 
									       Data.Local_Adaptive_Block_List,
									       Data.total_number_of_time_steps(),
									       Data.Time);
         if (error_flag) {
            cout << "\n  ERROR: Unable to open  cell output data file(s) on processor "
                 << CFFC_MPI::This_Processor_Number
                 << ".\n";
            cout.flush();
         } /* endif */   
         error_flag = CFFC_OR_MPI(error_flag);
         if (error_flag) return (error_flag);   

      } else if (Solution_Data.command_flag == WRITE_RESTART_CODE) {
         // Write restart files.
	 if (!Data.batch_flag) {
            cout <<"\n Writing solution to restart data file(s).";
	    cout.flush();
         } /* endif */

         error_flag = Write_Octree(Data.Octree, Solution_Data.Input);
         if (error_flag) {
            cout << "\n  ERROR: Unable to open  octree data file on processor " 
                 << CFFC_MPI::This_Processor_Number
                 << ".\n";
            cout.flush();
         } /* endif */
         error_flag = CFFC_OR_MPI(error_flag);
         if (error_flag) return (error_flag);
         
         error_flag = Solution_Data.Local_Solution_Blocks.Write_Restart_Solution(Solution_Data.Input, 
										 Data.Local_Adaptive_Block_List,
										 Data.total_number_of_time_steps(),
										 Data.Time,
										 Data.processor_cpu_time);
         if (error_flag) {
            cout << "\n  ERROR: Unable to open restart output data file(s) on processor " 
                 << CFFC_MPI::This_Processor_Number
                 << ".\n";
            cout.flush();
         } /* endif */
         error_flag = CFFC_OR_MPI(error_flag);
         if (error_flag) return (error_flag);

      }else if (Solution_Data.command_flag == READ_RESTART_CODE){
        //Read restart files.
        if (!Data.batch_flag){ 
            cout << "\n Reading solution from restart data files."; 
            cout.flush();
        }
        //error_flag = Read_Octree(Octree,
   	//		           Solution_Data.Input);
        if (error_flag) {
           cout << "\n ERROR: Unable to open Octree data file "
   	        << "on processor "
  	        << Data.Local_Adaptive_Block_List.ThisCPU
 	        << ".\n";
           cout.flush();
        } // endif 
        error_flag = CFFC_OR_MPI(error_flag);
        if (error_flag) return (error_flag);

        error_flag = Solution_Data.Local_Solution_Blocks.Read_Restart_Solution(Solution_Data.Input,  
									       Data.Local_Adaptive_Block_List,
									       Data.number_of_explicit_time_steps,  //??? FIX        
									       Data.Time,
									       Data.processor_cpu_time);
        if (error_flag) {
           cout << "\n  ERROR: Unable to open restart input data file(s) on processor "
                << CFFC_MPI::This_Processor_Number << ".\n";
           cout.flush();
        } /* endif */
        error_flag = CFFC_OR_MPI(error_flag);
        if (error_flag) return (error_flag);

      } else if (Solution_Data.command_flag == MORTON_ORDERING_CODE) {
         if (!Data.batch_flag){ 
             cout << "\n\n Applying Morton re-ordering algorithm.";
             cout.flush();
         }
         error_flag = Morton_ReOrdering_of_Solution_Blocks(Data.Octree,
				       			   Data.Local_Adaptive_Block_List, 
                                                           Solution_Data.Local_Solution_Blocks, 
                                                           Solution_Data.Input, 
                                                           Data.number_of_explicit_time_steps,  //??? FIX
                                                           Data.Time, 
                                                           Data.processor_cpu_time);
         if (error_flag) {
            cout <<"\n ERROR: Morton re-ordering error on processor "
                 << Data.Local_Adaptive_Block_List.ThisCPU
                 << ".\n";
            cout.flush();
            return (error_flag);
         } // endif 
         error_flag = CFFC_OR_MPI(error_flag);
         if (error_flag) return (error_flag);

         //Output space filling curve in Tecplot format
         if (!Data.batch_flag) cout << "\n Outputting space filling curve showing block loading for CPUs.";
         Morton_SFC_Output_Tecplot3D(Solution_Data.Input,
                                     Solution_Data.Local_Solution_Blocks,
				     Data.Local_Adaptive_Block_List);
    
      } else if (Solution_Data.command_flag == INVALID_INPUT_CODE ||
                 Solution_Data.command_flag == INVALID_INPUT_VALUE) {
         line_number = -line_number;
         cout << "\n  ERROR: Error reading  data at line #"
              << -line_number  << " of input data file.\n";
         cout.flush();
         return (line_number);  
      } /* endif */
         
   } /* endwhile */
  
   return error_flag;

}


/*! *****************************************************
 * Routine: Hexa_Post_Processing_Specializations        *
 *                                                      *
 *                                                      *
 ********************************************************/
template<typename SOLN_pSTATE, typename SOLN_cSTATE>
int Hexa_Post_Processing_Specializations(HexaSolver_Data &Data,
		 	                 HexaSolver_Solution_Data<SOLN_pSTATE, SOLN_cSTATE> &Solution_Data) {


   int error_flag(0);
  
   return error_flag;

}

#endif // _HEXA_POST_PROCESSING_INCLUDED<|MERGE_RESOLUTION|>--- conflicted
+++ resolved
@@ -101,12 +101,6 @@
 									 Data.Local_Adaptive_Block_List,
 									 Data.total_number_of_time_steps(),
 									 Data.Time);
-<<<<<<< HEAD
-       
-       
-         
-=======
->>>>>>> 5160bf44
          if (error_flag) {
             cout << "\n  ERROR: Unable to open  node output " 
                          "data file(s) on processor "
@@ -127,10 +121,6 @@
 									       Data.Local_Adaptive_Block_List,
 									       Data.total_number_of_time_steps(),
 									       Data.Time);
-<<<<<<< HEAD
-       
-=======
->>>>>>> 5160bf44
          if (error_flag) {
             cout << "\n  ERROR: Unable to open  cell output data file(s) on processor "
                  << CFFC_MPI::This_Processor_Number
